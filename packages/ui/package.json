{
  "name": "ui",
  "version": "0.0.0",
  "sideEffects": [
    "**/*.css"
  ],
  "types": "./dist/index.d.ts",
  "exports": {
    ".": "./dist",
    "./styles.css": "./dist/index.css"
  },
  "license": "MIT",
  "scripts": {
    "build": "tsup",
    "dev": "tsup --watch",
    "check-types": "tsc --noEmit"
  },
  "peerDependencies": {
    "react": "^18.2.0"
  },
  "devDependencies": {
<<<<<<< HEAD
    "@types/react": "^18.2.11",
=======
    "@types/react": "^18.2.12",
>>>>>>> 6ec5b93e
    "eslint": "^8.42.0",
    "eslint-config-custom": "workspace:*",
    "postcss": "^8.4.24",
    "react": "^18.2.0",
    "tailwind-config": "workspace:*",
    "tsconfig": "workspace:*",
    "tsup": "^6.7.0",
    "typescript": "^5.1.3"
  },
  "packageManager": "pnpm@8.6.2"
}<|MERGE_RESOLUTION|>--- conflicted
+++ resolved
@@ -19,11 +19,7 @@
     "react": "^18.2.0"
   },
   "devDependencies": {
-<<<<<<< HEAD
-    "@types/react": "^18.2.11",
-=======
     "@types/react": "^18.2.12",
->>>>>>> 6ec5b93e
     "eslint": "^8.42.0",
     "eslint-config-custom": "workspace:*",
     "postcss": "^8.4.24",
