--- conflicted
+++ resolved
@@ -1,12 +1,7 @@
-<<<<<<< HEAD
-'use client';
-
-=======
 import {
   CalendarSettings,
   defaultCalendarSettings,
 } from '../components/ui/legacy/calendar/settings/CalendarSettingsContext';
->>>>>>> 65e0a2e8
 import { createClient } from '@tuturuuu/supabase/next/client';
 import { SupportedColor } from '@tuturuuu/types/primitives/SupportedColors';
 import { Workspace } from '@tuturuuu/types/primitives/Workspace';
@@ -63,13 +58,10 @@
   getModalStatus: (id: string) => boolean;
   getActiveEvent: () => CalendarEvent | undefined;
   isModalActive: () => boolean;
-<<<<<<< HEAD
   googleTokens: { access_token: string; refresh_token?: string } | null;
   syncWithGoogleCalendar: (event: CalendarEvent) => Promise<void>;
-=======
   settings: CalendarSettings;
   updateSettings: (settings: Partial<CalendarSettings>) => void;
->>>>>>> 65e0a2e8
 }>({
   getEvent: () => undefined,
   getCurrentEvents: () => [],
@@ -90,13 +82,10 @@
   getModalStatus: () => false,
   getActiveEvent: () => undefined,
   isModalActive: () => false,
-<<<<<<< HEAD
   googleTokens: { access_token: '' },
   syncWithGoogleCalendar: () => Promise.resolve(),
-=======
   settings: defaultCalendarSettings,
   updateSettings: () => undefined,
->>>>>>> 65e0a2e8
 });
 
 // Add this interface before the updateEvent function
@@ -795,15 +784,12 @@
     hideModal,
     showModal,
 
-<<<<<<< HEAD
     // Google Calendar sync
     googleTokens,
     syncWithGoogleCalendar,
-=======
     // Settings API
     settings,
     updateSettings,
->>>>>>> 65e0a2e8
   };
 
   // Clean up any pending updates when component unmounts
