import type { SupabaseClient } from '@tuturuuu/supabase/next/client';
import type { RealtimeChannel } from '@tuturuuu/supabase/next/realtime';
import debug from 'debug';
import { EventEmitter } from 'eventemitter3';
import { debounce } from 'lodash';
import * as awarenessProtocol from 'y-protocols/awareness';
import * as Y from 'yjs';

export interface SupabaseProviderConfig {
  channel: string;
  tableName: string;
  columnName: string;
  idName?: string;
  id: string | number;
  awareness?: awarenessProtocol.Awareness;
  resyncInterval?: number | false;
<<<<<<< HEAD
  saveDebounceMs?: number; // Debounce time for database saves (default: 1000ms)
=======
  debounceInterval?: number | false;
>>>>>>> 182b47b7
}

export default class SupabaseProvider extends EventEmitter {
  public awareness: awarenessProtocol.Awareness;
  public connected = false;
  private channel: RealtimeChannel | null = null;

  private _synced: boolean = false;
  private resyncInterval: NodeJS.Timeout | undefined;
  private saveTimeout: NodeJS.Timeout | undefined;
  protected logger: debug.Debugger;
  public readonly id: number;

  public version: number = 0;
<<<<<<< HEAD
  private readonly saveDebounceMs: number = 1000; // Default debounce time
=======
  public debouncedOnDocumentUpdate: ReturnType<typeof debounce>;
>>>>>>> 182b47b7

  isOnline(online?: boolean): boolean {
    if (!online && online !== false) return this.connected;
    this.connected = online;
    return this.connected;
  }

  onDocumentUpdate(update: Uint8Array, origin: any) {
    if (origin !== this) {
      this.logger(
        'document updated locally, broadcasting update to peers',
        this.isOnline()
      );
      this.emit('message', update);
      this.debouncedSave(); // Use debounced save instead of immediate
    }
  }

  debouncedSave() {
    // Clear any pending save
    if (this.saveTimeout) {
      clearTimeout(this.saveTimeout);
    }

    // Schedule a new save after the debounce period
    this.saveTimeout = setTimeout(() => {
      this.logger('debounce period elapsed, saving to database');
      this.save();
    }, this.saveDebounceMs);
  }

  /**
   * Immediately save any pending changes without waiting for debounce period
   */
  flushSave() {
    if (this.saveTimeout) {
      clearTimeout(this.saveTimeout);
      this.saveTimeout = undefined;
      this.logger('flushing pending save immediately');
      this.save();
    }
  }

  onAwarenessUpdate({ added, updated, removed }: any, _origin: any) {
    const changedClients = added.concat(updated).concat(removed);
    const awarenessUpdate = awarenessProtocol.encodeAwarenessUpdate(
      this.awareness,
      changedClients
    );
    this.emit('awareness', awarenessUpdate);
  }

  removeSelfFromAwarenessOnUnload() {
    // Flush any pending saves before unload
    this.flushSave();
    awarenessProtocol.removeAwarenessStates(
      this.awareness,
      [this.doc.clientID],
      'window unload'
    );
  }

  async save() {
    try {
      const content = Array.from(Y.encodeStateAsUpdate(this.doc));

      // Skip save if content is empty
      if (!content || content.length === 0) {
        this.logger('skipping save - empty content');
        return;
      }

      this.logger(`saving ${content.length} bytes to database`);

      const { error, status } = await this.supabase
        .from(this.config.tableName as any)
        .update({ [this.config.columnName]: content })
        .eq(this.config.idName || 'id', this.config.id);

      if (error) {
        this.logger(`save failed with status ${status}:`, error);

        // Don't throw on 422 errors - just log them
        // This can happen if the task was deleted or there's a validation issue
        if (status === 422) {
          console.warn(`Failed to save Yjs state (422): ${error.message}`);
          return;
        }

        throw error;
      }

      this.logger('save successful');
      this.emit('save', this.version);
    } catch (error) {
      this.logger('unexpected error during save:', error);
      console.error('Failed to save Yjs document:', error);
    }
  }

  private async onConnect() {
    this.logger('connected');

    const { data, status } = await this.supabase
      .from(this.config.tableName as any)
      .select<string, { [key: string]: number[] }>(`${this.config.columnName}`)
      .eq(this.config.idName || 'id', this.config.id)
      .single();

    this.logger('retrieved data from supabase', status);

    if (data?.[this.config.columnName]) {
      this.logger('applying update to yjs');
      try {
        this.applyUpdate(Uint8Array.from(data[this.config.columnName] ?? []));
      } catch (error) {
        this.logger(error);
      }
    }

    this.logger('setting connected flag to true');
    this.isOnline(true);

    // Mark as synced after loading initial data
    this.synced = true;

    this.emit('status', [{ status: 'connected' }]);

    if (this.awareness.getLocalState() !== null) {
      const awarenessUpdate = awarenessProtocol.encodeAwarenessUpdate(
        this.awareness,
        [this.doc.clientID]
      );
      this.emit('awareness', awarenessUpdate);
    }
  }

  private applyUpdate(update: Uint8Array, origin?: any) {
    this.version++;
    Y.applyUpdate(this.doc, update, origin);
  }

  private disconnect() {
    if (this.channel) {
      this.supabase.removeChannel(this.channel);
      this.channel = null;
    }
  }

  private connect() {
    this.channel = this.supabase.channel(this.config.channel);
    if (this.channel) {
      this.channel
        .on('broadcast', { event: 'message' }, ({ payload }) => {
          this.onMessage(Uint8Array.from(payload), this);
        })
        .on('broadcast', { event: 'awareness' }, ({ payload }) => {
          this.onAwareness(Uint8Array.from(payload));
        })
        .subscribe((status, err) => {
          if (status === 'SUBSCRIBED') {
            this.emit('connect', this);
          }

          if (status === 'CHANNEL_ERROR') {
            this.logger('CHANNEL_ERROR', err);
            this.emit('error', this);
          }

          if (status === 'TIMED_OUT') {
            this.emit('disconnect', this);
          }

          if (status === 'CLOSED') {
            this.emit('disconnect', this);
          }
        });
    }
  }

  constructor(
    private doc: Y.Doc,
    private supabase: SupabaseClient,
    private config: SupabaseProviderConfig
  ) {
    super();

    this.awareness =
      this.config.awareness || new awarenessProtocol.Awareness(doc);

    this.config = config || {};
    this.id = doc.clientID;

<<<<<<< HEAD
    // Initialize save debounce time (default: 1000ms)
    (this as any).saveDebounceMs = this.config.saveDebounceMs ?? 1000;
=======
    this.debouncedOnDocumentUpdate = debounce(
      this.onDocumentUpdate.bind(this),
      this.config.debounceInterval || 500
    );
>>>>>>> 182b47b7

    this.supabase = supabase;
    this.on('connect', this.onConnect);
    this.on('disconnect', this.onDisconnect);

    this.logger = debug(`y-${doc.clientID}`);
    // turn on debug logging to the console
    this.logger.enabled = true;

    this.logger('constructor initializing');
    this.logger('connecting to Supabase Realtime', doc.guid);
    this.logger(`save debounce set to ${this.saveDebounceMs}ms`);

    if (
      this.config.resyncInterval ||
      typeof this.config.resyncInterval === 'undefined'
    ) {
      if (this.config.resyncInterval && this.config.resyncInterval < 3000) {
        throw new Error('resync interval of less than 3 seconds');
      }
      this.logger(
        `setting resync interval to every ${(this.config.resyncInterval || 5000) / 1000} seconds`
      );
      this.resyncInterval = setInterval(() => {
        this.logger('resyncing (resync interval elapsed)');
        this.emit('message', Y.encodeStateAsUpdate(this.doc));
        if (this.channel)
          this.channel.send({
            type: 'broadcast',
            event: 'message',
            payload: Array.from(Y.encodeStateAsUpdate(this.doc)),
          });
      }, this.config.resyncInterval || 5000);
    }

    if (typeof window !== 'undefined') {
      window.addEventListener(
        'beforeunload',
        this.removeSelfFromAwarenessOnUnload
      );
    } else if (typeof process !== 'undefined') {
      process.on('exit', () => this.removeSelfFromAwarenessOnUnload);
    }
    this.on('awareness', (update) => {
      if (this.channel)
        this.channel.send({
          type: 'broadcast',
          event: 'awareness',
          payload: Array.from(update),
        });
    });
    this.on('message', (update) => {
      if (this.channel)
        this.channel.send({
          type: 'broadcast',
          event: 'message',
          payload: Array.from(update),
        });
    });

    this.connect();
    this.doc.on('update', this.debouncedOnDocumentUpdate);
    this.awareness.on('update', this.onAwarenessUpdate.bind(this));
  }

  get synced() {
    return this._synced;
  }

  set synced(state) {
    if (this._synced !== state) {
      this.logger('setting sync state to ', state);
      this._synced = state;
      this.emit('synced', [state]);
      this.emit('sync', [state]);
    }
  }

  public onConnecting() {
    if (!this.isOnline()) {
      this.logger('connecting');
      this.emit('status', [{ status: 'connecting' }]);
    }
  }

  public onDisconnect() {
    this.logger('disconnected');

    this.synced = false;
    this.isOnline(false);
    this.logger('set connected flag to false');
    if (this.isOnline()) {
      this.emit('status', [{ status: 'disconnected' }]);
    }

    // update awareness (keep all users except local)
    // FIXME? compare to broadcast channel behavior
    const states = Array.from(this.awareness.getStates().keys()).filter(
      (client) => client !== this.doc.clientID
    );
    awarenessProtocol.removeAwarenessStates(this.awareness, states, this);
  }

  public onMessage(message: Uint8Array, _origin: any) {
    if (!this.isOnline()) return;
    try {
      this.applyUpdate(message, this);
    } catch (err) {
      this.logger(err);
    }
  }

  public onAwareness(message: Uint8Array) {
    awarenessProtocol.applyAwarenessUpdate(this.awareness, message, this);
  }

  public onAuth(message: Uint8Array) {
    this.logger(`received ${message.byteLength} bytes from peer: ${message}`);

    if (!message) {
      this.logger(`Permission denied to channel`);
    }
    this.logger('processed message (type = MessageAuth)');
  }

  public destroy() {
    this.logger('destroying');

    if (this.resyncInterval) {
      clearInterval(this.resyncInterval);
    }

    // Save any pending changes before destroying
    this.flushSave();

    if (typeof window !== 'undefined') {
      window.removeEventListener(
        'beforeunload',
        this.removeSelfFromAwarenessOnUnload
      );
    } else if (typeof process !== 'undefined') {
      process.off('exit', () => this.removeSelfFromAwarenessOnUnload);
    }

    this.doc.off('update', this.debouncedOnDocumentUpdate);
    this.awareness.off('update', this.onAwarenessUpdate);

    if (this.channel) this.disconnect();
  }
}<|MERGE_RESOLUTION|>--- conflicted
+++ resolved
@@ -14,11 +14,7 @@
   id: string | number;
   awareness?: awarenessProtocol.Awareness;
   resyncInterval?: number | false;
-<<<<<<< HEAD
   saveDebounceMs?: number; // Debounce time for database saves (default: 1000ms)
-=======
-  debounceInterval?: number | false;
->>>>>>> 182b47b7
 }
 
 export default class SupabaseProvider extends EventEmitter {
@@ -33,11 +29,7 @@
   public readonly id: number;
 
   public version: number = 0;
-<<<<<<< HEAD
   private readonly saveDebounceMs: number = 1000; // Default debounce time
-=======
-  public debouncedOnDocumentUpdate: ReturnType<typeof debounce>;
->>>>>>> 182b47b7
 
   isOnline(online?: boolean): boolean {
     if (!online && online !== false) return this.connected;
@@ -231,15 +223,8 @@
     this.config = config || {};
     this.id = doc.clientID;
 
-<<<<<<< HEAD
     // Initialize save debounce time (default: 1000ms)
     (this as any).saveDebounceMs = this.config.saveDebounceMs ?? 1000;
-=======
-    this.debouncedOnDocumentUpdate = debounce(
-      this.onDocumentUpdate.bind(this),
-      this.config.debounceInterval || 500
-    );
->>>>>>> 182b47b7
 
     this.supabase = supabase;
     this.on('connect', this.onConnect);
