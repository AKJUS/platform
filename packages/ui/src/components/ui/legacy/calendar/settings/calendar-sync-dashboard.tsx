--- conflicted
+++ resolved
@@ -1,28 +1,14 @@
 'use client';
 
-<<<<<<< HEAD
-import type { SyncLog, Workspace } from './types';
-import { useQuery } from '@tanstack/react-query';
-=======
 import type { SyncLog } from './types';
 import { useQuery } from '@tanstack/react-query';
 import type { Workspace } from '@tuturuuu/types/db';
->>>>>>> 0667af51
 import { Button } from '@tuturuuu/ui/button';
 import { AnalyticsCharts } from '@tuturuuu/ui/legacy/calendar/settings/analytics-charts';
 import { SummaryCards } from '@tuturuuu/ui/legacy/calendar/settings/summary-cards';
 import { SyncLogsTable } from '@tuturuuu/ui/legacy/calendar/settings/sync-logs-table';
 import { Calendar, Download, RefreshCw } from 'lucide-react';
 import { useMemo, useState } from 'react';
-
-<<<<<<< HEAD
-const getSyncLogs = async () => {
-  const syncLogs = await fetch('/api/sync-logs');
-  if (!syncLogs.ok) {
-    throw new Error(`Failed to fetch sync logs: ${syncLogs.status}`);
-  }
-  return syncLogs.json();
-};
 
 const getWorkspaces = async () => {
   const workspaces = await fetch('/api/workspaces');
@@ -32,157 +18,10 @@
   return workspaces.json();
 };
 
-export function CalendarSyncDashboard() {
-  const [filterType, setFilterType] = useState('all');
-  const [filterWorkspace, setFilterWorkspace] = useState('all');
-  const [searchTerm, setSearchTerm] = useState('');
-
-  // Get workspaces from API
-  const workspacesQuery = useQuery({
-    queryKey: ['workspaces'],
-    queryFn: () => getWorkspaces(),
-    refetchInterval: 1000 * 60 * 5, // 5 minutes
-  });
-
-  // Fallback to mock workspaces if API fails
-  const workspaces: Workspace[] = workspacesQuery.data || [
-    { id: 'ws_1', name: 'Marketing Team', color: 'bg-blue-500' },
-    { id: 'ws_2', name: 'Engineering', color: 'bg-green-500' },
-    { id: 'ws_3', name: 'Sales Department', color: 'bg-purple-500' },
-    { id: 'ws_4', name: 'Executive Team', color: 'bg-orange-500' },
-  ];
-
-  // Mock data for sync logs with workspace context
-  const syncLogsMock: SyncLog[] = [
-    {
-      id: 'sync_001',
-      timestamp: '2024-01-19T14:30:00Z',
-      type: 'active',
-      workspace: workspaces[0]!,
-      triggeredBy: {
-        id: 'user_1',
-        display_name: 'Sarah Chen',
-        email: 'sarah@company.com',
-        avatar: '/placeholder.svg?height=32&width=32',
-      },
-      status: 'completed',
-      duration: 2340,
-      events: {
-        added: 15,
-        updated: 8,
-        deleted: 2,
-      },
-      calendarSource: 'Google Calendar',
-    },
-    {
-      id: 'sync_002',
-      timestamp: '2024-01-19T14:00:00Z',
-      type: 'background',
-      workspace: workspaces[1]!,
-      triggeredBy: null,
-      status: 'completed',
-      duration: 1890,
-      events: {
-        added: 3,
-        updated: 12,
-        deleted: 0,
-      },
-      calendarSource: 'Outlook Calendar',
-    },
-    {
-      id: 'sync_003',
-      timestamp: '2024-01-19T13:45:00Z',
-      type: 'active',
-      workspace: workspaces[0]!,
-      triggeredBy: {
-        id: 'user_2',
-        display_name: 'Mike Johnson',
-        email: 'mike@company.com',
-        avatar: '/placeholder.svg?height=32&width=32',
-      },
-      status: 'failed',
-      duration: 890,
-      events: {
-        added: 0,
-        updated: 0,
-        deleted: 0,
-      },
-      calendarSource: 'Google Calendar',
-      error: 'Authentication failed',
-    },
-    {
-      id: 'sync_004',
-      timestamp: '2024-01-19T13:30:00Z',
-      type: 'background',
-      workspace: workspaces[2]!,
-      triggeredBy: null,
-      status: 'completed',
-      duration: 3200,
-      events: {
-        added: 22,
-        updated: 15,
-        deleted: 5,
-      },
-      calendarSource: 'Apple Calendar',
-    },
-    {
-      id: 'sync_005',
-      timestamp: '2024-01-19T13:15:00Z',
-      type: 'active',
-      workspace: workspaces[1]!,
-      triggeredBy: {
-        id: 'user_3',
-        display_name: 'Emma Davis',
-        email: 'emma@company.com',
-        avatar: '/placeholder.svg?height=32&width=32',
-      },
-      status: 'running',
-      duration: 1560,
-      events: {
-        added: 7,
-        updated: 4,
-        deleted: 1,
-      },
-      calendarSource: 'Google Calendar',
-    },
-    {
-      id: 'sync_006',
-      timestamp: '2024-01-19T13:00:00Z',
-      type: 'background',
-      workspace: workspaces[3]!,
-      triggeredBy: null,
-      status: 'completed',
-      duration: 2100,
-      events: {
-        added: 9,
-        updated: 18,
-        deleted: 3,
-      },
-      calendarSource: 'Outlook Calendar',
-    },
-  ];
-
-  const syncLogsQuery = useQuery({
-    queryKey: ['syncLogs'],
-    queryFn: () => getSyncLogs(),
-    refetchInterval: 1000 * 60 * 5, // 5 minutes
-  });
-
-  const syncLogs: SyncLog[] = syncLogsQuery.data || syncLogsMock;
-=======
-const getWorkspaces = async () => {
-  const workspaces = await fetch('/api/workspaces');
-  if (!workspaces.ok) {
-    throw new Error(`Failed to fetch workspaces: ${workspaces.status}`);
-  }
-  return workspaces.json();
-};
-
 export function CalendarSyncDashboard({ syncLogs }: { syncLogs: SyncLog[] }) {
   const [filterType, setFilterType] = useState('all');
   const [filterWorkspace, setFilterWorkspace] = useState('all');
   const [searchTerm, setSearchTerm] = useState('');
->>>>>>> 0667af51
 
   // Get workspaces from API
   const workspacesQuery = useQuery({
@@ -207,24 +46,16 @@
       const matchesSearch =
         searchTerm === '' ||
         log.triggeredBy?.display_name
-<<<<<<< HEAD
-          .toLowerCase()
-=======
           ?.toLowerCase()
->>>>>>> 0667af51
           .includes(searchTerm.toLowerCase()) ||
-        log.triggeredBy?.handle
+        log.triggeredBy?.display_name
           ?.toLowerCase()
           .includes(searchTerm.toLowerCase()) ||
         log.workspace?.name?.toLowerCase().includes(searchTerm.toLowerCase()) ||
         log.calendarSource.toLowerCase().includes(searchTerm.toLowerCase());
       return matchesType && matchesWorkspace && matchesSearch;
     });
-<<<<<<< HEAD
-  }, [filterType, filterWorkspace, searchTerm, syncLogs, workspaces]);
-=======
   }, [filterType, filterWorkspace, searchTerm, syncLogs]);
->>>>>>> 0667af51
 
   const totalEvents = useMemo(() => {
     return syncLogs.reduce(
@@ -304,81 +135,6 @@
       events: totalEvents,
       success: workspaceLogs.filter((log) => log.status === 'completed').length,
       color: 'bg-blue-500',
-    };
-  });
-
-  // Calendar source distribution
-  const calendarSourceData = [
-    { name: 'Google Calendar', value: 45, color: '#4285f4' },
-    { name: 'Outlook Calendar', value: 35, color: '#0078d4' },
-    { name: 'Apple Calendar', value: 20, color: '#007aff' },
-  ];
-
-  // Event type distribution over time
-  const eventTypeData = [
-    { period: '00:00', added: 12, updated: 8, deleted: 3 },
-    { period: '04:00', added: 5, updated: 3, deleted: 1 },
-    { period: '08:00', added: 25, updated: 15, deleted: 4 },
-    { period: '12:00', added: 35, updated: 22, deleted: 6 },
-    { period: '16:00', added: 28, updated: 18, deleted: 5 },
-    { period: '20:00', added: 15, updated: 10, deleted: 2 },
-  ];
-
-  // Generate mock time series data for charts
-  const generateTimeSeriesData = () => {
-    const data: {
-      time: string;
-      syncs: number;
-      success: number;
-      failed: number;
-      events: number;
-      duration: number;
-    }[] = [];
-    const now = new Date();
-
-    for (let i = 23; i >= 0; i--) {
-      const time = new Date(now.getTime() - i * 60 * 60 * 1000);
-      const hour = time.getHours();
-
-      // Simulate realistic sync patterns (more activity during business hours)
-      const baseActivity = hour >= 9 && hour <= 17 ? 3 : 1;
-      const variance = Math.random() * 2;
-
-      data.push({
-        time: time.toLocaleTimeString([], {
-          hour: '2-digit',
-          minute: '2-digit',
-        }),
-        syncs: Math.floor(baseActivity + variance),
-        success: Math.floor((baseActivity + variance) * 0.85),
-        failed: Math.floor((baseActivity + variance) * 0.15),
-        events: Math.floor((baseActivity + variance) * 12),
-        duration: 1500 + Math.random() * 1000,
-      });
-    }
-
-    return data;
-  };
-
-  const timeSeriesData = generateTimeSeriesData();
-
-  // Workspace activity data
-  const workspaceActivityData = workspaces.map((workspace) => {
-    const workspaceLogs = syncLogs.filter(
-      (log) => log.workspace?.id === workspace.id
-    );
-    const totalEvents = workspaceLogs.reduce(
-      (sum, log) =>
-        sum + log.events.added + log.events.updated + log.events.deleted,
-      0
-    );
-
-    return {
-      name: workspace.name,
-      syncs: workspaceLogs.length,
-      events: totalEvents,
-      success: workspaceLogs.filter((log) => log.status === 'completed').length,
-      color: (workspace.color || 'bg-blue-500').replace('bg-', ''),
     };
   });
 
