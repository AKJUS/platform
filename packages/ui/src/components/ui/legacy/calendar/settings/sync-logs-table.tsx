--- conflicted
+++ resolved
@@ -278,13 +278,9 @@
                   </TableCell>
                   <TableCell>
                     <div className="flex items-center gap-2">
-<<<<<<< HEAD
                       <div
                         className={`h-3 w-3 rounded-full ${log.workspace?.color}`}
                       />
-=======
-                      <div className="h-3 w-3 rounded-full bg-blue-500" />
->>>>>>> 0667af51
                       <span className="font-medium">
                         {log.workspace?.name || 'Unknown Workspace'}
                       </span>
@@ -296,9 +292,7 @@
                       <div className="flex items-center gap-2">
                         <Avatar className="h-7 w-7">
                           <AvatarImage
-                            src={
-                              log.triggeredBy.avatar_url || '/placeholder.svg'
-                            }
+                            src={log.triggeredBy.avatar || '/placeholder.svg'}
                           />
                           <AvatarFallback className="bg-foreground/10 text-xs">
                             {(log.triggeredBy.display_name || 'U')
