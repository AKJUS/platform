'use client';

import type { SupportedColor } from '@tuturuuu/types/primitives/SupportedColors';
import type { TaskBoard } from '@tuturuuu/types/primitives/TaskBoard';
import { Badge } from '@tuturuuu/ui/badge';
import { Button } from '@tuturuuu/ui/button';
import {
  Dialog,
  DialogContent,
  DialogDescription,
  DialogHeader,
  DialogTitle,
  DialogTrigger,
} from '@tuturuuu/ui/dialog';
import {
  Form,
  FormControl,
  FormField,
  FormItem,
  FormLabel,
  FormMessage,
} from '@tuturuuu/ui/form';
import { useForm } from '@tuturuuu/ui/hooks/use-form';
import { toast } from '@tuturuuu/ui/hooks/use-toast';
import { Crown, FileText, TrendingUp, Users } from '@tuturuuu/ui/icons';
import { Input } from '@tuturuuu/ui/input';
import { Label } from '@tuturuuu/ui/label';
import { RadioGroup, RadioGroupItem } from '@tuturuuu/ui/radio-group';
import { zodResolver } from '@tuturuuu/ui/resolvers';
import { ScrollArea } from '@tuturuuu/ui/scroll-area';
import { Separator } from '@tuturuuu/ui/separator';
import { Skeleton } from '@tuturuuu/ui/skeleton';
import { DEV_MODE } from '@tuturuuu/utils/constants';
import { cn } from '@tuturuuu/utils/format';
import {
  useCreateBoardWithTemplate,
  useStatusTemplates,
} from '@tuturuuu/utils/task-helper';
import { useRouter } from 'next/navigation';
import { useTranslations } from 'next-intl';
import React, { useId } from 'react';
import * as z from 'zod';
import IconPicker from '../../custom/icon-picker';

interface Props {
  wsId: string;
  data?: TaskBoard;
  children?: React.ReactNode;
  onFinish?: (data: z.infer<typeof FormSchema>) => void;
}

const FormSchema = z.object({
  id: z.string().optional(),
  name: z.string(),
  template_id: z.string().optional(),
});

const templateIcons = {
  'Basic Kanban': Crown,
  'Software Development': Users,
  'Content Creation': FileText,
  'Sales Pipeline': TrendingUp,
};

// Dynamic color mappings for template previews
const colorClasses: Record<SupportedColor, string> = {
  GRAY: 'bg-dynamic-gray/30 border-dynamic-gray/50',
  RED: 'bg-dynamic-red/30 border-dynamic-red/50',
  BLUE: 'bg-dynamic-blue/30 border-dynamic-blue/50',
  GREEN: 'bg-dynamic-green/30 border-dynamic-green/50',
  YELLOW: 'bg-dynamic-yellow/30 border-dynamic-yellow/50',
  ORANGE: 'bg-dynamic-orange/30 border-dynamic-orange/50',
  PURPLE: 'bg-dynamic-purple/30 border-dynamic-purple/50',
  PINK: 'bg-dynamic-pink/30 border-dynamic-pink/50',
  INDIGO: 'bg-dynamic-indigo/30 border-dynamic-indigo/50',
  CYAN: 'bg-dynamic-cyan/30 border-dynamic-cyan/50',
};

const getErrorMessage = (error: unknown): string => {
  if (error instanceof Error) return error.message;
  if (typeof error === 'string') return error;
  if (error && typeof error === 'object' && 'message' in error) {
    return String(error.message);
  }
  return 'An unexpected error occurred';
};

export function TaskBoardForm({ wsId, data, children, onFinish }: Props) {
  const t = useTranslations();
  const router = useRouter();
  const [open, setOpen] = React.useState(false);

  const {
    data: templates,
    isLoading: templatesLoading,
    error: templatesError,
  } = useStatusTemplates();
  const createBoardMutation = useCreateBoardWithTemplate(wsId);

  const form = useForm({
    resolver: zodResolver(FormSchema),
    defaultValues: {
      id: data?.id,
      name: data?.name || '',
      template_id: '',
    },
  });

  const isDirty = form.formState.isDirty;
  const isValid = form.formState.isValid;
  const isSubmitting =
    form.formState.isSubmitting || createBoardMutation.isPending;

<<<<<<< HEAD
  const disabled = !isValid || isSubmitting;

  // Reset form when dialog closes
  React.useEffect(() => {
    if (!open) {
      form.reset({
        id: data?.id,
        name: data?.name || '',
        template_id: '',
      });
    }
  }, [open, data, form]);
=======
  const isEditMode = !!data?.id;

  // For new boards, only check if valid and not submitting
  // For editing, require the form to be dirty (changed)
  const disabled = isEditMode
    ? !isDirty || !isValid || isSubmitting
    : !isValid || isSubmitting;
>>>>>>> 341db57b

  const onSubmit = async (formData: z.infer<typeof FormSchema>) => {
    try {
      // Use "Untitled Board" as default if name is empty or only whitespace
      const boardName = formData.name.trim() || 'Untitled Board';

      if (formData.id) {
        // Update existing board (legacy API call)
        const res = await fetch(
          `/api/v1/workspaces/${wsId}/task-boards/${formData.id}`,
          {
            method: 'PUT',
            headers: {
              'Content-Type': 'application/json',
            },
            body: JSON.stringify({
              name: boardName,
            }),
          }
        );

        if (res.ok) {
          toast({
            title: 'Success',
            description: 'Task board updated successfully',
          });
          onFinish?.(formData);
          setOpen(false);
          router.refresh();
        } else {
          const errorData = await res
            .json()
            .catch(() => ({ message: 'Unknown error occurred' }));
          toast({
            title: 'Failed to edit task board',
            description: errorData.message || 'An unexpected error occurred',
            variant: 'destructive',
          });
        }
      } else {
        // Create new board with template
<<<<<<< HEAD
        await createBoardMutation.mutateAsync({
          name: boardName,
=======
        const newBoard = await createBoardMutation.mutateAsync({
          name: formData.name.trim(),
>>>>>>> 341db57b
          templateId: formData.template_id || undefined,
        });

        toast({
          title: 'Success',
          description: 'Task board created successfully',
        });

        // Pass the created board data (with id) to onFinish
        onFinish?.({ ...formData, id: newBoard.id });
        setOpen(false);
        router.refresh();
        form.reset();
      }
    } catch (error) {
      console.error('Error submitting form:', error);

      toast({
        title: `Failed to ${formData.id ? 'edit' : 'create'} task board`,
        description: getErrorMessage(error),
        variant: 'destructive',
      });
    }
  };

  const selectedTemplate = templates?.find(
    (t) => t.id === form.watch('template_id')
  );

  const blankBoardId = useId();

  const formContent = (
    <div className="flex h-full max-h-[min(85vh,800px)] w-full flex-col overflow-hidden">
      {/* Header */}
      <div className="flex-shrink-0 border-b bg-background px-4 py-4 sm:px-6 sm:py-6">
        <div className="text-center">
          <h2 className="font-semibold text-lg sm:text-xl">
            {isEditMode ? 'Edit Task Board' : 'Create New Task Board'}
          </h2>
          <p className="mt-1 text-muted-foreground text-sm sm:text-base">
            {isEditMode
              ? 'Update your task board name'
              : 'Choose a template and create your project board'}
          </p>
        </div>
      </div>

      {/* Scrollable Content */}
      <div className="min-h-0 flex-1">
        <ScrollArea className="h-full">
          <div className="px-4 py-4 sm:px-6 sm:py-6">
            <Form {...form}>
              <form
                onSubmit={form.handleSubmit(onSubmit)}
                className="space-y-6"
              >
                {/* Board Name Input - Enhanced Visibility */}
                <div className="rounded-lg border-2 bg-muted/30 p-4 sm:p-5">
                  <div className="flex items-end gap-2">
                    {DEV_MODE && <IconPicker />}
                    <FormField
                      control={form.control}
                      name="name"
                      render={({ field }) => (
                        <FormItem className="w-full">
                          <FormLabel className="font-semibold text-base sm:text-lg">
                            {t('ws-task-boards.name')}
                            <span className="ml-1 text-destructive">*</span>
                          </FormLabel>
                          <FormControl>
                            <Input
                              placeholder="Enter board name... (Default: Untitled Board)"
                              autoComplete="off"
                              className="h-11 border-2 text-base transition-all focus-visible:ring-2 sm:h-12 sm:text-lg"
                              autoFocus
                              {...field}
                            />
                          </FormControl>
                          <FormMessage />
                        </FormItem>
                      )}
                    />
                  </div>
                </div>

                {/* Template Selection (only for new boards) */}
                {!isEditMode && (
                  <>
                    <Separator className="my-6" />

                    <div className="space-y-4 sm:space-y-6">
                      <div className="text-center">
                        <Label className="font-medium text-sm sm:text-base">
                          Choose a Workflow Template
                        </Label>
                        <p className="mt-2 text-muted-foreground text-xs sm:text-sm">
                          Select a pre-configured template to get started
                          quickly, or create a blank board
                        </p>
                      </div>

                      {/* Error State */}
                      {templatesError && (
                        <div className="rounded-lg border border-red-200 bg-red-50 p-3 text-center dark:border-red-800 dark:bg-red-950/30">
                          <p className="text-red-700 text-sm dark:text-red-300">
                            Failed to load templates. You can still create a
                            blank board.
                          </p>
                        </div>
                      )}

                      {templatesLoading ? (
                        <div className="grid grid-cols-1 gap-4 md:grid-cols-2">
                          {[1, 2, 3, 4].map((i) => (
                            <Skeleton key={i} className="h-20 w-full sm:h-24" />
                          ))}
                        </div>
                      ) : (
                        <FormField
                          control={form.control}
                          name="template_id"
                          render={({ field }) => (
                            <FormItem>
                              <FormControl>
                                <RadioGroup
                                  onValueChange={field.onChange}
                                  value={field.value}
                                  className="grid grid-cols-1 gap-4 md:grid-cols-2"
                                >
                                  {/* Blank Template Option */}
                                  <div className="col-span-full">
                                    <Label
                                      htmlFor={blankBoardId}
                                      className={cn(
                                        'flex cursor-pointer items-start space-x-3 rounded-lg border-2 p-3 transition-all duration-200 sm:space-x-4 sm:p-4',
                                        field.value === '' || !field.value
                                          ? 'border-primary bg-primary/5 ring-2 ring-primary/10'
                                          : 'border-border hover:border-primary/30 hover:bg-muted/30'
                                      )}
                                    >
                                      <RadioGroupItem
                                        id={blankBoardId}
                                        value=""
                                        className="mt-0.5 sm:mt-1"
                                      />
                                      <Crown className="mt-0.5 h-4 w-4 flex-shrink-0 text-muted-foreground sm:h-5 sm:w-5" />
                                      <div className="min-w-0 flex-1 space-y-1 sm:space-y-2">
                                        <div className="flex flex-wrap items-center gap-2">
                                          <span className="font-medium text-sm sm:text-base">
                                            Blank Board
                                          </span>
                                          <Badge
                                            variant="outline"
                                            className="text-xs"
                                          >
                                            Custom
                                          </Badge>
                                        </div>
                                        <p className="text-muted-foreground text-xs sm:text-sm">
                                          Start with a clean slate and create
                                          your own workflow
                                        </p>
                                        <div className="flex flex-wrap gap-1 sm:gap-2">
                                          <Badge
                                            variant="outline"
                                            className="text-xs"
                                          >
                                            Basic setup
                                          </Badge>
                                        </div>
                                      </div>
                                    </Label>
                                  </div>

                                  {/* Template Options */}
                                  {templates?.map((template) => {
                                    const Icon =
                                      templateIcons[
                                        template.name as keyof typeof templateIcons
                                      ] || Crown;
                                    const isSelected =
                                      field.value === template.id;

                                    return (
                                      <div key={template.id} className="h-full">
                                        <Label
                                          htmlFor={template.id}
                                          className={cn(
                                            'flex h-full cursor-pointer items-start space-x-3 rounded-lg border-2 p-3 transition-all duration-200 sm:space-x-4 sm:p-4',
                                            isSelected
                                              ? 'border-primary bg-primary/5 ring-2 ring-primary/10'
                                              : 'border-border hover:border-primary/30 hover:bg-muted/30'
                                          )}
                                        >
                                          <RadioGroupItem
                                            value={template.id}
                                            id={template.id}
                                            className="mt-0.5 sm:mt-1"
                                          />
                                          <Icon className="mt-0.5 h-4 w-4 flex-shrink-0 text-muted-foreground sm:h-5 sm:w-5" />
                                          <div className="min-w-0 flex-1 space-y-1 sm:space-y-2">
                                            <div className="flex flex-wrap items-center gap-2">
                                              <span className="font-medium text-sm sm:text-base">
                                                {template.name}
                                              </span>
                                              {template.is_default && (
                                                <Badge
                                                  variant="secondary"
                                                  className="text-xs"
                                                >
                                                  Recommended
                                                </Badge>
                                              )}
                                            </div>
                                            {template.description && (
                                              <p className="text-muted-foreground text-xs sm:text-sm">
                                                {template.description}
                                              </p>
                                            )}
                                            <div className="flex flex-wrap gap-1 sm:gap-2">
                                              {template.statuses
                                                .slice(0, 4)
                                                .map((status) => (
                                                  <Badge
                                                    key={`${status.status}-${status.name}`}
                                                    variant="outline"
                                                    className="text-xs"
                                                  >
                                                    {status.name}
                                                  </Badge>
                                                ))}
                                              {template.statuses.length > 4 && (
                                                <Badge
                                                  variant="outline"
                                                  className="text-muted-foreground text-xs"
                                                >
                                                  +
                                                  {template.statuses.length - 4}{' '}
                                                  more
                                                </Badge>
                                              )}
                                            </div>
                                          </div>
                                        </Label>
                                      </div>
                                    );
                                  })}
                                </RadioGroup>
                              </FormControl>
                              <FormMessage />
                            </FormItem>
                          )}
                        />
                      )}

                      {/* Template Preview */}
                      {selectedTemplate && (
                        <div className="rounded-xl border-2 border-primary/20 border-dashed bg-gradient-to-br from-primary/5 to-muted/30 p-4 sm:p-6">
                          <div className="mb-3 flex items-center gap-2 sm:mb-4">
                            <span className="text-base sm:text-lg">✨</span>
                            <h4 className="font-medium text-sm sm:text-base">
                              Template Preview
                            </h4>
                          </div>
                          <p className="mb-3 text-muted-foreground text-xs sm:mb-4 sm:text-sm">
                            This template will create{' '}
                            <strong>{selectedTemplate.statuses.length}</strong>{' '}
                            lists to organize your workflow:
                          </p>
                          <div className="grid grid-cols-1 gap-2 sm:gap-3 md:grid-cols-2">
                            {selectedTemplate.statuses.map((status, index) => {
                              const colorClass =
                                colorClasses[status.color] || colorClasses.GRAY;
                              return (
                                <div
                                  key={`${status.status}-${status.name}`}
                                  className={cn(
                                    'flex items-center gap-2 rounded-lg border p-2 text-xs backdrop-blur-sm transition-all duration-200 sm:gap-3 sm:p-3 sm:text-sm',
                                    colorClass,
                                    'hover:scale-[1.02]'
                                  )}
                                >
                                  <div
                                    className={cn(
                                      'h-2.5 w-2.5 flex-shrink-0 rounded-full border sm:h-3 sm:w-3',
                                      colorClass
                                    )}
                                  />
                                  <div className="min-w-0 flex-1">
                                    <span className="truncate font-medium">
                                      {status.name}
                                    </span>
                                    {status.status === 'closed' && (
                                      <Badge
                                        variant="secondary"
                                        className="ml-1 text-xs sm:ml-2"
                                      >
                                        Single List
                                      </Badge>
                                    )}
                                  </div>
                                  <span className="text-muted-foreground text-xs">
                                    #{index + 1}
                                  </span>
                                </div>
                              );
                            })}
                          </div>
                        </div>
                      )}
                    </div>
                  </>
                )}
              </form>
            </Form>
          </div>
        </ScrollArea>
      </div>

      {/* Fixed Footer */}
      <div className="flex-shrink-0 border-t bg-background/95 p-4 backdrop-blur-sm sm:p-6">
        <Button
          type="submit"
          className="w-full"
          disabled={disabled}
          onClick={form.handleSubmit(onSubmit)}
          size="lg"
        >
          {isSubmitting && (
            <div className="mr-2 h-4 w-4 animate-spin rounded-full border-2 border-background border-t-transparent" />
          )}
          {isEditMode ? t('common.edit') : t('common.create')}
        </Button>
        {!isEditMode && (
          <p className="mt-2 text-center text-muted-foreground text-xs sm:text-sm">
            You can customize lists and colors after creating the board
          </p>
        )}
      </div>
    </div>
  );

  // If children are provided, wrap in dialog
  if (children) {
    return (
      <Dialog open={open} onOpenChange={setOpen}>
        <DialogTrigger asChild>{children}</DialogTrigger>
        <DialogContent
          className="p-0"
          style={{
            maxWidth: '1200px',
            width: '85vw',
          }}
        >
          <DialogHeader className="sr-only">
            <DialogTitle>
              {isEditMode ? 'Edit Task Board' : 'Create New Task Board'}
            </DialogTitle>
            <DialogDescription>
              {isEditMode
                ? 'Update your task board name'
                : 'Choose a template and create your project board'}
            </DialogDescription>
          </DialogHeader>
          {formContent}
        </DialogContent>
      </Dialog>
    );
  }

  // Otherwise return form content directly
  return formContent;
}<|MERGE_RESOLUTION|>--- conflicted
+++ resolved
@@ -111,20 +111,6 @@
   const isSubmitting =
     form.formState.isSubmitting || createBoardMutation.isPending;
 
-<<<<<<< HEAD
-  const disabled = !isValid || isSubmitting;
-
-  // Reset form when dialog closes
-  React.useEffect(() => {
-    if (!open) {
-      form.reset({
-        id: data?.id,
-        name: data?.name || '',
-        template_id: '',
-      });
-    }
-  }, [open, data, form]);
-=======
   const isEditMode = !!data?.id;
 
   // For new boards, only check if valid and not submitting
@@ -132,7 +118,6 @@
   const disabled = isEditMode
     ? !isDirty || !isValid || isSubmitting
     : !isValid || isSubmitting;
->>>>>>> 341db57b
 
   const onSubmit = async (formData: z.infer<typeof FormSchema>) => {
     try {
@@ -174,13 +159,8 @@
         }
       } else {
         // Create new board with template
-<<<<<<< HEAD
-        await createBoardMutation.mutateAsync({
-          name: boardName,
-=======
         const newBoard = await createBoardMutation.mutateAsync({
           name: formData.name.trim(),
->>>>>>> 341db57b
           templateId: formData.template_id || undefined,
         });
 
