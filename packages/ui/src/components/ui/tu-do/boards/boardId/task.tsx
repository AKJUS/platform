--- conflicted
+++ resolved
@@ -81,11 +81,8 @@
 import { formatSmartDate } from '../../utils/taskDateUtils';
 import { getPriorityIndicator } from '../../utils/taskPriorityUtils';
 import {
-<<<<<<< HEAD
   TaskBlockingMenu,
-=======
   TaskAssigneesMenu,
->>>>>>> 6faa2ec1
   TaskDueDateMenu,
   TaskEstimationMenu,
   TaskLabelsMenu,
