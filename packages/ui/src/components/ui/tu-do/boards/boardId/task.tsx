--- conflicted
+++ resolved
@@ -418,11 +418,7 @@
       )}
     >
       {/* Overdue indicator */}
-<<<<<<< HEAD
-      {isOverdue && !task.closed_at && (
-=======
       {isOverdue && !(!!task.closed_at || !!task.completed_at) && (
->>>>>>> b46a49fb
         <div className="absolute top-0 right-0 h-0 w-0 border-t-20 border-t-dynamic-red border-l-20 border-l-transparent">
           <AlertCircle className="-top-4 -right-[18px] absolute h-3 w-3" />
         </div>
