--- conflicted
+++ resolved
@@ -10,14 +10,6 @@
 import { Dialog, DialogContent } from '@tuturuuu/ui/dialog';
 import { useToast } from '@tuturuuu/ui/hooks/use-toast';
 import { useYjsCollaboration } from '@tuturuuu/ui/hooks/use-yjs-collaboration';
-<<<<<<< HEAD
-=======
-import { Input } from '@tuturuuu/ui/input';
-import { Label } from '@tuturuuu/ui/label';
-import { Popover, PopoverContent, PopoverTrigger } from '@tuturuuu/ui/popover';
-import { toast as sonnerToast } from '@tuturuuu/ui/sonner';
-import { Switch } from '@tuturuuu/ui/switch';
->>>>>>> b1096f60
 import { RichTextEditor } from '@tuturuuu/ui/text-editor/editor';
 import { convertListItemToTask } from '@tuturuuu/utils/editor';
 import { cn } from '@tuturuuu/utils/format';
@@ -39,13 +31,9 @@
 } from 'react';
 import { createPortal } from 'react-dom';
 import * as Y from 'yjs';
-<<<<<<< HEAD
 import { BoardEstimationConfigDialog } from '../boards/boardId/task-dialogs/BoardEstimationConfigDialog';
 import { TaskNewLabelDialog } from '../boards/boardId/task-dialogs/TaskNewLabelDialog';
 import { TaskNewProjectDialog } from '../boards/boardId/task-dialogs/TaskNewProjectDialog';
-=======
-import { getTicketBadgeColorClasses } from '../utils/taskColorUtils';
->>>>>>> b1096f60
 import CursorOverlayWrapper from './cursor-overlay-wrapper';
 import { CustomDatePickerDialog } from './custom-date-picker/custom-date-picker-dialog';
 import { MentionMenu } from './mention-system/mention-menu';
@@ -293,27 +281,6 @@
     taskSearchQuery,
   });
 
-<<<<<<< HEAD
-=======
-  const estimationIndices: number[] = useMemo(() => {
-    return boardConfig?.estimation_type
-      ? buildEstimationIndices({
-          extended: boardConfig?.extended_estimation,
-          allowZero: boardConfig?.allow_zero_estimates,
-        })
-      : [];
-  }, [
-    boardConfig?.estimation_type,
-    boardConfig?.extended_estimation,
-    boardConfig?.allow_zero_estimates,
-  ]);
-
-  useEffect(() => {
-    if (boardConfig?.ws_id && workspaceId !== boardConfig.ws_id) {
-      setWorkspaceId(boardConfig.ws_id);
-    }
-  }, [boardConfig, workspaceId]);
-
   // Update browser tab title with ticket identifier when dialog is open
   useEffect(() => {
     if (!isOpen || isCreateMode || !task) return;
@@ -331,7 +298,6 @@
     };
   }, [isOpen, isCreateMode, task, boardConfig?.ticket_prefix]);
 
->>>>>>> b1096f60
   // ============================================================================
   // LABELS MANAGEMENT - Workspace labels, selected labels, and creation
   // ============================================================================
@@ -2161,7 +2127,6 @@
           {/* Main content area - Task title and description */}
           <div className="flex min-w-0 flex-1 flex-col bg-background transition-all duration-300">
             {/* Enhanced Header with gradient */}
-<<<<<<< HEAD
             <TaskDialogHeader
               isCreateMode={isCreateMode}
               collaborationMode={collaborationMode}
@@ -2172,139 +2137,6 @@
               user={
                 user
                   ? {
-=======
-            <div className="flex items-center justify-between border-b px-4 py-2 md:px-8">
-              <div className="flex items-center gap-2">
-                <div className="flex h-7 w-7 items-center justify-center rounded-lg bg-dynamic-orange/10 ring-1 ring-dynamic-orange/20">
-                  <ListTodo className="h-4 w-4 text-dynamic-orange" />
-                </div>
-                <div className="flex min-w-0 flex-col gap-0.5">
-                  <DialogTitle className="flex items-center gap-2 truncate font-semibold text-base text-foreground md:text-lg">
-                    <span>
-                      {isCreateMode ? 'Create New Task' : 'Edit Task'}
-                    </span>
-                    {!isCreateMode && task && (
-                      <Tooltip>
-                        <TooltipTrigger asChild>
-                          <Badge
-                            variant="outline"
-                            className={cn(
-                              'group/ticket cursor-pointer font-mono text-xs transition-all',
-                              getTicketBadgeColorClasses(
-                                availableLists.find(
-                                  (list) => list.id === task.list_id
-                                ),
-                                task.priority
-                              )
-                            )}
-                            onClick={(e) => {
-                              e.stopPropagation();
-                              const ticketId = getTicketIdentifier(
-                                boardConfig?.ticket_prefix,
-                                task.display_number
-                              );
-                              navigator.clipboard.writeText(ticketId);
-                              sonnerToast.success('Ticket ID copied', {
-                                description: ticketId,
-                              });
-                            }}
-                          >
-                            <span className="flex items-center gap-1">
-                              {getTicketIdentifier(
-                                boardConfig?.ticket_prefix,
-                                task.display_number
-                              )}
-                            </span>
-                          </Badge>
-                        </TooltipTrigger>
-                        <TooltipContent>
-                          <p>Click to copy ticket ID</p>
-                        </TooltipContent>
-                      </Tooltip>
-                    )}
-                  </DialogTitle>
-                  <DialogDescription className="sr-only">
-                    {isCreateMode
-                      ? 'Create a new task with details, assignments, and project associations'
-                      : 'Edit task details, assignments, and project associations'}
-                  </DialogDescription>
-                </div>
-              </div>
-              <div className="flex items-center gap-1 md:gap-2">
-                {/* Collaboration Sync Status */}
-                {collaborationMode && isOpen && !isCreateMode && (
-                  <Tooltip>
-                    <TooltipTrigger asChild>
-                      <div
-                        className={cn(
-                          'flex items-center gap-1.5 rounded-full px-2 py-1 text-xs transition-colors',
-                          synced && connected
-                            ? 'bg-dynamic-green/10 text-dynamic-green'
-                            : !connected
-                              ? 'bg-dynamic-red/10 text-dynamic-red'
-                              : 'bg-dynamic-yellow/10 text-dynamic-yellow'
-                        )}
-                      >
-                        <span
-                          className={cn(
-                            'h-1.5 w-1.5 rounded-full',
-                            synced && connected
-                              ? 'animate-pulse bg-dynamic-green'
-                              : !connected
-                                ? 'bg-dynamic-red'
-                                : 'animate-pulse bg-dynamic-yellow'
-                          )}
-                        />
-                        <span className="font-medium">
-                          {synced && connected
-                            ? 'Synced'
-                            : !connected
-                              ? 'Reconnecting...'
-                              : 'Syncing...'}
-                        </span>
-                      </div>
-                    </TooltipTrigger>
-                    <TooltipContent className="max-w-xs">
-                      <div className="space-y-1.5">
-                        <p className="font-medium">
-                          {synced && connected
-                            ? 'All changes synced'
-                            : !connected
-                              ? 'Connection lost'
-                              : 'Syncing in progress'}
-                        </p>
-                        <div className="space-y-1 text-xs">
-                          <div className="flex items-center gap-1.5">
-                            <span
-                              className={`h-1.5 w-1.5 rounded-full ${connected ? 'bg-dynamic-green' : 'bg-dynamic-red'}`}
-                            />
-                            <span>
-                              {connected ? 'Connected' : 'Disconnected'}
-                            </span>
-                          </div>
-                          <div className="flex items-center gap-1.5">
-                            <span
-                              className={`h-1.5 w-1.5 rounded-full ${synced ? 'bg-dynamic-green' : 'bg-dynamic-yellow'}`}
-                            />
-                            <span>{synced ? 'Synced' : 'Syncing'}</span>
-                          </div>
-                        </div>
-                        {!connected && (
-                          <p className="text-muted-foreground text-xs">
-                            Attempting to reconnect automatically...
-                          </p>
-                        )}
-                      </div>
-                    </TooltipContent>
-                  </Tooltip>
-                )}
-
-                {/* Online Users */}
-                {collaborationMode && isOpen && !isCreateMode && user && (
-                  <UserPresenceAvatarsComponent
-                    channelName={`task_presence_${task?.id}`}
-                    currentUser={{
->>>>>>> b1096f60
                       id: user.id || '',
                       display_name: user.display_name ?? null,
                       avatar_url: user.avatar_url ?? null,
