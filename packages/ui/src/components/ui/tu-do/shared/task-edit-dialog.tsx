'use client';

import { useQuery, useQueryClient } from '@tanstack/react-query';
import type { Editor, JSONContent } from '@tiptap/react';
import {
  AlertTriangle,
  Box,
  Calendar,
  Check,
  ChevronDown,
  Copy,
  ExternalLink,
  Flag,
  ListTodo,
  Loader2,
  MoreVertical,
  Plus,
  Search,
  Settings,
  Tag,
  Timer,
  Trash,
  Users,
  X,
} from '@tuturuuu/icons';
import { createClient } from '@tuturuuu/supabase/next/client';
import type { TaskPriority } from '@tuturuuu/types/primitives/Priority';
import type { Task } from '@tuturuuu/types/primitives/Task';
import type { TaskList } from '@tuturuuu/types/primitives/TaskList';
import type { User } from '@tuturuuu/types/primitives/User';
import { Avatar, AvatarFallback, AvatarImage } from '@tuturuuu/ui/avatar';
import { Badge } from '@tuturuuu/ui/badge';
import { Button } from '@tuturuuu/ui/button';
import { DateTimePicker } from '@tuturuuu/ui/date-time-picker';
import {
  Dialog,
  DialogContent,
  DialogDescription,
  DialogTitle,
} from '@tuturuuu/ui/dialog';
import {
  DropdownMenu,
  DropdownMenuContent,
  DropdownMenuItem,
  DropdownMenuSeparator,
  DropdownMenuTrigger,
} from '@tuturuuu/ui/dropdown-menu';
import { useToast } from '@tuturuuu/ui/hooks/use-toast';
import { useYjsCollaboration } from '@tuturuuu/ui/hooks/use-yjs-collaboration';
import { Input } from '@tuturuuu/ui/input';
import { Label } from '@tuturuuu/ui/label';
import { Switch } from '@tuturuuu/ui/switch';
import { RichTextEditor } from '@tuturuuu/ui/text-editor/editor';
import { Tooltip, TooltipContent, TooltipTrigger } from '@tuturuuu/ui/tooltip';
import { convertListItemToTask } from '@tuturuuu/utils/editor';
import { cn } from '@tuturuuu/utils/format';
import {
  invalidateTaskCaches,
  useBoardConfig,
  useUpdateTask,
  useWorkspaceLabels,
} from '@tuturuuu/utils/task-helper';
import { convertJsonContentToYjsState } from '@tuturuuu/utils/yjs-helper';
import dayjs from 'dayjs';
import { usePathname } from 'next/navigation';
<<<<<<< HEAD
import React, {
  useCallback,
  useEffect,
  useMemo,
  useRef,
  useState,
} from 'react';
import * as Y from 'yjs';
=======
import { useCallback, useEffect, useMemo, useRef, useState } from 'react';
import { createPortal } from 'react-dom';
>>>>>>> 05ba9fad
import { CursorOverlayWrapper } from './cursor-overlay';
import { CustomDatePickerDialog } from './custom-date-picker/custom-date-picker-dialog';
import {
  buildEstimationIndices,
  mapEstimationPoints,
} from './estimation-mapping';
import { MentionMenu } from './mention-system/mention-menu';
import {
  createInitialSuggestionState,
  isSameSuggestionState,
  type MentionOption,
  type SuggestionState,
} from './mention-system/types';
import { useMentionSuggestions } from './mention-system/use-mention-suggestions';
import {
  filterSlashCommands,
  getSlashCommands,
  type SlashCommandDefinition,
} from './slash-commands/definitions';
import { SlashCommandMenu } from './slash-commands/slash-command-menu';
import { UserPresenceAvatarsComponent } from './user-presence-avatars';

interface TaskEditDialogProps {
  task?: Task;
  boardId: string;
  isOpen: boolean;
  onClose: () => void;
  onUpdate: () => void;
  availableLists?: TaskList[];
  onOpenTask?: (taskId: string) => void;
}

// Helper types
interface WorkspaceTaskLabel {
  id: string;
  name: string;
  color: string;
  created_at: string;
}

/**
 * Helper function to parse task description from various formats
 * Handles both JSONContent objects and string formats
 * @param desc - Description in object, string, or null format
 * @returns Parsed JSONContent or null
 */
function getDescriptionContent(desc: any): JSONContent | null {
  if (!desc) return null;

  // If it's already an object (from Supabase), use it directly
  if (typeof desc === 'object') {
    return desc as JSONContent;
  }

  // If it's a string, try to parse it
  try {
    return JSON.parse(desc);
  } catch {
    // If it's not valid JSON, treat it as plain text and wrap in doc structure
    return {
      type: 'doc',
      content: [
        {
          type: 'paragraph',
          content: [{ type: 'text', text: desc }],
        },
      ],
    };
  }
}

function TaskEditDialogComponent({
  task,
  boardId,
  isOpen,
  onClose,
  onUpdate,
  availableLists: propAvailableLists,
  onOpenTask,
  mode = 'edit',
  showUserPresence = false,
}: TaskEditDialogProps & {
  mode?: 'edit' | 'create';
  showUserPresence?: boolean;
}) {
  const isCreateMode = mode === 'create';
  const pathname = usePathname();

  const { toast } = useToast();
  const [isLoading, setIsLoading] = useState(false);
  const [name, setName] = useState(task?.name || '');
  const [description, setDescription] = useState<JSONContent | null>(() => {
    // Handle description which could be a string or already parsed object
    if (task?.description) {
      // If it's already an object (from Supabase), use it directly
      if (typeof task.description === 'object') {
        return task.description as JSONContent;
      }
      // If it's a string, try to parse it
      try {
        return JSON.parse(task.description);
      } catch {
        // If it's not valid JSON, treat it as plain text and convert to JSONContent
        return {
          type: 'doc',
          content: [
            {
              type: 'paragraph',
              content: [{ type: 'text', text: task.description }],
            },
          ],
        };
      }
    }
    return null;
  });
  const [priority, setPriority] = useState<TaskPriority | null>(
    task?.priority || null
  );
  const [startDate, setStartDate] = useState<Date | undefined>(
    task?.start_date ? new Date(task.start_date) : undefined
  );
  const [endDate, setEndDate] = useState<Date | undefined>(
    task?.end_date ? new Date(task.end_date) : undefined
  );
  const [selectedListId, setSelectedListId] = useState<string>(
    task?.list_id || ''
  );
  const [estimationPoints, setEstimationPoints] = useState<
    number | null | undefined
  >(task?.estimation_points ?? null);
  const [selectedLabels, setSelectedLabels] = useState<WorkspaceTaskLabel[]>(
    task?.labels || []
  );

  // State for current user
  const [user, setUser] = useState<User | null>(null);

  // Fetch current user on mount
  useEffect(() => {
    const getUser = async () => {
      const supabase = createClient();

      const {
        data: { user },
      } = await supabase.auth.getUser();

      if (user) {
        const { data: userData } = await supabase
          .from('users')
          .select('id, display_name')
          .eq('id', user.id)
          .single();

        if (userData) {
          setUser(userData);
        }
      }
    };

    getUser();
  }, []);

  // Generate consistent user color from user ID
  const userColor: string | undefined = useMemo(() => {
    // Generate color from user ID hash
    const hashCode = (str: string) => {
      let hash = 0;
      for (let i = 0; i < str.length; i++) {
        hash = str.charCodeAt(i) + ((hash << 5) - hash);
      }
      return hash;
    };

    const colors = [
      '#3b82f6', // blue
      '#8b5cf6', // purple
      '#ec4899', // pink
      '#f97316', // orange
      '#10b981', // green
      '#06b6d4', // cyan
      '#f59e0b', // amber
      '#6366f1', // indigo
    ];

    // Use user ID if available, otherwise use a default
    const userId = user?.id || 'anonymous';
    const index = Math.abs(hashCode(userId)) % colors.length;
    return colors[index] || colors[0];
  }, [user?.id]);

  // Use React Query hooks for shared data (cached across all components)
  const { data: boardConfig } = useBoardConfig(boardId);
  const [workspaceId, setWorkspaceId] = useState<string | null>(
    boardConfig?.ws_id || null
  );
  const { data: workspaceLabelsData = [], isLoading: labelsLoading } =
    useWorkspaceLabels(workspaceId);

  // Keep local state for available labels to allow manipulation
  const [availableLabels, setAvailableLabels] = useState<WorkspaceTaskLabel[]>(
    []
  );

  // Sync workspace labels to local state
  useEffect(() => {
    if (workspaceLabelsData.length > 0) {
      setAvailableLabels(workspaceLabelsData);
    }
  }, [workspaceLabelsData]);

  // Update workspace ID when board config loads
  useEffect(() => {
    if (boardConfig?.ws_id && workspaceId !== boardConfig.ws_id) {
      setWorkspaceId(boardConfig.ws_id);
    }
  }, [boardConfig, workspaceId]);

  const [, setEstimationSaving] = useState(false);
  const [newLabelName, setNewLabelName] = useState('');
  const [newLabelColor, setNewLabelColor] = useState('gray');
  const [creatingLabel, setCreatingLabel] = useState(false);
  const [showAdvancedOptions, setShowAdvancedOptions] = useState(false);
  const [showDeleteConfirm, setShowDeleteConfirm] = useState(false);
  const draftSaveTimerRef = useRef<ReturnType<typeof setTimeout> | null>(null);
  const [hasDraft, setHasDraft] = useState(false);
  const [createMultiple, setCreateMultiple] = useState(false);
  const [isSaving, setIsSaving] = useState(false);
  const [showOptionsSidebar, setShowOptionsSidebar] = useState(isCreateMode);
  const [workspaceMembers, setWorkspaceMembers] = useState<any[]>([]);
  const [loadingMembers, setLoadingMembers] = useState(false);
  const [selectedAssignees, setSelectedAssignees] = useState<any[]>(
    task?.assignees || []
  );
  const [assigneeSearchQuery, setAssigneeSearchQuery] = useState('');
  const [taskProjects, setTaskProjects] = useState<any[]>([]);
  const [loadingProjects, setLoadingProjects] = useState(false);
  const [selectedProjects, setSelectedProjects] = useState<any[]>(
    task?.projects || []
  );
  const [projectSearchQuery, setProjectSearchQuery] = useState('');
  const [, setWorkspaceDetails] = useState<any | null>(null);
  const [workspaceDetailsLoading, setWorkspaceDetailsLoading] = useState(false);
  const [allWorkspaces, setAllWorkspaces] = useState<any[]>([]);
  const [allWorkspacesLoading, setAllWorkspacesLoading] = useState(false);
  const [workspaceTasks, setWorkspaceTasks] = useState<any[]>([]);
  const [workspaceTasksLoading, setWorkspaceTasksLoading] = useState(false);
  const [taskSearchQuery, setTaskSearchQuery] = useState<string>('');
  const taskSearchDebounceRef = useRef<NodeJS.Timeout | null>(null);
  const [editorInstance, setEditorInstance] = useState<Editor | null>(null);
  const [slashState, setSlashState] = useState<SuggestionState>(
    createInitialSuggestionState
  );
  const [mentionState, setMentionState] = useState<SuggestionState>(
    createInitialSuggestionState
  );
  const [slashHighlightIndex, setSlashHighlightIndex] = useState(0);
  const [mentionHighlightIndex, setMentionHighlightIndex] = useState(0);
  const slashListRef = useRef<HTMLDivElement>(null);
  const mentionListRef = useRef<HTMLDivElement>(null);
  const suggestionMenuWidth = 360;
  const previousMentionHighlightRef = useRef(0);
  const previousSlashHighlightRef = useRef(0);
  const previousSlashQueryRef = useRef('');
  const previousMentionQueryRef = useRef('');
  const [showCustomDatePicker, setShowCustomDatePicker] = useState(false);
  const [customDate, setCustomDate] = useState<Date | undefined>(undefined);
  const [includeTime, setIncludeTime] = useState(false);
  const [selectedHour, setSelectedHour] = useState<string>('11');
  const [selectedMinute, setSelectedMinute] = useState<string>('59');
  const [selectedPeriod, setSelectedPeriod] = useState<'AM' | 'PM'>('PM');

  const queryClient = useQueryClient();
  const previousTaskIdRef = useRef<string | null>(null);
  const handleSaveRef = useRef<() => void>(() => {});
  const handleCloseRef = useRef<() => void>(() => {});
  const hasUnsavedChangesRef = useRef<boolean>(false);
  const quickDueRef = useRef<(days: number | null) => void>(() => {});
  const updateEstimationRef = useRef<(points: number | null) => void>(() => {});
  const handleConvertToTaskRef = useRef<(() => Promise<void>) | null>(null);
  const flushEditorPendingRef = useRef<(() => JSONContent | null) | undefined>(
    undefined
  );
  const titleInputRef = useRef<HTMLInputElement>(null);
  const editorRef = useRef<HTMLDivElement>(null);

  // Track cursor position for smart vertical navigation
  const lastCursorPositionRef = useRef<number | null>(null);
  const targetEditorCursorRef = useRef<number | null>(null);

  // Use the React Query mutation hook for updating tasks
  const updateTaskMutation = useUpdateTask(boardId);

  // Set up Yjs collaboration (only in edit mode, not create mode)
  const { doc, provider } = useYjsCollaboration({
    channel: `task-editor-${task?.id || 'new'}`,
    tableName: 'tasks',
    columnName: 'description_yjs_state',
    id: task?.id || '',
    user: user
      ? {
          id: user.id || '',
          name: user.display_name || '',
          color: userColor || '',
        }
      : null,
    enabled: isOpen && !isCreateMode && showUserPresence && !!task?.id,
  });

  // If the task has no Yjs state, initialize it
  useEffect(() => {
    if (!task?.id || !editorInstance?.schema || !description || !doc) return;

    const initializeYjsState = async () => {
      try {
        const supabase = createClient();

        const { data: taskData, error: taskDataError } = await supabase
          .from('tasks')
          .select('description_yjs_state')
          .eq('id', task.id)
          .single();

        if (taskDataError) throw taskDataError;

        if (!taskData?.description_yjs_state) {
          const yjsState = convertJsonContentToYjsState(
            description,
            editorInstance.schema
          );

          const { error: updateError } = await supabase
            .from('tasks')
            .update({ description_yjs_state: Array.from(yjsState) })
            .eq('id', task.id);

          if (updateError) throw updateError;

          Y.applyUpdate(doc, yjsState);
        }
      } catch (error) {
        console.error('Error initializing Yjs state:', error);
      }
    };
    initializeYjsState();
  }, [doc, description, editorInstance, task?.id]);

  const closeSlashMenu = useCallback(() => {
    setSlashState((prev) =>
      prev.open ? createInitialSuggestionState() : prev
    );
  }, []);

  const closeMentionMenu = useCallback(() => {
    setMentionState((prev) =>
      prev.open ? createInitialSuggestionState() : prev
    );
    setShowCustomDatePicker(false);
    setCustomDate(undefined);
    setIncludeTime(false);
    setSelectedHour('11');
    setSelectedMinute('59');
    setSelectedPeriod('PM');
  }, []);

  const handleEditorReady = useCallback((editor: Editor) => {
    setEditorInstance(editor);
  }, []);

  // Store the original URL when dialog opens
  const originalUrlRef = useRef<string | null>(null);

  // Sync URL with task dialog state (edit mode only)
  useEffect(() => {
    if (!isOpen || isCreateMode || !task?.id || !workspaceId || !pathname)
      return;

    // Save the original URL on first open (only if not already on a task detail page)
    if (!originalUrlRef.current && !pathname.match(/\/tasks\/[^/]+$/)) {
      originalUrlRef.current = pathname;
    }

    // Update URL to include task ID without navigation
    const newUrl = `/${workspaceId}/tasks/${task.id}`;
    window.history.replaceState(null, '', newUrl);

    return () => {
      // Restore to the original URL when dialog closes
      if (originalUrlRef.current) {
        window.history.replaceState(null, '', originalUrlRef.current);
        originalUrlRef.current = null;
      } else if (boardId) {
        // No original URL (opened directly), restore to board view
        window.history.replaceState(
          null,
          '',
          `/${workspaceId}/tasks/boards/${boardId}`
        );
      }
    };
  }, [isOpen, task?.id, pathname, boardId, isCreateMode, workspaceId]);

  useEffect(() => {
    if (!isOpen) {
      setSlashState(createInitialSuggestionState());
      setMentionState(createInitialSuggestionState());
      setEditorInstance(null);
      setSlashHighlightIndex(0);
      setMentionHighlightIndex(0);
      previousMentionHighlightRef.current = 0;
      previousSlashHighlightRef.current = 0;
      setShowCustomDatePicker(false);
      setCustomDate(undefined);
      setIncludeTime(false);
      setSelectedHour('11');
      setSelectedMinute('59');
      setSelectedPeriod('PM');
    } else {
      // When opening in create mode, show options sidebar by default
      if (isCreateMode) {
        setShowOptionsSidebar(true);
      }
    }
  }, [isOpen, isCreateMode]);

  useEffect(() => {
    if (!workspaceId) {
      setWorkspaceDetails(null);
      setWorkspaceTasks([]);
      setAllWorkspaces([]);
    }
  }, [workspaceId]);

  // Use the extracted slash commands functions
  const slashCommands = useMemo<SlashCommandDefinition[]>(() => {
    return getSlashCommands({
      hasMembers: workspaceMembers.length > 0,
      hasEndDate: !!endDate,
      hasPriority: !!priority,
      showAdvanced: showAdvancedOptions,
    });
  }, [workspaceMembers.length, endDate, priority, showAdvancedOptions]);

  const filteredSlashCommands = useMemo(() => {
    if (!slashState.open) return [] as SlashCommandDefinition[];
    return filterSlashCommands(slashCommands, slashState.query);
  }, [slashCommands, slashState.open, slashState.query]);

  // Use the extracted mention suggestions hook
  const { filteredMentionOptions } = useMentionSuggestions({
    workspaceMembers,
    allWorkspaces,
    taskProjects,
    workspaceTasks,
    currentTaskId: task?.id,
    query: mentionState.query,
  });

  useEffect(() => {
    if (!slashState.open) {
      setSlashHighlightIndex(0);
      previousSlashQueryRef.current = '';
      return;
    }

    // Reset to 0 only when query changes (user typed something)
    if (previousSlashQueryRef.current !== slashState.query) {
      previousSlashQueryRef.current = slashState.query;
      setSlashHighlightIndex(0);
      return;
    }

    // When commands change (but query hasn't), clamp the highlight index to valid range
    setSlashHighlightIndex((prev) => {
      if (filteredSlashCommands.length === 0) return 0;
      return Math.min(prev, filteredSlashCommands.length - 1);
    });
  }, [slashState.open, slashState.query, filteredSlashCommands.length]);

  // Only scroll into view when using keyboard navigation (arrow keys)
  useEffect(() => {
    if (!slashState.open) return;

    // Only scroll if the highlight actually changed (user pressed arrow key)
    if (previousSlashHighlightRef.current === slashHighlightIndex) return;
    previousSlashHighlightRef.current = slashHighlightIndex;

    // Small delay to ensure DOM is ready
    const timeoutId = setTimeout(() => {
      const container = slashListRef.current;
      if (!container) return;

      const activeItem = container.querySelector<HTMLElement>(
        `[data-slash-item="${slashHighlightIndex}"]`
      );
      if (!activeItem) return;

      // Check if item is visible
      const containerRect = container.getBoundingClientRect();
      const itemRect = activeItem.getBoundingClientRect();

      const isVisible =
        itemRect.top >= containerRect.top &&
        itemRect.bottom <= containerRect.bottom;

      // Only scroll if not visible (user pressed arrow key)
      if (!isVisible) {
        activeItem.scrollIntoView({ block: 'nearest', behavior: 'smooth' });
      }
    }, 10);

    return () => clearTimeout(timeoutId);
  }, [slashHighlightIndex, slashState.open]);

  useEffect(() => {
    if (!mentionState.open) {
      setMentionHighlightIndex(0);
      previousMentionQueryRef.current = '';
      return;
    }

    // Reset to 0 only when query changes (user typed something)
    if (previousMentionQueryRef.current !== mentionState.query) {
      previousMentionQueryRef.current = mentionState.query;
      setMentionHighlightIndex(0);
      return;
    }

    // When options change (but query hasn't), clamp the highlight index to valid range
    setMentionHighlightIndex((prev) => {
      if (filteredMentionOptions.length === 0) return 0;
      return Math.min(prev, filteredMentionOptions.length - 1);
    });
  }, [mentionState.open, mentionState.query, filteredMentionOptions.length]);

  // Only scroll into view when using keyboard navigation (arrow keys)
  useEffect(() => {
    if (!mentionState.open) return;

    // Only scroll if the highlight actually changed (user pressed arrow key)
    if (previousMentionHighlightRef.current === mentionHighlightIndex) return;
    previousMentionHighlightRef.current = mentionHighlightIndex;

    // Small delay to ensure DOM is ready
    const timeoutId = setTimeout(() => {
      const container = mentionListRef.current;
      if (!container) return;

      const activeItem = container.querySelector<HTMLElement>(
        `[data-mention-item="${mentionHighlightIndex}"]`
      );
      if (!activeItem) return;

      // Check if item is visible
      const containerRect = container.getBoundingClientRect();
      const itemRect = activeItem.getBoundingClientRect();

      const isVisible =
        itemRect.top >= containerRect.top &&
        itemRect.bottom <= containerRect.bottom;

      // Only scroll if not visible (user pressed arrow key)
      if (!isVisible) {
        activeItem.scrollIntoView({ block: 'nearest', behavior: 'smooth' });
      }
    }, 10);

    return () => clearTimeout(timeoutId);
  }, [mentionHighlightIndex, mentionState.open]);

  useEffect(() => {
    if (!editorInstance || !isOpen) {
      closeSlashMenu();
      closeMentionMenu();
      return;
    }

    const computePosition = (fromPos: number) => {
      try {
        const coords = editorInstance.view.coordsAtPos(fromPos);
        if (!coords) return null;
        const viewportWidth =
          typeof window !== 'undefined' ? window.innerWidth : undefined;
        const horizontalPadding = 16;
        let left = coords.left;
        if (viewportWidth) {
          left = Math.min(
            left,
            viewportWidth - suggestionMenuWidth - horizontalPadding
          );
          left = Math.max(left, horizontalPadding);
        }
        return { left, top: coords.bottom + 8 } as SuggestionState['position'];
      } catch {
        return null;
      }
    };

    const updateSuggestions = () => {
      const { state } = editorInstance;
      const { selection } = state;

      if (!selection.empty) {
        closeSlashMenu();
        // Don't close mention menu if custom date picker is open
        if (!showCustomDatePicker) {
          closeMentionMenu();
        }
        return;
      }

      const { from } = selection;
      const contextText = state.doc.textBetween(
        Math.max(0, from - 200),
        from,
        '\n',
        ' '
      );

      const slashMatch = contextText.match(/(?:^|\s)(\/([^\s]*))$/);
      if (slashMatch) {
        const matched = slashMatch[1] || '';
        const query = slashMatch[2] || '';
        const rangeFrom = from - matched.length;
        const nextState: SuggestionState = {
          open: true,
          query,
          range: { from: rangeFrom, to: from },
          position: computePosition(rangeFrom),
        };

        setSlashState((prev) =>
          isSameSuggestionState(prev, nextState) ? prev : nextState
        );
      } else {
        closeSlashMenu();
      }

      // Support both @username and @"Name With Spaces"
      const mentionMatch = contextText.match(
        /(?:^|\s)(@(?:"([^"]*)"|([^\s]*)))$/
      );
      if (mentionMatch) {
        const matched = mentionMatch[1] || '';
        // Extract query from either quoted (group 2) or unquoted (group 3) match
        const query =
          mentionMatch[2] !== undefined
            ? mentionMatch[2]
            : mentionMatch[3] || '';
        const rangeFrom = from - matched.length;
        const nextState: SuggestionState = {
          open: true,
          query,
          range: { from: rangeFrom, to: from },
          position: computePosition(rangeFrom),
        };

        setMentionState((prev) =>
          isSameSuggestionState(prev, nextState) ? prev : nextState
        );
        closeSlashMenu();
      } else {
        // Don't close mention menu if custom date picker is open
        if (!showCustomDatePicker) {
          closeMentionMenu();
        }
      }
    };

    const handleBlur = () => {
      // Don't close mention menu if custom date picker is open
      if (showCustomDatePicker) {
        closeSlashMenu();
        return;
      }
      closeSlashMenu();
      closeMentionMenu();
    };

    editorInstance.on('transaction', updateSuggestions);
    editorInstance.on('selectionUpdate', updateSuggestions);
    editorInstance.on('blur', handleBlur);

    updateSuggestions();

    return () => {
      editorInstance.off('transaction', updateSuggestions);
      editorInstance.off('selectionUpdate', updateSuggestions);
      editorInstance.off('blur', handleBlur);
    };
  }, [
    editorInstance,
    isOpen,
    closeSlashMenu,
    closeMentionMenu,
    showCustomDatePicker,
  ]);

  // Blur editor when custom date picker opens to allow input focus
  useEffect(() => {
    if (showCustomDatePicker && editorInstance) {
      editorInstance.commands.blur();
    }
  }, [showCustomDatePicker, editorInstance]);

  // Quick due date setter (today, tomorrow, etc.)
  const handleQuickDueDate = useCallback(
    (days: number | null) => {
      let newDate: Date | undefined;
      if (days !== null) {
        newDate = dayjs().add(days, 'day').endOf('day').toDate();
      }
      setEndDate(newDate);
      if (mode === 'create') {
        // Defer persistence to save
        return;
      }
      setIsLoading(true);
      const taskUpdates: Partial<Task> = {
        end_date: newDate ? newDate.toISOString() : null,
      };

      if (task?.id)
        updateTaskMutation.mutate(
          { taskId: task?.id, updates: taskUpdates },
          {
            onSuccess: async () => {
              await invalidateTaskCaches(queryClient, boardId);

              // Wait for the refetch to complete
              if (boardId) {
                await queryClient.refetchQueries({
                  queryKey: ['tasks', boardId],
                  type: 'active',
                });
              }

              toast({
                title: 'Due date updated',
                description: newDate
                  ? `Due date set to ${newDate.toLocaleDateString()}`
                  : 'Due date removed',
              });
              onUpdate();
            },
            onError: (error: any) => {
              console.error('Error updating due date:', error);
              toast({
                title: 'Error updating due date',
                description: error.message || 'Please try again later',
                variant: 'destructive',
              });
            },
            onSettled: () => setIsLoading(false),
          }
        );
    },
    [mode, onUpdate, queryClient, task, updateTaskMutation, boardId, toast]
  );

  const executeSlashCommand = useCallback(
    (command: SlashCommandDefinition) => {
      if (!editorInstance) return;

      const range = slashState.range;
      const baseChain = editorInstance.chain().focus();
      if (range) {
        baseChain.deleteRange(range);
      }
      baseChain.run();

      closeSlashMenu();

      switch (command.id) {
        case 'assign':
          editorInstance.chain().focus().insertContent('@').run();
          return;
        case 'due-today':
          handleQuickDueDate(0);
          return;
        case 'due-tomorrow':
          handleQuickDueDate(1);
          return;
        case 'due-next-week':
          handleQuickDueDate(7);
          return;
        case 'clear-due':
          handleQuickDueDate(null);
          return;
        case 'priority-critical':
          setPriority('critical');
          return;
        case 'priority-high':
          setPriority('high');
          return;
        case 'priority-normal':
          setPriority('normal');
          return;
        case 'priority-low':
          setPriority('low');
          return;
        case 'priority-clear':
          setPriority(null);
          return;
        case 'toggle-advanced':
          setShowAdvancedOptions((prev) => !prev);
          return;
        case 'convert-to-task':
          // Store reference to call later
          setTimeout(() => {
            handleConvertToTaskRef.current?.();
          }, 0);
          return;
        default:
          return;
      }
    },
    [editorInstance, slashState.range, closeSlashMenu, handleQuickDueDate]
  );

  const toggleAssignee = useCallback(
    async (member: any) => {
      const exists = selectedAssignees.some(
        (a) => a.user_id === member.user_id
      );
      const supabase = createClient();
      try {
        if (mode === 'create') {
          // Local toggle only; persist on create
          setSelectedAssignees((prev) =>
            exists
              ? prev.filter((a) => a.user_id !== member.user_id)
              : [...prev, member]
          );
          return;
        }
        if (exists) {
          if (!task?.id) return;
          // remove
          const { error } = await supabase
            .from('task_assignees')
            .delete()
            .eq('task_id', task.id)
            .eq('user_id', member.user_id);
          if (error) throw error;
          setSelectedAssignees((prev) =>
            prev.filter((a) => a.user_id !== member.user_id)
          );
        } else {
          if (!task?.id) return;
          const { error } = await supabase
            .from('task_assignees')
            .insert({ task_id: task.id, user_id: member.user_id });
          if (error) throw error;
          setSelectedAssignees((prev) => [...prev, member]);
        }
        await invalidateTaskCaches(queryClient, boardId);
        onUpdate();
      } catch (e: any) {
        toast({
          title: 'Assignee update failed',
          description: e.message || 'Unable to update assignees',
          variant: 'destructive',
        });
      }
    },
    [selectedAssignees, mode, task?.id, boardId, queryClient, onUpdate, toast]
  );

  const insertMentionOption = useCallback(
    (option: MentionOption) => {
      if (!editorInstance) return;

      // Handle custom date picker
      if (option.id === 'custom-date') {
        setShowCustomDatePicker(true);
        return;
      }

      const chain = editorInstance.chain().focus();
      if (mentionState.range) {
        chain.deleteRange(mentionState.range);
      }

      chain
        .insertContent([
          {
            type: 'mention',
            attrs: {
              userId: option.type === 'user' ? option.id : null,
              entityId: option.id,
              entityType: option.type,
              displayName: option.label,
              avatarUrl: option.avatarUrl ?? null,
              subtitle: option.subtitle ?? null,
            },
          },
          { type: 'text', text: ' ' },
        ])
        .run();

      closeMentionMenu();
    },
    [editorInstance, mentionState.range, closeMentionMenu]
  );

  const handleCustomDateSelect = useCallback(
    (date: Date | undefined) => {
      if (!editorInstance || !date) return;

      let finalDate = dayjs(date);
      let formattedDate = finalDate.format('MMM D, YYYY');

      if (includeTime) {
        // Parse and validate hour and minute
        const hourVal = parseInt(selectedHour || '12', 10);
        const minuteVal = parseInt(selectedMinute || '0', 10);

        let hour = hourVal;
        // Convert to 24-hour format
        if (selectedPeriod === 'PM' && hour !== 12) {
          hour += 12;
        } else if (selectedPeriod === 'AM' && hour === 12) {
          hour = 0;
        }

        finalDate = finalDate
          .hour(hour)
          .minute(minuteVal)
          .second(0)
          .millisecond(0);
        formattedDate = finalDate.format('MMM D, YYYY h:mm A');
      }

      const chain = editorInstance.chain().focus();

      if (mentionState.range) {
        chain.deleteRange(mentionState.range);
      }

      chain
        .insertContent([
          {
            type: 'mention',
            attrs: {
              userId: null,
              entityId: `custom-${finalDate.toISOString()}`,
              entityType: 'date',
              displayName: formattedDate,
              avatarUrl: null,
              subtitle: null,
            },
          },
          { type: 'text', text: ' ' },
        ])
        .run();

      setShowCustomDatePicker(false);
      setCustomDate(undefined);
      setIncludeTime(false);
      setSelectedHour('12');
      setSelectedMinute('00');
      setSelectedPeriod('PM');
      closeMentionMenu();
    },
    [
      editorInstance,
      mentionState.range,
      closeMentionMenu,
      includeTime,
      selectedHour,
      selectedMinute,
      selectedPeriod,
    ]
  );

  // Use the extracted SlashCommandMenu component
  const slashCommandMenu = (
    <SlashCommandMenu
      isOpen={slashState.open}
      position={slashState.position}
      commands={filteredSlashCommands}
      highlightIndex={slashHighlightIndex}
      onSelect={executeSlashCommand}
      onHighlightChange={setSlashHighlightIndex}
      listRef={slashListRef}
    />
  );

  // Use the extracted MentionMenu component
  const mentionSuggestionMenu = (
    <>
      <MentionMenu
        isOpen={mentionState.open}
        position={mentionState.position}
        options={filteredMentionOptions}
        highlightIndex={mentionHighlightIndex}
        isLoading={
          workspaceDetailsLoading ||
          workspaceTasksLoading ||
          allWorkspacesLoading
        }
        query={mentionState.query}
        onSelect={insertMentionOption}
        onHighlightChange={setMentionHighlightIndex}
        listRef={mentionListRef}
      />
      {/* Custom date picker - conditionally render using portal */}
      {showCustomDatePicker &&
        mentionState.position &&
        typeof document !== 'undefined' &&
        createPortal(
          <div
            className="pointer-events-auto"
            style={{
              position: 'fixed',
              top: mentionState.position.top,
              left: mentionState.position.left,
              zIndex: 9999,
            }}
          >
            <CustomDatePickerDialog
              selectedDate={customDate}
              includeTime={includeTime}
              selectedHour={selectedHour}
              selectedMinute={selectedMinute}
              selectedPeriod={selectedPeriod}
              onDateSelect={setCustomDate}
              onIncludeTimeChange={setIncludeTime}
              onHourChange={setSelectedHour}
              onMinuteChange={setSelectedMinute}
              onPeriodChange={setSelectedPeriod}
              onCancel={() => {
                setShowCustomDatePicker(false);
                setCustomDate(undefined);
                setIncludeTime(false);
                setSelectedHour('12');
                setSelectedMinute('00');
                setSelectedPeriod('PM');
              }}
              onInsert={() => {
                if (customDate) {
                  handleCustomDateSelect(customDate);
                }
              }}
            />
          </div>,
          document.body
        )}
    </>
  );
  useEffect(() => {
    if (!editorInstance || !isOpen) return;

    const editorDom = editorInstance.view.dom as HTMLElement | null;
    if (!editorDom) return;

    const handleKeyDown = (event: KeyboardEvent) => {
      // If custom date picker is open, Escape closes it but keeps mention menu open
      if (showCustomDatePicker && event.key === 'Escape') {
        event.preventDefault();
        event.stopPropagation();
        setShowCustomDatePicker(false);
        setCustomDate(undefined);
        return;
      }

      if ((slashState.open || mentionState.open) && event.key === 'Escape') {
        event.preventDefault();
        event.stopPropagation();
        closeSlashMenu();
        closeMentionMenu();
        return;
      }

      if (slashState.open) {
        if (filteredSlashCommands.length === 0) return;

        if (
          event.key === 'ArrowDown' ||
          (event.key === 'Tab' && !event.shiftKey)
        ) {
          event.preventDefault();
          event.stopPropagation();
          setSlashHighlightIndex(
            (prev) => (prev + 1) % filteredSlashCommands.length
          );
          return;
        }

        if (
          event.key === 'ArrowUp' ||
          (event.key === 'Tab' && event.shiftKey)
        ) {
          event.preventDefault();
          event.stopPropagation();
          setSlashHighlightIndex(
            (prev) =>
              (prev - 1 + filteredSlashCommands.length) %
              filteredSlashCommands.length
          );
          return;
        }

        if (event.key === 'Enter') {
          event.preventDefault();
          event.stopPropagation();
          const command = filteredSlashCommands[slashHighlightIndex];
          if (command) executeSlashCommand(command);
          return;
        }
      }

      if (mentionState.open && !showCustomDatePicker) {
        if (filteredMentionOptions.length === 0) return;

        if (
          event.key === 'ArrowDown' ||
          (event.key === 'Tab' && !event.shiftKey)
        ) {
          event.preventDefault();
          event.stopPropagation();
          setMentionHighlightIndex(
            (prev) => (prev + 1) % filteredMentionOptions.length
          );
          return;
        }

        if (
          event.key === 'ArrowUp' ||
          (event.key === 'Tab' && event.shiftKey)
        ) {
          event.preventDefault();
          event.stopPropagation();
          setMentionHighlightIndex(
            (prev) =>
              (prev - 1 + filteredMentionOptions.length) %
              filteredMentionOptions.length
          );
          return;
        }

        if (event.key === 'Enter') {
          event.preventDefault();
          event.stopPropagation();
          const option = filteredMentionOptions[mentionHighlightIndex];
          if (option) insertMentionOption(option);
          return;
        }
      }
    };

    editorDom.addEventListener('keydown', handleKeyDown, true);
    return () => {
      editorDom.removeEventListener('keydown', handleKeyDown, true);
    };
  }, [
    editorInstance,
    isOpen,
    slashState.open,
    mentionState.open,
    filteredSlashCommands,
    filteredMentionOptions,
    slashHighlightIndex,
    mentionHighlightIndex,
    executeSlashCommand,
    insertMentionOption,
    closeSlashMenu,
    closeMentionMenu,
    showCustomDatePicker,
  ]);

  // Fetch available task lists for the board (only if not provided as prop)
  const { data: availableLists = [] } = useQuery({
    queryKey: ['task_lists', boardId],
    queryFn: async () => {
      const supabase = createClient();
      const { data, error } = await supabase
        .from('task_lists')
        .select('*')
        .eq('board_id', boardId)
        .eq('deleted', false)
        .order('position')
        .order('created_at');

      if (error) throw error;
      return data as TaskList[];
    },
    enabled: !!boardId && isOpen && !propAvailableLists,
    initialData: propAvailableLists,
  });

  // Handle converting list items to tasks
  const handleConvertToTask = useCallback(async () => {
    if (!editorInstance || !boardId || !availableLists) return;

    // Get the first available list
    const firstList = availableLists[0];
    if (!firstList) {
      toast({
        title: 'No lists available',
        description: 'Create a list first before converting items to tasks',
        variant: 'destructive',
      });
      return;
    }

    // Use shared conversion helper
    const result = await convertListItemToTask({
      editor: editorInstance,
      listId: firstList.id,
      listName: firstList.name,
      wrapInParagraph: false,
      createTask: async ({
        name,
        listId,
      }: {
        name: string;
        listId: string;
      }) => {
        const supabase = createClient();
        const { data: newTask, error } = await supabase
          .from('tasks')
          .insert({
            name,
            list_id: listId,
          })
          .select('id, name')
          .single();

        if (error || !newTask) throw error;
        return newTask;
      },
    });

    if (!result.success) {
      toast({
        title: result.error!.message,
        description: result.error!.description,
        variant: 'destructive',
      });
      return;
    }

    // Invalidate task caches
    await invalidateTaskCaches(queryClient, boardId);

    toast({
      title: 'Task created',
      description: `Created task "${result.taskName}" and added mention`,
    });
  }, [editorInstance, boardId, availableLists, queryClient, toast]);

  // Helper function to convert description to JSONContent
  const parseDescription = useCallback((desc?: string): JSONContent | null => {
    if (!desc) return null;
    try {
      return JSON.parse(desc);
    } catch {
      return {
        type: 'doc',
        content: [
          {
            type: 'paragraph',
            content: [{ type: 'text', text: desc }],
          },
        ],
      };
    }
  }, []);

  // Reset form when task changes or dialog opens
  useEffect(() => {
    // Only reset when switching to a different task (task ID changes) or dialog first opens
    // This prevents resetting while user is actively typing
    const taskIdChanged = previousTaskIdRef.current !== task?.id;

    // In edit mode, when dialog opens or task ID changes, reload task data to ensure we have the latest
    // This handles the case where task was edited previously and we're reopening the dialog
    if (isOpen && !isCreateMode && (task?.id || taskIdChanged)) {
      setName(task?.name || '');
      setDescription(getDescriptionContent(task?.description));
      setPriority(task?.priority || null);
      setStartDate(task?.start_date ? new Date(task?.start_date) : undefined);
      setEndDate(task?.end_date ? new Date(task?.end_date) : undefined);
      setSelectedListId(task?.list_id || '');
      setEstimationPoints(task?.estimation_points ?? null);
      setSelectedLabels(task?.labels || []);
      setSelectedAssignees(task?.assignees || []);
      setSelectedProjects(task?.projects || []);
      if (task?.id) previousTaskIdRef.current = task.id;
    }
    // For create mode, only load when task ID changes or dialog opens with 'new' ID
    else if (isOpen && (isCreateMode || task?.id === 'new') && taskIdChanged) {
      setName(task?.name || '');
      setDescription(getDescriptionContent(task?.description) || null);
      setPriority(task?.priority || null);
      setStartDate(task?.start_date ? new Date(task?.start_date) : undefined);
      setEndDate(task?.end_date ? new Date(task?.end_date) : undefined);
      setSelectedListId(task?.list_id || '');
      setEstimationPoints(task?.estimation_points ?? null);
      setSelectedLabels(task?.labels || []);
      setSelectedAssignees(task?.assignees || []);
      setSelectedProjects(task?.projects || []);
      if (task?.id) previousTaskIdRef.current = task.id;
    }
  }, [
    task?.id,
    isOpen,
    isCreateMode,
    task?.assignees,
    task?.description,
    task?.end_date,
    task?.estimation_points,
    task?.labels,
    task?.list_id,
    task?.name,
    task?.priority,
    task?.projects,
    task?.start_date,
  ]);

  // Reset transient edits when closing without saving in edit mode
  useEffect(() => {
    if (!isOpen && previousTaskIdRef.current && !isCreateMode) {
      setName(task?.name || '');
      setDescription(getDescriptionContent(task?.description));
      setPriority(task?.priority || null);
      setStartDate(task?.start_date ? new Date(task?.start_date) : undefined);
      setEndDate(task?.end_date ? new Date(task?.end_date) : undefined);
      setSelectedListId(task?.list_id || '');
      setEstimationPoints(task?.estimation_points ?? null);
      setSelectedLabels(task?.labels || []);
      setSelectedAssignees(task?.assignees || []);
      setSelectedProjects(task?.projects || []);
    }
  }, [isOpen, isCreateMode, task]);

  const fetchWorkspaceMembers = useCallback(async (wsId: string) => {
    try {
      setLoadingMembers(true);
      const supabase = createClient();
      const { data: members, error } = await supabase
        .from('workspace_members')
        .select(
          `
          user_id,
          users!inner(
            id,
            display_name,
            avatar_url
          )
        `
        )
        .eq('ws_id', wsId);

      if (error) {
        console.error('Error fetching workspace members:', error);
        throw error;
      }

      if (members) {
        // Transform and sort by display_name
        const transformedMembers = members.map((m: any) => ({
          user_id: m.user_id,
          display_name: m.users?.display_name || 'Unknown User',
          avatar_url: m.users?.avatar_url,
        }));

        // Deduplicate by user_id to ensure unique keys
        const uniqueMembers = Array.from(
          new Map(transformedMembers.map((m) => [m.user_id, m])).values()
        );

        const sortedMembers = uniqueMembers.sort((a, b) =>
          (a.display_name || '').localeCompare(b.display_name || '')
        );
        setWorkspaceMembers(sortedMembers);
      }
    } catch (e) {
      console.error('Failed fetching workspace members', e);
    } finally {
      setLoadingMembers(false);
    }
  }, []);

  const fetchTaskProjects = useCallback(async (wsId: string) => {
    try {
      setLoadingProjects(true);
      const supabase = createClient();
      const { data: projects, error } = await supabase
        .from('task_projects')
        .select('id, name, status')
        .eq('ws_id', wsId)
        .eq('deleted', false)
        .order('name');

      if (error) {
        console.error('Error fetching task projects:', error);
        throw error;
      }

      if (projects) {
        setTaskProjects(projects);
      }
    } catch (e) {
      console.error('Failed fetching task projects', e);
    } finally {
      setLoadingProjects(false);
    }
  }, []);

  const fetchAllWorkspaces = useCallback(async () => {
    try {
      setAllWorkspacesLoading(true);
      const supabase = createClient();

      const {
        data: { user },
      } = await supabase.auth.getUser();

      if (!user) return;

      const { data, error } = await supabase
        .from('workspaces')
        .select('id, name, handle, personal, workspace_members!inner(role)')
        .eq('workspace_members.user_id', user.id);

      if (error) throw error;

      setAllWorkspaces(data || []);
    } catch (error) {
      console.error('Failed fetching all workspaces', error);
    } finally {
      setAllWorkspacesLoading(false);
    }
  }, []);

  const fetchWorkspaceDetails = useCallback(async (wsId: string) => {
    if (!wsId) return;
    try {
      setWorkspaceDetailsLoading(true);
      const supabase = createClient();
      const { data, error } = await supabase
        .from('workspaces')
        .select('id, name, handle')
        .eq('id', wsId)
        .single();

      if (error) throw error;
      setWorkspaceDetails(data || null);
    } catch (error) {
      console.error('Failed fetching workspace details', error);
    } finally {
      setWorkspaceDetailsLoading(false);
    }
  }, []);

  const fetchWorkspaceTasks = useCallback(
    async (wsId: string, searchQuery?: string) => {
      if (!wsId) return;
      try {
        setWorkspaceTasksLoading(true);
        const supabase = createClient();

        // Tasks are related to workspaces through: tasks -> task_lists -> workspace_boards
        // We need to join through the relationship chain
        const { data: boards, error: boardsError } = await supabase
          .from('workspace_boards')
          .select('id')
          .eq('ws_id', wsId);

        if (boardsError) throw boardsError;

        const boardIds = (boards || []).map((b) => b.id);
        if (boardIds.length === 0) {
          setWorkspaceTasks([]);
          return;
        }

        let query = supabase
          .from('tasks')
          .select(
            `
          id,
          name,
          priority,
          created_at,
          list:task_lists!inner(id, name, board_id)
        `
          )
          .in('task_lists.board_id', boardIds)
          .eq('deleted', false);

        // Add search filtering if query provided
        if (searchQuery?.trim()) {
          query = query.ilike('name', `%${searchQuery.trim()}%`);
        }

        const { data, error } = await query
          .order('created_at', { ascending: false })
          .limit(searchQuery ? 50 : 25);

        if (error) throw error;
        setWorkspaceTasks(data || []);
      } catch (error) {
        console.error('Failed fetching workspace tasks', error);
      } finally {
        setWorkspaceTasksLoading(false);
      }
    },
    []
  );

  // Fetch workspace members and projects when workspace ID is available
  useEffect(() => {
    if (isOpen && workspaceId) {
      fetchWorkspaceMembers(workspaceId);
      fetchTaskProjects(workspaceId);
      fetchWorkspaceDetails(workspaceId);
      fetchWorkspaceTasks(workspaceId);
    }
  }, [
    isOpen,
    workspaceId,
    fetchWorkspaceMembers,
    fetchTaskProjects,
    fetchWorkspaceDetails,
    fetchWorkspaceTasks,
  ]);

  // Debounced task search when typing in mention menu
  useEffect(() => {
    if (!isOpen || !workspaceId || !mentionState.open) {
      // Clear search when mention menu closes
      if (taskSearchQuery) {
        setTaskSearchQuery('');
      }
      return;
    }

    const query = mentionState.query.trim();

    // Clear existing timeout
    if (taskSearchDebounceRef.current) {
      clearTimeout(taskSearchDebounceRef.current);
    }

    // Only search when user is typing (debounce 300ms)
    taskSearchDebounceRef.current = setTimeout(() => {
      if (query !== taskSearchQuery) {
        setTaskSearchQuery(query);
        fetchWorkspaceTasks(workspaceId, query || undefined);
      }
    }, 300);

    return () => {
      if (taskSearchDebounceRef.current) {
        clearTimeout(taskSearchDebounceRef.current);
      }
    };
  }, [
    isOpen,
    workspaceId,
    mentionState.open,
    mentionState.query,
    taskSearchQuery,
    fetchWorkspaceTasks,
  ]);

  // Fetch all accessible workspaces when dialog opens for mention functionality
  useEffect(() => {
    if (isOpen) {
      fetchAllWorkspaces();
    }
  }, [isOpen, fetchAllWorkspaces]);

  // Listen for task mention clicks to open the clicked task
  useEffect(() => {
    if (!isOpen) return;

    const handleTaskMentionClick = async (event: Event) => {
      const customEvent = event as CustomEvent<{
        taskId: string;
        taskName: string;
      }>;
      const { taskId } = customEvent.detail;

      if (!taskId || !onOpenTask) return;

      // Save current task if there are unsaved changes before navigating
      // Only save in edit mode, and only if we have a valid task name
      if (
        hasUnsavedChangesRef.current &&
        !isCreateMode &&
        name?.trim() &&
        !isLoading &&
        task?.id
      ) {
        try {
          // Flush any pending editor changes before saving
          let currentDescription = description;
          if (flushEditorPendingRef.current) {
            const flushedContent = flushEditorPendingRef.current();
            if (flushedContent) {
              currentDescription = flushedContent;
            }
          }

          // Convert JSONContent to string for storage with error handling
          let descriptionString: string | null = null;
          if (currentDescription) {
            try {
              descriptionString = JSON.stringify(currentDescription);
            } catch (serializationError) {
              console.error(
                'Failed to serialize description:',
                serializationError
              );
              // Continue with null description to allow save to proceed
              descriptionString = null;
            }
          }

          // Prepare task updates
          const taskUpdates: any = {
            name: name.trim(),
            description: descriptionString,
            priority: priority,
            start_date: startDate ? startDate.toISOString() : null,
            end_date: endDate ? endDate.toISOString() : null,
            list_id: selectedListId,
            estimation_points: estimationPoints ?? null,
          };

          // Save without closing the dialog
          await updateTaskMutation.mutateAsync({
            taskId: task.id,
            updates: taskUpdates,
          });

          // Invalidate caches
          await invalidateTaskCaches(queryClient, boardId);
          onUpdate();

          console.log('✅ Task saved before navigation');
        } catch (error) {
          console.error('Failed to save before navigation:', error);
          // Continue with navigation even if save fails
        }
      }

      // Open the clicked task
      onOpenTask(taskId);
    };

    // Listen on document level since the event bubbles
    document.addEventListener('taskMentionClick', handleTaskMentionClick);

    return () => {
      document.removeEventListener('taskMentionClick', handleTaskMentionClick);
    };
  }, [
    isOpen,
    onOpenTask,
    isCreateMode,
    name,
    isLoading,
    task?.id,
    description,
    priority,
    startDate,
    endDate,
    selectedListId,
    estimationPoints,
    updateTaskMutation,
    queryClient,
    boardId,
    onUpdate,
  ]);

  // ------- Draft persistence (create mode) -------------------------------------
  const draftStorageKey = useMemo(
    () => `tu-do:task-draft:${boardId}`,
    [boardId]
  );

  // Load draft when opening in create mode (skip for edit mode)
  useEffect(() => {
    if (!isOpen || !isCreateMode) return;
    try {
      const raw =
        typeof window !== 'undefined'
          ? localStorage.getItem(draftStorageKey)
          : null;
      if (!raw) return;
      const draft = JSON.parse(raw || '{}');
      if (draft && typeof draft === 'object') {
        // Only restore if draft has meaningful content
        const hasContent =
          (draft.name && draft.name.trim().length > 0) ||
          draft.description != null ||
          draft.priority ||
          draft.startDate ||
          draft.endDate ||
          draft.estimationPoints != null ||
          (Array.isArray(draft.selectedLabels) &&
            draft.selectedLabels.length > 0);

        if (!hasContent) {
          // Clear empty draft
          if (typeof window !== 'undefined')
            localStorage.removeItem(draftStorageKey);
          return;
        }

        if (typeof draft.name === 'string') setName(draft.name);
        if (draft.description != null) {
          try {
            // Accept either JSONContent or serialized string
            const maybeString = draft.description as any;
            const parsed =
              typeof maybeString === 'string'
                ? JSON.parse(maybeString)
                : maybeString;
            setDescription(parsed);
          } catch {
            setDescription(null);
          }
        }
        if (draft.priority === null || typeof draft.priority === 'string')
          setPriority(draft.priority as TaskPriority | null);
        if (draft.startDate) setStartDate(new Date(draft.startDate));
        if (draft.endDate) setEndDate(new Date(draft.endDate));
        if (typeof draft.selectedListId === 'string')
          setSelectedListId(draft.selectedListId);
        if (
          draft.estimationPoints === null ||
          typeof draft.estimationPoints === 'number'
        )
          setEstimationPoints(draft.estimationPoints as number | null);
        if (Array.isArray(draft.selectedLabels))
          setSelectedLabels(draft.selectedLabels);
        setHasDraft(true);
      }
    } catch {
      // ignore draft load errors
    }
    // eslint-disable-next-line react-hooks/exhaustive-deps
  }, [isOpen, isCreateMode, draftStorageKey]);

  // Ensure origin list from the entry point is respected in create mode
  useEffect(() => {
    if (isOpen && isCreateMode && task?.list_id) {
      setSelectedListId(task.list_id);
    }
  }, [isOpen, isCreateMode, task?.list_id]);

  // If opening in edit mode, proactively clear any stale create draft for this board
  useEffect(() => {
    if (isOpen && !isCreateMode) {
      try {
        if (typeof window !== 'undefined') {
          localStorage.removeItem(draftStorageKey);
        }
      } catch {}
    }
  }, [isOpen, isCreateMode, draftStorageKey]);

  // Debounced save draft while editing in create mode
  useEffect(() => {
    if (!isOpen || !isCreateMode || isSaving) return;
    const hasAny =
      (name || '').trim().length > 0 ||
      !!description ||
      !!priority ||
      !!startDate ||
      !!endDate ||
      !!estimationPoints ||
      (selectedLabels && selectedLabels.length > 0);
    if (!hasAny) {
      // Clear empty draft to avoid stale noise
      try {
        if (typeof window !== 'undefined')
          localStorage.removeItem(draftStorageKey);
      } catch {}
      setHasDraft(false);
      return;
    }
    if (draftSaveTimerRef.current) clearTimeout(draftSaveTimerRef.current);
    draftSaveTimerRef.current = setTimeout(() => {
      try {
        const toSave = {
          name: (name || '').trim(),
          description: description,
          priority,
          startDate: startDate?.toISOString() || null,
          endDate: endDate?.toISOString() || null,
          selectedListId,
          estimationPoints: estimationPoints ?? null,
          selectedLabels,
        };
        if (typeof window !== 'undefined')
          localStorage.setItem(draftStorageKey, JSON.stringify(toSave));
        setHasDraft(true);
      } catch {
        // ignore save errors
      }
    }, 300);
    return () => {
      if (draftSaveTimerRef.current) clearTimeout(draftSaveTimerRef.current);
    };
  }, [
    isOpen,
    isCreateMode,
    isSaving,
    draftStorageKey,
    name,
    description,
    priority,
    startDate,
    endDate,
    selectedListId,
    estimationPoints,
    selectedLabels,
  ]);

  // Build initial and current snapshots for change detection
  const initialSnapshot = useMemo(() => {
    return {
      name: (task?.name || '').trim(),
      description: JSON.stringify(parseDescription(task?.description) || null),
      priority: task?.priority || null,
      start: task?.start_date
        ? new Date(task?.start_date).toISOString()
        : undefined,
      end: task?.end_date ? new Date(task?.end_date).toISOString() : undefined,
      listId: task?.list_id,
      estimationPoints: task?.estimation_points ?? null,
    } as const;
  }, [task, parseDescription]);

  const currentSnapshot = useMemo(() => {
    return {
      name: (name || '').trim(),
      description: JSON.stringify(description || null),
      priority: priority || null,
      start: startDate?.toISOString(),
      end: endDate?.toISOString(),
      listId: selectedListId,
      estimationPoints: estimationPoints ?? null,
    } as const;
  }, [
    name,
    description,
    priority,
    startDate,
    endDate,
    selectedListId,
    estimationPoints,
  ]);

  const hasUnsavedChanges = useMemo(() => {
    return (
      initialSnapshot.name !== currentSnapshot.name ||
      initialSnapshot.description !== currentSnapshot.description ||
      initialSnapshot.priority !== currentSnapshot.priority ||
      initialSnapshot.start !== currentSnapshot.start ||
      initialSnapshot.end !== currentSnapshot.end ||
      initialSnapshot.listId !== currentSnapshot.listId ||
      initialSnapshot.estimationPoints !== currentSnapshot.estimationPoints
    );
  }, [initialSnapshot, currentSnapshot]);

  const canSave = useMemo(() => {
    const hasName = !!(name || '').trim();
    if (isCreateMode) return hasName && !isLoading;
    return hasName && hasUnsavedChanges && !isLoading;
  }, [isCreateMode, name, hasUnsavedChanges, isLoading]);

  // Global keyboard shortcuts: Cmd/Ctrl + Enter to save
  useEffect(() => {
    if (!isOpen) return;
    const handleKeyDown = (e: KeyboardEvent) => {
      // Save shortcut: Cmd/Ctrl + Enter
      if ((e.metaKey || e.ctrlKey) && e.key === 'Enter') {
        e.preventDefault();
        if (canSave) {
          handleSaveRef.current();
        } else if (!hasUnsavedChangesRef.current) {
          handleCloseRef.current();
        }
        return;
      }
    };
    window.addEventListener('keydown', handleKeyDown);
    return () => window.removeEventListener('keydown', handleKeyDown);
  }, [isOpen, canSave]);

  const handleCreateLabel = async () => {
    if (!newLabelName.trim() || !boardConfig) return;
    // Need workspace id from boardConfig; we re-fetch board already, store ws_id inside boardConfig? not persisted previously; fallback fetch if absent
    setCreatingLabel(true);
    try {
      const supabase = createClient();
      // Ensure we have ws_id
      let wsId: string | undefined = (boardConfig as any)?.ws_id;
      if (!wsId) {
        const { data: board } = await supabase
          .from('workspace_boards')
          .select('ws_id')
          .eq('id', boardId)
          .single();
        wsId = (board as any)?.ws_id;
      }
      if (!wsId) throw new Error('Workspace id not found');
      const { data, error } = await supabase
        .from('workspace_task_labels')
        .insert({
          ws_id: wsId,
          name: newLabelName.trim(),
          color: newLabelColor,
        })
        .select('id,name,color,created_at')
        .single();
      if (error) throw error;
      if (data) {
        setAvailableLabels((prev) =>
          [data as any, ...prev].sort((a, b) =>
            (a?.name || '')
              .toLowerCase()
              .localeCompare((b?.name || '').toLowerCase())
          )
        );
        // auto-select new label (maintain alphabetical order in selection list too)
        setSelectedLabels((prev) =>
          [data as any, ...prev].sort((a, b) =>
            (a?.name || '')
              .toLowerCase()
              .localeCompare((b?.name || '').toLowerCase())
          )
        );

        if (task?.id) {
          // Attempt to link label to this task in DB
          const { error: linkErr } = await supabase
            .from('task_labels')
            .insert({ task_id: task?.id, label_id: (data as any).id });

          if (linkErr) {
            // Rollback local selection if link fails
            setSelectedLabels((prev) =>
              prev.filter((l) => l.id !== (data as any).id)
            );
            toast({
              title: 'Label created (not linked)',
              description: 'Label saved but could not be attached to task.',
              variant: 'destructive',
            });
          } else {
            // Invalidate caches so parent task list reflects new label
            await invalidateTaskCaches(queryClient, boardId);
            onUpdate();
            // Dispatch global event so other open components can refresh
            if (typeof window !== 'undefined') {
              window.dispatchEvent(
                new CustomEvent('workspace-label-created', {
                  detail: { wsId, label: data },
                })
              );
            }
            toast({
              title: 'Label created & linked',
              description: 'New label added and attached to this task.',
            });
          }
        }

        setNewLabelName('');
      }
    } catch (e: any) {
      toast({
        title: 'Label creation failed',
        description: e.message || 'Unable to create label',
        variant: 'destructive',
      });
    } finally {
      setCreatingLabel(false);
    }
  };

  // End date change helper (preserve 23:59 default if only date picked)
  const handleEndDateChange = (date: Date | undefined) => {
    if (date) {
      let selectedDate = dayjs(date);
      if (
        selectedDate.hour() === 0 &&
        selectedDate.minute() === 0 &&
        selectedDate.second() === 0 &&
        selectedDate.millisecond() === 0
      ) {
        selectedDate = selectedDate.endOf('day');
      }
      setEndDate(selectedDate.toDate());
    } else {
      setEndDate(undefined);
    }
  };

  // Handle estimation save (optimistic local update + API call)
  const updateEstimation = async (points: number | null) => {
    if (points === estimationPoints) return;
    setEstimationPoints(points);
    if (isCreateMode || !task?.id || task?.id === 'new') {
      // Will be saved on create
      return;
    }
    setEstimationSaving(true);
    try {
      const supabase = createClient();

      const { error } = await supabase
        .from('tasks')
        .update({ estimation_points: points })
        .eq('id', task.id);
      if (error) throw error;
      await invalidateTaskCaches(queryClient, boardId);
    } catch (e: any) {
      console.error('Failed updating estimation', e);
      toast({
        title: 'Failed to update estimation',
        description: e.message || 'Please try again',
        variant: 'destructive',
      });
    } finally {
      setEstimationSaving(false);
    }
  };

  // Label selection handlers
  // Handle image upload to Supabase storage
  const handleImageUpload = useCallback(
    async (file: File): Promise<string> => {
      if (!workspaceId) {
        throw new Error('Workspace ID not found');
      }

      const supabase = createClient();

      // Generate unique filename
      const fileExt = file.name.split('.').pop();
      const fileName = `${Date.now()}-${Math.random().toString(36).substring(2)}.${fileExt}`;
      const filePath = `${workspaceId}/task-images/${fileName}`;

      // Upload to Supabase storage
      const { data, error } = await supabase.storage
        .from('workspaces')
        .upload(filePath, file, {
          contentType: file.type,
          upsert: false,
        });

      if (error) {
        console.error('Upload error:', error);
        throw new Error('Failed to upload image');
      }

      // Get signed URL (valid for 1 year)
      const { data: signedUrlData, error: signedUrlError } =
        await supabase.storage
          .from('workspaces')
          .createSignedUrl(data.path, 31536000); // 365 days in seconds

      if (signedUrlError) {
        console.error('Signed URL error:', signedUrlError);
        throw new Error('Failed to generate signed URL');
      }

      return signedUrlData.signedUrl;
    },
    [workspaceId]
  );

  const toggleLabel = async (label: WorkspaceTaskLabel) => {
    const exists = selectedLabels.some((l) => l.id === label.id);
    const supabase = createClient();
    try {
      if (isCreateMode) {
        // Local toggle only; persist on create
        setSelectedLabels((prev) =>
          exists ? prev.filter((l) => l.id !== label.id) : [label, ...prev]
        );
        return;
      }
      if (exists) {
        if (!task?.id) return;
        // remove
        const { error } = await supabase
          .from('task_labels')
          .delete()
          .eq('task_id', task.id)
          .eq('label_id', label.id);
        if (error) throw error;
        setSelectedLabels((prev) => prev.filter((l) => l.id !== label.id));
      } else {
        if (!task?.id) return;
        const { error } = await supabase
          .from('task_labels')
          .insert({ task_id: task.id, label_id: label.id });
        if (error) throw error;
        setSelectedLabels((prev) =>
          [label, ...prev].sort((a, b) => {
            const aName = a?.name || '';
            const bName = b?.name || '';
            return aName.toLowerCase().localeCompare(bName.toLowerCase());
          })
        );
      }
      await invalidateTaskCaches(queryClient, boardId);
    } catch (e: any) {
      toast({
        title: 'Label update failed',
        description: e.message || 'Unable to update labels',
        variant: 'destructive',
      });
    }
  };

  const toggleProject = async (project: any) => {
    const exists = selectedProjects.some((p) => p.id === project.id);
    const supabase = createClient();
    try {
      if (isCreateMode) {
        // Local toggle only; persist on create
        setSelectedProjects((prev) =>
          exists ? prev.filter((p) => p.id !== project.id) : [...prev, project]
        );
        return;
      }
      if (exists) {
        if (!task?.id) return;
        // remove
        const { error } = await supabase
          .from('task_project_tasks')
          .delete()
          .eq('task_id', task.id)
          .eq('project_id', project.id);
        if (error) throw error;
        setSelectedProjects((prev) => prev.filter((p) => p.id !== project.id));
      } else {
        if (!task?.id) return;
        const { error } = await supabase
          .from('task_project_tasks')
          .insert({ task_id: task.id, project_id: project.id });

        // Handle duplicate key error gracefully
        if (error) {
          // Error code 23505 is duplicate key violation in PostgreSQL
          if (error.code === '23505') {
            // Project is already linked - just update local state to reflect reality
            toast({
              title: 'Already linked',
              description: 'This project is already linked to the task',
            });
            // Sync with server state
            await invalidateTaskCaches(queryClient, boardId);
            onUpdate();
            return;
          }
          throw error;
        }
        setSelectedProjects((prev) => [...prev, project]);
      }
      await invalidateTaskCaches(queryClient, boardId);
      onUpdate();
    } catch (e: any) {
      toast({
        title: 'Project update failed',
        description: e.message || 'Unable to update projects',
        variant: 'destructive',
      });
    }
  };

  const handleSave = async () => {
    if (!name?.trim()) return;

    // Flush any pending editor changes before saving and get current content
    let currentDescription = description;
    if (flushEditorPendingRef.current) {
      const flushedContent = flushEditorPendingRef.current();
      // Use the flushed content only if it's defined
      if (flushedContent) {
        currentDescription = flushedContent;
      }
    }

    setIsSaving(true);
    setIsLoading(true);

    // Immediately clear draft and cancel any pending saves
    if (draftSaveTimerRef.current) clearTimeout(draftSaveTimerRef.current);
    try {
      if (typeof window !== 'undefined')
        localStorage.removeItem(draftStorageKey);
      setHasDraft(false);
    } catch {}

    // Convert JSONContent to string for storage with error handling
    // Important: Use null explicitly instead of undefined to ensure DB field is cleared
    let descriptionString: string | null = null;
    if (currentDescription) {
      try {
        descriptionString = JSON.stringify(currentDescription);
      } catch (serializationError) {
        console.error('Failed to serialize description:', serializationError);
        // Continue with null description to allow save to proceed
        descriptionString = null;
      }
    }

    if (isCreateMode) {
      try {
        const supabase = createClient();
        const { createTask } = await import('@tuturuuu/utils/task-helper');
        const taskData: Partial<Task> = {
          name: name.trim(),
          description: descriptionString,
          priority: priority,
          start_date: startDate ? startDate.toISOString() : null,
          end_date: endDate ? endDate.toISOString() : null,
          estimation_points: estimationPoints ?? null,
        } as any;
        const newTask = await createTask(supabase, selectedListId, taskData);

        if (selectedLabels.length > 0) {
          await supabase.from('task_labels').insert(
            selectedLabels.map((l) => ({
              task_id: newTask.id,
              label_id: l.id,
            }))
          );
        }

        if (selectedAssignees.length > 0) {
          await supabase.from('task_assignees').insert(
            selectedAssignees.map((a) => ({
              task_id: newTask.id,
              user_id: a.user_id,
            }))
          );
        }

        if (selectedProjects.length > 0) {
          await supabase.from('task_project_tasks').insert(
            selectedProjects.map((p) => ({
              task_id: newTask.id,
              project_id: p.id,
            }))
          );
        }

        await invalidateTaskCaches(queryClient, boardId);
        toast({ title: 'Task created', description: 'New task added.' });
        onUpdate();
        if (createMultiple) {
          // Reset for next task: only clear title and description; persist others
          setName('');
          setDescription(null);
          // Focus name input on next tick for quick entry
          setTimeout(() => {
            const input = document.querySelector<HTMLInputElement>(
              'input[placeholder="What needs to be done?"]'
            );
            input?.focus();
          }, 0);
        } else {
          // Reset all form state before closing to prevent stale data on next open
          setName('');
          setDescription(null);
          setPriority(null);
          setStartDate(undefined);
          setEndDate(undefined);
          setEstimationPoints(null);
          setSelectedLabels([]);
          onClose();
        }
      } catch (error: any) {
        console.error('Error creating task:', error);
        toast({
          title: 'Error creating task',
          description: error.message || 'Please try again later',
          variant: 'destructive',
        });
      } finally {
        setIsLoading(false);
        setIsSaving(false);
      }
      return;
    }

    // Prepare task updates (edit mode)
    // Note: We need to include description, start_date, end_date, and estimation_points even if null to clear them in the database
    const taskUpdates: any = {
      name: name.trim(),
      description: descriptionString, // Explicitly null when empty, not undefined
      priority: priority,
      start_date: startDate ? startDate.toISOString() : null, // Explicitly null when undefined
      end_date: endDate ? endDate.toISOString() : null, // Explicitly null when undefined
      list_id: selectedListId,
      estimation_points: estimationPoints ?? null, // Include estimation points
    };

    if (task?.id)
      updateTaskMutation.mutate(
        {
          taskId: task.id,
          updates: taskUpdates,
        },
        {
          onSuccess: async () => {
            console.log('✅ Task update successful, refreshing data...');

            // Invalidate all task-related caches
            await invalidateTaskCaches(queryClient, boardId);

            // Force refetch and wait for it to complete with fresh data
            await queryClient.refetchQueries({
              queryKey: ['tasks', boardId],
              type: 'active',
            });

            toast({
              title: 'Task updated',
              description: 'The task has been successfully updated.',
            });
            onUpdate();
            onClose();
          },
          onError: (error: any) => {
            console.error('Error updating task:', error);
            toast({
              title: 'Error updating task',
              description: error.message || 'Please try again later',
              variant: 'destructive',
            });
          },
          onSettled: () => {
            setIsLoading(false);
            setIsSaving(false);
          },
        }
      );
  };
  // Keep the ref pointing to the latest handleSave on every render (no hook deps warnings)
  handleSaveRef.current = handleSave;

  const handleClose = () => {
    if (!isLoading) {
      // If closing from edit mode, clear any stale create draft to avoid unintended restoration
      try {
        if (!isCreateMode && typeof window !== 'undefined') {
          localStorage.removeItem(draftStorageKey);
        }
      } catch {}
      onClose();
    }
  };

  // Keep stable refs for handlers and change state
  handleSaveRef.current = handleSave;
  handleCloseRef.current = handleClose;
  hasUnsavedChangesRef.current = hasUnsavedChanges;
  quickDueRef.current = handleQuickDueDate;
  updateEstimationRef.current = updateEstimation;
  handleConvertToTaskRef.current = handleConvertToTask;

  // Handle escape key - disabled to let Radix handle it
  // useEffect(() => {
  //   const handleEscape = (e: KeyboardEvent) => {
  //     if (e.key === 'Escape' && !isLoading) {
  //       handleClose();
  //     }
  //   };

  //   if (isOpen) {
  //     window.addEventListener('keydown', handleEscape);
  //     return () => window.removeEventListener('keydown', handleEscape);
  //   }
  // }, [isOpen, isLoading, handleClose]);

  // Keyboard shortcuts for options (Alt-based). Skips when typing in inputs/contenteditable.
  useEffect(() => {
    if (!isOpen) return;
    const isTypingTarget = (target: EventTarget | null): boolean => {
      const el = target as HTMLElement | null;
      if (!el) return false;
      const tag = el.tagName?.toLowerCase();
      const editable = (el as any).isContentEditable === true;
      return (
        editable || tag === 'input' || tag === 'textarea' || tag === 'select'
      );
    };

    const handleOptionShortcuts = (e: KeyboardEvent) => {
      if (!e.altKey) return;
      if (isTypingTarget(e.target)) return;

      // Priority: Alt+1/2/3/4, Alt+0 clear
      if (e.key === '1') {
        e.preventDefault();
        setPriority('critical');
        return;
      }
      if (e.key === '2') {
        e.preventDefault();
        setPriority('high');
        return;
      }
      if (e.key === '3') {
        e.preventDefault();
        setPriority('normal');
        return;
      }
      if (e.key === '4') {
        e.preventDefault();
        setPriority('low');
        return;
      }
      if (e.key === '0') {
        e.preventDefault();
        setPriority(null);
        return;
      }

      // Due date: Alt+T/M/W set, Alt+D clear
      const lower = e.key.toLowerCase();
      if (lower === 't') {
        e.preventDefault();
        quickDueRef.current(0);
        return;
      }
      if (lower === 'm') {
        e.preventDefault();
        quickDueRef.current(1);
        return;
      }
      if (lower === 'w') {
        e.preventDefault();
        quickDueRef.current(7);
        return;
      }
      if (lower === 'd') {
        e.preventDefault();
        quickDueRef.current(null);
        return;
      }

      // Advanced toggle: Alt+A
      if (lower === 'a') {
        e.preventDefault();
        setShowAdvancedOptions((prev) => !prev);
        return;
      }

      // Estimation: Alt+Shift+0..7 set index, Alt+Shift+X clear
      if (e.shiftKey && boardConfig?.estimation_type) {
        if (/^[0-7]$/.test(e.key)) {
          e.preventDefault();
          const idx = Number(e.key);
          updateEstimationRef.current(idx);
          return;
        }
        if (lower === 'x') {
          e.preventDefault();
          updateEstimationRef.current(null);
          return;
        }
      }
    };

    window.addEventListener('keydown', handleOptionShortcuts);
    return () => window.removeEventListener('keydown', handleOptionShortcuts);
    // Intentionally not depending on handleQuickDueDate/updateEstimation to avoid re-binding on every render.
    // They are stable enough for user interactions and not critical for stale closure risks here.
    // eslint-disable-next-line react-hooks/exhaustive-deps
  }, [isOpen, boardConfig?.estimation_type]);

  // Label color utilities (matching task-labels-display.tsx approach)
  const normalizeHex = (input: string): string | null => {
    if (!input) return null;
    let c = input.trim();
    if (c.startsWith('#')) c = c.slice(1);
    if (c.length === 3) {
      c = c
        .split('')
        .map((ch) => ch + ch)
        .join('');
    }
    if (c.length !== 6) return null;
    if (!/^[0-9a-fA-F]{6}$/.test(c)) return null;
    return `#${c.toLowerCase()}`;
  };

  const hexToRgb = (hex: string) => {
    const n = normalizeHex(hex);
    if (!n) return null;
    const r = parseInt(n.substring(1, 3), 16);
    const g = parseInt(n.substring(3, 5), 16);
    const b = parseInt(n.substring(5, 7), 16);
    return { r, g, b };
  };

  const luminance = ({ r, g, b }: { r: number; g: number; b: number }) => {
    const channel = (v: number) => {
      const s = v / 255;
      return s <= 0.03928 ? s / 12.92 : ((s + 0.055) / 1.055) ** 2.4;
    };
    return 0.2126 * channel(r) + 0.7152 * channel(g) + 0.0722 * channel(b);
  };

  const adjust = (hex: string, factor: number) => {
    const rgb = hexToRgb(hex);
    if (!rgb) return hex;
    const rN = rgb.r / 255;
    const gN = rgb.g / 255;
    const bN = rgb.b / 255;
    const max = Math.max(rN, gN, bN);
    const min = Math.min(rN, gN, bN);
    let h = 0;
    const l = (max + min) / 2;
    const d = max - min;
    let s = 0;
    if (d !== 0) {
      s = l > 0.5 ? d / (2 - max - min) : d / (max + min);
      switch (max) {
        case rN:
          h = (gN - bN) / d + (gN < bN ? 6 : 0);
          break;
        case gN:
          h = (bN - rN) / d + 2;
          break;
        default:
          h = (rN - gN) / d + 4;
      }
      h /= 6;
    }
    const targetL = Math.min(
      1,
      Math.max(0, l * (factor >= 1 ? 1 + (factor - 1) * 0.75 : factor))
    );
    const targetS = factor > 1 && targetL > 0.7 ? s * 0.85 : s;
    const hue2rgb = (p: number, q: number, t: number) => {
      if (t < 0) t += 1;
      if (t > 1) t -= 1;
      if (t < 1 / 6) return p + (q - p) * 6 * t;
      if (t < 1 / 2) return q;
      if (t < 2 / 3) return p + (q - p) * (2 / 3 - t) * 6;
      return p;
    };
    const q =
      targetL < 0.5
        ? targetL * (1 + targetS)
        : targetL + targetS - targetL * targetS;
    const p = 2 * targetL - q;
    const r = Math.round(hue2rgb(p, q, h + 1 / 3) * 255);
    const g = Math.round(hue2rgb(p, q, h) * 255);
    const b = Math.round(hue2rgb(p, q, h - 1 / 3) * 255);
    return `#${[r, g, b].map((v) => v.toString(16).padStart(2, '0')).join('')}`;
  };

  const computeAccessibleLabelStyles = (raw: string) => {
    const nameMap: Record<string, string> = {
      red: '#ef4444',
      orange: '#f97316',
      amber: '#f59e0b',
      yellow: '#eab308',
      lime: '#84cc16',
      green: '#22c55e',
      emerald: '#10b981',
      teal: '#14b8a6',
      cyan: '#06b6d4',
      sky: '#0ea5e9',
      blue: '#3b82f6',
      indigo: '#6366f1',
      violet: '#8b5cf6',
      purple: '#a855f7',
      fuchsia: '#d946ef',
      pink: '#ec4899',
      rose: '#f43f5e',
      gray: '#6b7280',
      slate: '#64748b',
      zinc: '#71717a',
    };
    const baseHex = normalizeHex(raw) || nameMap[raw.toLowerCase?.()] || null;
    if (!baseHex) return null;
    const rgb = hexToRgb(baseHex);
    if (!rgb) return null;
    const lum = luminance(rgb);
    const bg = `${baseHex}1a`; // 10% opacity
    const border = `${baseHex}4d`; // 30% opacity
    let text = baseHex;
    if (lum < 0.22) {
      text = adjust(baseHex, 1.25);
    } else if (lum > 0.82) {
      text = adjust(baseHex, 0.65);
    }
    return { bg, border, text };
  };

  // Build estimation indices via shared util - memoize to prevent recalculation
  const estimationIndices: number[] = useMemo(() => {
    return boardConfig?.estimation_type
      ? buildEstimationIndices({
          extended: boardConfig?.extended_estimation,
          allowZero: boardConfig?.allow_zero_estimates,
        })
      : [];
  }, [
    boardConfig?.estimation_type,
    boardConfig?.extended_estimation,
    boardConfig?.allow_zero_estimates,
  ]);

  const handleDialogOpenChange = (open: boolean) => {
    // Don't close dialog if menus or custom date picker are open
    if (
      !open &&
      !showCustomDatePicker &&
      !slashState.open &&
      !mentionState.open
    ) {
      handleClose();
    }
  };

  const editorContainerRef = useRef<HTMLDivElement>(null);

  return (
    <>
      {slashCommandMenu}
      {mentionSuggestionMenu}
      <Dialog
        key="main-dialog"
        open={isOpen}
        onOpenChange={handleDialogOpenChange}
        modal={true}
      >
        <DialogContent
          showCloseButton={false}
          className="!inset-0 !top-0 !left-0 !max-w-none !translate-x-0 !translate-y-0 !rounded-none data-[state=closed]:fade-out-0 data-[state=open]:fade-in-0 data-[state=closed]:slide-out-to-bottom-2 data-[state=open]:slide-in-from-bottom-2 flex h-screen max-h-screen w-screen gap-0 border-0 p-0"
          onContextMenu={(e) => {
            e.preventDefault();
            e.stopPropagation();
          }}
          onPointerDownOutside={(e) => {
            // Prevent dialog from closing when clicking on menus or custom date picker
            if (showCustomDatePicker || slashState.open || mentionState.open) {
              e.preventDefault();
            }
          }}
          onInteractOutside={(e) => {
            // Prevent dialog from closing when interacting with menus or custom date picker
            if (showCustomDatePicker || slashState.open || mentionState.open) {
              e.preventDefault();
            }
          }}
        >
          {/* Main content area - Task title and description */}
          <div className="flex min-w-0 flex-1 flex-col bg-background transition-all duration-300">
            {/* Enhanced Header with gradient */}
            <div className="flex items-center justify-between border-b px-4 py-2 md:px-8">
              <div className="flex items-center gap-2">
                <div className="flex h-7 w-7 items-center justify-center rounded-lg bg-dynamic-orange/10 ring-1 ring-dynamic-orange/20">
                  <ListTodo className="h-4 w-4 text-dynamic-orange" />
                </div>
                <div className="flex min-w-0 flex-col gap-0.5">
                  <DialogTitle className="truncate font-semibold text-base text-foreground md:text-lg">
                    {isCreateMode ? 'Create New Task' : 'Edit Task'}
                  </DialogTitle>
                  <DialogDescription className="sr-only">
                    {isCreateMode
                      ? 'Create a new task with details, assignments, and project associations'
                      : 'Edit task details, assignments, and project associations'}
                  </DialogDescription>
                </div>
              </div>
              <div className="flex items-center gap-1 md:gap-2">
                {/* Online Users */}
                {showUserPresence && isOpen && !isCreateMode && (
                  <UserPresenceAvatarsComponent
                    channelName={`task_presence_${task?.id}`}
                  />
                )}
                {isCreateMode && (
                  <label className="hidden items-center gap-2 text-muted-foreground text-xs md:flex">
                    <Switch
                      checked={createMultiple}
                      onCheckedChange={(v) => setCreateMultiple(Boolean(v))}
                    />
                    Create multiple
                  </label>
                )}
                {isCreateMode ? (
                  <Button
                    variant="ghost"
                    size="icon"
                    className="h-7 w-7 text-muted-foreground hover:text-foreground"
                    onClick={() => setShowOptionsSidebar(!showOptionsSidebar)}
                    title="Toggle options"
                  >
                    <Settings className="h-4 w-4" />
                  </Button>
                ) : (
                  task?.id && (
                    <DropdownMenu>
                      <DropdownMenuTrigger asChild>
                        <Button
                          variant="ghost"
                          size="icon"
                          className="h-7 w-7 text-muted-foreground hover:text-foreground"
                          title="More options"
                        >
                          <MoreVertical className="h-4 w-4" />
                        </Button>
                      </DropdownMenuTrigger>
                      <DropdownMenuContent align="end">
                        <DropdownMenuItem
                          onClick={() => {
                            navigator.clipboard.writeText(task.id);
                            toast({
                              title: 'Task ID copied',
                              description:
                                'Task ID has been copied to clipboard',
                            });
                          }}
                        >
                          <Copy className="mr-2 h-4 w-4" />
                          Copy ID
                        </DropdownMenuItem>
                        <DropdownMenuItem
                          onClick={() => {
                            const url = `${window.location.origin}${pathname?.split('/tasks/')[0]}/tasks/${task.id}`;
                            navigator.clipboard.writeText(url);
                            toast({
                              title: 'Link copied',
                              description:
                                'Task link has been copied to clipboard',
                            });
                          }}
                        >
                          <ExternalLink className="mr-2 h-4 w-4" />
                          Copy Link
                        </DropdownMenuItem>
                        <DropdownMenuSeparator />
                        <DropdownMenuItem
                          onClick={() =>
                            setShowOptionsSidebar(!showOptionsSidebar)
                          }
                        >
                          <Settings className="mr-2 h-4 w-4" />
                          Options
                        </DropdownMenuItem>
                        <DropdownMenuItem
                          onClick={() => setShowDeleteConfirm(true)}
                          className="text-dynamic-red focus:text-dynamic-red"
                        >
                          <Trash className="mr-2 h-4 w-4" />
                          Delete
                        </DropdownMenuItem>
                      </DropdownMenuContent>
                    </DropdownMenu>
                  )
                )}
                <Button
                  variant="ghost"
                  size="icon"
                  className="h-7 w-7 text-muted-foreground hover:text-foreground"
                  onClick={handleClose}
                  title="Close"
                >
                  <X className="h-4 w-4" />
                </Button>
                {isCreateMode && hasDraft && (
                  <Button
                    variant="ghost"
                    size="icon"
                    className="h-7 w-7 text-muted-foreground hover:text-dynamic-red"
                    onClick={() => {
                      try {
                        if (typeof window !== 'undefined')
                          localStorage.removeItem(draftStorageKey);
                      } catch {}
                      setHasDraft(false);
                      // Also clear current local state to an empty fresh draft
                      setName('');
                      setDescription(null);
                      setPriority(null);
                      setStartDate(undefined);
                      setEndDate(undefined);
                      setEstimationPoints(null);
                      setSelectedLabels([]);
                    }}
                    title="Discard draft"
                  >
                    <Trash className="h-4 w-4" />
                  </Button>
                )}
                <Tooltip>
                  <TooltipTrigger asChild>
                    <Button
                      variant="secondary"
                      onClick={handleSave}
                      disabled={!canSave}
                      size="xs"
                      className="hidden md:inline-flex"
                    >
                      {isLoading ? (
                        <>
                          <Loader2 className="h-4 w-4 animate-spin" />
                          Saving...
                        </>
                      ) : (
                        <>
                          <Check className="h-4 w-4" />
                          {isCreateMode ? 'Create Task' : 'Save Changes'}
                        </>
                      )}
                    </Button>
                  </TooltipTrigger>
                  <TooltipContent side="bottom">
                    Cmd/Ctrl + Enter
                  </TooltipContent>
                </Tooltip>
              </div>
            </div>

            {/* Main editing area with improved spacing */}
            <div className="relative flex min-h-0 flex-1 flex-col overflow-y-auto">
              <div ref={editorContainerRef} className="flex flex-col">
                {/* Task Name - Large and prominent with underline effect */}
                <div className="group">
                  <Input
                    ref={titleInputRef}
                    value={name}
                    onChange={(e) => setName(e.target.value)}
                    onKeyDown={(e) => {
                      // Enter key moves to description
                      if (e.key === 'Enter') {
                        e.preventDefault();
                        const editorElement = editorRef.current?.querySelector(
                          '.ProseMirror'
                        ) as HTMLElement;
                        if (editorElement) {
                          editorElement.focus();
                          // Clear the target cursor so it goes to the start
                          targetEditorCursorRef.current = null;
                        }
                      }

                      if (e.key === 'ArrowDown') {
                        e.preventDefault();
                        const input = e.currentTarget;
                        const cursorPosition = input.selectionStart ?? 0;

                        // Store cursor position for smart navigation
                        lastCursorPositionRef.current = cursorPosition;
                        targetEditorCursorRef.current = cursorPosition;

                        // Focus the editor - cursor positioning will be handled by the editor via prop
                        const editorElement = editorRef.current?.querySelector(
                          '.ProseMirror'
                        ) as HTMLElement;
                        if (editorElement) {
                          editorElement.focus();
                        }
                      }

                      // Right arrow at end of title moves to description
                      if (e.key === 'ArrowRight') {
                        const input = e.currentTarget;
                        const cursorPosition = input.selectionStart ?? 0;
                        const textLength = input.value.length;

                        // Only move if cursor is at the end
                        if (cursorPosition === textLength) {
                          e.preventDefault();
                          const editorElement =
                            editorRef.current?.querySelector(
                              '.ProseMirror'
                            ) as HTMLElement;
                          if (editorElement) {
                            editorElement.focus();
                          }
                        }
                      }
                    }}
                    placeholder="What needs to be done?"
                    className="h-auto border-0 bg-transparent p-4 font-bold text-2xl text-foreground leading-tight tracking-tight transition-colors placeholder:text-muted-foreground/30 focus-visible:outline-0 focus-visible:ring-0 md:px-8 md:pt-10 md:pb-6 md:text-2xl"
                    autoFocus
                  />
                </div>

                {/* Task Description - Full editor experience with subtle border */}
                <div ref={editorRef} className="relative flex-1 pb-8">
                  <RichTextEditor
                    content={description}
                    onChange={setDescription}
                    writePlaceholder="Add a detailed description, attach files, or use markdown..."
                    titlePlaceholder=""
                    className="min-h-[400px] border-0 bg-transparent px-4 focus-visible:outline-0 focus-visible:ring-0 md:px-8"
                    workspaceId={workspaceId || undefined}
                    onImageUpload={handleImageUpload}
                    flushPendingRef={flushEditorPendingRef}
                    initialCursorOffset={targetEditorCursorRef.current}
                    onEditorReady={handleEditorReady}
<<<<<<< HEAD
                    yjsDoc={
                      isOpen && !isCreateMode && showUserPresence ? doc : null
                    }
                    yjsProvider={
                      isOpen && !isCreateMode && showUserPresence
                        ? provider
                        : null
                    }
=======
                    boardId={boardId}
                    availableLists={availableLists}
                    queryClient={queryClient}
>>>>>>> 05ba9fad
                    onArrowUp={(cursorOffset) => {
                      // Focus the title input when pressing arrow up at the start
                      if (titleInputRef.current) {
                        titleInputRef.current.focus();

                        // Apply smart cursor positioning
                        if (cursorOffset !== undefined) {
                          const textLength = titleInputRef.current.value.length;
                          // Use the stored position from last down arrow, or the offset from editor
                          const targetPosition =
                            lastCursorPositionRef.current ??
                            Math.min(cursorOffset, textLength);
                          titleInputRef.current.setSelectionRange(
                            targetPosition,
                            targetPosition
                          );
                          // Clear the stored position after use
                          lastCursorPositionRef.current = null;
                        }
                      }
                    }}
                    onArrowLeft={() => {
                      // Focus the title input at the end when pressing arrow left at the start
                      if (titleInputRef.current) {
                        titleInputRef.current.focus();
                        // Set cursor to the end of the input
                        const length = titleInputRef.current.value.length;
                        titleInputRef.current.setSelectionRange(length, length);
                      }
                    }}
                  />
                </div>
              </div>
              {isOpen && !isCreateMode && showUserPresence && (
                <CursorOverlayWrapper
                  channelName={`editor-cursor-${task?.id}`}
                  containerRef={editorContainerRef}
                />
              )}
            </div>
          </div>

          {/* Simplified Right sidebar - toggleable */}
          {showOptionsSidebar && (
            <div className="fixed inset-y-0 right-0 z-50 flex w-full flex-col border-l bg-background shadow-lg transition-all duration-300 sm:w-[380px] md:relative md:z-auto md:w-[380px] md:bg-gradient-to-b md:from-muted/20 md:to-muted/5 md:shadow-none">
              {/* Sidebar header with icon */}
              <div className="border-border/50 border-b bg-gradient-to-b from-background/95 to-background/80 px-6 py-4 backdrop-blur-md">
                <div className="flex items-center justify-between gap-2">
                  <div className="flex items-center gap-2.5">
                    <div className="flex h-8 w-8 items-center justify-center rounded-lg bg-dynamic-orange/10">
                      <Settings className="h-4 w-4 text-dynamic-orange" />
                    </div>
                    <div>
                      <h3 className="font-semibold text-foreground text-sm leading-none tracking-tight">
                        Task Options
                      </h3>
                      <p className="mt-1 text-muted-foreground text-xs">
                        Configure task settings
                      </p>
                    </div>
                  </div>
                  {/* Close sidebar button */}
                  <Button
                    variant="ghost"
                    size="icon"
                    className="h-8 w-8 shrink-0"
                    onClick={() => setShowOptionsSidebar(false)}
                    title="Close sidebar"
                  >
                    <X className="h-4 w-4" />
                  </Button>
                </div>
              </div>

              <div className="scrollbar-thin flex-1 overflow-y-auto">
                <div className="space-y-4 p-4 md:space-y-5 md:p-6">
                  {/* Essential Options - Always Visible */}
                  {/* List Selection */}
                  <div className="space-y-2.5 rounded-lg border border-border/60 bg-gradient-to-br from-muted/30 to-muted/10 p-3.5 shadow-sm transition-shadow hover:shadow-md">
                    <Label className="flex items-center gap-2 font-semibold text-foreground text-sm">
                      <div className="flex h-5 w-5 items-center justify-center rounded-md bg-dynamic-orange/15">
                        <ListTodo className="h-3.5 w-3.5 text-dynamic-orange" />
                      </div>
                      List
                    </Label>
                    <DropdownMenu>
                      <DropdownMenuTrigger asChild>
                        <Button
                          variant="outline"
                          className="h-8 w-full justify-between text-xs transition-all hover:border-dynamic-orange/50 hover:bg-dynamic-orange/5 md:text-sm"
                          title="Priority – Alt+1 Urgent, Alt+2 High, Alt+3 Medium, Alt+4 Low, Alt+0 Clear"
                        >
                          <span className="truncate">
                            {availableLists.find(
                              (list) => list.id === selectedListId
                            )?.name || 'Select list'}
                          </span>
                          <ChevronDown className="ml-2 h-4 w-4 shrink-0 opacity-50" />
                        </Button>
                      </DropdownMenuTrigger>
                      <DropdownMenuContent className="w-[320px] md:w-[376px]">
                        {availableLists.map((list) => (
                          <DropdownMenuItem
                            key={list.id}
                            onClick={() => setSelectedListId(list.id)}
                            className={cn(
                              'cursor-pointer transition-colors',
                              selectedListId === list.id &&
                                'bg-dynamic-orange/10 font-medium text-dynamic-orange'
                            )}
                          >
                            <Check
                              className={cn(
                                'h-4 w-4',
                                selectedListId === list.id
                                  ? 'opacity-100'
                                  : 'opacity-0'
                              )}
                            />
                            {list.name}
                          </DropdownMenuItem>
                        ))}
                      </DropdownMenuContent>
                    </DropdownMenu>
                  </div>

                  {/* Priority (Dropdown) */}
                  <div className="space-y-2.5 rounded-lg border border-border/60 bg-gradient-to-br from-muted/30 to-muted/10 p-3.5 shadow-sm transition-shadow hover:shadow-md">
                    <Label className="flex items-center gap-2 font-semibold text-foreground text-sm">
                      <div className="flex h-5 w-5 items-center justify-center rounded-md bg-dynamic-orange/15">
                        <Flag className="h-3.5 w-3.5 text-dynamic-orange" />
                      </div>
                      Priority
                    </Label>
                    <DropdownMenu>
                      <DropdownMenuTrigger asChild>
                        <Button
                          variant="outline"
                          className={cn(
                            'h-8 w-full justify-between text-xs transition-all hover:border-dynamic-orange/50 hover:bg-dynamic-orange/5 md:text-sm',
                            priority === 'critical' &&
                              'border-dynamic-red bg-dynamic-red/10 font-semibold text-dynamic-red hover:bg-dynamic-red/20'
                          )}
                        >
                          <span className="truncate">
                            {priority
                              ? priority === 'critical'
                                ? '🔥 Urgent'
                                : priority === 'high'
                                  ? 'High'
                                  : priority === 'normal'
                                    ? 'Medium'
                                    : 'Low'
                              : 'Set priority'}
                          </span>
                          <ChevronDown className="ml-2 h-4 w-4 shrink-0 opacity-50" />
                        </Button>
                      </DropdownMenuTrigger>
                      <DropdownMenuContent className="w-[220px]">
                        {[
                          {
                            value: 'critical',
                            label: '🔥 Urgent',
                            dot: 'bg-dynamic-red',
                            className: 'font-semibold text-dynamic-red',
                          },
                          {
                            value: 'high',
                            label: 'High',
                            dot: 'bg-dynamic-orange',
                            className: '',
                          },
                          {
                            value: 'normal',
                            label: 'Medium',
                            dot: 'bg-dynamic-yellow',
                            className: '',
                          },
                          {
                            value: 'low',
                            label: 'Low',
                            dot: 'bg-dynamic-blue',
                            className: '',
                          },
                        ].map((opt) => (
                          <DropdownMenuItem
                            key={opt.value}
                            onClick={() =>
                              setPriority(opt.value as TaskPriority)
                            }
                            className={cn(
                              'cursor-pointer',
                              opt.className,
                              priority === opt.value &&
                                opt.value === 'critical' &&
                                'bg-dynamic-red/10'
                            )}
                          >
                            <span
                              className={cn(
                                'mr-2 inline-block h-2 w-2 rounded-full',
                                opt.dot
                              )}
                            />
                            <span className="flex-1">{opt.label}</span>
                            {priority === (opt.value as any) && (
                              <Check className="h-4 w-4" />
                            )}
                          </DropdownMenuItem>
                        ))}
                        <DropdownMenuItem
                          onClick={() => setPriority(null)}
                          className="cursor-pointer text-dynamic-red focus:text-dynamic-red"
                        >
                          <X className="mr-2 h-4 w-4" /> Clear priority
                        </DropdownMenuItem>
                      </DropdownMenuContent>
                    </DropdownMenu>
                  </div>

                  {/* Estimation (Dropdown) */}
                  {boardConfig?.estimation_type && (
                    <div className="space-y-2.5 rounded-lg border border-border/60 bg-gradient-to-br from-muted/30 to-muted/10 p-3.5 shadow-sm transition-shadow hover:shadow-md">
                      <Label className="flex items-center gap-2 font-semibold text-foreground text-sm">
                        <div className="flex h-5 w-5 items-center justify-center rounded-md bg-dynamic-orange/15">
                          <Timer className="h-3.5 w-3.5 text-dynamic-orange" />
                        </div>
                        Estimation
                      </Label>
                      <DropdownMenu>
                        <DropdownMenuTrigger asChild>
                          <Button
                            variant="outline"
                            className="h-8 w-full justify-between text-xs transition-all hover:border-dynamic-orange/50 hover:bg-dynamic-orange/5 md:text-sm"
                            title="Estimation – Alt+Shift+0..7 set, Alt+Shift+X clear"
                          >
                            <span className="truncate">
                              {typeof estimationPoints === 'number'
                                ? mapEstimationPoints(
                                    estimationPoints,
                                    boardConfig.estimation_type
                                  )
                                : 'Set estimation'}
                            </span>
                            <ChevronDown className="ml-2 h-4 w-4 shrink-0 opacity-50" />
                          </Button>
                        </DropdownMenuTrigger>
                        <DropdownMenuContent className="w-[220px]">
                          {estimationIndices.map((idx) => (
                            <DropdownMenuItem
                              key={idx}
                              onClick={() => updateEstimation(idx)}
                              className="cursor-pointer"
                            >
                              <span className="flex-1">
                                {mapEstimationPoints(
                                  idx,
                                  boardConfig.estimation_type
                                )}
                              </span>
                              {idx === estimationPoints && (
                                <Check className="h-4 w-4" />
                              )}
                            </DropdownMenuItem>
                          ))}
                          <DropdownMenuItem
                            onClick={() => updateEstimation(null)}
                            className="cursor-pointer text-dynamic-red focus:text-dynamic-red"
                          >
                            <X className="mr-2 h-4 w-4" /> Clear estimation
                          </DropdownMenuItem>
                        </DropdownMenuContent>
                      </DropdownMenu>
                    </div>
                  )}

                  {/* Dates Module - Combined Start Date, Due Date, and Quick Actions */}
                  <div className="space-y-2.5 rounded-lg border border-border/60 bg-gradient-to-br from-muted/30 to-muted/10 p-3.5 shadow-sm transition-shadow hover:shadow-md">
                    <Label className="flex items-center gap-2 font-semibold text-foreground text-sm">
                      <div className="flex h-5 w-5 items-center justify-center rounded-md bg-dynamic-orange/15">
                        <Calendar className="h-3.5 w-3.5 text-dynamic-orange" />
                      </div>
                      Dates
                    </Label>
                    <div className="space-y-3">
                      {/* Start Date */}
                      <div className="space-y-1.5">
                        <Label className="font-normal text-muted-foreground text-xs">
                          Start Date
                        </Label>
                        <DateTimePicker
                          date={startDate}
                          setDate={setStartDate}
                          showTimeSelect={true}
                          allowClear={true}
                          showFooterControls={true}
                          maxDate={endDate}
                        />
                      </div>

                      {/* Due Date */}
                      <div className="space-y-1.5">
                        <Label className="font-normal text-muted-foreground text-xs">
                          Due Date
                        </Label>

                        <DateTimePicker
                          date={endDate}
                          setDate={handleEndDateChange}
                          showTimeSelect={true}
                          allowClear={true}
                          showFooterControls={true}
                          minDate={startDate}
                        />

                        {/* Date Range Warning */}
                        {startDate && endDate && startDate > endDate && (
                          <div className="flex items-center gap-2 rounded-md border border-dynamic-orange/30 bg-dynamic-orange/10 px-3 py-2 text-xs">
                            <AlertTriangle className="h-3.5 w-3.5 flex-shrink-0 text-dynamic-orange" />
                            <span className="text-dynamic-orange">
                              Start date is after due date
                            </span>
                          </div>
                        )}

                        {/* Quick Due Date Actions */}
                        <div className="space-y-1.5 pt-2">
                          <Label className="font-normal text-muted-foreground text-xs">
                            Quick Actions
                          </Label>
                          <div className="grid grid-cols-2 gap-1.5 md:gap-2">
                            <Button
                              type="button"
                              variant="outline"
                              size="xs"
                              onClick={() => handleQuickDueDate(0)}
                              disabled={isLoading}
                              className="h-7 text-[11px] transition-all hover:border-dynamic-orange/50 hover:bg-dynamic-orange/5 md:text-xs"
                              title="Today – Alt+T"
                            >
                              Today
                            </Button>
                            <Button
                              type="button"
                              variant="outline"
                              size="xs"
                              onClick={() => handleQuickDueDate(1)}
                              disabled={isLoading}
                              className="h-7 text-[11px] transition-all hover:border-dynamic-orange/50 hover:bg-dynamic-orange/5 md:text-xs"
                              title="Tomorrow – Alt+M"
                            >
                              Tomorrow
                            </Button>
                            <Button
                              type="button"
                              variant="outline"
                              size="xs"
                              onClick={() => {
                                const daysUntilEndOfWeek = 6 - dayjs().day();
                                handleQuickDueDate(daysUntilEndOfWeek);
                              }}
                              disabled={isLoading}
                              className="h-7 text-[11px] transition-all hover:border-dynamic-orange/50 hover:bg-dynamic-orange/5 md:text-xs"
                              title="End of this week (Saturday)"
                            >
                              This week
                            </Button>
                            <Button
                              type="button"
                              variant="outline"
                              size="xs"
                              onClick={() => handleQuickDueDate(7)}
                              disabled={isLoading}
                              className="h-7 text-[11px] transition-all hover:border-dynamic-orange/50 hover:bg-dynamic-orange/5 md:text-xs"
                              title="Next week – Alt+W"
                            >
                              Next week
                            </Button>
                          </div>
                        </div>
                      </div>
                    </div>
                  </div>

                  {/* Advanced Options Toggle */}
                  <Button
                    type="button"
                    variant="ghost"
                    size="xs"
                    onClick={() => setShowAdvancedOptions(!showAdvancedOptions)}
                    className="h-8 w-full justify-between text-muted-foreground text-xs transition-all hover:bg-dynamic-orange/5 hover:text-dynamic-orange"
                    title="Toggle advanced options – Alt+A"
                  >
                    <span className="flex items-center gap-2">
                      <Settings className="h-3 w-3" />
                      {showAdvancedOptions ? 'Hide' : 'Show'} advanced options
                    </span>
                    <ChevronDown
                      className={cn(
                        'h-3 w-3 transition-transform',
                        showAdvancedOptions && 'rotate-180'
                      )}
                    />
                  </Button>

                  {/* Advanced Options - Collapsible */}
                  {showAdvancedOptions && (
                    <div className="slide-in-from-top-2 animate-in space-y-4 duration-200">
                      {/* Labels Section */}
                      <div className="space-y-2.5 rounded-lg border border-border/60 bg-gradient-to-br from-muted/30 to-muted/10 p-3.5 shadow-sm">
                        <Label className="flex items-center justify-between gap-2">
                          <span className="flex items-center gap-2 font-semibold text-foreground text-sm">
                            <div className="flex h-5 w-5 items-center justify-center rounded-md bg-dynamic-orange/15">
                              <Tag className="h-3.5 w-3.5 text-dynamic-orange" />
                            </div>
                            Labels
                          </span>
                        </Label>
                        {boardConfig && (
                          <div className="space-y-2">
                            <div className="flex items-center gap-2">
                              <Input
                                placeholder="New label name"
                                value={newLabelName}
                                onChange={(e) =>
                                  setNewLabelName(e.target.value)
                                }
                                className="h-8 flex-1 text-xs transition-all focus:border-dynamic-orange/50"
                              />
                              <select
                                className="h-8 rounded-md border bg-background px-2 text-xs transition-all hover:border-dynamic-orange/50 focus:border-dynamic-orange/50 focus:outline-none focus:ring-1 focus:ring-dynamic-orange/20"
                                value={newLabelColor}
                                onChange={(e) =>
                                  setNewLabelColor(e.target.value)
                                }
                              >
                                {[
                                  'red',
                                  'orange',
                                  'yellow',
                                  'green',
                                  'blue',
                                  'indigo',
                                  'purple',
                                  'pink',
                                  'gray',
                                ].map((c) => (
                                  <option key={c} value={c}>
                                    {c.charAt(0).toUpperCase() + c.slice(1)}
                                  </option>
                                ))}
                              </select>
                              <Button
                                type="button"
                                size="xs"
                                className="h-8 bg-dynamic-orange px-3 text-white text-xs shadow-sm hover:bg-dynamic-orange/90"
                                onClick={handleCreateLabel}
                                disabled={creatingLabel || !newLabelName.trim()}
                              >
                                {creatingLabel ? (
                                  <Loader2 className="h-3 w-3 animate-spin" />
                                ) : (
                                  'Add'
                                )}
                              </Button>
                            </div>
                          </div>
                        )}

                        {labelsLoading ? (
                          <div className="flex flex-col items-center justify-center gap-3 rounded-lg bg-muted/30 py-6">
                            <Loader2 className="h-4 w-4 animate-spin text-dynamic-orange" />
                            <p className="text-muted-foreground text-xs">
                              Loading labels...
                            </p>
                          </div>
                        ) : availableLabels.length === 0 ? (
                          <div className="flex flex-col items-center justify-center gap-3 rounded-lg border-2 border-muted-foreground/20 border-dashed bg-muted/20 py-6">
                            <Tag className="h-4 w-4 text-muted-foreground/40" />
                            <div className="text-center">
                              <p className="font-medium text-muted-foreground text-xs">
                                No labels yet
                              </p>
                              <p className="mt-1 text-[10px] text-muted-foreground/60">
                                Create your first label above
                              </p>
                            </div>
                          </div>
                        ) : (
                          <div className="flex flex-wrap gap-1.5 md:gap-2">
                            {availableLabels.map((label) => {
                              const active = selectedLabels.some(
                                (l) => l.id === label.id
                              );
                              const styles = computeAccessibleLabelStyles(
                                label.color
                              );
                              return (
                                <Button
                                  key={label.id}
                                  type="button"
                                  variant={active ? 'default' : 'outline'}
                                  size="xs"
                                  onClick={() => toggleLabel(label)}
                                  className={cn(
                                    'h-7 border px-3 text-xs transition-all',
                                    !active &&
                                      'bg-background hover:border-dynamic-orange/50',
                                    active && 'shadow-sm'
                                  )}
                                  style={
                                    active && styles
                                      ? {
                                          backgroundColor: styles.bg,
                                          borderColor: styles.border,
                                          color: styles.text,
                                        }
                                      : undefined
                                  }
                                >
                                  {label.name || 'Unnamed'}
                                  {active && <X className="ml-1.5 h-3 w-3" />}
                                </Button>
                              );
                            })}
                          </div>
                        )}
                      </div>

                      {/* Projects Section */}
                      <div className="space-y-2.5 rounded-lg border border-border/60 bg-gradient-to-br from-muted/30 to-muted/10 p-3.5 shadow-sm">
                        <Label className="flex items-center justify-between gap-2">
                          <span className="flex items-center gap-2 font-semibold text-foreground text-sm">
                            <div className="flex h-5 w-5 items-center justify-center rounded-md bg-dynamic-orange/15">
                              <Box className="h-3.5 w-3.5 text-dynamic-orange" />
                            </div>
                            Projects
                          </span>
                          {selectedProjects.length > 0 && (
                            <Badge
                              variant="secondary"
                              className="h-5 rounded-full px-2 font-semibold text-[10px]"
                            >
                              {selectedProjects.length}
                            </Badge>
                          )}
                        </Label>

                        {loadingProjects ? (
                          <div className="flex flex-col items-center justify-center gap-3 rounded-lg bg-muted/30 py-8">
                            <Loader2 className="h-5 w-5 animate-spin text-dynamic-orange" />
                            <p className="text-muted-foreground text-xs">
                              Loading projects...
                            </p>
                          </div>
                        ) : taskProjects.length === 0 ? (
                          <div className="flex flex-col items-center justify-center gap-3 rounded-lg border-2 border-muted-foreground/20 border-dashed bg-muted/20 py-8">
                            <Box className="h-5 w-5 text-muted-foreground/40" />
                            <p className="text-center text-muted-foreground text-xs">
                              No projects available
                            </p>
                          </div>
                        ) : (
                          <div className="space-y-2.5">
                            {/* Search input */}
                            <div className="relative">
                              <Search className="-translate-y-1/2 pointer-events-none absolute top-1/2 left-2.5 h-3.5 w-3.5 text-muted-foreground" />
                              <Input
                                type="text"
                                placeholder="Search projects..."
                                value={projectSearchQuery}
                                onChange={(e) =>
                                  setProjectSearchQuery(e.target.value)
                                }
                                className="h-8 border-muted-foreground/20 bg-background/50 pl-8 text-xs placeholder:text-muted-foreground/50"
                              />
                              {projectSearchQuery && (
                                <button
                                  type="button"
                                  onClick={() => setProjectSearchQuery('')}
                                  className="-translate-y-1/2 absolute top-1/2 right-2 rounded-full p-0.5 text-muted-foreground transition-colors hover:bg-muted hover:text-foreground"
                                >
                                  <X className="h-3 w-3" />
                                </button>
                              )}
                            </div>

                            {/* Selected projects (if any) */}
                            {selectedProjects.length > 0 && (
                              <div className="space-y-1.5">
                                <p className="font-medium text-[10px] text-muted-foreground uppercase tracking-wide">
                                  Selected ({selectedProjects.length})
                                </p>
                                <div className="flex flex-wrap gap-1.5">
                                  {selectedProjects.map((project) => (
                                    <Button
                                      key={`selected-project-${project.id}`}
                                      type="button"
                                      variant="default"
                                      size="xs"
                                      onClick={() => toggleProject(project)}
                                      className="h-7 gap-1.5 rounded-full border border-dynamic-orange/30 bg-dynamic-orange/15 px-3 font-medium text-dynamic-orange text-xs shadow-sm transition-all hover:border-dynamic-orange/50 hover:bg-dynamic-orange/25"
                                    >
                                      {project.name}
                                      <X className="h-3 w-3 opacity-70" />
                                    </Button>
                                  ))}
                                </div>
                              </div>
                            )}

                            {/* Available projects */}
                            <div className="space-y-1.5">
                              {(() => {
                                const filteredProjects = taskProjects.filter(
                                  (project) => {
                                    const isSelected = selectedProjects.some(
                                      (p) => p.id === project.id
                                    );
                                    const matchesSearch =
                                      !projectSearchQuery ||
                                      (project.name || '')
                                        .toLowerCase()
                                        .includes(
                                          projectSearchQuery.toLowerCase()
                                        );
                                    return !isSelected && matchesSearch;
                                  }
                                );

                                if (filteredProjects.length === 0) {
                                  return projectSearchQuery ? (
                                    <div className="flex flex-col items-center justify-center gap-2 rounded-lg bg-muted/30 py-6">
                                      <Search className="h-4 w-4 text-muted-foreground/40" />
                                      <p className="text-center text-muted-foreground text-xs">
                                        No projects found
                                      </p>
                                    </div>
                                  ) : (
                                    <div className="rounded-lg bg-muted/30 py-3 text-center">
                                      <p className="text-muted-foreground text-xs">
                                        All projects selected
                                      </p>
                                    </div>
                                  );
                                }

                                return (
                                  <>
                                    <p className="font-medium text-[10px] text-muted-foreground uppercase tracking-wide">
                                      Available ({filteredProjects.length})
                                    </p>
                                    <div className="flex max-h-48 flex-col gap-1 overflow-y-auto">
                                      {filteredProjects.map((project) => (
                                        <button
                                          key={`available-project-${project.id}`}
                                          type="button"
                                          onClick={() => toggleProject(project)}
                                          className="group flex items-center gap-2.5 rounded-md border border-transparent bg-background/50 px-3 py-2 text-left transition-all hover:border-dynamic-orange/30 hover:bg-dynamic-orange/5"
                                        >
                                          <div className="flex h-7 w-7 shrink-0 items-center justify-center rounded-md bg-dynamic-orange/10">
                                            <ListTodo className="h-4 w-4 text-dynamic-orange" />
                                          </div>
                                          <div className="flex-1 truncate">
                                            <span className="block truncate text-sm">
                                              {project.name}
                                            </span>
                                            {project.status && (
                                              <span className="block text-muted-foreground text-xs">
                                                {project.status}
                                              </span>
                                            )}
                                          </div>
                                          <Plus className="h-3.5 w-3.5 shrink-0 text-muted-foreground opacity-0 transition-opacity group-hover:opacity-100" />
                                        </button>
                                      ))}
                                    </div>
                                  </>
                                );
                              })()}
                            </div>
                          </div>
                        )}
                      </div>

                      {/* Assignees Section */}
                      <div className="space-y-2.5 rounded-lg border border-border/60 bg-gradient-to-br from-muted/30 to-muted/10 p-3.5 shadow-sm">
                        <Label className="flex items-center justify-between gap-2">
                          <span className="flex items-center gap-2 font-semibold text-foreground text-sm">
                            <div className="flex h-5 w-5 items-center justify-center rounded-md bg-dynamic-orange/15">
                              <Users className="h-3.5 w-3.5 text-dynamic-orange" />
                            </div>
                            Assignees
                          </span>
                          {selectedAssignees.length > 0 && (
                            <Badge
                              variant="secondary"
                              className="h-5 rounded-full px-2 font-semibold text-[10px]"
                            >
                              {selectedAssignees.length}
                            </Badge>
                          )}
                        </Label>

                        {loadingMembers ? (
                          <div className="flex flex-col items-center justify-center gap-3 rounded-lg bg-muted/30 py-8">
                            <Loader2 className="h-5 w-5 animate-spin text-dynamic-orange" />
                            <p className="text-muted-foreground text-xs">
                              Loading members...
                            </p>
                          </div>
                        ) : workspaceMembers.length === 0 ? (
                          <div className="flex flex-col items-center justify-center gap-3 rounded-lg border-2 border-muted-foreground/20 border-dashed bg-muted/20 py-8">
                            <Users className="h-5 w-5 text-muted-foreground/40" />
                            <p className="text-center text-muted-foreground text-xs">
                              No workspace members
                            </p>
                          </div>
                        ) : (
                          <div className="space-y-2.5">
                            {/* Search input */}
                            <div className="relative">
                              <Search className="-translate-y-1/2 pointer-events-none absolute top-1/2 left-2.5 h-3.5 w-3.5 text-muted-foreground" />
                              <Input
                                type="text"
                                placeholder="Search members..."
                                value={assigneeSearchQuery}
                                onChange={(e) =>
                                  setAssigneeSearchQuery(e.target.value)
                                }
                                className="h-8 border-muted-foreground/20 bg-background/50 pl-8 text-xs placeholder:text-muted-foreground/50"
                              />
                              {assigneeSearchQuery && (
                                <button
                                  type="button"
                                  onClick={() => setAssigneeSearchQuery('')}
                                  className="-translate-y-1/2 absolute top-1/2 right-2 rounded-full p-0.5 text-muted-foreground transition-colors hover:bg-muted hover:text-foreground"
                                >
                                  <X className="h-3 w-3" />
                                </button>
                              )}
                            </div>

                            {/* Selected assignees (if any) */}
                            {selectedAssignees.length > 0 && (
                              <div className="space-y-1.5">
                                <p className="font-medium text-[10px] text-muted-foreground uppercase tracking-wide">
                                  Selected ({selectedAssignees.length})
                                </p>
                                <div className="flex flex-wrap gap-1.5">
                                  {selectedAssignees.map((assignee) => (
                                    <Button
                                      key={`selected-assignee-${assignee.user_id}`}
                                      type="button"
                                      variant="default"
                                      size="xs"
                                      onClick={() => toggleAssignee(assignee)}
                                      className="h-7 gap-1.5 rounded-full border border-dynamic-orange/30 bg-dynamic-orange/15 px-3 font-medium text-dynamic-orange text-xs shadow-sm transition-all hover:border-dynamic-orange/50 hover:bg-dynamic-orange/25"
                                    >
                                      <Avatar className="h-4 w-4">
                                        <AvatarImage
                                          src={assignee.avatar_url}
                                          alt={
                                            assignee.display_name || 'Unknown'
                                          }
                                        />
                                        <AvatarFallback className="bg-dynamic-orange/20 font-bold text-[9px]">
                                          {(assignee.display_name ||
                                            'Unknown')[0]?.toUpperCase()}
                                        </AvatarFallback>
                                      </Avatar>
                                      {assignee.display_name || 'Unknown'}
                                      <X className="h-3 w-3 opacity-70" />
                                    </Button>
                                  ))}
                                </div>
                              </div>
                            )}

                            {/* Available members */}
                            <div className="space-y-1.5">
                              {(() => {
                                const filteredMembers = workspaceMembers.filter(
                                  (member) => {
                                    const isSelected = selectedAssignees.some(
                                      (a) => a.user_id === member.user_id
                                    );
                                    const matchesSearch =
                                      !assigneeSearchQuery ||
                                      (member.display_name || '')
                                        .toLowerCase()
                                        .includes(
                                          assigneeSearchQuery.toLowerCase()
                                        );
                                    return !isSelected && matchesSearch;
                                  }
                                );

                                if (filteredMembers.length === 0) {
                                  return assigneeSearchQuery ? (
                                    <div className="flex flex-col items-center justify-center gap-2 rounded-lg bg-muted/30 py-6">
                                      <Search className="h-4 w-4 text-muted-foreground/40" />
                                      <p className="text-center text-muted-foreground text-xs">
                                        No members found
                                      </p>
                                    </div>
                                  ) : (
                                    <div className="rounded-lg bg-muted/30 py-3 text-center">
                                      <p className="text-muted-foreground text-xs">
                                        All members assigned
                                      </p>
                                    </div>
                                  );
                                }

                                return (
                                  <>
                                    <p className="font-medium text-[10px] text-muted-foreground uppercase tracking-wide">
                                      Available ({filteredMembers.length})
                                    </p>
                                    <div className="flex max-h-48 flex-col gap-1 overflow-y-auto">
                                      {filteredMembers.map((member) => (
                                        <button
                                          key={`available-member-${member.user_id}`}
                                          type="button"
                                          onClick={() => toggleAssignee(member)}
                                          className="group flex items-center gap-2.5 rounded-md border border-transparent bg-background/50 px-3 py-2 text-left transition-all hover:border-dynamic-orange/30 hover:bg-dynamic-orange/5"
                                        >
                                          <Avatar className="h-7 w-7 shrink-0">
                                            <AvatarImage
                                              src={member.avatar_url}
                                              alt={
                                                member.display_name || 'Unknown'
                                              }
                                            />
                                            <AvatarFallback className="bg-muted font-semibold text-muted-foreground text-xs group-hover:bg-dynamic-orange/20 group-hover:text-dynamic-orange">
                                              {(member.display_name ||
                                                'Unknown')[0]?.toUpperCase()}
                                            </AvatarFallback>
                                          </Avatar>
                                          <span className="flex-1 truncate text-sm">
                                            {member.display_name || 'Unknown'}
                                          </span>
                                          <Plus className="h-3.5 w-3.5 shrink-0 text-muted-foreground opacity-0 transition-opacity group-hover:opacity-100" />
                                        </button>
                                      ))}
                                    </div>
                                  </>
                                );
                              })()}
                            </div>
                          </div>
                        )}
                      </div>
                    </div>
                  )}
                </div>
              </div>
            </div>
          )}

          {/* Mobile floating save button */}
          <div className="fixed right-4 bottom-4 z-40 md:hidden">
            <Button
              variant="default"
              size="lg"
              onClick={handleSave}
              disabled={!canSave}
              className="h-14 w-14 rounded-full bg-dynamic-orange shadow-lg hover:bg-dynamic-orange/90"
            >
              {isLoading ? (
                <Loader2 className="h-6 w-6 animate-spin" />
              ) : (
                <Check className="h-6 w-6" />
              )}
            </Button>
          </div>

          {/* Overlay when sidebar is open */}
          {showOptionsSidebar && (
            <button
              type="button"
              className="fixed inset-0 z-40 bg-black/70 backdrop-blur-sm md:hidden"
              onClick={() => setShowOptionsSidebar(false)}
              aria-label="Close sidebar"
            />
          )}
        </DialogContent>
      </Dialog>

      {/* Delete confirmation dialog */}
      <Dialog
        key="delete-dialog"
        open={showDeleteConfirm}
        onOpenChange={setShowDeleteConfirm}
        modal={true}
      >
        <DialogContent showCloseButton={false} className="max-w-sm">
          <div className="flex items-start gap-3">
            <div className="mt-1 flex h-8 w-8 items-center justify-center rounded-full bg-dynamic-red/10 ring-1 ring-dynamic-red/20">
              <Trash className="h-4 w-4 text-dynamic-red" />
            </div>
            <div className="flex-1">
              <DialogTitle className="text-base">Delete task?</DialogTitle>
              <DialogDescription className="mt-1 text-muted-foreground text-sm">
                This action cannot be undone. The task will be permanently
                removed.
              </DialogDescription>
            </div>
          </div>
          <div className="flex justify-end gap-2 pt-2">
            <Button
              variant="ghost"
              size="sm"
              onClick={() => setShowDeleteConfirm(false)}
            >
              Cancel
            </Button>
            <Button
              variant="destructive"
              size="sm"
              disabled={isLoading}
              onClick={async () => {
                try {
                  if (task?.id) {
                    const supabase = createClient();
                    const { error } = await supabase
                      .from('tasks')
                      .delete()
                      .eq('id', task.id);
                    if (error) throw error;
                  }

                  await invalidateTaskCaches(queryClient, boardId);
                  toast({ title: 'Task deleted' });
                  setShowDeleteConfirm(false);
                  onUpdate();
                  onClose();
                } catch (e: any) {
                  toast({
                    title: 'Failed to delete task',
                    description: e.message || 'Please try again',
                    variant: 'destructive',
                  });
                }
              }}
            >
              Delete
            </Button>
          </div>
        </DialogContent>
      </Dialog>
    </>
  );
}

export const TaskEditDialog = React.memo(TaskEditDialogComponent);<|MERGE_RESOLUTION|>--- conflicted
+++ resolved
@@ -63,7 +63,6 @@
 import { convertJsonContentToYjsState } from '@tuturuuu/utils/yjs-helper';
 import dayjs from 'dayjs';
 import { usePathname } from 'next/navigation';
-<<<<<<< HEAD
 import React, {
   useCallback,
   useEffect,
@@ -71,11 +70,8 @@
   useRef,
   useState,
 } from 'react';
+import { createPortal } from 'react-dom';
 import * as Y from 'yjs';
-=======
-import { useCallback, useEffect, useMemo, useRef, useState } from 'react';
-import { createPortal } from 'react-dom';
->>>>>>> 05ba9fad
 import { CursorOverlayWrapper } from './cursor-overlay';
 import { CustomDatePickerDialog } from './custom-date-picker/custom-date-picker-dialog';
 import {
@@ -2992,7 +2988,6 @@
                     flushPendingRef={flushEditorPendingRef}
                     initialCursorOffset={targetEditorCursorRef.current}
                     onEditorReady={handleEditorReady}
-<<<<<<< HEAD
                     yjsDoc={
                       isOpen && !isCreateMode && showUserPresence ? doc : null
                     }
@@ -3001,11 +2996,9 @@
                         ? provider
                         : null
                     }
-=======
                     boardId={boardId}
                     availableLists={availableLists}
                     queryClient={queryClient}
->>>>>>> 05ba9fad
                     onArrowUp={(cursorOffset) => {
                       // Focus the title input when pressing arrow up at the start
                       if (titleInputRef.current) {
