--- conflicted
+++ resolved
@@ -419,8 +419,6 @@
   const handleConvertToTask = useCallback(async () => {
     if (!editor || !boardId || !availableLists || !queryClient) return;
 
-<<<<<<< HEAD
-=======
     const { state } = editor;
     const { selection } = state;
     const { $from } = selection;
@@ -470,7 +468,6 @@
       return;
     }
 
->>>>>>> aae3e77a
     // Get the first available list
     const firstList = availableLists[0];
     if (!firstList) {
