'use client';

import { ToolBar } from './tool-bar';
import Highlight from '@tiptap/extension-highlight';
import Link from '@tiptap/extension-link';
import Placeholder from '@tiptap/extension-placeholder';
import Strike from '@tiptap/extension-strike';
import Subscript from '@tiptap/extension-subscript';
import Superscript from '@tiptap/extension-superscript';
import TextAlign from '@tiptap/extension-text-align';
import { EditorContent, type JSONContent, useEditor } from '@tiptap/react';
import StarterKit from '@tiptap/starter-kit';
import { debounce } from 'lodash';
import { useCallback, useEffect, useMemo, useState } from 'react';

const hasTextContent = (node: JSONContent): boolean => {
  if (node.text && node.text.trim().length > 0) return true;
  if (node.content) {
    return node.content.some((child: JSONContent) => hasTextContent(child));
  }
  return false;
};

interface RichTextEditorProps {
  content: JSONContent | null;
  onChange?: (content: JSONContent | null) => void;
  readOnly?: boolean;
  titlePlaceholder?: string;
  writePlaceholder?: string;
  saveButtonLabel?: string;
  savedButtonLabel?: string;
  className?: string;
}

export function RichTextEditor({
  content,
  onChange,
  readOnly = false,
  titlePlaceholder = 'What is the title?',
  writePlaceholder = 'Write something...',
  saveButtonLabel,
  savedButtonLabel,
  className,
}: RichTextEditorProps) {
  const [hasChanges, setHasChanges] = useState(false);

  // eslint-disable-next-line react-hooks/exhaustive-deps
  const debouncedOnChange = useCallback(
    debounce((newContent: JSONContent) => {
      onChange?.(hasTextContent(newContent) ? newContent : null);
      setHasChanges(false);
    }, 500),
    [onChange]
  );

  useEffect(() => {
    return () => {
      debouncedOnChange.cancel();
    };
  }, [debouncedOnChange]);

  const getEditorClasses = useMemo(() => {
    const baseClasses = [
      'border rounded-md bg-white dark:bg-foreground/5 py-2 px-3',
      'prose dark:prose-invert max-w-none overflow-y-auto ',
      '[&_*:is(p,h1,h2,h3).is-empty::before]:content-[attr(data-placeholder)]',
      '[&_*:is(p,h1,h2,h3).is-empty::before]:text-gray-400',
      '[&_*:is(p,h1,h2,h3).is-empty::before]:float-left',
      '[&_*:is(p,h1,h2,h3).is-empty::before]:h-0',
      '[&_*:is(p,h1,h2,h3).is-empty::before]:pointer-events-none',
      '[&_li]:my-1 [&_li_h1]:text-4xl [&_li_h2]:text-3xl [&_li_h3]:text-2xl',
      className,
    ];
    return baseClasses.join(' ');
  }, [className]);

  const editor = useEditor({
    extensions: [
      StarterKit.configure({
        link: false,
        strike: false,
        bulletList: {
          HTMLAttributes: {
            class: 'list-disc ml-3',
          },
        },
        orderedList: {
          HTMLAttributes: {
            class: 'list-decimal ml-3',
          },
        },
      }),
      TextAlign.configure({
        types: ['heading', 'paragraph'],
      }),
      Placeholder.configure({
        placeholder: ({ node }) => {
          if (node.type.name === 'heading') {
            return titlePlaceholder;
          }
          return writePlaceholder;
        },
        emptyNodeClass: 'is-empty',
      }),
      Highlight,
      Link.configure({
        openOnClick: false,
        autolink: true,
        linkOnPaste: true,
        defaultProtocol: 'https',
        HTMLAttributes: {
          class:
            'text-blue-600 hover:text-blue-800 underline cursor-pointer transition-colors',
          rel: 'noopener noreferrer',
          target: '_blank',
        },
        validate: (href) => {
          // Allow http/https URLs and mailto links
          return /^https?:\/\/.+/.test(href) || /^mailto:.+@.+\..+/.test(href);
        },
        protocols: ['http', 'https', 'mailto'],
        shouldAutoLink: () => {
          // Auto-link URLs but not in code blocks
          return true;
        },
      }),
      Strike,
      Subscript,
      Superscript,
    ],
    content,
    editable: !readOnly,
    immediatelyRender: false,
    editorProps: {
      attributes: {
        class: getEditorClasses,
      },
    },
    onUpdate: ({ editor }) => {
      if (!readOnly) {
        setHasChanges(true);
        debouncedOnChange(editor.getJSON());
      }
    },
  });

  // Update editor's editable state when readOnly prop changes
  useEffect(() => {
<<<<<<< HEAD
    if (editor) {
      editor.setEditable(!readOnly);
    }
=======
    if (editor) editor.setEditable(!readOnly);
>>>>>>> e086de32
  }, [editor, readOnly]);

  const handleSave = useCallback(() => {
    if (editor && !readOnly) {
      setHasChanges(true);
      debouncedOnChange(editor.getJSON());
    }
  }, [editor, readOnly, debouncedOnChange]);

  return (
    <div className={`space-y-2`}>
      {!readOnly && (
        <ToolBar
          editor={editor}
          hasChanges={hasChanges}
          onSave={handleSave}
          saveButtonLabel={saveButtonLabel}
          savedButtonLabel={savedButtonLabel}
        />
      )}
      <EditorContent editor={editor} />
    </div>
  );
}<|MERGE_RESOLUTION|>--- conflicted
+++ resolved
@@ -146,13 +146,7 @@
 
   // Update editor's editable state when readOnly prop changes
   useEffect(() => {
-<<<<<<< HEAD
-    if (editor) {
-      editor.setEditable(!readOnly);
-    }
-=======
     if (editor) editor.setEditable(!readOnly);
->>>>>>> e086de32
   }, [editor, readOnly]);
 
   const handleSave = useCallback(() => {
