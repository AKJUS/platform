<<<<<<< HEAD
import { Decoration, DecorationSet, type EditorView } from '@tiptap/pm/view';
=======
>>>>>>> 9d34c9f2
import { Node, nodeInputRule } from '@tiptap/react';
import { Plugin, PluginKey } from 'prosemirror-state';
import { toast } from '../sonner';
import { getVideoDimensions, MAX_VIDEO_SIZE } from './media-utils';
import {
  createLoadingPlaceholder,
  findUploadPlaceholder,
  generateUploadId,
  videoUploadPlaceholderPluginKey,
} from './upload-placeholder';

declare module '@tiptap/core' {
  interface Commands<ReturnType> {
    video: {
      /**
       * Set a video node
       */
      setVideo: (src: string) => ReturnType;
      /**
       * Toggle a video
       */
      toggleVideo: (src?: string) => ReturnType;
    };
  }
}

const VIDEO_INPUT_REGEX = /!\[(.+|:?)]\((\S+)(?:(?:\s+)["'](\S+)["'])?\)/;

interface VideoOptions {
  onVideoUpload?: (file: File) => Promise<string>;
}

export const Video = (options: VideoOptions = {}) =>
  Node.create({
    name: 'video',

    group: 'block',

    addAttributes() {
      return {
        src: {
          default: null,
          parseHTML: (el) => (el as HTMLSpanElement).getAttribute('src'),
          renderHTML: (attrs) => ({ src: attrs.src }),
        },
      };
    },

    parseHTML() {
      return [
        {
          tag: 'video',
          getAttrs: (el) => ({
            src: (el as HTMLVideoElement).getAttribute('src'),
          }),
        },
      ];
    },

    renderHTML({ HTMLAttributes }) {
      return [
        'video',
        { controls: 'true', style: 'width: 100%', ...HTMLAttributes },
        ['source', HTMLAttributes],
      ];
    },

    addCommands() {
      return {
        setVideo:
          (src: string) =>
          ({ commands }) =>
            commands.insertContent({
              type: this.name,
              attrs: { src },
            }),

        toggleVideo:
          (src?: string) =>
          ({ commands }) =>
            commands.toggleNode(this.name, 'paragraph', src ? { src } : {}),
      };
    },

    addInputRules() {
      return [
        nodeInputRule({
          find: VIDEO_INPUT_REGEX,
          type: this.type,
          getAttributes: (match) => {
            const [, , src] = match;

            return { src };
          },
        }),
      ];
    },

    addProseMirrorPlugins() {
      const { onVideoUpload } = options;

      return [
        // Video upload placeholder plugin - manages loading state decorations
        new Plugin({
          key: videoUploadPlaceholderPluginKey,
          state: {
            init() {
              return DecorationSet.empty;
            },
            apply(tr, set) {
              // Map decorations through document changes
              set = set.map(tr.mapping, tr.doc);

              // Handle add/remove placeholder actions
              const action = tr.getMeta(videoUploadPlaceholderPluginKey);
              if (action?.add) {
                const { id, pos, width, height } = action.add;
                const placeholder = createLoadingPlaceholder(
                  width,
                  height,
                  'video'
                );
                const deco = Decoration.widget(pos, placeholder, { id });
                set = set.add(tr.doc, [deco]);
              }
              if (action?.remove) {
                set = set.remove(
                  set.find(
                    undefined,
                    undefined,
                    (spec: { id?: string }) => spec.id === action.remove.id
                  )
                );
              }
              return set;
            },
          },
          props: {
            decorations(state) {
              return this.getState(state);
            },
          },
        }),

        // Video paste plugin with upload and loading state
        new Plugin({
          key: new PluginKey('videoPastePlugin'),

          props: {
            handleDOMEvents: {
              paste: (view, event: ClipboardEvent) => {
                if (!onVideoUpload) return false;

                const items = event.clipboardData?.items;
                if (!items) return false;

                // Filter and collect video files
                const videos = Array.from(items)
                  .map((item) =>
                    item.type.startsWith('video/') ? item.getAsFile() : null
                  )
                  .filter((file): file is File => file !== null);

                if (videos.length === 0) return false;

                event.preventDefault();

                // Process videos asynchronously
                (async () => {
                  const { state } = view;
                  const { from, to } = state.selection;

                  // Delete selected content if there's a selection (replace it)
                  let currentPos = from;
                  if (from !== to) {
                    const deleteTr = view.state.tr.delete(from, to);
                    view.dispatch(deleteTr);
                    currentPos = from;
                  }

                  // Process all videos sequentially
                  for (const video of videos) {
                    const uploadId = generateUploadId();

                    try {
                      // Validate file size (max 50MB for videos)
                      if (video.size > MAX_VIDEO_SIZE) {
                        const errorMessage = `Video '${video.name}' exceeds the 50MB limit`;
                        try {
                          toast.error(errorMessage);
                        } catch {
                          // Fallback to console if toast API is unavailable
                          console.error(errorMessage);
                        }
                        continue;
                      }

                      // Get video dimensions
                      let dimensions = { width: 640, height: 360 };
                      try {
                        dimensions = await getVideoDimensions(video);
                      } catch {
                        // Use default dimensions if we can't load the video
                      }

                      // Add loading placeholder
                      const placeholderTr = view.state.tr;
                      placeholderTr.setMeta(videoUploadPlaceholderPluginKey, {
                        add: {
                          id: uploadId,
                          pos: currentPos,
                          width: dimensions.width,
                          height: dimensions.height,
                        },
                      });
                      view.dispatch(placeholderTr);

                      // Upload the video
                      const url = await onVideoUpload(video);

                      // Get fresh state after upload
                      const currentState = view.state;
                      const videoNode = currentState.schema.nodes.video;

                      if (!videoNode) {
                        console.error(
                          'Video node not found. Available nodes:',
                          Object.keys(currentState.schema.nodes)
                        );
                        // Remove placeholder on error
                        const removeTr = view.state.tr;
                        removeTr.setMeta(videoUploadPlaceholderPluginKey, {
                          remove: { id: uploadId },
                        });
                        view.dispatch(removeTr);
                        continue;
                      }

                      // Find the placeholder position (may have shifted)
                      const placeholder = findUploadPlaceholder(
                        view.state,
                        uploadId,
                        videoUploadPlaceholderPluginKey
                      );
                      const insertPos = placeholder?.pos ?? currentPos;

                      // Remove placeholder and insert actual video
                      const finalTr = view.state.tr;
                      finalTr.setMeta(videoUploadPlaceholderPluginKey, {
                        remove: { id: uploadId },
                      });

                      // Create and insert the video node
                      const node = videoNode.create({ src: url });
                      finalTr.insert(insertPos, node);
                      view.dispatch(finalTr);

                      // Update position for next insertion
                      currentPos = insertPos + node.nodeSize;
                    } catch (error) {
                      console.error(
                        'Failed to upload pasted video:',
                        video.name,
                        error
                      );
                      // Remove placeholder on error
                      const removeTr = view.state.tr;
                      removeTr.setMeta(videoUploadPlaceholderPluginKey, {
                        remove: { id: uploadId },
                      });
                      view.dispatch(removeTr);
                    }
                  }
                })();

                return true;
              },
            },
          },
        }),

        // Video drop plugin with upload and loading state
        new Plugin({
          key: new PluginKey('videoDropPlugin'),

          props: {
            handleDOMEvents: {
              drop(view, event) {
                if (!onVideoUpload) return false;

                const { schema } = view.state;
                const hasFiles = event.dataTransfer?.files?.length;

                if (!hasFiles) return false;

                const videos = Array.from(event.dataTransfer.files).filter(
                  (file) => /video/i.test(file.type)
                );

                if (videos.length === 0) return false;

                event.preventDefault();

                const coordinates = view.posAtCoords({
                  left: event.clientX,
                  top: event.clientY,
                });

                if (!coordinates || typeof coordinates.pos !== 'number') {
                  return true;
                }

                const initialPos = coordinates.pos;

                // Process files sequentially to avoid transaction conflicts
                (async () => {
                  let currentPos = initialPos;
                  for (const video of videos) {
                    const uploadId = generateUploadId();

                    try {
                      // Validate file size (max 50MB)
                      if (video.size > MAX_VIDEO_SIZE) {
                        const errorMessage = `Video '${video.name}' exceeds the 50MB limit`;
                        try {
                          toast.error(errorMessage);
                        } catch {
                          // Fallback to console if toast API is unavailable
                          console.error(errorMessage);
                        }
                        continue;
                      }

                      // Get video dimensions
                      let dimensions = { width: 640, height: 360 };
                      try {
                        dimensions = await getVideoDimensions(video);
                      } catch {
                        // Use default dimensions if we can't load the video
                      }

                      // Add loading placeholder
                      const placeholderTr = view.state.tr;
                      placeholderTr.setMeta(videoUploadPlaceholderPluginKey, {
                        add: {
                          id: uploadId,
                          pos: currentPos,
                          width: dimensions.width,
                          height: dimensions.height,
                        },
                      });
                      view.dispatch(placeholderTr);

                      // Upload the video
                      const url = await onVideoUpload(video);

                      const node = schema.nodes.video?.create({ src: url });
                      if (!node) {
                        console.error(
                          'Video node not found. Available nodes:',
                          Object.keys(schema.nodes)
                        );
                        // Remove placeholder on error
                        const removeTr = view.state.tr;
                        removeTr.setMeta(videoUploadPlaceholderPluginKey, {
                          remove: { id: uploadId },
                        });
                        view.dispatch(removeTr);
                        continue;
                      }

                      // Find the placeholder position (may have shifted)
                      const placeholder = findUploadPlaceholder(
                        view.state,
                        uploadId,
                        videoUploadPlaceholderPluginKey
                      );
                      const insertPos = placeholder?.pos ?? currentPos;

                      // Remove placeholder and insert actual video
                      const finalTr = view.state.tr;
                      finalTr.setMeta(videoUploadPlaceholderPluginKey, {
                        remove: { id: uploadId },
                      });

                      finalTr.insert(insertPos, node);
                      view.dispatch(finalTr);

                      // Update position for next insertion
                      currentPos = insertPos + node.nodeSize;
                    } catch (error) {
                      console.error(
                        'Failed to process dropped video:',
                        video.name,
                        error
                      );
                      // Remove placeholder on error
                      const removeTr = view.state.tr;
                      removeTr.setMeta(videoUploadPlaceholderPluginKey, {
                        remove: { id: uploadId },
                      });
                      view.dispatch(removeTr);
                    }
                  }
                })();

                return true;
              },
            },
          },
        }),
      ];
    },
  });<|MERGE_RESOLUTION|>--- conflicted
+++ resolved
@@ -1,7 +1,4 @@
-<<<<<<< HEAD
 import { Decoration, DecorationSet, type EditorView } from '@tiptap/pm/view';
-=======
->>>>>>> 9d34c9f2
 import { Node, nodeInputRule } from '@tiptap/react';
 import { Plugin, PluginKey } from 'prosemirror-state';
 import { toast } from '../sonner';
