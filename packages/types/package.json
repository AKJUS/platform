--- conflicted
+++ resolved
@@ -13,22 +13,14 @@
     "eslint": "^9.28.0",
     "react": "^19.1.0",
     "react-dom": "^19.1.0",
-<<<<<<< HEAD
-    "zod": "^3.25.42"
-=======
     "zod": "^3.25.56"
->>>>>>> dfeddddc
   },
   "devDependencies": {
     "@eslint/eslintrc": "^3.3.1",
     "@eslint/js": "^9.28.0",
     "@tuturuuu/eslint-config": "workspace:*",
     "@tuturuuu/typescript-config": "workspace:*",
-<<<<<<< HEAD
-    "@types/node": "^22.15.27",
-=======
     "@types/node": "^22.15.30",
->>>>>>> dfeddddc
     "@types/react": "^19.1.6",
     "@typescript-eslint/eslint-plugin": "^8.33.1",
     "@typescript-eslint/parser": "^8.33.1",
