--- conflicted
+++ resolved
@@ -7798,29 +7798,17 @@
       generate_cross_app_token: {
         Args:
           | {
-<<<<<<< HEAD
               p_origin_app: string;
               p_user_id: string;
-=======
-              p_user_id: string;
-              p_origin_app: string;
->>>>>>> 7fac7ec5
               p_target_app: string;
               p_expiry_seconds?: number;
             }
           | {
-<<<<<<< HEAD
               p_session_data?: Json;
-=======
->>>>>>> 7fac7ec5
               p_user_id: string;
               p_origin_app: string;
               p_target_app: string;
               p_expiry_seconds?: number;
-<<<<<<< HEAD
-=======
-              p_session_data?: Json;
->>>>>>> 7fac7ec5
             };
         Returns: string;
       };
@@ -7885,7 +7873,6 @@
       };
       get_inventory_products: {
         Args: {
-<<<<<<< HEAD
           _has_unit?: boolean;
           _warehouse_ids?: string[];
           _ws_id?: string;
@@ -7902,24 +7889,6 @@
           unit: string;
           name: string;
           id: string;
-=======
-          _category_ids?: string[];
-          _ws_id?: string;
-          _warehouse_ids?: string[];
-          _has_unit?: boolean;
-        };
-        Returns: {
-          id: string;
-          name: string;
-          manufacturer: string;
-          unit: string;
-          unit_id: string;
-          category: string;
-          price: number;
-          amount: number;
-          ws_id: string;
-          created_at: string;
->>>>>>> 7fac7ec5
         }[];
       };
       get_inventory_products_count: {
@@ -7949,13 +7918,8 @@
       get_monthly_prompt_completion_tokens: {
         Args: { past_months?: number };
         Returns: {
-<<<<<<< HEAD
           total_prompt_tokens: number;
           month: string;
-=======
-          month: string;
-          total_prompt_tokens: number;
->>>>>>> 7fac7ec5
           total_completion_tokens: number;
         }[];
       };
@@ -7975,13 +7939,7 @@
       get_possible_excluded_tags: {
         Args: { _ws_id: string; included_tags: string[] };
         Returns: {
-<<<<<<< HEAD
           name: string;
-=======
-          id: string;
-          name: string;
-          ws_id: string;
->>>>>>> 7fac7ec5
           amount: number;
           ws_id: string;
           id: string;
@@ -7990,18 +7948,11 @@
       get_session_statistics: {
         Args: Record<PropertyKey, never>;
         Returns: {
-<<<<<<< HEAD
           latest_session_date: string;
-=======
->>>>>>> 7fac7ec5
           total_count: number;
           unique_users_count: number;
           active_count: number;
           completed_count: number;
-<<<<<<< HEAD
-=======
-          latest_session_date: string;
->>>>>>> 7fac7ec5
         }[];
       };
       get_session_templates: {
@@ -8035,20 +7986,12 @@
       get_transaction_categories_with_amount: {
         Args: Record<PropertyKey, never>;
         Returns: {
-<<<<<<< HEAD
-=======
+          is_expense: boolean;
+          ws_id: string;
+          created_at: string;
+          amount: number;
           id: string;
           name: string;
->>>>>>> 7fac7ec5
-          is_expense: boolean;
-          ws_id: string;
-          created_at: string;
-          amount: number;
-<<<<<<< HEAD
-          id: string;
-          name: string;
-=======
->>>>>>> 7fac7ec5
         }[];
       };
       get_user_role: {
@@ -8066,36 +8009,17 @@
       get_user_sessions: {
         Args: { user_id: string };
         Returns: {
-<<<<<<< HEAD
           updated_at: string;
           user_agent: string;
           ip: string;
           session_id: string;
           is_current: boolean;
           created_at: string;
-=======
-          session_id: string;
-          created_at: string;
-          updated_at: string;
-          user_agent: string;
-          ip: string;
-          is_current: boolean;
->>>>>>> 7fac7ec5
         }[];
       };
       get_user_tasks: {
         Args: { _board_id: string };
         Returns: {
-<<<<<<< HEAD
-=======
-          id: string;
-          name: string;
-          description: string;
-          priority: number;
-          completed: boolean;
-          start_date: string;
-          end_date: string;
->>>>>>> 7fac7ec5
           list_id: string;
           board_id: string;
           completed: boolean;
@@ -8141,16 +8065,7 @@
           _ws_id: string;
         };
         Returns: {
-<<<<<<< HEAD
-          ws_id: string;
-=======
-          id: string;
-          name: string;
-          notes: string;
-          ws_id: string;
-          tags: string[];
-          tag_count: number;
->>>>>>> 7fac7ec5
+          ws_id: string;
           created_at: string;
           tag_count: number;
           tags: string[];
@@ -8171,10 +8086,7 @@
           search_query: string;
         };
         Returns: {
-<<<<<<< HEAD
           balance: number;
-=======
->>>>>>> 7fac7ec5
           id: string;
           avatar_url: string;
           full_name: string;
@@ -8188,10 +8100,6 @@
           address: string;
           national_id: string;
           note: string;
-<<<<<<< HEAD
-=======
-          balance: number;
->>>>>>> 7fac7ec5
           ws_id: string;
           groups: string[];
           group_count: number;
@@ -8221,11 +8129,7 @@
         Returns: boolean;
       };
       insert_ai_chat_message: {
-<<<<<<< HEAD
         Args: { source: string; chat_id: string; message: string };
-=======
-        Args: { message: string; chat_id: string; source: string };
->>>>>>> 7fac7ec5
         Returns: undefined;
       };
       is_list_accessible: {
@@ -8322,7 +8226,6 @@
       };
       search_users: {
         Args:
-<<<<<<< HEAD
           | { page_size: number; search_query: string; page_number: number }
           | {
               role_filter?: string;
@@ -8332,18 +8235,6 @@
               search_query: string;
             };
         Returns: {
-=======
-          | { search_query: string; page_number: number; page_size: number }
-          | {
-              search_query: string;
-              page_number: number;
-              page_size: number;
-              role_filter?: string;
-              enabled_filter?: boolean;
-            };
-        Returns: {
-          id: string;
->>>>>>> 7fac7ec5
           display_name: string;
           deleted: boolean;
           avatar_url: string;
@@ -8359,10 +8250,7 @@
           new_email: string;
           birthday: string;
           team_name: string[];
-<<<<<<< HEAD
-          id: string;
-=======
->>>>>>> 7fac7ec5
+          id: string;
         }[];
       };
       search_users_by_name: {
@@ -8372,17 +8260,10 @@
           search_query: string;
         };
         Returns: {
-<<<<<<< HEAD
           avatar_url: string;
           display_name: string;
           handle: string;
           id: string;
-=======
-          id: string;
-          handle: string;
-          display_name: string;
-          avatar_url: string;
->>>>>>> 7fac7ec5
           relevance: number;
         }[];
       };
