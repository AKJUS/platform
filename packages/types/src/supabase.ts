export type Json =
  | string
  | number
  | boolean
  | null
  | { [key: string]: Json | undefined }
  | Json[];

export type Database = {
  public: {
    Tables: {
      ai_chat_members: {
        Row: {
          chat_id: string;
          created_at: string;
          email: string;
        };
        Insert: {
          chat_id: string;
          created_at?: string;
          email: string;
        };
        Update: {
          chat_id?: string;
          created_at?: string;
          email?: string;
        };
        Relationships: [
          {
            foreignKeyName: 'ai_chat_members_chat_id_fkey';
            columns: ['chat_id'];
            isOneToOne: false;
            referencedRelation: 'ai_chats';
            referencedColumns: ['id'];
          },
        ];
      };
      ai_chat_messages: {
        Row: {
          chat_id: string;
          completion_tokens: number;
          content: string | null;
          created_at: string;
          creator_id: string | null;
          finish_reason: string | null;
          id: string;
          metadata: Json | null;
          model: string | null;
          prompt_tokens: number;
          role: Database['public']['Enums']['chat_role'];
          type: Database['public']['Enums']['ai_message_type'];
        };
        Insert: {
          chat_id: string;
          completion_tokens?: number;
          content?: string | null;
          created_at?: string;
          creator_id?: string | null;
          finish_reason?: string | null;
          id?: string;
          metadata?: Json | null;
          model?: string | null;
          prompt_tokens?: number;
          role: Database['public']['Enums']['chat_role'];
          type?: Database['public']['Enums']['ai_message_type'];
        };
        Update: {
          chat_id?: string;
          completion_tokens?: number;
          content?: string | null;
          created_at?: string;
          creator_id?: string | null;
          finish_reason?: string | null;
          id?: string;
          metadata?: Json | null;
          model?: string | null;
          prompt_tokens?: number;
          role?: Database['public']['Enums']['chat_role'];
          type?: Database['public']['Enums']['ai_message_type'];
        };
        Relationships: [
          {
            foreignKeyName: 'ai_chat_messages_chat_id_fkey';
            columns: ['chat_id'];
            isOneToOne: false;
            referencedRelation: 'ai_chats';
            referencedColumns: ['id'];
          },
          {
            foreignKeyName: 'ai_chat_messages_creator_id_fkey';
            columns: ['creator_id'];
            isOneToOne: false;
            referencedRelation: 'nova_user_challenge_leaderboard';
            referencedColumns: ['user_id'];
          },
          {
            foreignKeyName: 'ai_chat_messages_creator_id_fkey';
            columns: ['creator_id'];
            isOneToOne: false;
            referencedRelation: 'nova_user_leaderboard';
            referencedColumns: ['user_id'];
          },
          {
            foreignKeyName: 'ai_chat_messages_creator_id_fkey';
            columns: ['creator_id'];
            isOneToOne: false;
            referencedRelation: 'users';
            referencedColumns: ['id'];
          },
          {
            foreignKeyName: 'public_ai_chat_messages_model_fkey';
            columns: ['model'];
            isOneToOne: false;
            referencedRelation: 'ai_models';
            referencedColumns: ['id'];
          },
        ];
      };
      ai_chats: {
        Row: {
          created_at: string;
          creator_id: string | null;
          id: string;
          is_public: boolean;
          latest_summarized_message_id: string | null;
          model: string | null;
          pinned: boolean;
          summary: string | null;
          title: string | null;
        };
        Insert: {
          created_at?: string;
          creator_id?: string | null;
          id?: string;
          is_public?: boolean;
          latest_summarized_message_id?: string | null;
          model?: string | null;
          pinned?: boolean;
          summary?: string | null;
          title?: string | null;
        };
        Update: {
          created_at?: string;
          creator_id?: string | null;
          id?: string;
          is_public?: boolean;
          latest_summarized_message_id?: string | null;
          model?: string | null;
          pinned?: boolean;
          summary?: string | null;
          title?: string | null;
        };
        Relationships: [
          {
            foreignKeyName: 'ai_chats_creator_id_fkey';
            columns: ['creator_id'];
            isOneToOne: false;
            referencedRelation: 'nova_user_challenge_leaderboard';
            referencedColumns: ['user_id'];
          },
          {
            foreignKeyName: 'ai_chats_creator_id_fkey';
            columns: ['creator_id'];
            isOneToOne: false;
            referencedRelation: 'nova_user_leaderboard';
            referencedColumns: ['user_id'];
          },
          {
            foreignKeyName: 'ai_chats_creator_id_fkey';
            columns: ['creator_id'];
            isOneToOne: false;
            referencedRelation: 'users';
            referencedColumns: ['id'];
          },
          {
            foreignKeyName: 'public_ai_chats_latest_summarized_message_id_fkey';
            columns: ['latest_summarized_message_id'];
            isOneToOne: false;
            referencedRelation: 'ai_chat_messages';
            referencedColumns: ['id'];
          },
          {
            foreignKeyName: 'public_ai_chats_model_fkey';
            columns: ['model'];
            isOneToOne: false;
            referencedRelation: 'ai_models';
            referencedColumns: ['id'];
          },
        ];
      };
      ai_models: {
        Row: {
          created_at: string;
          enabled: boolean;
          id: string;
          name: string | null;
          provider: string | null;
        };
        Insert: {
          created_at?: string;
          enabled?: boolean;
          id: string;
          name?: string | null;
          provider?: string | null;
        };
        Update: {
          created_at?: string;
          enabled?: boolean;
          id?: string;
          name?: string | null;
          provider?: string | null;
        };
        Relationships: [
          {
            foreignKeyName: 'public_ai_models_provider_fkey';
            columns: ['provider'];
            isOneToOne: false;
            referencedRelation: 'ai_providers';
            referencedColumns: ['id'];
          },
        ];
      };
      ai_providers: {
        Row: {
          created_at: string;
          id: string;
          name: string;
        };
        Insert: {
          created_at?: string;
          id: string;
          name: string;
        };
        Update: {
          created_at?: string;
          id?: string;
          name?: string;
        };
        Relationships: [];
      };
      ai_whitelisted_domains: {
        Row: {
          created_at: string;
          description: string | null;
          domain: string;
          enabled: boolean;
        };
        Insert: {
          created_at?: string;
          description?: string | null;
          domain: string;
          enabled?: boolean;
        };
        Update: {
          created_at?: string;
          description?: string | null;
          domain?: string;
          enabled?: boolean;
        };
        Relationships: [];
      };
      ai_whitelisted_emails: {
        Row: {
          created_at: string;
          email: string;
          enabled: boolean;
        };
        Insert: {
          created_at?: string;
          email: string;
          enabled?: boolean;
        };
        Update: {
          created_at?: string;
          email?: string;
          enabled?: boolean;
        };
        Relationships: [];
      };
      aurora_ml_forecast: {
        Row: {
          catboost: number;
          created_at: string;
          date: string;
          elasticnet: number;
          id: string;
          lightgbm: number;
          ws_id: string;
          xgboost: number;
        };
        Insert: {
          catboost: number;
          created_at?: string;
          date: string;
          elasticnet: number;
          id?: string;
          lightgbm: number;
          ws_id: string;
          xgboost: number;
        };
        Update: {
          catboost?: number;
          created_at?: string;
          date?: string;
          elasticnet?: number;
          id?: string;
          lightgbm?: number;
          ws_id?: string;
          xgboost?: number;
        };
        Relationships: [
          {
            foreignKeyName: 'aurora_ml_forecast_ws_id_fkey';
            columns: ['ws_id'];
            isOneToOne: false;
            referencedRelation: 'workspaces';
            referencedColumns: ['id'];
          },
        ];
      };
      aurora_ml_metrics: {
        Row: {
          created_at: string;
          directional_accuracy: number;
          id: string;
          model: string;
          rmse: number;
          turning_point_accuracy: number;
          weighted_score: number;
          ws_id: string;
        };
        Insert: {
          created_at?: string;
          directional_accuracy: number;
          id?: string;
          model: string;
          rmse: number;
          turning_point_accuracy: number;
          weighted_score: number;
          ws_id: string;
        };
        Update: {
          created_at?: string;
          directional_accuracy?: number;
          id?: string;
          model?: string;
          rmse?: number;
          turning_point_accuracy?: number;
          weighted_score?: number;
          ws_id?: string;
        };
        Relationships: [
          {
            foreignKeyName: 'aurora_ml_metrics_ws_id_fkey';
            columns: ['ws_id'];
            isOneToOne: false;
            referencedRelation: 'workspaces';
            referencedColumns: ['id'];
          },
        ];
      };
      aurora_statistical_forecast: {
        Row: {
          auto_arima: number;
          auto_arima_hi_90: number;
          auto_arima_lo_90: number;
          auto_ets: number;
          auto_ets_hi_90: number;
          auto_ets_lo_90: number;
          auto_theta: number;
          auto_theta_hi_90: number;
          auto_theta_lo_90: number;
          ces: number;
          ces_hi_90: number;
          ces_lo_90: number;
          created_at: string;
          date: string;
          id: string;
          ws_id: string;
        };
        Insert: {
          auto_arima: number;
          auto_arima_hi_90: number;
          auto_arima_lo_90: number;
          auto_ets: number;
          auto_ets_hi_90: number;
          auto_ets_lo_90: number;
          auto_theta: number;
          auto_theta_hi_90: number;
          auto_theta_lo_90: number;
          ces: number;
          ces_hi_90: number;
          ces_lo_90: number;
          created_at?: string;
          date: string;
          id?: string;
          ws_id: string;
        };
        Update: {
          auto_arima?: number;
          auto_arima_hi_90?: number;
          auto_arima_lo_90?: number;
          auto_ets?: number;
          auto_ets_hi_90?: number;
          auto_ets_lo_90?: number;
          auto_theta?: number;
          auto_theta_hi_90?: number;
          auto_theta_lo_90?: number;
          ces?: number;
          ces_hi_90?: number;
          ces_lo_90?: number;
          created_at?: string;
          date?: string;
          id?: string;
          ws_id?: string;
        };
        Relationships: [
          {
            foreignKeyName: 'aurora_statistical_forecast_ws_id_fkey';
            columns: ['ws_id'];
            isOneToOne: false;
            referencedRelation: 'workspaces';
            referencedColumns: ['id'];
          },
        ];
      };
      aurora_statistical_metrics: {
        Row: {
          created_at: string;
          directional_accuracy: number;
          id: string;
          model: string;
          no_scaling: boolean;
          rmse: number;
          turning_point_accuracy: number;
          weighted_score: number;
          ws_id: string;
        };
        Insert: {
          created_at?: string;
          directional_accuracy: number;
          id?: string;
          model: string;
          no_scaling: boolean;
          rmse: number;
          turning_point_accuracy: number;
          weighted_score: number;
          ws_id: string;
        };
        Update: {
          created_at?: string;
          directional_accuracy?: number;
          id?: string;
          model?: string;
          no_scaling?: boolean;
          rmse?: number;
          turning_point_accuracy?: number;
          weighted_score?: number;
          ws_id?: string;
        };
        Relationships: [
          {
            foreignKeyName: 'aurora_statistical_metrics_ws_id_fkey';
            columns: ['ws_id'];
            isOneToOne: false;
            referencedRelation: 'workspaces';
            referencedColumns: ['id'];
          },
        ];
      };
      calendar_auth_tokens: {
        Row: {
          access_token: string;
          created_at: string;
          id: string;
          refresh_token: string;
          user_id: string;
          ws_id: string;
        };
        Insert: {
          access_token: string;
          created_at?: string;
          id?: string;
          refresh_token: string;
          user_id: string;
          ws_id: string;
        };
        Update: {
          access_token?: string;
          created_at?: string;
          id?: string;
          refresh_token?: string;
          user_id?: string;
          ws_id?: string;
        };
        Relationships: [
          {
            foreignKeyName: 'calendar_auth_tokens_user_id_fkey';
            columns: ['user_id'];
            isOneToOne: false;
            referencedRelation: 'nova_user_challenge_leaderboard';
            referencedColumns: ['user_id'];
          },
          {
            foreignKeyName: 'calendar_auth_tokens_user_id_fkey';
            columns: ['user_id'];
            isOneToOne: false;
            referencedRelation: 'nova_user_leaderboard';
            referencedColumns: ['user_id'];
          },
          {
            foreignKeyName: 'calendar_auth_tokens_user_id_fkey';
            columns: ['user_id'];
            isOneToOne: false;
            referencedRelation: 'users';
            referencedColumns: ['id'];
          },
          {
            foreignKeyName: 'calendar_auth_tokens_ws_id_fkey';
            columns: ['ws_id'];
            isOneToOne: false;
            referencedRelation: 'workspaces';
            referencedColumns: ['id'];
          },
        ];
      };
      calendar_event_colors: {
        Row: {
          value: string;
        };
        Insert: {
          value: string;
        };
        Update: {
          value?: string;
        };
        Relationships: [];
      };
      calendar_event_participant_groups: {
        Row: {
          created_at: string | null;
          event_id: string;
          group_id: string;
          notes: string | null;
          role: string | null;
        };
        Insert: {
          created_at?: string | null;
          event_id: string;
          group_id: string;
          notes?: string | null;
          role?: string | null;
        };
        Update: {
          created_at?: string | null;
          event_id?: string;
          group_id?: string;
          notes?: string | null;
          role?: string | null;
        };
        Relationships: [
          {
            foreignKeyName: 'calendar_event_participant_groups_event_id_fkey';
            columns: ['event_id'];
            isOneToOne: false;
            referencedRelation: 'workspace_calendar_events';
            referencedColumns: ['id'];
          },
          {
            foreignKeyName: 'calendar_event_participant_groups_group_id_fkey';
            columns: ['group_id'];
            isOneToOne: false;
            referencedRelation: 'user_groups_with_tags';
            referencedColumns: ['id'];
          },
          {
            foreignKeyName: 'calendar_event_participant_groups_group_id_fkey';
            columns: ['group_id'];
            isOneToOne: false;
            referencedRelation: 'workspace_user_groups';
            referencedColumns: ['id'];
          },
          {
            foreignKeyName: 'calendar_event_participant_groups_group_id_fkey';
            columns: ['group_id'];
            isOneToOne: false;
            referencedRelation: 'workspace_user_groups_with_amount';
            referencedColumns: ['id'];
          },
        ];
      };
      calendar_event_platform_participants: {
        Row: {
          created_at: string | null;
          event_id: string;
          going: boolean | null;
          notes: string;
          role: string | null;
          user_id: string;
        };
        Insert: {
          created_at?: string | null;
          event_id: string;
          going?: boolean | null;
          notes?: string;
          role?: string | null;
          user_id: string;
        };
        Update: {
          created_at?: string | null;
          event_id?: string;
          going?: boolean | null;
          notes?: string;
          role?: string | null;
          user_id?: string;
        };
        Relationships: [
          {
            foreignKeyName: 'calendar_event_platform_participants_event_id_fkey';
            columns: ['event_id'];
            isOneToOne: false;
            referencedRelation: 'workspace_calendar_events';
            referencedColumns: ['id'];
          },
          {
            foreignKeyName: 'calendar_event_platform_participants_user_id_fkey';
            columns: ['user_id'];
            isOneToOne: false;
            referencedRelation: 'nova_user_challenge_leaderboard';
            referencedColumns: ['user_id'];
          },
          {
            foreignKeyName: 'calendar_event_platform_participants_user_id_fkey';
            columns: ['user_id'];
            isOneToOne: false;
            referencedRelation: 'nova_user_leaderboard';
            referencedColumns: ['user_id'];
          },
          {
            foreignKeyName: 'calendar_event_platform_participants_user_id_fkey';
            columns: ['user_id'];
            isOneToOne: false;
            referencedRelation: 'users';
            referencedColumns: ['id'];
          },
        ];
      };
      calendar_event_virtual_participants: {
        Row: {
          created_at: string | null;
          event_id: string;
          going: boolean | null;
          notes: string;
          role: string | null;
          user_id: string;
        };
        Insert: {
          created_at?: string | null;
          event_id: string;
          going?: boolean | null;
          notes?: string;
          role?: string | null;
          user_id: string;
        };
        Update: {
          created_at?: string | null;
          event_id?: string;
          going?: boolean | null;
          notes?: string;
          role?: string | null;
          user_id?: string;
        };
        Relationships: [
          {
            foreignKeyName: 'calendar_event_virtual_participants_event_id_fkey';
            columns: ['event_id'];
            isOneToOne: false;
            referencedRelation: 'workspace_calendar_events';
            referencedColumns: ['id'];
          },
          {
            foreignKeyName: 'calendar_event_virtual_participants_user_id_fkey';
            columns: ['user_id'];
            isOneToOne: false;
            referencedRelation: 'distinct_invoice_creators';
            referencedColumns: ['id'];
          },
          {
            foreignKeyName: 'calendar_event_virtual_participants_user_id_fkey';
            columns: ['user_id'];
            isOneToOne: false;
            referencedRelation: 'workspace_users';
            referencedColumns: ['id'];
          },
          {
            foreignKeyName: 'calendar_event_virtual_participants_user_id_fkey';
            columns: ['user_id'];
            isOneToOne: false;
            referencedRelation: 'workspace_users_with_groups';
            referencedColumns: ['id'];
          },
        ];
      };
      course_certificates: {
        Row: {
          completed_date: string;
          course_id: string;
          created_at: string;
          id: string;
          user_id: string;
        };
        Insert: {
          completed_date: string;
          course_id: string;
          created_at?: string;
          id?: string;
          user_id?: string;
        };
        Update: {
          completed_date?: string;
          course_id?: string;
          created_at?: string;
          id?: string;
          user_id?: string;
        };
        Relationships: [
          {
            foreignKeyName: 'course_certificates_course_id_fkey';
            columns: ['course_id'];
            isOneToOne: false;
            referencedRelation: 'workspace_courses';
            referencedColumns: ['id'];
          },
          {
            foreignKeyName: 'course_certificates_user_id_fkey';
            columns: ['user_id'];
            isOneToOne: false;
            referencedRelation: 'nova_user_challenge_leaderboard';
            referencedColumns: ['user_id'];
          },
          {
            foreignKeyName: 'course_certificates_user_id_fkey';
            columns: ['user_id'];
            isOneToOne: false;
            referencedRelation: 'nova_user_leaderboard';
            referencedColumns: ['user_id'];
          },
          {
            foreignKeyName: 'course_certificates_user_id_fkey';
            columns: ['user_id'];
            isOneToOne: false;
            referencedRelation: 'users';
            referencedColumns: ['id'];
          },
        ];
      };
      course_module_completion_status: {
        Row: {
          completed_at: string | null;
          completion_id: string;
          completion_status: boolean;
          created_at: string | null;
          module_id: string;
          user_id: string | null;
        };
        Insert: {
          completed_at?: string | null;
          completion_id?: string;
          completion_status?: boolean;
          created_at?: string | null;
          module_id: string;
          user_id?: string | null;
        };
        Update: {
          completed_at?: string | null;
          completion_id?: string;
          completion_status?: boolean;
          created_at?: string | null;
          module_id?: string;
          user_id?: string | null;
        };
        Relationships: [
          {
            foreignKeyName: 'course_module_completion_status_module_id_fkey';
            columns: ['module_id'];
            isOneToOne: false;
            referencedRelation: 'workspace_course_modules';
            referencedColumns: ['id'];
          },
          {
            foreignKeyName: 'course_module_completion_status_user_id_fkey';
            columns: ['user_id'];
            isOneToOne: false;
            referencedRelation: 'nova_user_challenge_leaderboard';
            referencedColumns: ['user_id'];
          },
          {
            foreignKeyName: 'course_module_completion_status_user_id_fkey';
            columns: ['user_id'];
            isOneToOne: false;
            referencedRelation: 'nova_user_leaderboard';
            referencedColumns: ['user_id'];
          },
          {
            foreignKeyName: 'course_module_completion_status_user_id_fkey';
            columns: ['user_id'];
            isOneToOne: false;
            referencedRelation: 'users';
            referencedColumns: ['id'];
          },
        ];
      };
      course_module_flashcards: {
        Row: {
          created_at: string;
          flashcard_id: string;
          module_id: string;
        };
        Insert: {
          created_at?: string;
          flashcard_id: string;
          module_id: string;
        };
        Update: {
          created_at?: string;
          flashcard_id?: string;
          module_id?: string;
        };
        Relationships: [
          {
            foreignKeyName: 'course_module_flashcards_flashcard_id_fkey';
            columns: ['flashcard_id'];
            isOneToOne: false;
            referencedRelation: 'workspace_flashcards';
            referencedColumns: ['id'];
          },
          {
            foreignKeyName: 'course_module_flashcards_module_id_fkey';
            columns: ['module_id'];
            isOneToOne: false;
            referencedRelation: 'workspace_course_modules';
            referencedColumns: ['id'];
          },
        ];
      };
      course_module_quiz_sets: {
        Row: {
          created_at: string;
          module_id: string;
          set_id: string;
        };
        Insert: {
          created_at?: string;
          module_id: string;
          set_id: string;
        };
        Update: {
          created_at?: string;
          module_id?: string;
          set_id?: string;
        };
        Relationships: [
          {
            foreignKeyName: 'course_module_quiz_sets_module_id_fkey';
            columns: ['module_id'];
            isOneToOne: false;
            referencedRelation: 'workspace_course_modules';
            referencedColumns: ['id'];
          },
          {
            foreignKeyName: 'course_module_quiz_sets_set_id_fkey';
            columns: ['set_id'];
            isOneToOne: false;
            referencedRelation: 'workspace_quiz_sets';
            referencedColumns: ['id'];
          },
        ];
      };
      course_module_quizzes: {
        Row: {
          created_at: string;
          module_id: string;
          quiz_id: string;
        };
        Insert: {
          created_at?: string;
          module_id: string;
          quiz_id: string;
        };
        Update: {
          created_at?: string;
          module_id?: string;
          quiz_id?: string;
        };
        Relationships: [
          {
            foreignKeyName: 'course_module_quizzes_module_id_fkey';
            columns: ['module_id'];
            isOneToOne: false;
            referencedRelation: 'workspace_course_modules';
            referencedColumns: ['id'];
          },
          {
            foreignKeyName: 'course_module_quizzes_quiz_id_fkey';
            columns: ['quiz_id'];
            isOneToOne: false;
            referencedRelation: 'workspace_quizzes';
            referencedColumns: ['id'];
          },
        ];
      };
      crawled_url_next_urls: {
        Row: {
          created_at: string;
          origin_id: string;
          skipped: boolean;
          url: string;
        };
        Insert: {
          created_at?: string;
          origin_id?: string;
          skipped: boolean;
          url: string;
        };
        Update: {
          created_at?: string;
          origin_id?: string;
          skipped?: boolean;
          url?: string;
        };
        Relationships: [
          {
            foreignKeyName: 'crawled_url_next_urls_origin_id_fkey';
            columns: ['origin_id'];
            isOneToOne: false;
            referencedRelation: 'crawled_urls';
            referencedColumns: ['id'];
          },
        ];
      };
      crawled_urls: {
        Row: {
          created_at: string;
          creator_id: string;
          html: string | null;
          id: string;
          markdown: string | null;
          url: string;
        };
        Insert: {
          created_at?: string;
          creator_id: string;
          html?: string | null;
          id?: string;
          markdown?: string | null;
          url: string;
        };
        Update: {
          created_at?: string;
          creator_id?: string;
          html?: string | null;
          id?: string;
          markdown?: string | null;
          url?: string;
        };
        Relationships: [
          {
            foreignKeyName: 'crawled_urls_creator_id_fkey';
            columns: ['creator_id'];
            isOneToOne: false;
            referencedRelation: 'nova_user_challenge_leaderboard';
            referencedColumns: ['user_id'];
          },
          {
            foreignKeyName: 'crawled_urls_creator_id_fkey';
            columns: ['creator_id'];
            isOneToOne: false;
            referencedRelation: 'nova_user_leaderboard';
            referencedColumns: ['user_id'];
          },
          {
            foreignKeyName: 'crawled_urls_creator_id_fkey';
            columns: ['creator_id'];
            isOneToOne: false;
            referencedRelation: 'users';
            referencedColumns: ['id'];
          },
        ];
      };
      credit_wallets: {
        Row: {
          limit: number;
          payment_date: number;
          statement_date: number;
          wallet_id: string;
        };
        Insert: {
          limit: number;
          payment_date: number;
          statement_date: number;
          wallet_id: string;
        };
        Update: {
          limit?: number;
          payment_date?: number;
          statement_date?: number;
          wallet_id?: string;
        };
        Relationships: [
          {
            foreignKeyName: 'credit_wallets_wallet_id_fkey';
            columns: ['wallet_id'];
            isOneToOne: true;
            referencedRelation: 'workspace_wallets';
            referencedColumns: ['id'];
          },
        ];
      };
      cross_app_tokens: {
        Row: {
          created_at: string;
          expires_at: string;
          id: string;
          is_revoked: boolean;
          origin_app: string;
          session_data: Json | null;
          target_app: string;
          token: string;
          used_at: string | null;
          user_id: string;
        };
        Insert: {
          created_at?: string;
          expires_at: string;
          id?: string;
          is_revoked?: boolean;
          origin_app: string;
          session_data?: Json | null;
          target_app: string;
          token: string;
          used_at?: string | null;
          user_id: string;
        };
        Update: {
          created_at?: string;
          expires_at?: string;
          id?: string;
          is_revoked?: boolean;
          origin_app?: string;
          session_data?: Json | null;
          target_app?: string;
          token?: string;
          used_at?: string | null;
          user_id?: string;
        };
        Relationships: [
          {
            foreignKeyName: 'cross_app_tokens_user_id_fkey';
            columns: ['user_id'];
            isOneToOne: false;
            referencedRelation: 'nova_user_challenge_leaderboard';
            referencedColumns: ['user_id'];
          },
          {
            foreignKeyName: 'cross_app_tokens_user_id_fkey';
            columns: ['user_id'];
            isOneToOne: false;
            referencedRelation: 'nova_user_leaderboard';
            referencedColumns: ['user_id'];
          },
          {
            foreignKeyName: 'cross_app_tokens_user_id_fkey';
            columns: ['user_id'];
            isOneToOne: false;
            referencedRelation: 'users';
            referencedColumns: ['id'];
          },
        ];
      };
      currencies: {
        Row: {
          code: string;
          name: string;
        };
        Insert: {
          code: string;
          name: string;
        };
        Update: {
          code?: string;
          name?: string;
        };
        Relationships: [];
      };
      external_user_monthly_report_logs: {
        Row: {
          content: string;
          created_at: string;
          creator_id: string | null;
          feedback: string;
          group_id: string;
          id: string;
          report_id: string;
          score: number | null;
          scores: number[] | null;
          title: string;
          user_id: string;
        };
        Insert: {
          content?: string;
          created_at?: string;
          creator_id?: string | null;
          feedback?: string;
          group_id: string;
          id?: string;
          report_id: string;
          score?: number | null;
          scores?: number[] | null;
          title?: string;
          user_id: string;
        };
        Update: {
          content?: string;
          created_at?: string;
          creator_id?: string | null;
          feedback?: string;
          group_id?: string;
          id?: string;
          report_id?: string;
          score?: number | null;
          scores?: number[] | null;
          title?: string;
          user_id?: string;
        };
        Relationships: [
          {
            foreignKeyName: 'external_user_monthly_report_logs_creator_id_fkey';
            columns: ['creator_id'];
            isOneToOne: false;
            referencedRelation: 'distinct_invoice_creators';
            referencedColumns: ['id'];
          },
          {
            foreignKeyName: 'external_user_monthly_report_logs_creator_id_fkey';
            columns: ['creator_id'];
            isOneToOne: false;
            referencedRelation: 'workspace_users';
            referencedColumns: ['id'];
          },
          {
            foreignKeyName: 'external_user_monthly_report_logs_creator_id_fkey';
            columns: ['creator_id'];
            isOneToOne: false;
            referencedRelation: 'workspace_users_with_groups';
            referencedColumns: ['id'];
          },
          {
            foreignKeyName: 'external_user_monthly_report_logs_group_id_fkey';
            columns: ['group_id'];
            isOneToOne: false;
            referencedRelation: 'user_groups_with_tags';
            referencedColumns: ['id'];
          },
          {
            foreignKeyName: 'external_user_monthly_report_logs_group_id_fkey';
            columns: ['group_id'];
            isOneToOne: false;
            referencedRelation: 'workspace_user_groups';
            referencedColumns: ['id'];
          },
          {
            foreignKeyName: 'external_user_monthly_report_logs_group_id_fkey';
            columns: ['group_id'];
            isOneToOne: false;
            referencedRelation: 'workspace_user_groups_with_amount';
            referencedColumns: ['id'];
          },
          {
            foreignKeyName: 'external_user_monthly_report_logs_report_id_fkey';
            columns: ['report_id'];
            isOneToOne: false;
            referencedRelation: 'external_user_monthly_reports';
            referencedColumns: ['id'];
          },
          {
            foreignKeyName: 'external_user_monthly_report_logs_user_id_fkey';
            columns: ['user_id'];
            isOneToOne: false;
            referencedRelation: 'distinct_invoice_creators';
            referencedColumns: ['id'];
          },
          {
            foreignKeyName: 'external_user_monthly_report_logs_user_id_fkey';
            columns: ['user_id'];
            isOneToOne: false;
            referencedRelation: 'workspace_users';
            referencedColumns: ['id'];
          },
          {
            foreignKeyName: 'external_user_monthly_report_logs_user_id_fkey';
            columns: ['user_id'];
            isOneToOne: false;
            referencedRelation: 'workspace_users_with_groups';
            referencedColumns: ['id'];
          },
        ];
      };
      external_user_monthly_reports: {
        Row: {
          content: string;
          created_at: string;
          creator_id: string | null;
          feedback: string;
          group_id: string;
          id: string;
          score: number | null;
          scores: number[] | null;
          title: string;
          updated_at: string;
          user_id: string;
        };
        Insert: {
          content: string;
          created_at?: string;
          creator_id?: string | null;
          feedback: string;
          group_id: string;
          id?: string;
          score?: number | null;
          scores?: number[] | null;
          title: string;
          updated_at: string;
          user_id: string;
        };
        Update: {
          content?: string;
          created_at?: string;
          creator_id?: string | null;
          feedback?: string;
          group_id?: string;
          id?: string;
          score?: number | null;
          scores?: number[] | null;
          title?: string;
          updated_at?: string;
          user_id?: string;
        };
        Relationships: [
          {
            foreignKeyName: 'external_user_monthly_reports_creator_id_fkey';
            columns: ['creator_id'];
            isOneToOne: false;
            referencedRelation: 'distinct_invoice_creators';
            referencedColumns: ['id'];
          },
          {
            foreignKeyName: 'external_user_monthly_reports_creator_id_fkey';
            columns: ['creator_id'];
            isOneToOne: false;
            referencedRelation: 'workspace_users';
            referencedColumns: ['id'];
          },
          {
            foreignKeyName: 'external_user_monthly_reports_creator_id_fkey';
            columns: ['creator_id'];
            isOneToOne: false;
            referencedRelation: 'workspace_users_with_groups';
            referencedColumns: ['id'];
          },
          {
            foreignKeyName: 'external_user_monthly_reports_group_id_fkey';
            columns: ['group_id'];
            isOneToOne: false;
            referencedRelation: 'user_groups_with_tags';
            referencedColumns: ['id'];
          },
          {
            foreignKeyName: 'external_user_monthly_reports_group_id_fkey';
            columns: ['group_id'];
            isOneToOne: false;
            referencedRelation: 'workspace_user_groups';
            referencedColumns: ['id'];
          },
          {
            foreignKeyName: 'external_user_monthly_reports_group_id_fkey';
            columns: ['group_id'];
            isOneToOne: false;
            referencedRelation: 'workspace_user_groups_with_amount';
            referencedColumns: ['id'];
          },
          {
            foreignKeyName: 'public_external_user_monthly_reports_user_id_fkey';
            columns: ['user_id'];
            isOneToOne: false;
            referencedRelation: 'distinct_invoice_creators';
            referencedColumns: ['id'];
          },
          {
            foreignKeyName: 'public_external_user_monthly_reports_user_id_fkey';
            columns: ['user_id'];
            isOneToOne: false;
            referencedRelation: 'workspace_users';
            referencedColumns: ['id'];
          },
          {
            foreignKeyName: 'public_external_user_monthly_reports_user_id_fkey';
            columns: ['user_id'];
            isOneToOne: false;
            referencedRelation: 'workspace_users_with_groups';
            referencedColumns: ['id'];
          },
        ];
      };
      field_types: {
        Row: {
          enabled: boolean;
          id: string;
        };
        Insert: {
          enabled?: boolean;
          id: string;
        };
        Update: {
          enabled?: boolean;
          id?: string;
        };
        Relationships: [];
      };
      finance_invoice_products: {
        Row: {
          amount: number;
          created_at: string | null;
          invoice_id: string;
          price: number;
          product_id: string | null;
          product_name: string;
          product_unit: string;
          total_diff: number;
          unit_id: string;
          warehouse: string;
          warehouse_id: string;
        };
        Insert: {
          amount: number;
          created_at?: string | null;
          invoice_id: string;
          price: number;
          product_id?: string | null;
          product_name?: string;
          product_unit?: string;
          total_diff?: number;
          unit_id: string;
          warehouse?: string;
          warehouse_id: string;
        };
        Update: {
          amount?: number;
          created_at?: string | null;
          invoice_id?: string;
          price?: number;
          product_id?: string | null;
          product_name?: string;
          product_unit?: string;
          total_diff?: number;
          unit_id?: string;
          warehouse?: string;
          warehouse_id?: string;
        };
        Relationships: [
          {
            foreignKeyName: 'finance_invoice_products_invoice_id_fkey';
            columns: ['invoice_id'];
            isOneToOne: false;
            referencedRelation: 'finance_invoices';
            referencedColumns: ['id'];
          },
          {
            foreignKeyName: 'finance_invoice_products_product_id_fkey';
            columns: ['product_id'];
            isOneToOne: false;
            referencedRelation: 'workspace_products';
            referencedColumns: ['id'];
          },
          {
            foreignKeyName: 'finance_invoice_products_unit_id_fkey';
            columns: ['unit_id'];
            isOneToOne: false;
            referencedRelation: 'inventory_units';
            referencedColumns: ['id'];
          },
          {
            foreignKeyName: 'finance_invoice_products_warehouse_id_fkey';
            columns: ['warehouse_id'];
            isOneToOne: false;
            referencedRelation: 'inventory_warehouses';
            referencedColumns: ['id'];
          },
        ];
      };
      finance_invoice_promotions: {
        Row: {
          code: string;
          created_at: string;
          description: string | null;
          invoice_id: string | null;
          name: string | null;
          promo_id: string | null;
          use_ratio: boolean;
          value: number;
        };
        Insert: {
          code?: string;
          created_at?: string;
          description?: string | null;
          invoice_id?: string | null;
          name?: string | null;
          promo_id?: string | null;
          use_ratio: boolean;
          value: number;
        };
        Update: {
          code?: string;
          created_at?: string;
          description?: string | null;
          invoice_id?: string | null;
          name?: string | null;
          promo_id?: string | null;
          use_ratio?: boolean;
          value?: number;
        };
        Relationships: [
          {
            foreignKeyName: 'finance_invoice_promotions_invoice_id_fkey';
            columns: ['invoice_id'];
            isOneToOne: false;
            referencedRelation: 'finance_invoices';
            referencedColumns: ['id'];
          },
          {
            foreignKeyName: 'finance_invoice_promotions_promo_id_fkey';
            columns: ['promo_id'];
            isOneToOne: false;
            referencedRelation: 'workspace_promotions';
            referencedColumns: ['id'];
          },
        ];
      };
      finance_invoices: {
        Row: {
          category_id: string;
          completed_at: string | null;
          created_at: string | null;
          creator_id: string | null;
          customer_id: string | null;
          id: string;
          note: string | null;
          notice: string | null;
          paid_amount: number;
          price: number;
          total_diff: number;
          transaction_id: string | null;
          user_group_id: string | null;
          valid_until: string | null;
          wallet_id: string;
          ws_id: string;
        };
        Insert: {
          category_id: string;
          completed_at?: string | null;
          created_at?: string | null;
          creator_id?: string | null;
          customer_id?: string | null;
          id?: string;
          note?: string | null;
          notice?: string | null;
          paid_amount?: number;
          price: number;
          total_diff?: number;
          transaction_id?: string | null;
          user_group_id?: string | null;
          valid_until?: string | null;
          wallet_id: string;
          ws_id: string;
        };
        Update: {
          category_id?: string;
          completed_at?: string | null;
          created_at?: string | null;
          creator_id?: string | null;
          customer_id?: string | null;
          id?: string;
          note?: string | null;
          notice?: string | null;
          paid_amount?: number;
          price?: number;
          total_diff?: number;
          transaction_id?: string | null;
          user_group_id?: string | null;
          valid_until?: string | null;
          wallet_id?: string;
          ws_id?: string;
        };
        Relationships: [
          {
            foreignKeyName: 'finance_invoices_category_id_fkey';
            columns: ['category_id'];
            isOneToOne: false;
            referencedRelation: 'transaction_categories';
            referencedColumns: ['id'];
          },
          {
            foreignKeyName: 'finance_invoices_creator_id_fkey';
            columns: ['creator_id'];
            isOneToOne: false;
            referencedRelation: 'distinct_invoice_creators';
            referencedColumns: ['id'];
          },
          {
            foreignKeyName: 'finance_invoices_creator_id_fkey';
            columns: ['creator_id'];
            isOneToOne: false;
            referencedRelation: 'workspace_users';
            referencedColumns: ['id'];
          },
          {
            foreignKeyName: 'finance_invoices_creator_id_fkey';
            columns: ['creator_id'];
            isOneToOne: false;
            referencedRelation: 'workspace_users_with_groups';
            referencedColumns: ['id'];
          },
          {
            foreignKeyName: 'finance_invoices_customer_id_fkey';
            columns: ['customer_id'];
            isOneToOne: false;
            referencedRelation: 'distinct_invoice_creators';
            referencedColumns: ['id'];
          },
          {
            foreignKeyName: 'finance_invoices_customer_id_fkey';
            columns: ['customer_id'];
            isOneToOne: false;
            referencedRelation: 'workspace_users';
            referencedColumns: ['id'];
          },
          {
            foreignKeyName: 'finance_invoices_customer_id_fkey';
            columns: ['customer_id'];
            isOneToOne: false;
            referencedRelation: 'workspace_users_with_groups';
            referencedColumns: ['id'];
          },
          {
            foreignKeyName: 'finance_invoices_transaction_id_fkey';
            columns: ['transaction_id'];
            isOneToOne: true;
            referencedRelation: 'wallet_transactions';
            referencedColumns: ['id'];
          },
          {
            foreignKeyName: 'finance_invoices_wallet_id_fkey';
            columns: ['wallet_id'];
            isOneToOne: false;
            referencedRelation: 'workspace_wallets';
            referencedColumns: ['id'];
          },
          {
            foreignKeyName: 'finance_invoices_ws_id_fkey';
            columns: ['ws_id'];
            isOneToOne: false;
            referencedRelation: 'workspaces';
            referencedColumns: ['id'];
          },
          {
            foreignKeyName: 'public_finance_invoices_user_group_id_fkey';
            columns: ['user_group_id'];
            isOneToOne: false;
            referencedRelation: 'user_groups_with_tags';
            referencedColumns: ['id'];
          },
          {
            foreignKeyName: 'public_finance_invoices_user_group_id_fkey';
            columns: ['user_group_id'];
            isOneToOne: false;
            referencedRelation: 'workspace_user_groups';
            referencedColumns: ['id'];
          },
          {
            foreignKeyName: 'public_finance_invoices_user_group_id_fkey';
            columns: ['user_group_id'];
            isOneToOne: false;
            referencedRelation: 'workspace_user_groups_with_amount';
            referencedColumns: ['id'];
          },
        ];
      };
      handles: {
        Row: {
          created_at: string | null;
          creator_id: string | null;
          value: string;
        };
        Insert: {
          created_at?: string | null;
          creator_id?: string | null;
          value: string;
        };
        Update: {
          created_at?: string | null;
          creator_id?: string | null;
          value?: string;
        };
        Relationships: [
          {
            foreignKeyName: 'handles_creator_id_fkey';
            columns: ['creator_id'];
            isOneToOne: false;
            referencedRelation: 'nova_user_challenge_leaderboard';
            referencedColumns: ['user_id'];
          },
          {
            foreignKeyName: 'handles_creator_id_fkey';
            columns: ['creator_id'];
            isOneToOne: false;
            referencedRelation: 'nova_user_leaderboard';
            referencedColumns: ['user_id'];
          },
          {
            foreignKeyName: 'handles_creator_id_fkey';
            columns: ['creator_id'];
            isOneToOne: false;
            referencedRelation: 'users';
            referencedColumns: ['id'];
          },
        ];
      };
      healthcare_checkup_vital_groups: {
        Row: {
          checkup_id: string;
          created_at: string | null;
          group_id: string;
        };
        Insert: {
          checkup_id: string;
          created_at?: string | null;
          group_id: string;
        };
        Update: {
          checkup_id?: string;
          created_at?: string | null;
          group_id?: string;
        };
        Relationships: [
          {
            foreignKeyName: 'healthcare_checkup_vital_groups_checkup_id_fkey';
            columns: ['checkup_id'];
            isOneToOne: false;
            referencedRelation: 'healthcare_checkups';
            referencedColumns: ['id'];
          },
          {
            foreignKeyName: 'healthcare_checkup_vital_groups_group_id_fkey';
            columns: ['group_id'];
            isOneToOne: false;
            referencedRelation: 'healthcare_vital_groups';
            referencedColumns: ['id'];
          },
        ];
      };
      healthcare_checkup_vitals: {
        Row: {
          checkup_id: string;
          created_at: string | null;
          value: number | null;
          vital_id: string;
        };
        Insert: {
          checkup_id: string;
          created_at?: string | null;
          value?: number | null;
          vital_id: string;
        };
        Update: {
          checkup_id?: string;
          created_at?: string | null;
          value?: number | null;
          vital_id?: string;
        };
        Relationships: [
          {
            foreignKeyName: 'healthcare_checkup_vitals_checkup_id_fkey';
            columns: ['checkup_id'];
            isOneToOne: false;
            referencedRelation: 'healthcare_checkups';
            referencedColumns: ['id'];
          },
          {
            foreignKeyName: 'healthcare_checkup_vitals_vital_id_fkey';
            columns: ['vital_id'];
            isOneToOne: false;
            referencedRelation: 'healthcare_vitals';
            referencedColumns: ['id'];
          },
        ];
      };
      healthcare_checkups: {
        Row: {
          checked: boolean;
          checkup_at: string;
          completed_at: string | null;
          created_at: string | null;
          creator_id: string;
          diagnosis_id: string | null;
          id: string;
          next_checked: boolean | null;
          next_checkup_at: string | null;
          note: string | null;
          patient_id: string;
          ws_id: string;
        };
        Insert: {
          checked?: boolean;
          checkup_at?: string;
          completed_at?: string | null;
          created_at?: string | null;
          creator_id: string;
          diagnosis_id?: string | null;
          id?: string;
          next_checked?: boolean | null;
          next_checkup_at?: string | null;
          note?: string | null;
          patient_id: string;
          ws_id: string;
        };
        Update: {
          checked?: boolean;
          checkup_at?: string;
          completed_at?: string | null;
          created_at?: string | null;
          creator_id?: string;
          diagnosis_id?: string | null;
          id?: string;
          next_checked?: boolean | null;
          next_checkup_at?: string | null;
          note?: string | null;
          patient_id?: string;
          ws_id?: string;
        };
        Relationships: [
          {
            foreignKeyName: 'healthcare_checkups_creator_id_fkey';
            columns: ['creator_id'];
            isOneToOne: false;
            referencedRelation: 'nova_user_challenge_leaderboard';
            referencedColumns: ['user_id'];
          },
          {
            foreignKeyName: 'healthcare_checkups_creator_id_fkey';
            columns: ['creator_id'];
            isOneToOne: false;
            referencedRelation: 'nova_user_leaderboard';
            referencedColumns: ['user_id'];
          },
          {
            foreignKeyName: 'healthcare_checkups_creator_id_fkey';
            columns: ['creator_id'];
            isOneToOne: false;
            referencedRelation: 'users';
            referencedColumns: ['id'];
          },
          {
            foreignKeyName: 'healthcare_checkups_diagnosis_id_fkey';
            columns: ['diagnosis_id'];
            isOneToOne: false;
            referencedRelation: 'healthcare_diagnoses';
            referencedColumns: ['id'];
          },
          {
            foreignKeyName: 'healthcare_checkups_patient_id_fkey';
            columns: ['patient_id'];
            isOneToOne: false;
            referencedRelation: 'distinct_invoice_creators';
            referencedColumns: ['id'];
          },
          {
            foreignKeyName: 'healthcare_checkups_patient_id_fkey';
            columns: ['patient_id'];
            isOneToOne: false;
            referencedRelation: 'workspace_users';
            referencedColumns: ['id'];
          },
          {
            foreignKeyName: 'healthcare_checkups_patient_id_fkey';
            columns: ['patient_id'];
            isOneToOne: false;
            referencedRelation: 'workspace_users_with_groups';
            referencedColumns: ['id'];
          },
          {
            foreignKeyName: 'healthcare_checkups_ws_id_fkey';
            columns: ['ws_id'];
            isOneToOne: false;
            referencedRelation: 'workspaces';
            referencedColumns: ['id'];
          },
        ];
      };
      healthcare_diagnoses: {
        Row: {
          created_at: string | null;
          description: string | null;
          id: string;
          name: string | null;
          note: string | null;
          ws_id: string;
        };
        Insert: {
          created_at?: string | null;
          description?: string | null;
          id?: string;
          name?: string | null;
          note?: string | null;
          ws_id: string;
        };
        Update: {
          created_at?: string | null;
          description?: string | null;
          id?: string;
          name?: string | null;
          note?: string | null;
          ws_id?: string;
        };
        Relationships: [
          {
            foreignKeyName: 'healthcare_diagnoses_ws_id_fkey';
            columns: ['ws_id'];
            isOneToOne: false;
            referencedRelation: 'workspaces';
            referencedColumns: ['id'];
          },
        ];
      };
      healthcare_vital_groups: {
        Row: {
          created_at: string | null;
          description: string | null;
          id: string;
          name: string;
          note: string | null;
          ws_id: string;
        };
        Insert: {
          created_at?: string | null;
          description?: string | null;
          id?: string;
          name: string;
          note?: string | null;
          ws_id: string;
        };
        Update: {
          created_at?: string | null;
          description?: string | null;
          id?: string;
          name?: string;
          note?: string | null;
          ws_id?: string;
        };
        Relationships: [
          {
            foreignKeyName: 'healthcare_vital_groups_ws_id_fkey';
            columns: ['ws_id'];
            isOneToOne: false;
            referencedRelation: 'workspaces';
            referencedColumns: ['id'];
          },
        ];
      };
      healthcare_vitals: {
        Row: {
          created_at: string | null;
          factor: number;
          group_id: string | null;
          id: string;
          name: string;
          unit: string;
          ws_id: string;
        };
        Insert: {
          created_at?: string | null;
          factor?: number;
          group_id?: string | null;
          id?: string;
          name: string;
          unit: string;
          ws_id: string;
        };
        Update: {
          created_at?: string | null;
          factor?: number;
          group_id?: string | null;
          id?: string;
          name?: string;
          unit?: string;
          ws_id?: string;
        };
        Relationships: [
          {
            foreignKeyName: 'healthcare_vitals_ws_id_fkey';
            columns: ['ws_id'];
            isOneToOne: false;
            referencedRelation: 'workspaces';
            referencedColumns: ['id'];
          },
          {
            foreignKeyName: 'public_healthcare_vitals_group_id_fkey';
            columns: ['group_id'];
            isOneToOne: false;
            referencedRelation: 'user_groups_with_tags';
            referencedColumns: ['id'];
          },
          {
            foreignKeyName: 'public_healthcare_vitals_group_id_fkey';
            columns: ['group_id'];
            isOneToOne: false;
            referencedRelation: 'workspace_user_groups';
            referencedColumns: ['id'];
          },
          {
            foreignKeyName: 'public_healthcare_vitals_group_id_fkey';
            columns: ['group_id'];
            isOneToOne: false;
            referencedRelation: 'workspace_user_groups_with_amount';
            referencedColumns: ['id'];
          },
        ];
      };
      inventory_batch_products: {
        Row: {
          amount: number;
          batch_id: string;
          created_at: string | null;
          price: number;
          product_id: string;
          unit_id: string;
        };
        Insert: {
          amount?: number;
          batch_id: string;
          created_at?: string | null;
          price?: number;
          product_id: string;
          unit_id: string;
        };
        Update: {
          amount?: number;
          batch_id?: string;
          created_at?: string | null;
          price?: number;
          product_id?: string;
          unit_id?: string;
        };
        Relationships: [
          {
            foreignKeyName: 'inventory_batch_products_batch_id_fkey';
            columns: ['batch_id'];
            isOneToOne: false;
            referencedRelation: 'inventory_batches';
            referencedColumns: ['id'];
          },
          {
            foreignKeyName: 'inventory_batch_products_product_id_fkey';
            columns: ['product_id'];
            isOneToOne: false;
            referencedRelation: 'workspace_products';
            referencedColumns: ['id'];
          },
          {
            foreignKeyName: 'inventory_batch_products_unit_id_fkey';
            columns: ['unit_id'];
            isOneToOne: false;
            referencedRelation: 'inventory_units';
            referencedColumns: ['id'];
          },
        ];
      };
      inventory_batches: {
        Row: {
          created_at: string | null;
          id: string;
          price: number;
          supplier_id: string | null;
          total_diff: number;
          warehouse_id: string;
        };
        Insert: {
          created_at?: string | null;
          id?: string;
          price?: number;
          supplier_id?: string | null;
          total_diff?: number;
          warehouse_id: string;
        };
        Update: {
          created_at?: string | null;
          id?: string;
          price?: number;
          supplier_id?: string | null;
          total_diff?: number;
          warehouse_id?: string;
        };
        Relationships: [
          {
            foreignKeyName: 'inventory_batches_supplier_id_fkey';
            columns: ['supplier_id'];
            isOneToOne: false;
            referencedRelation: 'inventory_suppliers';
            referencedColumns: ['id'];
          },
          {
            foreignKeyName: 'inventory_batches_warehouse_id_fkey';
            columns: ['warehouse_id'];
            isOneToOne: false;
            referencedRelation: 'inventory_warehouses';
            referencedColumns: ['id'];
          },
        ];
      };
      inventory_products: {
        Row: {
          amount: number | null;
          created_at: string | null;
          min_amount: number;
          price: number;
          product_id: string;
          unit_id: string;
          warehouse_id: string;
        };
        Insert: {
          amount?: number | null;
          created_at?: string | null;
          min_amount?: number;
          price?: number;
          product_id: string;
          unit_id: string;
          warehouse_id: string;
        };
        Update: {
          amount?: number | null;
          created_at?: string | null;
          min_amount?: number;
          price?: number;
          product_id?: string;
          unit_id?: string;
          warehouse_id?: string;
        };
        Relationships: [
          {
            foreignKeyName: 'inventory_products_product_id_fkey';
            columns: ['product_id'];
            isOneToOne: false;
            referencedRelation: 'workspace_products';
            referencedColumns: ['id'];
          },
          {
            foreignKeyName: 'inventory_products_unit_id_fkey';
            columns: ['unit_id'];
            isOneToOne: false;
            referencedRelation: 'inventory_units';
            referencedColumns: ['id'];
          },
          {
            foreignKeyName: 'inventory_products_warehouse_id_fkey';
            columns: ['warehouse_id'];
            isOneToOne: false;
            referencedRelation: 'inventory_warehouses';
            referencedColumns: ['id'];
          },
        ];
      };
      inventory_suppliers: {
        Row: {
          created_at: string | null;
          id: string;
          name: string | null;
          ws_id: string;
        };
        Insert: {
          created_at?: string | null;
          id?: string;
          name?: string | null;
          ws_id: string;
        };
        Update: {
          created_at?: string | null;
          id?: string;
          name?: string | null;
          ws_id?: string;
        };
        Relationships: [
          {
            foreignKeyName: 'inventory_suppliers_ws_id_fkey';
            columns: ['ws_id'];
            isOneToOne: false;
            referencedRelation: 'workspaces';
            referencedColumns: ['id'];
          },
        ];
      };
      inventory_units: {
        Row: {
          created_at: string | null;
          id: string;
          name: string | null;
          ws_id: string;
        };
        Insert: {
          created_at?: string | null;
          id?: string;
          name?: string | null;
          ws_id: string;
        };
        Update: {
          created_at?: string | null;
          id?: string;
          name?: string | null;
          ws_id?: string;
        };
        Relationships: [
          {
            foreignKeyName: 'inventory_units_ws_id_fkey';
            columns: ['ws_id'];
            isOneToOne: false;
            referencedRelation: 'workspaces';
            referencedColumns: ['id'];
          },
        ];
      };
      inventory_warehouses: {
        Row: {
          created_at: string | null;
          id: string;
          name: string | null;
          ws_id: string;
        };
        Insert: {
          created_at?: string | null;
          id?: string;
          name?: string | null;
          ws_id: string;
        };
        Update: {
          created_at?: string | null;
          id?: string;
          name?: string | null;
          ws_id?: string;
        };
        Relationships: [
          {
            foreignKeyName: 'inventory_warehouses_ws_id_fkey';
            columns: ['ws_id'];
            isOneToOne: false;
            referencedRelation: 'workspaces';
            referencedColumns: ['id'];
          },
        ];
      };
      meet_together_guest_timeblocks: {
        Row: {
          created_at: string;
          date: string;
          end_time: string;
          id: string;
          plan_id: string;
          start_time: string;
          user_id: string;
        };
        Insert: {
          created_at?: string;
          date: string;
          end_time: string;
          id?: string;
          plan_id: string;
          start_time: string;
          user_id: string;
        };
        Update: {
          created_at?: string;
          date?: string;
          end_time?: string;
          id?: string;
          plan_id?: string;
          start_time?: string;
          user_id?: string;
        };
        Relationships: [
          {
            foreignKeyName: 'meet_together_guest_timeblocks_plan_id_fkey';
            columns: ['plan_id'];
            isOneToOne: false;
            referencedRelation: 'meet_together_plans';
            referencedColumns: ['id'];
          },
          {
            foreignKeyName: 'meet_together_guest_timeblocks_user_id_fkey';
            columns: ['user_id'];
            isOneToOne: false;
            referencedRelation: 'meet_together_guests';
            referencedColumns: ['id'];
          },
        ];
      };
      meet_together_guests: {
        Row: {
          created_at: string;
          id: string;
          name: string;
          password_hash: string;
          password_salt: string;
          plan_id: string;
        };
        Insert: {
          created_at?: string;
          id?: string;
          name: string;
          password_hash: string;
          password_salt: string;
          plan_id: string;
        };
        Update: {
          created_at?: string;
          id?: string;
          name?: string;
          password_hash?: string;
          password_salt?: string;
          plan_id?: string;
        };
        Relationships: [
          {
            foreignKeyName: 'meet_together_guests_plan_id_fkey';
            columns: ['plan_id'];
            isOneToOne: false;
            referencedRelation: 'meet_together_plans';
            referencedColumns: ['id'];
          },
        ];
      };
      meet_together_plans: {
        Row: {
          created_at: string | null;
          creator_id: string | null;
          dates: string[];
          description: string | null;
          end_time: string;
          id: string;
          is_public: boolean;
          name: string | null;
          start_time: string;
        };
        Insert: {
          created_at?: string | null;
          creator_id?: string | null;
          dates: string[];
          description?: string | null;
          end_time: string;
          id?: string;
          is_public?: boolean;
          name?: string | null;
          start_time: string;
        };
        Update: {
          created_at?: string | null;
          creator_id?: string | null;
          dates?: string[];
          description?: string | null;
          end_time?: string;
          id?: string;
          is_public?: boolean;
          name?: string | null;
          start_time?: string;
        };
        Relationships: [
          {
            foreignKeyName: 'meet_together_plans_creator_id_fkey';
            columns: ['creator_id'];
            isOneToOne: false;
            referencedRelation: 'nova_user_challenge_leaderboard';
            referencedColumns: ['user_id'];
          },
          {
            foreignKeyName: 'meet_together_plans_creator_id_fkey';
            columns: ['creator_id'];
            isOneToOne: false;
            referencedRelation: 'nova_user_leaderboard';
            referencedColumns: ['user_id'];
          },
          {
            foreignKeyName: 'meet_together_plans_creator_id_fkey';
            columns: ['creator_id'];
            isOneToOne: false;
            referencedRelation: 'users';
            referencedColumns: ['id'];
          },
        ];
      };
      meet_together_user_timeblocks: {
        Row: {
          created_at: string;
          date: string;
          end_time: string;
          id: string;
          plan_id: string;
          start_time: string;
          user_id: string;
        };
        Insert: {
          created_at?: string;
          date: string;
          end_time: string;
          id?: string;
          plan_id: string;
          start_time: string;
          user_id: string;
        };
        Update: {
          created_at?: string;
          date?: string;
          end_time?: string;
          id?: string;
          plan_id?: string;
          start_time?: string;
          user_id?: string;
        };
        Relationships: [
          {
            foreignKeyName: 'meet_together_user_timeblocks_plan_id_fkey';
            columns: ['plan_id'];
            isOneToOne: false;
            referencedRelation: 'meet_together_plans';
            referencedColumns: ['id'];
          },
          {
            foreignKeyName: 'meet_together_user_timeblocks_user_id_fkey';
            columns: ['user_id'];
            isOneToOne: false;
            referencedRelation: 'nova_user_challenge_leaderboard';
            referencedColumns: ['user_id'];
          },
          {
            foreignKeyName: 'meet_together_user_timeblocks_user_id_fkey';
            columns: ['user_id'];
            isOneToOne: false;
            referencedRelation: 'nova_user_leaderboard';
            referencedColumns: ['user_id'];
          },
          {
            foreignKeyName: 'meet_together_user_timeblocks_user_id_fkey';
            columns: ['user_id'];
            isOneToOne: false;
            referencedRelation: 'users';
            referencedColumns: ['id'];
          },
        ];
      };
      nova_challenge_criteria: {
        Row: {
          challenge_id: string;
          created_at: string;
          description: string;
          id: string;
          name: string;
        };
        Insert: {
          challenge_id: string;
          created_at?: string;
          description: string;
          id?: string;
          name: string;
        };
        Update: {
          challenge_id?: string;
          created_at?: string;
          description?: string;
          id?: string;
          name?: string;
        };
        Relationships: [
          {
            foreignKeyName: 'nova_challenge_criteria_challenge_id_fkey';
            columns: ['challenge_id'];
            isOneToOne: false;
            referencedRelation: 'nova_challenges';
            referencedColumns: ['id'];
          },
          {
            foreignKeyName: 'nova_challenge_criteria_challenge_id_fkey';
            columns: ['challenge_id'];
            isOneToOne: false;
            referencedRelation: 'nova_user_challenge_leaderboard';
            referencedColumns: ['challenge_id'];
          },
        ];
      };
      nova_challenge_manager_emails: {
        Row: {
          challenge_id: string;
          created_at: string;
          email: string;
        };
        Insert: {
          challenge_id?: string;
          created_at?: string;
          email: string;
        };
        Update: {
          challenge_id?: string;
          created_at?: string;
          email?: string;
        };
        Relationships: [
          {
            foreignKeyName: 'nova_challenge_manager_emails_challenge_id_fkey';
            columns: ['challenge_id'];
            isOneToOne: false;
            referencedRelation: 'nova_challenges';
            referencedColumns: ['id'];
          },
          {
            foreignKeyName: 'nova_challenge_manager_emails_challenge_id_fkey';
            columns: ['challenge_id'];
            isOneToOne: false;
            referencedRelation: 'nova_user_challenge_leaderboard';
            referencedColumns: ['challenge_id'];
          },
        ];
      };
      nova_challenge_whitelisted_emails: {
        Row: {
          challenge_id: string;
          created_at: string;
          email: string;
        };
        Insert: {
          challenge_id: string;
          created_at?: string;
          email: string;
        };
        Update: {
          challenge_id?: string;
          created_at?: string;
          email?: string;
        };
        Relationships: [
          {
            foreignKeyName: 'nova_challenge_whitelisted_emails_challenge_id_fkey';
            columns: ['challenge_id'];
            isOneToOne: false;
            referencedRelation: 'nova_challenges';
            referencedColumns: ['id'];
          },
          {
            foreignKeyName: 'nova_challenge_whitelisted_emails_challenge_id_fkey';
            columns: ['challenge_id'];
            isOneToOne: false;
            referencedRelation: 'nova_user_challenge_leaderboard';
            referencedColumns: ['challenge_id'];
          },
        ];
      };
      nova_challenges: {
        Row: {
          close_at: string | null;
          created_at: string;
          description: string;
          duration: number;
          enabled: boolean;
          id: string;
          max_attempts: number;
          max_daily_attempts: number;
          open_at: string | null;
          password_hash: string | null;
          password_salt: string | null;
          previewable_at: string | null;
          title: string;
          whitelisted_only: boolean;
        };
        Insert: {
          close_at?: string | null;
          created_at?: string;
          description: string;
          duration: number;
          enabled?: boolean;
          id?: string;
          max_attempts?: number;
          max_daily_attempts?: number;
          open_at?: string | null;
          password_hash?: string | null;
          password_salt?: string | null;
          previewable_at?: string | null;
          title: string;
          whitelisted_only?: boolean;
        };
        Update: {
          close_at?: string | null;
          created_at?: string;
          description?: string;
          duration?: number;
          enabled?: boolean;
          id?: string;
          max_attempts?: number;
          max_daily_attempts?: number;
          open_at?: string | null;
          password_hash?: string | null;
          password_salt?: string | null;
          previewable_at?: string | null;
          title?: string;
          whitelisted_only?: boolean;
        };
        Relationships: [];
      };
      nova_problem_test_cases: {
        Row: {
          created_at: string;
          hidden: boolean;
          id: string;
          input: string;
          output: string;
          problem_id: string;
        };
        Insert: {
          created_at?: string;
          hidden?: boolean;
          id?: string;
          input: string;
          output: string;
          problem_id: string;
        };
        Update: {
          created_at?: string;
          hidden?: boolean;
          id?: string;
          input?: string;
          output?: string;
          problem_id?: string;
        };
        Relationships: [
          {
            foreignKeyName: 'nova_problem_testcases_problem_id_fkey';
            columns: ['problem_id'];
            isOneToOne: false;
            referencedRelation: 'nova_problems';
            referencedColumns: ['id'];
          },
        ];
      };
      nova_problems: {
        Row: {
          challenge_id: string;
          created_at: string;
          description: string;
          example_input: string;
          example_output: string;
          id: string;
          max_prompt_length: number;
          title: string;
        };
        Insert: {
          challenge_id: string;
          created_at?: string;
          description: string;
          example_input: string;
          example_output: string;
          id?: string;
          max_prompt_length: number;
          title: string;
        };
        Update: {
          challenge_id?: string;
          created_at?: string;
          description?: string;
          example_input?: string;
          example_output?: string;
          id?: string;
          max_prompt_length?: number;
          title?: string;
        };
        Relationships: [
          {
            foreignKeyName: 'nova_problems_challenge_id_fkey';
            columns: ['challenge_id'];
            isOneToOne: false;
            referencedRelation: 'nova_challenges';
            referencedColumns: ['id'];
          },
          {
            foreignKeyName: 'nova_problems_challenge_id_fkey';
            columns: ['challenge_id'];
            isOneToOne: false;
            referencedRelation: 'nova_user_challenge_leaderboard';
            referencedColumns: ['challenge_id'];
          },
        ];
      };
      nova_sessions: {
        Row: {
          challenge_id: string;
          created_at: string;
          end_time: string | null;
          id: string;
          start_time: string;
          status: string;
          user_id: string;
        };
        Insert: {
          challenge_id: string;
          created_at?: string;
          end_time?: string | null;
          id?: string;
          start_time: string;
          status: string;
          user_id: string;
        };
        Update: {
          challenge_id?: string;
          created_at?: string;
          end_time?: string | null;
          id?: string;
          start_time?: string;
          status?: string;
          user_id?: string;
        };
        Relationships: [
          {
            foreignKeyName: 'nova_sessions_challenge_id_fkey';
            columns: ['challenge_id'];
            isOneToOne: false;
            referencedRelation: 'nova_challenges';
            referencedColumns: ['id'];
          },
          {
            foreignKeyName: 'nova_sessions_challenge_id_fkey';
            columns: ['challenge_id'];
            isOneToOne: false;
            referencedRelation: 'nova_user_challenge_leaderboard';
            referencedColumns: ['challenge_id'];
          },
          {
            foreignKeyName: 'nova_sessions_user_id_fkey';
            columns: ['user_id'];
            isOneToOne: false;
            referencedRelation: 'nova_user_challenge_leaderboard';
            referencedColumns: ['user_id'];
          },
          {
            foreignKeyName: 'nova_sessions_user_id_fkey';
            columns: ['user_id'];
            isOneToOne: false;
            referencedRelation: 'nova_user_leaderboard';
            referencedColumns: ['user_id'];
          },
          {
            foreignKeyName: 'nova_sessions_user_id_fkey';
            columns: ['user_id'];
            isOneToOne: false;
            referencedRelation: 'users';
            referencedColumns: ['id'];
          },
        ];
      };
      nova_submission_criteria: {
        Row: {
          created_at: string;
          criteria_id: string;
          feedback: string;
          improvements: string[] | null;
          score: number;
          strengths: string[] | null;
          submission_id: string;
        };
        Insert: {
          created_at?: string;
          criteria_id: string;
          feedback: string;
          improvements?: string[] | null;
          score: number;
          strengths?: string[] | null;
          submission_id: string;
        };
        Update: {
          created_at?: string;
          criteria_id?: string;
          feedback?: string;
          improvements?: string[] | null;
          score?: number;
          strengths?: string[] | null;
          submission_id?: string;
        };
        Relationships: [
          {
            foreignKeyName: 'nova_submission_criteria_criteria_id_fkey';
            columns: ['criteria_id'];
            isOneToOne: false;
            referencedRelation: 'nova_challenge_criteria';
            referencedColumns: ['id'];
          },
          {
            foreignKeyName: 'nova_submission_criteria_submission_id_fkey';
            columns: ['submission_id'];
            isOneToOne: false;
            referencedRelation: 'nova_submissions';
            referencedColumns: ['id'];
          },
          {
            foreignKeyName: 'nova_submission_criteria_submission_id_fkey';
            columns: ['submission_id'];
            isOneToOne: false;
            referencedRelation: 'nova_submissions_with_scores';
            referencedColumns: ['id'];
          },
        ];
      };
      nova_submission_test_cases: {
        Row: {
          confidence: number | null;
          created_at: string;
          matched: boolean;
          output: string;
          reasoning: string | null;
          submission_id: string;
          test_case_id: string;
        };
        Insert: {
          confidence?: number | null;
          created_at?: string;
          matched?: boolean;
          output: string;
          reasoning?: string | null;
          submission_id: string;
          test_case_id: string;
        };
        Update: {
          confidence?: number | null;
          created_at?: string;
          matched?: boolean;
          output?: string;
          reasoning?: string | null;
          submission_id?: string;
          test_case_id?: string;
        };
        Relationships: [
          {
            foreignKeyName: 'nova_submission_test_cases_submission_id_fkey';
            columns: ['submission_id'];
            isOneToOne: false;
            referencedRelation: 'nova_submissions';
            referencedColumns: ['id'];
          },
          {
            foreignKeyName: 'nova_submission_test_cases_submission_id_fkey';
            columns: ['submission_id'];
            isOneToOne: false;
            referencedRelation: 'nova_submissions_with_scores';
            referencedColumns: ['id'];
          },
          {
            foreignKeyName: 'nova_submission_test_cases_test_case_id_fkey';
            columns: ['test_case_id'];
            isOneToOne: false;
            referencedRelation: 'nova_problem_test_cases';
            referencedColumns: ['id'];
          },
        ];
      };
      nova_submissions: {
        Row: {
          created_at: string;
          id: string;
          overall_assessment: string | null;
          problem_id: string;
          prompt: string;
          session_id: string | null;
          user_id: string;
        };
        Insert: {
          created_at?: string;
          id?: string;
          overall_assessment?: string | null;
          problem_id: string;
          prompt: string;
          session_id?: string | null;
          user_id: string;
        };
        Update: {
          created_at?: string;
          id?: string;
          overall_assessment?: string | null;
          problem_id?: string;
          prompt?: string;
          session_id?: string | null;
          user_id?: string;
        };
        Relationships: [
          {
            foreignKeyName: 'nova_submissions_problem_id_fkey';
            columns: ['problem_id'];
            isOneToOne: false;
            referencedRelation: 'nova_problems';
            referencedColumns: ['id'];
          },
          {
            foreignKeyName: 'nova_submissions_session_id_fkey';
            columns: ['session_id'];
            isOneToOne: false;
            referencedRelation: 'nova_sessions';
            referencedColumns: ['id'];
          },
          {
            foreignKeyName: 'nova_submissions_user_id_fkey';
            columns: ['user_id'];
            isOneToOne: false;
            referencedRelation: 'nova_user_challenge_leaderboard';
            referencedColumns: ['user_id'];
          },
          {
            foreignKeyName: 'nova_submissions_user_id_fkey';
            columns: ['user_id'];
            isOneToOne: false;
            referencedRelation: 'nova_user_leaderboard';
            referencedColumns: ['user_id'];
          },
          {
            foreignKeyName: 'nova_submissions_user_id_fkey';
            columns: ['user_id'];
            isOneToOne: false;
            referencedRelation: 'users';
            referencedColumns: ['id'];
          },
        ];
      };
      nova_team_emails: {
        Row: {
          created_at: string;
          email: string;
          team_id: string;
        };
        Insert: {
          created_at?: string;
          email: string;
          team_id: string;
        };
        Update: {
          created_at?: string;
          email?: string;
          team_id?: string;
        };
        Relationships: [
          {
            foreignKeyName: 'nova_team_emails_team_id_fkey';
            columns: ['team_id'];
            isOneToOne: false;
            referencedRelation: 'nova_team_challenge_leaderboard';
            referencedColumns: ['team_id'];
          },
          {
            foreignKeyName: 'nova_team_emails_team_id_fkey';
            columns: ['team_id'];
            isOneToOne: false;
            referencedRelation: 'nova_team_leaderboard';
            referencedColumns: ['team_id'];
          },
          {
            foreignKeyName: 'nova_team_emails_team_id_fkey';
            columns: ['team_id'];
            isOneToOne: false;
            referencedRelation: 'nova_teams';
            referencedColumns: ['id'];
          },
        ];
      };
      nova_team_members: {
        Row: {
          created_at: string;
          team_id: string;
          user_id: string;
        };
        Insert: {
          created_at?: string;
          team_id: string;
          user_id: string;
        };
        Update: {
          created_at?: string;
          team_id?: string;
          user_id?: string;
        };
        Relationships: [
          {
            foreignKeyName: 'nova_team_members_team_id_fkey';
            columns: ['team_id'];
            isOneToOne: false;
            referencedRelation: 'nova_team_challenge_leaderboard';
            referencedColumns: ['team_id'];
          },
          {
            foreignKeyName: 'nova_team_members_team_id_fkey';
            columns: ['team_id'];
            isOneToOne: false;
            referencedRelation: 'nova_team_leaderboard';
            referencedColumns: ['team_id'];
          },
          {
            foreignKeyName: 'nova_team_members_team_id_fkey';
            columns: ['team_id'];
            isOneToOne: false;
            referencedRelation: 'nova_teams';
            referencedColumns: ['id'];
          },
          {
            foreignKeyName: 'nova_team_members_user_id_fkey';
            columns: ['user_id'];
            isOneToOne: false;
            referencedRelation: 'nova_user_challenge_leaderboard';
            referencedColumns: ['user_id'];
          },
          {
            foreignKeyName: 'nova_team_members_user_id_fkey';
            columns: ['user_id'];
            isOneToOne: false;
            referencedRelation: 'nova_user_leaderboard';
            referencedColumns: ['user_id'];
          },
          {
            foreignKeyName: 'nova_team_members_user_id_fkey';
            columns: ['user_id'];
            isOneToOne: false;
            referencedRelation: 'users';
            referencedColumns: ['id'];
          },
        ];
      };
      nova_teams: {
        Row: {
          created_at: string;
          description: string | null;
          goals: string | null;
          id: string;
          name: string;
        };
        Insert: {
          created_at?: string;
          description?: string | null;
          goals?: string | null;
          id?: string;
          name: string;
        };
        Update: {
          created_at?: string;
          description?: string | null;
          goals?: string | null;
          id?: string;
          name?: string;
        };
        Relationships: [];
      };
      onboarding_progress: {
        Row: {
          completed_at: string | null;
          completed_steps: string[];
          created_at: string;
          current_step: string;
          profile_completed: boolean;
          tour_completed: boolean;
          updated_at: string;
          user_id: string;
          workspace_avatar_url: string | null;
          workspace_description: string | null;
          workspace_name: string | null;
        };
        Insert: {
          completed_at?: string | null;
          completed_steps?: string[];
          created_at?: string;
          current_step?: string;
          profile_completed?: boolean;
          tour_completed?: boolean;
          updated_at?: string;
          user_id: string;
          workspace_avatar_url?: string | null;
          workspace_description?: string | null;
          workspace_name?: string | null;
        };
        Update: {
          completed_at?: string | null;
          completed_steps?: string[];
          created_at?: string;
          current_step?: string;
          profile_completed?: boolean;
          tour_completed?: boolean;
          updated_at?: string;
          user_id?: string;
          workspace_avatar_url?: string | null;
          workspace_description?: string | null;
          workspace_name?: string | null;
        };
        Relationships: [
          {
            foreignKeyName: 'onboarding_progress_user_id_fkey';
            columns: ['user_id'];
            isOneToOne: true;
            referencedRelation: 'nova_user_challenge_leaderboard';
            referencedColumns: ['user_id'];
          },
          {
            foreignKeyName: 'onboarding_progress_user_id_fkey';
            columns: ['user_id'];
            isOneToOne: true;
            referencedRelation: 'nova_user_leaderboard';
            referencedColumns: ['user_id'];
          },
          {
            foreignKeyName: 'onboarding_progress_user_id_fkey';
            columns: ['user_id'];
            isOneToOne: true;
            referencedRelation: 'users';
            referencedColumns: ['id'];
          },
        ];
      };
      personal_notes: {
        Row: {
          content: string | null;
          created_at: string | null;
          owner_id: string;
          user_id: string;
        };
        Insert: {
          content?: string | null;
          created_at?: string | null;
          owner_id: string;
          user_id: string;
        };
        Update: {
          content?: string | null;
          created_at?: string | null;
          owner_id?: string;
          user_id?: string;
        };
        Relationships: [
          {
            foreignKeyName: 'personal_notes_owner_id_fkey';
            columns: ['owner_id'];
            isOneToOne: false;
            referencedRelation: 'nova_user_challenge_leaderboard';
            referencedColumns: ['user_id'];
          },
          {
            foreignKeyName: 'personal_notes_owner_id_fkey';
            columns: ['owner_id'];
            isOneToOne: false;
            referencedRelation: 'nova_user_leaderboard';
            referencedColumns: ['user_id'];
          },
          {
            foreignKeyName: 'personal_notes_owner_id_fkey';
            columns: ['owner_id'];
            isOneToOne: false;
            referencedRelation: 'users';
            referencedColumns: ['id'];
          },
          {
            foreignKeyName: 'personal_notes_user_id_fkey';
            columns: ['user_id'];
            isOneToOne: false;
            referencedRelation: 'nova_user_challenge_leaderboard';
            referencedColumns: ['user_id'];
          },
          {
            foreignKeyName: 'personal_notes_user_id_fkey';
            columns: ['user_id'];
            isOneToOne: false;
            referencedRelation: 'nova_user_leaderboard';
            referencedColumns: ['user_id'];
          },
          {
            foreignKeyName: 'personal_notes_user_id_fkey';
            columns: ['user_id'];
            isOneToOne: false;
            referencedRelation: 'users';
            referencedColumns: ['id'];
          },
        ];
      };
      platform_email_roles: {
        Row: {
          allow_challenge_management: boolean;
          allow_manage_all_challenges: boolean;
          allow_role_management: boolean;
          created_at: string;
          email: string;
          enabled: boolean;
        };
        Insert: {
          allow_challenge_management?: boolean;
          allow_manage_all_challenges?: boolean;
          allow_role_management?: boolean;
          created_at?: string;
          email: string;
          enabled: boolean;
        };
        Update: {
          allow_challenge_management?: boolean;
          allow_manage_all_challenges?: boolean;
          allow_role_management?: boolean;
          created_at?: string;
          email?: string;
          enabled?: boolean;
        };
        Relationships: [];
      };
      platform_user_roles: {
        Row: {
          allow_challenge_management: boolean;
          allow_manage_all_challenges: boolean;
          allow_role_management: boolean;
          allow_workspace_creation: boolean;
          created_at: string;
          enabled: boolean;
          user_id: string;
        };
        Insert: {
          allow_challenge_management?: boolean;
          allow_manage_all_challenges?: boolean;
          allow_role_management?: boolean;
          allow_workspace_creation?: boolean;
          created_at?: string;
          enabled?: boolean;
          user_id: string;
        };
        Update: {
          allow_challenge_management?: boolean;
          allow_manage_all_challenges?: boolean;
          allow_role_management?: boolean;
          allow_workspace_creation?: boolean;
          created_at?: string;
          enabled?: boolean;
          user_id?: string;
        };
        Relationships: [
          {
            foreignKeyName: 'platform_user_roles_user_id_fkey1';
            columns: ['user_id'];
            isOneToOne: true;
            referencedRelation: 'nova_user_challenge_leaderboard';
            referencedColumns: ['user_id'];
          },
          {
            foreignKeyName: 'platform_user_roles_user_id_fkey1';
            columns: ['user_id'];
            isOneToOne: true;
            referencedRelation: 'nova_user_leaderboard';
            referencedColumns: ['user_id'];
          },
          {
            foreignKeyName: 'platform_user_roles_user_id_fkey1';
            columns: ['user_id'];
            isOneToOne: true;
            referencedRelation: 'users';
            referencedColumns: ['id'];
          },
        ];
      };
      product_categories: {
        Row: {
          created_at: string | null;
          id: string;
          name: string | null;
          ws_id: string;
        };
        Insert: {
          created_at?: string | null;
          id?: string;
          name?: string | null;
          ws_id: string;
        };
        Update: {
          created_at?: string | null;
          id?: string;
          name?: string | null;
          ws_id?: string;
        };
        Relationships: [
          {
            foreignKeyName: 'product_categories_ws_id_fkey';
            columns: ['ws_id'];
            isOneToOne: false;
            referencedRelation: 'workspaces';
            referencedColumns: ['id'];
          },
        ];
      };
      product_stock_changes: {
        Row: {
          amount: number;
          beneficiary_id: string | null;
          created_at: string;
          creator_id: string;
          id: string;
          product_id: string;
          unit_id: string;
          warehouse_id: string;
        };
        Insert: {
          amount: number;
          beneficiary_id?: string | null;
          created_at?: string;
          creator_id: string;
          id?: string;
          product_id: string;
          unit_id: string;
          warehouse_id: string;
        };
        Update: {
          amount?: number;
          beneficiary_id?: string | null;
          created_at?: string;
          creator_id?: string;
          id?: string;
          product_id?: string;
          unit_id?: string;
          warehouse_id?: string;
        };
        Relationships: [
          {
            foreignKeyName: 'product_stock_changes_beneficiary_id_fkey';
            columns: ['beneficiary_id'];
            isOneToOne: false;
            referencedRelation: 'distinct_invoice_creators';
            referencedColumns: ['id'];
          },
          {
            foreignKeyName: 'product_stock_changes_beneficiary_id_fkey';
            columns: ['beneficiary_id'];
            isOneToOne: false;
            referencedRelation: 'workspace_users';
            referencedColumns: ['id'];
          },
          {
            foreignKeyName: 'product_stock_changes_beneficiary_id_fkey';
            columns: ['beneficiary_id'];
            isOneToOne: false;
            referencedRelation: 'workspace_users_with_groups';
            referencedColumns: ['id'];
          },
          {
            foreignKeyName: 'product_stock_changes_creator_id_fkey';
            columns: ['creator_id'];
            isOneToOne: false;
            referencedRelation: 'distinct_invoice_creators';
            referencedColumns: ['id'];
          },
          {
            foreignKeyName: 'product_stock_changes_creator_id_fkey';
            columns: ['creator_id'];
            isOneToOne: false;
            referencedRelation: 'workspace_users';
            referencedColumns: ['id'];
          },
          {
            foreignKeyName: 'product_stock_changes_creator_id_fkey';
            columns: ['creator_id'];
            isOneToOne: false;
            referencedRelation: 'workspace_users_with_groups';
            referencedColumns: ['id'];
          },
          {
            foreignKeyName: 'product_stock_changes_product_id_fkey';
            columns: ['product_id'];
            isOneToOne: false;
            referencedRelation: 'workspace_products';
            referencedColumns: ['id'];
          },
          {
            foreignKeyName: 'product_stock_changes_unit_id_fkey';
            columns: ['unit_id'];
            isOneToOne: false;
            referencedRelation: 'inventory_units';
            referencedColumns: ['id'];
          },
          {
            foreignKeyName: 'product_stock_changes_warehouse_id_fkey';
            columns: ['warehouse_id'];
            isOneToOne: false;
            referencedRelation: 'inventory_warehouses';
            referencedColumns: ['id'];
          },
        ];
      };
      quiz_options: {
        Row: {
          created_at: string;
          explanation: string | null;
          id: string;
          is_correct: boolean;
          points: number | null;
          quiz_id: string;
          value: string;
        };
        Insert: {
          created_at?: string;
          explanation?: string | null;
          id?: string;
          is_correct: boolean;
          points?: number | null;
          quiz_id: string;
          value: string;
        };
        Update: {
          created_at?: string;
          explanation?: string | null;
          id?: string;
          is_correct?: boolean;
          points?: number | null;
          quiz_id?: string;
          value?: string;
        };
        Relationships: [
          {
            foreignKeyName: 'quiz_options_quiz_id_fkey';
            columns: ['quiz_id'];
            isOneToOne: false;
            referencedRelation: 'workspace_quizzes';
            referencedColumns: ['id'];
          },
        ];
      };
      quiz_set_quizzes: {
        Row: {
          created_at: string;
          quiz_id: string;
          set_id: string;
        };
        Insert: {
          created_at?: string;
          quiz_id: string;
          set_id: string;
        };
        Update: {
          created_at?: string;
          quiz_id?: string;
          set_id?: string;
        };
        Relationships: [
          {
            foreignKeyName: 'quiz_set_quizzes_quiz_id_fkey';
            columns: ['quiz_id'];
            isOneToOne: false;
            referencedRelation: 'workspace_quizzes';
            referencedColumns: ['id'];
          },
          {
            foreignKeyName: 'quiz_set_quizzes_set_id_fkey';
            columns: ['set_id'];
            isOneToOne: false;
            referencedRelation: 'workspace_quiz_sets';
            referencedColumns: ['id'];
          },
        ];
      };
      sent_emails: {
        Row: {
          content: string;
          created_at: string;
          email: string;
          id: string;
          post_id: string | null;
          receiver_id: string;
          sender_id: string;
          source_email: string;
          source_name: string;
          subject: string;
          ws_id: string;
        };
        Insert: {
          content: string;
          created_at?: string;
          email: string;
          id?: string;
          post_id?: string | null;
          receiver_id: string;
          sender_id: string;
          source_email: string;
          source_name: string;
          subject: string;
          ws_id: string;
        };
        Update: {
          content?: string;
          created_at?: string;
          email?: string;
          id?: string;
          post_id?: string | null;
          receiver_id?: string;
          sender_id?: string;
          source_email?: string;
          source_name?: string;
          subject?: string;
          ws_id?: string;
        };
        Relationships: [
          {
            foreignKeyName: 'sent_emails_post_id_fkey';
            columns: ['post_id'];
            isOneToOne: false;
            referencedRelation: 'user_group_posts';
            referencedColumns: ['id'];
          },
          {
            foreignKeyName: 'sent_emails_receiver_id_fkey';
            columns: ['receiver_id'];
            isOneToOne: false;
            referencedRelation: 'distinct_invoice_creators';
            referencedColumns: ['id'];
          },
          {
            foreignKeyName: 'sent_emails_receiver_id_fkey';
            columns: ['receiver_id'];
            isOneToOne: false;
            referencedRelation: 'workspace_users';
            referencedColumns: ['id'];
          },
          {
            foreignKeyName: 'sent_emails_receiver_id_fkey';
            columns: ['receiver_id'];
            isOneToOne: false;
            referencedRelation: 'workspace_users_with_groups';
            referencedColumns: ['id'];
          },
          {
            foreignKeyName: 'sent_emails_sender_id_fkey';
            columns: ['sender_id'];
            isOneToOne: false;
            referencedRelation: 'nova_user_challenge_leaderboard';
            referencedColumns: ['user_id'];
          },
          {
            foreignKeyName: 'sent_emails_sender_id_fkey';
            columns: ['sender_id'];
            isOneToOne: false;
            referencedRelation: 'nova_user_leaderboard';
            referencedColumns: ['user_id'];
          },
          {
            foreignKeyName: 'sent_emails_sender_id_fkey';
            columns: ['sender_id'];
            isOneToOne: false;
            referencedRelation: 'users';
            referencedColumns: ['id'];
          },
          {
            foreignKeyName: 'sent_emails_ws_id_fkey';
            columns: ['ws_id'];
            isOneToOne: false;
            referencedRelation: 'workspaces';
            referencedColumns: ['id'];
          },
        ];
      };
      shortened_links: {
        Row: {
          created_at: string;
          creator_id: string | null;
          id: string;
          link: string;
          slug: string;
        };
        Insert: {
          created_at?: string;
          creator_id?: string | null;
          id?: string;
          link: string;
          slug: string;
        };
        Update: {
          created_at?: string;
          creator_id?: string | null;
          id?: string;
          link?: string;
          slug?: string;
        };
        Relationships: [
          {
            foreignKeyName: 'shortened_links_creator_id_fkey';
            columns: ['creator_id'];
            isOneToOne: false;
            referencedRelation: 'nova_user_challenge_leaderboard';
            referencedColumns: ['user_id'];
          },
          {
            foreignKeyName: 'shortened_links_creator_id_fkey';
            columns: ['creator_id'];
            isOneToOne: false;
            referencedRelation: 'nova_user_leaderboard';
            referencedColumns: ['user_id'];
          },
          {
            foreignKeyName: 'shortened_links_creator_id_fkey';
            columns: ['creator_id'];
            isOneToOne: false;
            referencedRelation: 'users';
            referencedColumns: ['id'];
          },
        ];
      };
      support_inquiries: {
        Row: {
          created_at: string;
          email: string;
          id: string;
          is_read: boolean;
          is_resolved: boolean;
          message: string;
          name: string;
          subject: string;
        };
        Insert: {
          created_at?: string;
          email: string;
          id?: string;
          is_read?: boolean;
          is_resolved?: boolean;
          message: string;
          name: string;
          subject: string;
        };
        Update: {
          created_at?: string;
          email?: string;
          id?: string;
          is_read?: boolean;
          is_resolved?: boolean;
          message?: string;
          name?: string;
          subject?: string;
        };
        Relationships: [];
      };
      task_assignees: {
        Row: {
          created_at: string | null;
          task_id: string;
          user_id: string;
        };
        Insert: {
          created_at?: string | null;
          task_id: string;
          user_id: string;
        };
        Update: {
          created_at?: string | null;
          task_id?: string;
          user_id?: string;
        };
        Relationships: [
          {
            foreignKeyName: 'task_assignees_task_id_fkey';
            columns: ['task_id'];
            isOneToOne: false;
            referencedRelation: 'tasks';
            referencedColumns: ['id'];
          },
          {
            foreignKeyName: 'task_assignees_user_id_fkey';
            columns: ['user_id'];
            isOneToOne: false;
            referencedRelation: 'nova_user_challenge_leaderboard';
            referencedColumns: ['user_id'];
          },
          {
            foreignKeyName: 'task_assignees_user_id_fkey';
            columns: ['user_id'];
            isOneToOne: false;
            referencedRelation: 'nova_user_leaderboard';
            referencedColumns: ['user_id'];
          },
          {
            foreignKeyName: 'task_assignees_user_id_fkey';
            columns: ['user_id'];
            isOneToOne: false;
            referencedRelation: 'users';
            referencedColumns: ['id'];
          },
        ];
      };
      task_board_status_templates: {
        Row: {
          created_at: string | null;
          description: string | null;
          id: string;
          is_default: boolean | null;
          name: string;
          statuses: Json;
          updated_at: string | null;
        };
        Insert: {
          created_at?: string | null;
          description?: string | null;
          id?: string;
          is_default?: boolean | null;
          name: string;
          statuses: Json;
          updated_at?: string | null;
        };
        Update: {
          created_at?: string | null;
          description?: string | null;
          id?: string;
          is_default?: boolean | null;
          name?: string;
          statuses?: Json;
          updated_at?: string | null;
        };
        Relationships: [];
      };
      task_lists: {
        Row: {
          archived: boolean | null;
          board_id: string;
          color: string | null;
          created_at: string | null;
          creator_id: string | null;
          deleted: boolean | null;
          id: string;
          name: string | null;
          position: number | null;
          status: Database['public']['Enums']['task_board_status'] | null;
        };
        Insert: {
          archived?: boolean | null;
          board_id: string;
          color?: string | null;
          created_at?: string | null;
          creator_id?: string | null;
          deleted?: boolean | null;
          id?: string;
          name?: string | null;
          position?: number | null;
          status?: Database['public']['Enums']['task_board_status'] | null;
        };
        Update: {
          archived?: boolean | null;
          board_id?: string;
          color?: string | null;
          created_at?: string | null;
          creator_id?: string | null;
          deleted?: boolean | null;
          id?: string;
          name?: string | null;
          position?: number | null;
          status?: Database['public']['Enums']['task_board_status'] | null;
        };
        Relationships: [
          {
            foreignKeyName: 'task_lists_board_id_fkey';
            columns: ['board_id'];
            isOneToOne: false;
            referencedRelation: 'workspace_boards';
            referencedColumns: ['id'];
          },
          {
            foreignKeyName: 'task_lists_creator_id_fkey';
            columns: ['creator_id'];
            isOneToOne: false;
            referencedRelation: 'nova_user_challenge_leaderboard';
            referencedColumns: ['user_id'];
          },
          {
            foreignKeyName: 'task_lists_creator_id_fkey';
            columns: ['creator_id'];
            isOneToOne: false;
            referencedRelation: 'nova_user_leaderboard';
            referencedColumns: ['user_id'];
          },
          {
            foreignKeyName: 'task_lists_creator_id_fkey';
            columns: ['creator_id'];
            isOneToOne: false;
            referencedRelation: 'users';
            referencedColumns: ['id'];
          },
        ];
      };
      tasks: {
        Row: {
          archived: boolean | null;
          calendar_hours: Database['public']['Enums']['calendar_hours'] | null;
          completed: boolean | null;
          created_at: string | null;
          creator_id: string | null;
          deleted: boolean | null;
          description: string | null;
          end_date: string | null;
          id: string;
          is_splittable: boolean | null;
          list_id: string | null;
          max_split_duration_minutes: number | null;
          min_split_duration_minutes: number | null;
          name: string;
          priority: number | null;
          start_date: string | null;
          total_duration: number | null;
          user_defined_priority:
            | Database['public']['Enums']['task_priority']
            | null;
        };
        Insert: {
          archived?: boolean | null;
          calendar_hours?: Database['public']['Enums']['calendar_hours'] | null;
          completed?: boolean | null;
          created_at?: string | null;
          creator_id?: string | null;
          deleted?: boolean | null;
          description?: string | null;
          end_date?: string | null;
          id?: string;
          is_splittable?: boolean | null;
          list_id?: string | null;
          max_split_duration_minutes?: number | null;
          min_split_duration_minutes?: number | null;
          name: string;
          priority?: number | null;
          start_date?: string | null;
          total_duration?: number | null;
          user_defined_priority?:
            | Database['public']['Enums']['task_priority']
            | null;
        };
        Update: {
          archived?: boolean | null;
          calendar_hours?: Database['public']['Enums']['calendar_hours'] | null;
          completed?: boolean | null;
          created_at?: string | null;
          creator_id?: string | null;
          deleted?: boolean | null;
          description?: string | null;
          end_date?: string | null;
          id?: string;
          is_splittable?: boolean | null;
          list_id?: string | null;
          max_split_duration_minutes?: number | null;
          min_split_duration_minutes?: number | null;
          name?: string;
          priority?: number | null;
          start_date?: string | null;
          total_duration?: number | null;
          user_defined_priority?:
            | Database['public']['Enums']['task_priority']
            | null;
        };
        Relationships: [
          {
            foreignKeyName: 'tasks_creator_id_fkey';
            columns: ['creator_id'];
            isOneToOne: false;
            referencedRelation: 'nova_user_challenge_leaderboard';
            referencedColumns: ['user_id'];
          },
          {
            foreignKeyName: 'tasks_creator_id_fkey';
            columns: ['creator_id'];
            isOneToOne: false;
            referencedRelation: 'nova_user_leaderboard';
            referencedColumns: ['user_id'];
          },
          {
            foreignKeyName: 'tasks_creator_id_fkey';
            columns: ['creator_id'];
            isOneToOne: false;
            referencedRelation: 'users';
            referencedColumns: ['id'];
          },
          {
            foreignKeyName: 'tasks_list_id_fkey';
            columns: ['list_id'];
            isOneToOne: false;
            referencedRelation: 'task_lists';
            referencedColumns: ['id'];
          },
        ];
      };
      team_members: {
        Row: {
          team_id: string;
          user_id: string;
        };
        Insert: {
          team_id: string;
          user_id: string;
        };
        Update: {
          team_id?: string;
          user_id?: string;
        };
        Relationships: [
          {
            foreignKeyName: 'project_members_project_id_fkey';
            columns: ['team_id'];
            isOneToOne: false;
            referencedRelation: 'workspace_teams';
            referencedColumns: ['id'];
          },
          {
            foreignKeyName: 'project_members_user_id_fkey';
            columns: ['user_id'];
            isOneToOne: false;
            referencedRelation: 'nova_user_challenge_leaderboard';
            referencedColumns: ['user_id'];
          },
          {
            foreignKeyName: 'project_members_user_id_fkey';
            columns: ['user_id'];
            isOneToOne: false;
            referencedRelation: 'nova_user_leaderboard';
            referencedColumns: ['user_id'];
          },
          {
            foreignKeyName: 'project_members_user_id_fkey';
            columns: ['user_id'];
            isOneToOne: false;
            referencedRelation: 'users';
            referencedColumns: ['id'];
          },
        ];
      };
      time_tracking_categories: {
        Row: {
          color: string | null;
          created_at: string | null;
          description: string | null;
          id: string;
          name: string;
          updated_at: string | null;
          ws_id: string;
        };
        Insert: {
          color?: string | null;
          created_at?: string | null;
          description?: string | null;
          id?: string;
          name: string;
          updated_at?: string | null;
          ws_id: string;
        };
        Update: {
          color?: string | null;
          created_at?: string | null;
          description?: string | null;
          id?: string;
          name?: string;
          updated_at?: string | null;
          ws_id?: string;
        };
        Relationships: [
          {
            foreignKeyName: 'time_tracking_categories_color_fkey';
            columns: ['color'];
            isOneToOne: false;
            referencedRelation: 'calendar_event_colors';
            referencedColumns: ['value'];
          },
          {
            foreignKeyName: 'time_tracking_categories_ws_id_fkey';
            columns: ['ws_id'];
            isOneToOne: false;
            referencedRelation: 'workspaces';
            referencedColumns: ['id'];
          },
        ];
      };
      time_tracking_goals: {
        Row: {
          category_id: string | null;
          created_at: string | null;
          daily_goal_minutes: number;
          id: string;
          is_active: boolean | null;
          updated_at: string | null;
          user_id: string;
          weekly_goal_minutes: number | null;
          ws_id: string;
        };
        Insert: {
          category_id?: string | null;
          created_at?: string | null;
          daily_goal_minutes?: number;
          id?: string;
          is_active?: boolean | null;
          updated_at?: string | null;
          user_id: string;
          weekly_goal_minutes?: number | null;
          ws_id: string;
        };
        Update: {
          category_id?: string | null;
          created_at?: string | null;
          daily_goal_minutes?: number;
          id?: string;
          is_active?: boolean | null;
          updated_at?: string | null;
          user_id?: string;
          weekly_goal_minutes?: number | null;
          ws_id?: string;
        };
        Relationships: [
          {
            foreignKeyName: 'time_tracking_goals_category_id_fkey';
            columns: ['category_id'];
            isOneToOne: false;
            referencedRelation: 'time_tracking_categories';
            referencedColumns: ['id'];
          },
          {
            foreignKeyName: 'time_tracking_goals_ws_id_fkey';
            columns: ['ws_id'];
            isOneToOne: false;
            referencedRelation: 'workspaces';
            referencedColumns: ['id'];
          },
        ];
      };
      time_tracking_sessions: {
        Row: {
          category_id: string | null;
          created_at: string | null;
          description: string | null;
          duration_seconds: number | null;
          end_time: string | null;
          id: string;
          is_running: boolean | null;
          productivity_score: number | null;
          start_time: string;
          tags: string[] | null;
          task_id: string | null;
          title: string;
          updated_at: string | null;
          user_id: string;
          was_resumed: boolean;
          ws_id: string;
        };
        Insert: {
          category_id?: string | null;
          created_at?: string | null;
          description?: string | null;
          duration_seconds?: number | null;
          end_time?: string | null;
          id?: string;
          is_running?: boolean | null;
          productivity_score?: number | null;
          start_time: string;
          tags?: string[] | null;
          task_id?: string | null;
          title: string;
          updated_at?: string | null;
          user_id: string;
          was_resumed?: boolean;
          ws_id: string;
        };
        Update: {
          category_id?: string | null;
          created_at?: string | null;
          description?: string | null;
          duration_seconds?: number | null;
          end_time?: string | null;
          id?: string;
          is_running?: boolean | null;
          productivity_score?: number | null;
          start_time?: string;
          tags?: string[] | null;
          task_id?: string | null;
          title?: string;
          updated_at?: string | null;
          user_id?: string;
          was_resumed?: boolean;
          ws_id?: string;
        };
        Relationships: [
          {
            foreignKeyName: 'time_tracking_sessions_category_id_fkey';
            columns: ['category_id'];
            isOneToOne: false;
            referencedRelation: 'time_tracking_categories';
            referencedColumns: ['id'];
          },
          {
            foreignKeyName: 'time_tracking_sessions_task_id_fkey';
            columns: ['task_id'];
            isOneToOne: false;
            referencedRelation: 'tasks';
            referencedColumns: ['id'];
          },
          {
            foreignKeyName: 'time_tracking_sessions_ws_id_fkey';
            columns: ['ws_id'];
            isOneToOne: false;
            referencedRelation: 'workspaces';
            referencedColumns: ['id'];
          },
        ];
      };
      timezones: {
        Row: {
          abbr: string;
          created_at: string | null;
          id: string;
          isdst: boolean;
          offset: number;
          text: string;
          utc: string[];
          value: string;
        };
        Insert: {
          abbr: string;
          created_at?: string | null;
          id?: string;
          isdst: boolean;
          offset: number;
          text: string;
          utc: string[];
          value: string;
        };
        Update: {
          abbr?: string;
          created_at?: string | null;
          id?: string;
          isdst?: boolean;
          offset?: number;
          text?: string;
          utc?: string[];
          value?: string;
        };
        Relationships: [];
      };
      transaction_categories: {
        Row: {
          created_at: string | null;
          id: string;
          is_expense: boolean | null;
          name: string;
          ws_id: string;
        };
        Insert: {
          created_at?: string | null;
          id?: string;
          is_expense?: boolean | null;
          name: string;
          ws_id: string;
        };
        Update: {
          created_at?: string | null;
          id?: string;
          is_expense?: boolean | null;
          name?: string;
          ws_id?: string;
        };
        Relationships: [
          {
            foreignKeyName: 'transaction_categories_ws_id_fkey';
            columns: ['ws_id'];
            isOneToOne: false;
            referencedRelation: 'workspaces';
            referencedColumns: ['id'];
          },
        ];
      };
      user_feedbacks: {
        Row: {
          content: string;
          created_at: string;
          creator_id: string | null;
          group_id: string | null;
          id: string;
          require_attention: boolean;
          user_id: string;
        };
        Insert: {
          content: string;
          created_at?: string;
          creator_id?: string | null;
          group_id?: string | null;
          id?: string;
          require_attention?: boolean;
          user_id: string;
        };
        Update: {
          content?: string;
          created_at?: string;
          creator_id?: string | null;
          group_id?: string | null;
          id?: string;
          require_attention?: boolean;
          user_id?: string;
        };
        Relationships: [
          {
            foreignKeyName: 'user_feedbacks_creator_id_fkey';
            columns: ['creator_id'];
            isOneToOne: false;
            referencedRelation: 'distinct_invoice_creators';
            referencedColumns: ['id'];
          },
          {
            foreignKeyName: 'user_feedbacks_creator_id_fkey';
            columns: ['creator_id'];
            isOneToOne: false;
            referencedRelation: 'workspace_users';
            referencedColumns: ['id'];
          },
          {
            foreignKeyName: 'user_feedbacks_creator_id_fkey';
            columns: ['creator_id'];
            isOneToOne: false;
            referencedRelation: 'workspace_users_with_groups';
            referencedColumns: ['id'];
          },
          {
            foreignKeyName: 'user_feedbacks_group_id_fkey';
            columns: ['group_id'];
            isOneToOne: false;
            referencedRelation: 'user_groups_with_tags';
            referencedColumns: ['id'];
          },
          {
            foreignKeyName: 'user_feedbacks_group_id_fkey';
            columns: ['group_id'];
            isOneToOne: false;
            referencedRelation: 'workspace_user_groups';
            referencedColumns: ['id'];
          },
          {
            foreignKeyName: 'user_feedbacks_group_id_fkey';
            columns: ['group_id'];
            isOneToOne: false;
            referencedRelation: 'workspace_user_groups_with_amount';
            referencedColumns: ['id'];
          },
          {
            foreignKeyName: 'user_feedbacks_user_id_fkey';
            columns: ['user_id'];
            isOneToOne: false;
            referencedRelation: 'distinct_invoice_creators';
            referencedColumns: ['id'];
          },
          {
            foreignKeyName: 'user_feedbacks_user_id_fkey';
            columns: ['user_id'];
            isOneToOne: false;
            referencedRelation: 'workspace_users';
            referencedColumns: ['id'];
          },
          {
            foreignKeyName: 'user_feedbacks_user_id_fkey';
            columns: ['user_id'];
            isOneToOne: false;
            referencedRelation: 'workspace_users_with_groups';
            referencedColumns: ['id'];
          },
        ];
      };
      user_group_attendance: {
        Row: {
          created_at: string;
          date: string;
          group_id: string;
          notes: string;
          status: string;
          user_id: string;
        };
        Insert: {
          created_at?: string;
          date: string;
          group_id: string;
          notes?: string;
          status: string;
          user_id: string;
        };
        Update: {
          created_at?: string;
          date?: string;
          group_id?: string;
          notes?: string;
          status?: string;
          user_id?: string;
        };
        Relationships: [
          {
            foreignKeyName: 'user_group_attendance_group_id_fkey';
            columns: ['group_id'];
            isOneToOne: false;
            referencedRelation: 'user_groups_with_tags';
            referencedColumns: ['id'];
          },
          {
            foreignKeyName: 'user_group_attendance_group_id_fkey';
            columns: ['group_id'];
            isOneToOne: false;
            referencedRelation: 'workspace_user_groups';
            referencedColumns: ['id'];
          },
          {
            foreignKeyName: 'user_group_attendance_group_id_fkey';
            columns: ['group_id'];
            isOneToOne: false;
            referencedRelation: 'workspace_user_groups_with_amount';
            referencedColumns: ['id'];
          },
          {
            foreignKeyName: 'user_group_attendance_user_id_fkey';
            columns: ['user_id'];
            isOneToOne: false;
            referencedRelation: 'distinct_invoice_creators';
            referencedColumns: ['id'];
          },
          {
            foreignKeyName: 'user_group_attendance_user_id_fkey';
            columns: ['user_id'];
            isOneToOne: false;
            referencedRelation: 'workspace_users';
            referencedColumns: ['id'];
          },
          {
            foreignKeyName: 'user_group_attendance_user_id_fkey';
            columns: ['user_id'];
            isOneToOne: false;
            referencedRelation: 'workspace_users_with_groups';
            referencedColumns: ['id'];
          },
        ];
      };
      user_group_indicators: {
        Row: {
          created_at: string;
          group_id: string;
          indicator_id: string;
        };
        Insert: {
          created_at?: string;
          group_id: string;
          indicator_id: string;
        };
        Update: {
          created_at?: string;
          group_id?: string;
          indicator_id?: string;
        };
        Relationships: [
          {
            foreignKeyName: 'user_group_indicators_group_id_fkey';
            columns: ['group_id'];
            isOneToOne: false;
            referencedRelation: 'user_groups_with_tags';
            referencedColumns: ['id'];
          },
          {
            foreignKeyName: 'user_group_indicators_group_id_fkey';
            columns: ['group_id'];
            isOneToOne: false;
            referencedRelation: 'workspace_user_groups';
            referencedColumns: ['id'];
          },
          {
            foreignKeyName: 'user_group_indicators_group_id_fkey';
            columns: ['group_id'];
            isOneToOne: false;
            referencedRelation: 'workspace_user_groups_with_amount';
            referencedColumns: ['id'];
          },
          {
            foreignKeyName: 'user_group_indicators_indicator_id_fkey';
            columns: ['indicator_id'];
            isOneToOne: false;
            referencedRelation: 'healthcare_vitals';
            referencedColumns: ['id'];
          },
        ];
      };
      user_group_linked_products: {
        Row: {
          created_at: string;
          group_id: string;
          product_id: string;
          unit_id: string;
        };
        Insert: {
          created_at?: string;
          group_id: string;
          product_id: string;
          unit_id: string;
        };
        Update: {
          created_at?: string;
          group_id?: string;
          product_id?: string;
          unit_id?: string;
        };
        Relationships: [
          {
            foreignKeyName: 'user_group_linked_products_group_id_fkey';
            columns: ['group_id'];
            isOneToOne: false;
            referencedRelation: 'user_groups_with_tags';
            referencedColumns: ['id'];
          },
          {
            foreignKeyName: 'user_group_linked_products_group_id_fkey';
            columns: ['group_id'];
            isOneToOne: false;
            referencedRelation: 'workspace_user_groups';
            referencedColumns: ['id'];
          },
          {
            foreignKeyName: 'user_group_linked_products_group_id_fkey';
            columns: ['group_id'];
            isOneToOne: false;
            referencedRelation: 'workspace_user_groups_with_amount';
            referencedColumns: ['id'];
          },
          {
            foreignKeyName: 'user_group_linked_products_product_id_fkey';
            columns: ['product_id'];
            isOneToOne: false;
            referencedRelation: 'workspace_products';
            referencedColumns: ['id'];
          },
          {
            foreignKeyName: 'user_group_linked_products_unit_id_fkey';
            columns: ['unit_id'];
            isOneToOne: false;
            referencedRelation: 'inventory_units';
            referencedColumns: ['id'];
          },
        ];
      };
      user_group_post_checks: {
        Row: {
          created_at: string;
          email_id: string | null;
          is_completed: boolean;
          notes: string | null;
          post_id: string;
          user_id: string;
        };
        Insert: {
          created_at?: string;
          email_id?: string | null;
          is_completed: boolean;
          notes?: string | null;
          post_id: string;
          user_id: string;
        };
        Update: {
          created_at?: string;
          email_id?: string | null;
          is_completed?: boolean;
          notes?: string | null;
          post_id?: string;
          user_id?: string;
        };
        Relationships: [
          {
            foreignKeyName: 'user_group_post_checks_email_id_fkey';
            columns: ['email_id'];
            isOneToOne: true;
            referencedRelation: 'sent_emails';
            referencedColumns: ['id'];
          },
          {
            foreignKeyName: 'user_group_post_checks_post_id_fkey';
            columns: ['post_id'];
            isOneToOne: false;
            referencedRelation: 'user_group_posts';
            referencedColumns: ['id'];
          },
          {
            foreignKeyName: 'user_group_post_checks_user_id_fkey';
            columns: ['user_id'];
            isOneToOne: false;
            referencedRelation: 'distinct_invoice_creators';
            referencedColumns: ['id'];
          },
          {
            foreignKeyName: 'user_group_post_checks_user_id_fkey';
            columns: ['user_id'];
            isOneToOne: false;
            referencedRelation: 'workspace_users';
            referencedColumns: ['id'];
          },
          {
            foreignKeyName: 'user_group_post_checks_user_id_fkey';
            columns: ['user_id'];
            isOneToOne: false;
            referencedRelation: 'workspace_users_with_groups';
            referencedColumns: ['id'];
          },
        ];
      };
      user_group_posts: {
        Row: {
          content: string | null;
          created_at: string;
          group_id: string;
          id: string;
          notes: string | null;
          title: string | null;
        };
        Insert: {
          content?: string | null;
          created_at?: string;
          group_id: string;
          id?: string;
          notes?: string | null;
          title?: string | null;
        };
        Update: {
          content?: string | null;
          created_at?: string;
          group_id?: string;
          id?: string;
          notes?: string | null;
          title?: string | null;
        };
        Relationships: [
          {
            foreignKeyName: 'user_group_posts_group_id_fkey';
            columns: ['group_id'];
            isOneToOne: false;
            referencedRelation: 'user_groups_with_tags';
            referencedColumns: ['id'];
          },
          {
            foreignKeyName: 'user_group_posts_group_id_fkey';
            columns: ['group_id'];
            isOneToOne: false;
            referencedRelation: 'workspace_user_groups';
            referencedColumns: ['id'];
          },
          {
            foreignKeyName: 'user_group_posts_group_id_fkey';
            columns: ['group_id'];
            isOneToOne: false;
            referencedRelation: 'workspace_user_groups_with_amount';
            referencedColumns: ['id'];
          },
        ];
      };
      user_indicators: {
        Row: {
          created_at: string;
          creator_id: string | null;
          group_id: string;
          indicator_id: string;
          user_id: string;
          value: number | null;
        };
        Insert: {
          created_at?: string;
          creator_id?: string | null;
          group_id: string;
          indicator_id: string;
          user_id: string;
          value?: number | null;
        };
        Update: {
          created_at?: string;
          creator_id?: string | null;
          group_id?: string;
          indicator_id?: string;
          user_id?: string;
          value?: number | null;
        };
        Relationships: [
          {
            foreignKeyName: 'user_indicators_creator_id_fkey';
            columns: ['creator_id'];
            isOneToOne: false;
            referencedRelation: 'distinct_invoice_creators';
            referencedColumns: ['id'];
          },
          {
            foreignKeyName: 'user_indicators_creator_id_fkey';
            columns: ['creator_id'];
            isOneToOne: false;
            referencedRelation: 'workspace_users';
            referencedColumns: ['id'];
          },
          {
            foreignKeyName: 'user_indicators_creator_id_fkey';
            columns: ['creator_id'];
            isOneToOne: false;
            referencedRelation: 'workspace_users_with_groups';
            referencedColumns: ['id'];
          },
          {
            foreignKeyName: 'user_indicators_group_id_fkey';
            columns: ['group_id'];
            isOneToOne: false;
            referencedRelation: 'user_groups_with_tags';
            referencedColumns: ['id'];
          },
          {
            foreignKeyName: 'user_indicators_group_id_fkey';
            columns: ['group_id'];
            isOneToOne: false;
            referencedRelation: 'workspace_user_groups';
            referencedColumns: ['id'];
          },
          {
            foreignKeyName: 'user_indicators_group_id_fkey';
            columns: ['group_id'];
            isOneToOne: false;
            referencedRelation: 'workspace_user_groups_with_amount';
            referencedColumns: ['id'];
          },
          {
            foreignKeyName: 'user_indicators_indicator_id_fkey';
            columns: ['indicator_id'];
            isOneToOne: false;
            referencedRelation: 'healthcare_vitals';
            referencedColumns: ['id'];
          },
          {
            foreignKeyName: 'user_indicators_user_id_fkey';
            columns: ['user_id'];
            isOneToOne: false;
            referencedRelation: 'distinct_invoice_creators';
            referencedColumns: ['id'];
          },
          {
            foreignKeyName: 'user_indicators_user_id_fkey';
            columns: ['user_id'];
            isOneToOne: false;
            referencedRelation: 'workspace_users';
            referencedColumns: ['id'];
          },
          {
            foreignKeyName: 'user_indicators_user_id_fkey';
            columns: ['user_id'];
            isOneToOne: false;
            referencedRelation: 'workspace_users_with_groups';
            referencedColumns: ['id'];
          },
        ];
      };
      user_linked_promotions: {
        Row: {
          created_at: string;
          promo_id: string;
          user_id: string;
        };
        Insert: {
          created_at?: string;
          promo_id: string;
          user_id: string;
        };
        Update: {
          created_at?: string;
          promo_id?: string;
          user_id?: string;
        };
        Relationships: [
          {
            foreignKeyName: 'user_linked_promotions_promo_id_fkey';
            columns: ['promo_id'];
            isOneToOne: false;
            referencedRelation: 'workspace_promotions';
            referencedColumns: ['id'];
          },
          {
            foreignKeyName: 'user_linked_promotions_user_id_fkey';
            columns: ['user_id'];
            isOneToOne: false;
            referencedRelation: 'distinct_invoice_creators';
            referencedColumns: ['id'];
          },
          {
            foreignKeyName: 'user_linked_promotions_user_id_fkey';
            columns: ['user_id'];
            isOneToOne: false;
            referencedRelation: 'workspace_users';
            referencedColumns: ['id'];
          },
          {
            foreignKeyName: 'user_linked_promotions_user_id_fkey';
            columns: ['user_id'];
            isOneToOne: false;
            referencedRelation: 'workspace_users_with_groups';
            referencedColumns: ['id'];
          },
        ];
      };
      user_private_details: {
        Row: {
          birthday: string | null;
          default_workspace_id: string | null;
          email: string | null;
          full_name: string | null;
          new_email: string | null;
          user_id: string;
        };
        Insert: {
          birthday?: string | null;
          default_workspace_id?: string | null;
          email?: string | null;
          full_name?: string | null;
          new_email?: string | null;
          user_id: string;
        };
        Update: {
          birthday?: string | null;
          default_workspace_id?: string | null;
          email?: string | null;
          full_name?: string | null;
          new_email?: string | null;
          user_id?: string;
        };
        Relationships: [
          {
            foreignKeyName: 'user_private_details_default_workspace_id_fkey';
            columns: ['default_workspace_id'];
            isOneToOne: false;
            referencedRelation: 'workspaces';
            referencedColumns: ['id'];
          },
          {
            foreignKeyName: 'user_private_details_user_id_fkey';
            columns: ['user_id'];
            isOneToOne: true;
            referencedRelation: 'nova_user_challenge_leaderboard';
            referencedColumns: ['user_id'];
          },
          {
            foreignKeyName: 'user_private_details_user_id_fkey';
            columns: ['user_id'];
            isOneToOne: true;
            referencedRelation: 'nova_user_leaderboard';
            referencedColumns: ['user_id'];
          },
          {
            foreignKeyName: 'user_private_details_user_id_fkey';
            columns: ['user_id'];
            isOneToOne: true;
            referencedRelation: 'users';
            referencedColumns: ['id'];
          },
        ];
      };
      users: {
        Row: {
          avatar_url: string | null;
          bio: string | null;
          created_at: string | null;
          deleted: boolean | null;
          display_name: string | null;
          handle: string | null;
          id: string;
          services: Database['public']['Enums']['platform_service'][];
        };
        Insert: {
          avatar_url?: string | null;
          bio?: string | null;
          created_at?: string | null;
          deleted?: boolean | null;
          display_name?: string | null;
          handle?: string | null;
          id?: string;
          services?: Database['public']['Enums']['platform_service'][];
        };
        Update: {
          avatar_url?: string | null;
          bio?: string | null;
          created_at?: string | null;
          deleted?: boolean | null;
          display_name?: string | null;
          handle?: string | null;
          id?: string;
          services?: Database['public']['Enums']['platform_service'][];
        };
        Relationships: [
          {
            foreignKeyName: 'users_handle_fkey';
            columns: ['handle'];
            isOneToOne: true;
            referencedRelation: 'handles';
            referencedColumns: ['value'];
          },
        ];
      };
      vital_group_vitals: {
        Row: {
          created_at: string | null;
          group_id: string;
          vital_id: string;
        };
        Insert: {
          created_at?: string | null;
          group_id: string;
          vital_id: string;
        };
        Update: {
          created_at?: string | null;
          group_id?: string;
          vital_id?: string;
        };
        Relationships: [
          {
            foreignKeyName: 'vital_group_vitals_group_id_fkey';
            columns: ['group_id'];
            isOneToOne: false;
            referencedRelation: 'healthcare_vital_groups';
            referencedColumns: ['id'];
          },
          {
            foreignKeyName: 'vital_group_vitals_vital_id_fkey';
            columns: ['vital_id'];
            isOneToOne: false;
            referencedRelation: 'healthcare_vitals';
            referencedColumns: ['id'];
          },
        ];
      };
      wallet_transactions: {
        Row: {
          amount: number | null;
          category_id: string | null;
          created_at: string | null;
          creator_id: string | null;
          description: string | null;
          id: string;
          invoice_id: string | null;
          report_opt_in: boolean;
          taken_at: string;
          wallet_id: string;
        };
        Insert: {
          amount?: number | null;
          category_id?: string | null;
          created_at?: string | null;
          creator_id?: string | null;
          description?: string | null;
          id?: string;
          invoice_id?: string | null;
          report_opt_in?: boolean;
          taken_at?: string;
          wallet_id: string;
        };
        Update: {
          amount?: number | null;
          category_id?: string | null;
          created_at?: string | null;
          creator_id?: string | null;
          description?: string | null;
          id?: string;
          invoice_id?: string | null;
          report_opt_in?: boolean;
          taken_at?: string;
          wallet_id?: string;
        };
        Relationships: [
          {
            foreignKeyName: 'wallet_transactions_category_id_fkey';
            columns: ['category_id'];
            isOneToOne: false;
            referencedRelation: 'transaction_categories';
            referencedColumns: ['id'];
          },
          {
            foreignKeyName: 'wallet_transactions_creator_id_fkey';
            columns: ['creator_id'];
            isOneToOne: false;
            referencedRelation: 'distinct_invoice_creators';
            referencedColumns: ['id'];
          },
          {
            foreignKeyName: 'wallet_transactions_creator_id_fkey';
            columns: ['creator_id'];
            isOneToOne: false;
            referencedRelation: 'workspace_users';
            referencedColumns: ['id'];
          },
          {
            foreignKeyName: 'wallet_transactions_creator_id_fkey';
            columns: ['creator_id'];
            isOneToOne: false;
            referencedRelation: 'workspace_users_with_groups';
            referencedColumns: ['id'];
          },
          {
            foreignKeyName: 'wallet_transactions_invoice_id_fkey';
            columns: ['invoice_id'];
            isOneToOne: true;
            referencedRelation: 'finance_invoices';
            referencedColumns: ['id'];
          },
          {
            foreignKeyName: 'wallet_transactions_wallet_id_fkey';
            columns: ['wallet_id'];
            isOneToOne: false;
            referencedRelation: 'workspace_wallets';
            referencedColumns: ['id'];
          },
        ];
      };
      wallet_types: {
        Row: {
          id: string;
        };
        Insert: {
          id: string;
        };
        Update: {
          id?: string;
        };
        Relationships: [];
      };
      workspace_ai_models: {
        Row: {
          created_at: string;
          description: string | null;
          id: string;
          name: string;
          updated_at: string;
          url: string;
          ws_id: string;
        };
        Insert: {
          created_at?: string;
          description?: string | null;
          id?: string;
          name: string;
          updated_at?: string;
          url: string;
          ws_id: string;
        };
        Update: {
          created_at?: string;
          description?: string | null;
          id?: string;
          name?: string;
          updated_at?: string;
          url?: string;
          ws_id?: string;
        };
        Relationships: [
          {
            foreignKeyName: 'workspace_ai_models_ws_id_fkey';
            columns: ['ws_id'];
            isOneToOne: false;
            referencedRelation: 'workspaces';
            referencedColumns: ['id'];
          },
        ];
      };
      workspace_ai_prompts: {
        Row: {
          created_at: string;
          creator_id: string | null;
          id: string;
          input: string;
          model: string;
          name: string | null;
          output: string;
          ws_id: string | null;
        };
        Insert: {
          created_at?: string;
          creator_id?: string | null;
          id?: string;
          input: string;
          model: string;
          name?: string | null;
          output: string;
          ws_id?: string | null;
        };
        Update: {
          created_at?: string;
          creator_id?: string | null;
          id?: string;
          input?: string;
          model?: string;
          name?: string | null;
          output?: string;
          ws_id?: string | null;
        };
        Relationships: [
          {
            foreignKeyName: 'public_workspace_ai_prompts_creator_id_fkey';
            columns: ['creator_id'];
            isOneToOne: false;
            referencedRelation: 'nova_user_challenge_leaderboard';
            referencedColumns: ['user_id'];
          },
          {
            foreignKeyName: 'public_workspace_ai_prompts_creator_id_fkey';
            columns: ['creator_id'];
            isOneToOne: false;
            referencedRelation: 'nova_user_leaderboard';
            referencedColumns: ['user_id'];
          },
          {
            foreignKeyName: 'public_workspace_ai_prompts_creator_id_fkey';
            columns: ['creator_id'];
            isOneToOne: false;
            referencedRelation: 'users';
            referencedColumns: ['id'];
          },
          {
            foreignKeyName: 'public_workspace_ai_prompts_model_fkey';
            columns: ['model'];
            isOneToOne: false;
            referencedRelation: 'ai_models';
            referencedColumns: ['id'];
          },
          {
            foreignKeyName: 'public_workspace_ai_prompts_ws_id_fkey';
            columns: ['ws_id'];
            isOneToOne: false;
            referencedRelation: 'workspaces';
            referencedColumns: ['id'];
          },
        ];
      };
      workspace_api_keys: {
        Row: {
          created_at: string;
          id: string;
          name: string;
          value: string;
          ws_id: string;
        };
        Insert: {
          created_at?: string;
          id?: string;
          name: string;
          value: string;
          ws_id: string;
        };
        Update: {
          created_at?: string;
          id?: string;
          name?: string;
          value?: string;
          ws_id?: string;
        };
        Relationships: [
          {
            foreignKeyName: 'workspace_api_keys_ws_id_fkey';
            columns: ['ws_id'];
            isOneToOne: false;
            referencedRelation: 'workspaces';
            referencedColumns: ['id'];
          },
        ];
      };
      workspace_boards: {
        Row: {
          archived: boolean | null;
          created_at: string | null;
          creator_id: string | null;
          deleted: boolean | null;
          id: string;
          name: string | null;
          tags: Json | null;
          template_id: string | null;
          ws_id: string;
        };
        Insert: {
          archived?: boolean | null;
          created_at?: string | null;
          creator_id?: string | null;
          deleted?: boolean | null;
          id?: string;
          name?: string | null;
          tags?: Json | null;
          template_id?: string | null;
          ws_id: string;
        };
        Update: {
          archived?: boolean | null;
          created_at?: string | null;
          creator_id?: string | null;
          deleted?: boolean | null;
          id?: string;
          name?: string | null;
          tags?: Json | null;
          template_id?: string | null;
          ws_id?: string;
        };
        Relationships: [
          {
            foreignKeyName: 'project_boards_creator_id_fkey';
            columns: ['creator_id'];
            isOneToOne: false;
            referencedRelation: 'nova_user_challenge_leaderboard';
            referencedColumns: ['user_id'];
          },
          {
            foreignKeyName: 'project_boards_creator_id_fkey';
            columns: ['creator_id'];
            isOneToOne: false;
            referencedRelation: 'nova_user_leaderboard';
            referencedColumns: ['user_id'];
          },
          {
            foreignKeyName: 'project_boards_creator_id_fkey';
            columns: ['creator_id'];
            isOneToOne: false;
            referencedRelation: 'users';
            referencedColumns: ['id'];
          },
          {
            foreignKeyName: 'workspace_boards_template_id_fkey';
            columns: ['template_id'];
            isOneToOne: false;
            referencedRelation: 'task_board_status_templates';
            referencedColumns: ['id'];
          },
          {
            foreignKeyName: 'workspace_boards_ws_id_fkey';
            columns: ['ws_id'];
            isOneToOne: false;
            referencedRelation: 'workspaces';
            referencedColumns: ['id'];
          },
        ];
      };
      workspace_calendar_events: {
        Row: {
          color: string | null;
          created_at: string | null;
          description: string;
          end_at: string;
          google_event_id: string | null;
          id: string;
          location: string | null;
          locked: boolean;
          priority: string | null;
          start_at: string;
          task_id: string | null;
          title: string;
          ws_id: string;
        };
        Insert: {
          color?: string | null;
          created_at?: string | null;
          description?: string;
          end_at: string;
          google_event_id?: string | null;
          id?: string;
          location?: string | null;
          locked?: boolean;
          priority?: string | null;
          start_at: string;
          task_id?: string | null;
          title?: string;
          ws_id: string;
        };
        Update: {
          color?: string | null;
          created_at?: string | null;
          description?: string;
          end_at?: string;
          google_event_id?: string | null;
          id?: string;
          location?: string | null;
          locked?: boolean;
          priority?: string | null;
          start_at?: string;
          task_id?: string | null;
          title?: string;
          ws_id?: string;
        };
        Relationships: [
          {
            foreignKeyName: 'workspace_calendar_events_color_fkey';
            columns: ['color'];
            isOneToOne: false;
            referencedRelation: 'calendar_event_colors';
            referencedColumns: ['value'];
          },
          {
            foreignKeyName: 'workspace_calendar_events_ws_id_fkey';
            columns: ['ws_id'];
            isOneToOne: false;
            referencedRelation: 'workspaces';
            referencedColumns: ['id'];
          },
        ];
      };
      workspace_calendar_hour_settings: {
        Row: {
          created_at: string;
          data: Json;
          type: Database['public']['Enums']['calendar_hour_type'];
          ws_id: string;
        };
        Insert: {
          created_at?: string;
          data: Json;
          type: Database['public']['Enums']['calendar_hour_type'];
          ws_id: string;
        };
        Update: {
          created_at?: string;
          data?: Json;
          type?: Database['public']['Enums']['calendar_hour_type'];
          ws_id?: string;
        };
        Relationships: [
          {
            foreignKeyName: 'workspace_calendar_hour_settings_ws_id_fkey';
            columns: ['ws_id'];
            isOneToOne: false;
            referencedRelation: 'workspaces';
            referencedColumns: ['id'];
          },
        ];
      };
      workspace_calendar_sync_coordination: {
        Row: {
          created_at: string | null;
          last_upsert: string;
          updated_at: string | null;
          ws_id: string;
        };
        Insert: {
          created_at?: string | null;
          last_upsert?: string;
          updated_at?: string | null;
          ws_id: string;
        };
        Update: {
          created_at?: string | null;
          last_upsert?: string;
          updated_at?: string | null;
          ws_id?: string;
        };
        Relationships: [
          {
            foreignKeyName: 'workspace_calendar_sync_coordination_ws_id_fkey';
            columns: ['ws_id'];
            isOneToOne: true;
            referencedRelation: 'workspaces';
            referencedColumns: ['id'];
          },
        ];
      };
      workspace_calendar_sync_log: {
        Row: {
          created_at: string;
          deleted_events: Json | null;
          error_message: string | null;
          event_snapshot_before: Json;
          google_account_email: string | null;
          id: string;
          status: string;
          sync_ended_at: string | null;
          sync_started_at: string;
          triggered_by: string;
          upserted_events: Json | null;
          ws_id: string;
        };
        Insert: {
          created_at?: string;
          deleted_events?: Json | null;
          error_message?: string | null;
          event_snapshot_before: Json;
          google_account_email?: string | null;
          id?: string;
          status: string;
          sync_ended_at?: string | null;
          sync_started_at: string;
          triggered_by: string;
          upserted_events?: Json | null;
          ws_id: string;
        };
        Update: {
          created_at?: string;
          deleted_events?: Json | null;
          error_message?: string | null;
          event_snapshot_before?: Json;
          google_account_email?: string | null;
          id?: string;
          status?: string;
          sync_ended_at?: string | null;
          sync_started_at?: string;
          triggered_by?: string;
          upserted_events?: Json | null;
          ws_id?: string;
        };
        Relationships: [
          {
            foreignKeyName: 'workspace_calendar_sync_log_ws_id_fkey';
            columns: ['ws_id'];
            isOneToOne: false;
            referencedRelation: 'workspaces';
            referencedColumns: ['id'];
          },
        ];
      };
      workspace_configs: {
        Row: {
          created_at: string;
          id: string;
          updated_at: string;
          value: string;
          ws_id: string;
        };
        Insert: {
          created_at?: string;
          id: string;
          updated_at?: string;
          value: string;
          ws_id: string;
        };
        Update: {
          created_at?: string;
          id?: string;
          updated_at?: string;
          value?: string;
          ws_id?: string;
        };
        Relationships: [
          {
            foreignKeyName: 'public_workspace_configs_ws_id_fkey';
            columns: ['ws_id'];
            isOneToOne: false;
            referencedRelation: 'workspaces';
            referencedColumns: ['id'];
          },
        ];
      };
      workspace_course_modules: {
        Row: {
          content: Json | null;
          course_id: string;
          created_at: string;
          extra_content: Json | null;
          id: string;
          is_public: boolean;
          is_published: boolean;
          name: string;
          youtube_links: string[] | null;
        };
        Insert: {
          content?: Json | null;
          course_id: string;
          created_at?: string;
          extra_content?: Json | null;
          id?: string;
          is_public?: boolean;
          is_published?: boolean;
          name?: string;
          youtube_links?: string[] | null;
        };
        Update: {
          content?: Json | null;
          course_id?: string;
          created_at?: string;
          extra_content?: Json | null;
          id?: string;
          is_public?: boolean;
          is_published?: boolean;
          name?: string;
          youtube_links?: string[] | null;
        };
        Relationships: [
          {
            foreignKeyName: 'workspace_course_modules_course_id_fkey';
            columns: ['course_id'];
            isOneToOne: false;
            referencedRelation: 'workspace_courses';
            referencedColumns: ['id'];
          },
        ];
      };
      workspace_courses: {
        Row: {
          cert_template: Database['public']['Enums']['certificate_templates'];
          created_at: string;
          description: string | null;
          id: string;
          is_public: boolean;
          is_published: boolean;
          name: string;
          ws_id: string;
        };
        Insert: {
          cert_template?: Database['public']['Enums']['certificate_templates'];
          created_at?: string;
          description?: string | null;
          id?: string;
          is_public?: boolean;
          is_published?: boolean;
          name?: string;
          ws_id: string;
        };
        Update: {
          cert_template?: Database['public']['Enums']['certificate_templates'];
          created_at?: string;
          description?: string | null;
          id?: string;
          is_public?: boolean;
          is_published?: boolean;
          name?: string;
          ws_id?: string;
        };
        Relationships: [
          {
            foreignKeyName: 'workspace_courses_ws_id_fkey';
            columns: ['ws_id'];
            isOneToOne: false;
            referencedRelation: 'workspaces';
            referencedColumns: ['id'];
          },
        ];
      };
      workspace_cron_executions: {
        Row: {
          created_at: string;
          cron_run_id: number | null;
          end_time: string | null;
          id: string;
          job_id: string;
          response: string | null;
          start_time: string | null;
          status: string;
        };
        Insert: {
          created_at?: string;
          cron_run_id?: number | null;
          end_time?: string | null;
          id?: string;
          job_id: string;
          response?: string | null;
          start_time?: string | null;
          status: string;
        };
        Update: {
          created_at?: string;
          cron_run_id?: number | null;
          end_time?: string | null;
          id?: string;
          job_id?: string;
          response?: string | null;
          start_time?: string | null;
          status?: string;
        };
        Relationships: [
          {
            foreignKeyName: 'workspace_cron_executions_job_id_fkey';
            columns: ['job_id'];
            isOneToOne: false;
            referencedRelation: 'workspace_cron_jobs';
            referencedColumns: ['id'];
          },
        ];
      };
      workspace_cron_jobs: {
        Row: {
          active: boolean;
          created_at: string;
          cron_job_id: number | null;
          dataset_id: string;
          id: string;
          name: string;
          schedule: string;
          ws_id: string;
        };
        Insert: {
          active?: boolean;
          created_at?: string;
          cron_job_id?: number | null;
          dataset_id: string;
          id?: string;
          name: string;
          schedule: string;
          ws_id: string;
        };
        Update: {
          active?: boolean;
          created_at?: string;
          cron_job_id?: number | null;
          dataset_id?: string;
          id?: string;
          name?: string;
          schedule?: string;
          ws_id?: string;
        };
        Relationships: [
          {
            foreignKeyName: 'workspace_cron_jobs_dataset_id_fkey';
            columns: ['dataset_id'];
            isOneToOne: false;
            referencedRelation: 'workspace_datasets';
            referencedColumns: ['id'];
          },
          {
            foreignKeyName: 'workspace_cron_jobs_ws_id_fkey';
            columns: ['ws_id'];
            isOneToOne: false;
            referencedRelation: 'workspaces';
            referencedColumns: ['id'];
          },
        ];
      };
      workspace_dataset_cells: {
        Row: {
          column_id: string;
          created_at: string;
          data: string | null;
          dataset_id: string;
          id: string;
          row_id: string;
        };
        Insert: {
          column_id: string;
          created_at?: string;
          data?: string | null;
          dataset_id: string;
          id?: string;
          row_id: string;
        };
        Update: {
          column_id?: string;
          created_at?: string;
          data?: string | null;
          dataset_id?: string;
          id?: string;
          row_id?: string;
        };
        Relationships: [
          {
            foreignKeyName: 'workspace_dataset_cell_column_id_fkey';
            columns: ['column_id'];
            isOneToOne: false;
            referencedRelation: 'workspace_dataset_columns';
            referencedColumns: ['id'];
          },
          {
            foreignKeyName: 'workspace_dataset_cell_dataset_id_fkey';
            columns: ['dataset_id'];
            isOneToOne: false;
            referencedRelation: 'workspace_datasets';
            referencedColumns: ['id'];
          },
          {
            foreignKeyName: 'workspace_dataset_cell_row_id_fkey';
            columns: ['row_id'];
            isOneToOne: false;
            referencedRelation: 'workspace_dataset_row_cells';
            referencedColumns: ['row_id'];
          },
          {
            foreignKeyName: 'workspace_dataset_cell_row_id_fkey';
            columns: ['row_id'];
            isOneToOne: false;
            referencedRelation: 'workspace_dataset_rows';
            referencedColumns: ['id'];
          },
        ];
      };
      workspace_dataset_columns: {
        Row: {
          alias: string | null;
          created_at: string;
          dataset_id: string;
          description: string | null;
          id: string;
          name: string;
        };
        Insert: {
          alias?: string | null;
          created_at?: string;
          dataset_id: string;
          description?: string | null;
          id?: string;
          name: string;
        };
        Update: {
          alias?: string | null;
          created_at?: string;
          dataset_id?: string;
          description?: string | null;
          id?: string;
          name?: string;
        };
        Relationships: [
          {
            foreignKeyName: 'workspace_dataset_columns_dataset_id_fkey';
            columns: ['dataset_id'];
            isOneToOne: false;
            referencedRelation: 'workspace_datasets';
            referencedColumns: ['id'];
          },
        ];
      };
      workspace_dataset_rows: {
        Row: {
          created_at: string;
          dataset_id: string;
          id: string;
        };
        Insert: {
          created_at?: string;
          dataset_id: string;
          id?: string;
        };
        Update: {
          created_at?: string;
          dataset_id?: string;
          id?: string;
        };
        Relationships: [
          {
            foreignKeyName: 'workspace_dataset_rows_dataset_id_fkey';
            columns: ['dataset_id'];
            isOneToOne: false;
            referencedRelation: 'workspace_datasets';
            referencedColumns: ['id'];
          },
        ];
      };
      workspace_datasets: {
        Row: {
          created_at: string;
          description: string | null;
          id: string;
          name: string;
          url: string | null;
          ws_id: string;
        };
        Insert: {
          created_at?: string;
          description?: string | null;
          id?: string;
          name: string;
          url?: string | null;
          ws_id: string;
        };
        Update: {
          created_at?: string;
          description?: string | null;
          id?: string;
          name?: string;
          url?: string | null;
          ws_id?: string;
        };
        Relationships: [
          {
            foreignKeyName: 'workspace_datasets_ws_id_fkey';
            columns: ['ws_id'];
            isOneToOne: false;
            referencedRelation: 'workspaces';
            referencedColumns: ['id'];
          },
        ];
      };
      workspace_default_permissions: {
        Row: {
          created_at: string;
          enabled: boolean;
          permission: Database['public']['Enums']['workspace_role_permission'];
          ws_id: string;
        };
        Insert: {
          created_at?: string;
          enabled?: boolean;
          permission: Database['public']['Enums']['workspace_role_permission'];
          ws_id: string;
        };
        Update: {
          created_at?: string;
          enabled?: boolean;
          permission?: Database['public']['Enums']['workspace_role_permission'];
          ws_id?: string;
        };
        Relationships: [
          {
            foreignKeyName: 'public_workspace_default_permissions_ws_id_fkey';
            columns: ['ws_id'];
            isOneToOne: false;
            referencedRelation: 'workspaces';
            referencedColumns: ['id'];
          },
        ];
      };
      workspace_default_roles: {
        Row: {
          id: string;
        };
        Insert: {
          id: string;
        };
        Update: {
          id?: string;
        };
        Relationships: [];
      };
      workspace_documents: {
        Row: {
          content: Json | null;
          created_at: string;
          id: string;
          is_public: boolean | null;
          legacy_content: string | null;
          name: string | null;
          ws_id: string | null;
        };
        Insert: {
          content?: Json | null;
          created_at?: string;
          id?: string;
          is_public?: boolean | null;
          legacy_content?: string | null;
          name?: string | null;
          ws_id?: string | null;
        };
        Update: {
          content?: Json | null;
          created_at?: string;
          id?: string;
          is_public?: boolean | null;
          legacy_content?: string | null;
          name?: string | null;
          ws_id?: string | null;
        };
        Relationships: [
          {
            foreignKeyName: 'workspace_documents_ws_id_fkey';
            columns: ['ws_id'];
            isOneToOne: false;
            referencedRelation: 'workspaces';
            referencedColumns: ['id'];
          },
        ];
      };
      workspace_education_access_requests: {
        Row: {
          admin_notes: string | null;
          created_at: string;
          creator_id: string;
          feature: Database['public']['Enums']['feature_flag'];
          id: string;
          message: string;
          reviewed_at: string | null;
          reviewed_by: string | null;
          status: string;
          updated_at: string;
          workspace_name: string;
          ws_id: string;
        };
        Insert: {
          admin_notes?: string | null;
          created_at?: string;
          creator_id: string;
          feature?: Database['public']['Enums']['feature_flag'];
          id?: string;
          message: string;
          reviewed_at?: string | null;
          reviewed_by?: string | null;
          status?: string;
          updated_at?: string;
          workspace_name: string;
          ws_id: string;
        };
        Update: {
          admin_notes?: string | null;
          created_at?: string;
          creator_id?: string;
          feature?: Database['public']['Enums']['feature_flag'];
          id?: string;
          message?: string;
          reviewed_at?: string | null;
          reviewed_by?: string | null;
          status?: string;
          updated_at?: string;
          workspace_name?: string;
          ws_id?: string;
        };
        Relationships: [
          {
            foreignKeyName: 'workspace_education_access_requests_creator_id_fkey';
            columns: ['creator_id'];
            isOneToOne: false;
            referencedRelation: 'nova_user_challenge_leaderboard';
            referencedColumns: ['user_id'];
          },
          {
            foreignKeyName: 'workspace_education_access_requests_creator_id_fkey';
            columns: ['creator_id'];
            isOneToOne: false;
            referencedRelation: 'nova_user_leaderboard';
            referencedColumns: ['user_id'];
          },
          {
            foreignKeyName: 'workspace_education_access_requests_creator_id_fkey';
            columns: ['creator_id'];
            isOneToOne: false;
            referencedRelation: 'users';
            referencedColumns: ['id'];
          },
          {
            foreignKeyName: 'workspace_education_access_requests_reviewed_by_fkey';
            columns: ['reviewed_by'];
            isOneToOne: false;
            referencedRelation: 'nova_user_challenge_leaderboard';
            referencedColumns: ['user_id'];
          },
          {
            foreignKeyName: 'workspace_education_access_requests_reviewed_by_fkey';
            columns: ['reviewed_by'];
            isOneToOne: false;
            referencedRelation: 'nova_user_leaderboard';
            referencedColumns: ['user_id'];
          },
          {
            foreignKeyName: 'workspace_education_access_requests_reviewed_by_fkey';
            columns: ['reviewed_by'];
            isOneToOne: false;
            referencedRelation: 'users';
            referencedColumns: ['id'];
          },
          {
            foreignKeyName: 'workspace_education_access_requests_ws_id_fkey';
            columns: ['ws_id'];
            isOneToOne: false;
            referencedRelation: 'workspaces';
            referencedColumns: ['id'];
          },
        ];
      };
      workspace_email_credentials: {
        Row: {
          access_id: string;
          access_key: string;
          created_at: string;
          id: string;
          region: string;
          source_email: string;
          source_name: string;
          ws_id: string;
        };
        Insert: {
          access_id: string;
          access_key: string;
          created_at?: string;
          id?: string;
          region?: string;
          source_email?: string;
          source_name?: string;
          ws_id: string;
        };
        Update: {
          access_id?: string;
          access_key?: string;
          created_at?: string;
          id?: string;
          region?: string;
          source_email?: string;
          source_name?: string;
          ws_id?: string;
        };
        Relationships: [
          {
            foreignKeyName: 'workspace_email_credentials_ws_id_fkey';
            columns: ['ws_id'];
            isOneToOne: false;
            referencedRelation: 'workspaces';
            referencedColumns: ['id'];
          },
        ];
      };
      workspace_email_invites: {
        Row: {
          created_at: string;
          email: string;
          invited_by: string | null;
          role: string;
          role_title: string;
          ws_id: string;
        };
        Insert: {
          created_at?: string;
          email: string;
          invited_by?: string | null;
          role?: string;
          role_title?: string;
          ws_id: string;
        };
        Update: {
          created_at?: string;
          email?: string;
          invited_by?: string | null;
          role?: string;
          role_title?: string;
          ws_id?: string;
        };
        Relationships: [
          {
            foreignKeyName: 'workspace_email_invites_invited_by_fkey';
            columns: ['invited_by'];
            isOneToOne: false;
            referencedRelation: 'nova_user_challenge_leaderboard';
            referencedColumns: ['user_id'];
          },
          {
            foreignKeyName: 'workspace_email_invites_invited_by_fkey';
            columns: ['invited_by'];
            isOneToOne: false;
            referencedRelation: 'nova_user_leaderboard';
            referencedColumns: ['user_id'];
          },
          {
            foreignKeyName: 'workspace_email_invites_invited_by_fkey';
            columns: ['invited_by'];
            isOneToOne: false;
            referencedRelation: 'users';
            referencedColumns: ['id'];
          },
          {
            foreignKeyName: 'workspace_email_invites_role_fkey';
            columns: ['role'];
            isOneToOne: false;
            referencedRelation: 'workspace_default_roles';
            referencedColumns: ['id'];
          },
          {
            foreignKeyName: 'workspace_email_invites_ws_id_fkey';
            columns: ['ws_id'];
            isOneToOne: false;
            referencedRelation: 'workspaces';
            referencedColumns: ['id'];
          },
        ];
      };
      workspace_flashcards: {
        Row: {
          back: string;
          created_at: string;
          front: string;
          id: string;
          ws_id: string;
        };
        Insert: {
          back: string;
          created_at?: string;
          front: string;
          id?: string;
          ws_id: string;
        };
        Update: {
          back?: string;
          created_at?: string;
          front?: string;
          id?: string;
          ws_id?: string;
        };
        Relationships: [
          {
            foreignKeyName: 'workspace_flashcards_ws_id_fkey';
            columns: ['ws_id'];
            isOneToOne: false;
            referencedRelation: 'workspaces';
            referencedColumns: ['id'];
          },
        ];
      };
      workspace_invites: {
        Row: {
          created_at: string | null;
          role: string;
          role_title: string | null;
          user_id: string;
          ws_id: string;
        };
        Insert: {
          created_at?: string | null;
          role?: string;
          role_title?: string | null;
          user_id: string;
          ws_id: string;
        };
        Update: {
          created_at?: string | null;
          role?: string;
          role_title?: string | null;
          user_id?: string;
          ws_id?: string;
        };
        Relationships: [
          {
            foreignKeyName: 'workspace_invites_role_fkey';
            columns: ['role'];
            isOneToOne: false;
            referencedRelation: 'workspace_default_roles';
            referencedColumns: ['id'];
          },
          {
            foreignKeyName: 'workspace_invites_user_id_fkey';
            columns: ['user_id'];
            isOneToOne: false;
            referencedRelation: 'nova_user_challenge_leaderboard';
            referencedColumns: ['user_id'];
          },
          {
            foreignKeyName: 'workspace_invites_user_id_fkey';
            columns: ['user_id'];
            isOneToOne: false;
            referencedRelation: 'nova_user_leaderboard';
            referencedColumns: ['user_id'];
          },
          {
            foreignKeyName: 'workspace_invites_user_id_fkey';
            columns: ['user_id'];
            isOneToOne: false;
            referencedRelation: 'users';
            referencedColumns: ['id'];
          },
          {
            foreignKeyName: 'workspace_invites_ws_id_fkey';
            columns: ['ws_id'];
            isOneToOne: false;
            referencedRelation: 'workspaces';
            referencedColumns: ['id'];
          },
        ];
      };
      workspace_members: {
        Row: {
          created_at: string | null;
          role: string;
          role_title: string;
          sort_key: number | null;
          user_id: string;
          ws_id: string;
        };
        Insert: {
          created_at?: string | null;
          role?: string;
          role_title?: string;
          sort_key?: number | null;
          user_id?: string;
          ws_id: string;
        };
        Update: {
          created_at?: string | null;
          role?: string;
          role_title?: string;
          sort_key?: number | null;
          user_id?: string;
          ws_id?: string;
        };
        Relationships: [
          {
            foreignKeyName: 'workspace_members_role_fkey';
            columns: ['role'];
            isOneToOne: false;
            referencedRelation: 'workspace_default_roles';
            referencedColumns: ['id'];
          },
          {
            foreignKeyName: 'workspace_members_user_id_fkey';
            columns: ['user_id'];
            isOneToOne: false;
            referencedRelation: 'nova_user_challenge_leaderboard';
            referencedColumns: ['user_id'];
          },
          {
            foreignKeyName: 'workspace_members_user_id_fkey';
            columns: ['user_id'];
            isOneToOne: false;
            referencedRelation: 'nova_user_leaderboard';
            referencedColumns: ['user_id'];
          },
          {
            foreignKeyName: 'workspace_members_user_id_fkey';
            columns: ['user_id'];
            isOneToOne: false;
            referencedRelation: 'users';
            referencedColumns: ['id'];
          },
          {
            foreignKeyName: 'workspace_members_ws_id_fkey';
            columns: ['ws_id'];
            isOneToOne: false;
            referencedRelation: 'workspaces';
            referencedColumns: ['id'];
          },
        ];
      };
      workspace_products: {
        Row: {
          avatar_url: string | null;
          category_id: string;
          created_at: string | null;
          creator_id: string | null;
          description: string | null;
          id: string;
          manufacturer: string | null;
          name: string | null;
          usage: string | null;
          ws_id: string;
        };
        Insert: {
          avatar_url?: string | null;
          category_id: string;
          created_at?: string | null;
          creator_id?: string | null;
          description?: string | null;
          id?: string;
          manufacturer?: string | null;
          name?: string | null;
          usage?: string | null;
          ws_id: string;
        };
        Update: {
          avatar_url?: string | null;
          category_id?: string;
          created_at?: string | null;
          creator_id?: string | null;
          description?: string | null;
          id?: string;
          manufacturer?: string | null;
          name?: string | null;
          usage?: string | null;
          ws_id?: string;
        };
        Relationships: [
          {
            foreignKeyName: 'public_workspace_products_creator_id_fkey';
            columns: ['creator_id'];
            isOneToOne: false;
            referencedRelation: 'distinct_invoice_creators';
            referencedColumns: ['id'];
          },
          {
            foreignKeyName: 'public_workspace_products_creator_id_fkey';
            columns: ['creator_id'];
            isOneToOne: false;
            referencedRelation: 'workspace_users';
            referencedColumns: ['id'];
          },
          {
            foreignKeyName: 'public_workspace_products_creator_id_fkey';
            columns: ['creator_id'];
            isOneToOne: false;
            referencedRelation: 'workspace_users_with_groups';
            referencedColumns: ['id'];
          },
          {
            foreignKeyName: 'workspace_products_category_id_fkey';
            columns: ['category_id'];
            isOneToOne: false;
            referencedRelation: 'product_categories';
            referencedColumns: ['id'];
          },
          {
            foreignKeyName: 'workspace_products_ws_id_fkey';
            columns: ['ws_id'];
            isOneToOne: false;
            referencedRelation: 'workspaces';
            referencedColumns: ['id'];
          },
        ];
      };
      workspace_promotions: {
        Row: {
          code: string | null;
          created_at: string;
          creator_id: string | null;
          description: string | null;
          id: string;
          name: string | null;
          use_ratio: boolean;
          value: number;
          ws_id: string;
        };
        Insert: {
          code?: string | null;
          created_at?: string;
          creator_id?: string | null;
          description?: string | null;
          id?: string;
          name?: string | null;
          use_ratio?: boolean;
          value: number;
          ws_id: string;
        };
        Update: {
          code?: string | null;
          created_at?: string;
          creator_id?: string | null;
          description?: string | null;
          id?: string;
          name?: string | null;
          use_ratio?: boolean;
          value?: number;
          ws_id?: string;
        };
        Relationships: [
          {
            foreignKeyName: 'public_workspace_promotions_creator_id_fkey';
            columns: ['creator_id'];
            isOneToOne: false;
            referencedRelation: 'distinct_invoice_creators';
            referencedColumns: ['id'];
          },
          {
            foreignKeyName: 'public_workspace_promotions_creator_id_fkey';
            columns: ['creator_id'];
            isOneToOne: false;
            referencedRelation: 'workspace_users';
            referencedColumns: ['id'];
          },
          {
            foreignKeyName: 'public_workspace_promotions_creator_id_fkey';
            columns: ['creator_id'];
            isOneToOne: false;
            referencedRelation: 'workspace_users_with_groups';
            referencedColumns: ['id'];
          },
          {
            foreignKeyName: 'workspace_promotions_ws_id_fkey';
            columns: ['ws_id'];
            isOneToOne: false;
            referencedRelation: 'workspaces';
            referencedColumns: ['id'];
          },
        ];
      };
      workspace_quiz_attempt_answers: {
        Row: {
          attempt_id: string;
          id: string;
          is_correct: boolean;
          quiz_id: string;
          score_awarded: number;
          selected_option_id: string;
        };
        Insert: {
          attempt_id: string;
          id?: string;
          is_correct: boolean;
          quiz_id: string;
          score_awarded: number;
          selected_option_id: string;
        };
        Update: {
          attempt_id?: string;
          id?: string;
          is_correct?: boolean;
          quiz_id?: string;
          score_awarded?: number;
          selected_option_id?: string;
        };
        Relationships: [
          {
            foreignKeyName: 'wq_answer_attempt_fkey';
            columns: ['attempt_id'];
            isOneToOne: false;
            referencedRelation: 'workspace_quiz_attempts';
            referencedColumns: ['id'];
          },
          {
            foreignKeyName: 'wq_answer_option_fkey';
            columns: ['selected_option_id'];
            isOneToOne: false;
            referencedRelation: 'quiz_options';
            referencedColumns: ['id'];
          },
          {
            foreignKeyName: 'wq_answer_quiz_fkey';
            columns: ['quiz_id'];
            isOneToOne: false;
            referencedRelation: 'workspace_quizzes';
            referencedColumns: ['id'];
          },
        ];
      };
      workspace_quiz_attempts: {
        Row: {
          attempt_number: number;
          completed_at: string | null;
          duration_seconds: number | null;
          id: string;
          set_id: string;
          started_at: string;
          submitted_at: string;
          total_score: number | null;
          user_id: string;
        };
        Insert: {
          attempt_number: number;
          completed_at?: string | null;
          duration_seconds?: number | null;
          id?: string;
          set_id: string;
          started_at?: string;
          submitted_at?: string;
          total_score?: number | null;
          user_id: string;
        };
        Update: {
          attempt_number?: number;
          completed_at?: string | null;
          duration_seconds?: number | null;
          id?: string;
          set_id?: string;
          started_at?: string;
          submitted_at?: string;
          total_score?: number | null;
          user_id?: string;
        };
        Relationships: [
          {
            foreignKeyName: 'wq_attempts_set_fkey';
            columns: ['set_id'];
            isOneToOne: false;
            referencedRelation: 'workspace_quiz_sets';
            referencedColumns: ['id'];
          },
          {
            foreignKeyName: 'wq_attempts_user_fkey';
            columns: ['user_id'];
            isOneToOne: false;
            referencedRelation: 'nova_user_challenge_leaderboard';
            referencedColumns: ['user_id'];
          },
          {
            foreignKeyName: 'wq_attempts_user_fkey';
            columns: ['user_id'];
            isOneToOne: false;
            referencedRelation: 'nova_user_leaderboard';
            referencedColumns: ['user_id'];
          },
          {
            foreignKeyName: 'wq_attempts_user_fkey';
            columns: ['user_id'];
            isOneToOne: false;
            referencedRelation: 'users';
            referencedColumns: ['id'];
          },
        ];
      };
      workspace_quiz_sets: {
        Row: {
          allow_view_old_attempts: boolean;
          allow_view_results: boolean;
          attempt_limit: number | null;
          available_date: string;
          created_at: string;
          due_date: string;
          explanation_mode: number;
          id: string;
          instruction: Json | null;
          name: string;
          results_released: boolean;
          time_limit_minutes: number | null;
          ws_id: string | null;
        };
        Insert: {
          allow_view_old_attempts?: boolean;
          allow_view_results?: boolean;
          attempt_limit?: number | null;
          available_date?: string;
          created_at?: string;
          due_date?: string;
          explanation_mode?: number;
          id?: string;
          instruction?: Json | null;
          name?: string;
          results_released?: boolean;
          time_limit_minutes?: number | null;
          ws_id?: string | null;
        };
        Update: {
          allow_view_old_attempts?: boolean;
          allow_view_results?: boolean;
          attempt_limit?: number | null;
          available_date?: string;
          created_at?: string;
          due_date?: string;
          explanation_mode?: number;
          id?: string;
          instruction?: Json | null;
          name?: string;
          results_released?: boolean;
          time_limit_minutes?: number | null;
          ws_id?: string | null;
        };
        Relationships: [
          {
            foreignKeyName: 'workspace_quiz_sets_ws_id_fkey';
            columns: ['ws_id'];
            isOneToOne: false;
            referencedRelation: 'workspaces';
            referencedColumns: ['id'];
          },
        ];
      };
      workspace_quizzes: {
        Row: {
          created_at: string;
          id: string;
          instruction: Json | null;
          question: string;
          score: number;
          ws_id: string;
        };
        Insert: {
          created_at?: string;
          id?: string;
          instruction?: Json | null;
          question: string;
          score?: number;
          ws_id: string;
        };
        Update: {
          created_at?: string;
          id?: string;
          instruction?: Json | null;
          question?: string;
          score?: number;
          ws_id?: string;
        };
        Relationships: [
          {
            foreignKeyName: 'workspace_quizzes_ws_id_fkey';
            columns: ['ws_id'];
            isOneToOne: false;
            referencedRelation: 'workspaces';
            referencedColumns: ['id'];
          },
        ];
      };
      workspace_role_members: {
        Row: {
          created_at: string;
          role_id: string;
          user_id: string;
        };
        Insert: {
          created_at?: string;
          role_id: string;
          user_id: string;
        };
        Update: {
          created_at?: string;
          role_id?: string;
          user_id?: string;
        };
        Relationships: [
          {
            foreignKeyName: 'public_workspace_role_members_role_id_fkey';
            columns: ['role_id'];
            isOneToOne: false;
            referencedRelation: 'workspace_roles';
            referencedColumns: ['id'];
          },
          {
            foreignKeyName: 'public_workspace_role_members_user_id_fkey';
            columns: ['user_id'];
            isOneToOne: false;
            referencedRelation: 'nova_user_challenge_leaderboard';
            referencedColumns: ['user_id'];
          },
          {
            foreignKeyName: 'public_workspace_role_members_user_id_fkey';
            columns: ['user_id'];
            isOneToOne: false;
            referencedRelation: 'nova_user_leaderboard';
            referencedColumns: ['user_id'];
          },
          {
            foreignKeyName: 'public_workspace_role_members_user_id_fkey';
            columns: ['user_id'];
            isOneToOne: false;
            referencedRelation: 'users';
            referencedColumns: ['id'];
          },
        ];
      };
      workspace_role_permissions: {
        Row: {
          created_at: string;
          enabled: boolean;
          permission: Database['public']['Enums']['workspace_role_permission'];
          role_id: string;
          ws_id: string;
        };
        Insert: {
          created_at?: string;
          enabled?: boolean;
          permission: Database['public']['Enums']['workspace_role_permission'];
          role_id: string;
          ws_id: string;
        };
        Update: {
          created_at?: string;
          enabled?: boolean;
          permission?: Database['public']['Enums']['workspace_role_permission'];
          role_id?: string;
          ws_id?: string;
        };
        Relationships: [
          {
            foreignKeyName: 'public_workspace_role_permissions_role_id_fkey';
            columns: ['role_id'];
            isOneToOne: false;
            referencedRelation: 'workspace_roles';
            referencedColumns: ['id'];
          },
          {
            foreignKeyName: 'public_workspace_role_permissions_ws_id_fkey';
            columns: ['ws_id'];
            isOneToOne: false;
            referencedRelation: 'workspaces';
            referencedColumns: ['id'];
          },
        ];
      };
      workspace_roles: {
        Row: {
          created_at: string;
          id: string;
          name: string;
          ws_id: string;
        };
        Insert: {
          created_at?: string;
          id?: string;
          name: string;
          ws_id: string;
        };
        Update: {
          created_at?: string;
          id?: string;
          name?: string;
          ws_id?: string;
        };
        Relationships: [
          {
            foreignKeyName: 'public_workspace_roles_ws_id_fkey';
            columns: ['ws_id'];
            isOneToOne: false;
            referencedRelation: 'workspaces';
            referencedColumns: ['id'];
          },
        ];
      };
      workspace_secrets: {
        Row: {
          created_at: string;
          id: string;
          name: string;
          value: string | null;
          ws_id: string;
        };
        Insert: {
          created_at?: string;
          id?: string;
          name?: string;
          value?: string | null;
          ws_id: string;
        };
        Update: {
          created_at?: string;
          id?: string;
          name?: string;
          value?: string | null;
          ws_id?: string;
        };
        Relationships: [
          {
            foreignKeyName: 'workspace_secrets_ws_id_fkey';
            columns: ['ws_id'];
            isOneToOne: false;
            referencedRelation: 'workspaces';
            referencedColumns: ['id'];
          },
        ];
      };
      workspace_subscription: {
        Row: {
          cancel_at_period_end: boolean | null;
          created_at: string;
          current_period_end: string | null;
          current_period_start: string | null;
          id: string;
          polar_subscription_id: string;
          product_id: string | null;
          status: Database['public']['Enums']['subscription_status'] | null;
          updated_at: string | null;
          ws_id: string;
        };
        Insert: {
          cancel_at_period_end?: boolean | null;
          created_at?: string;
          current_period_end?: string | null;
          current_period_start?: string | null;
          id?: string;
          polar_subscription_id: string;
          product_id?: string | null;
          status?: Database['public']['Enums']['subscription_status'] | null;
          updated_at?: string | null;
          ws_id: string;
        };
        Update: {
          cancel_at_period_end?: boolean | null;
          created_at?: string;
          current_period_end?: string | null;
          current_period_start?: string | null;
          id?: string;
          polar_subscription_id?: string;
          product_id?: string | null;
          status?: Database['public']['Enums']['subscription_status'] | null;
          updated_at?: string | null;
          ws_id?: string;
        };
        Relationships: [
          {
            foreignKeyName: 'workspace_subscription_product_id_fkey';
            columns: ['product_id'];
            isOneToOne: false;
            referencedRelation: 'workspace_subscription_products';
            referencedColumns: ['id'];
          },
          {
            foreignKeyName: 'workspace_subscription_ws_id_fkey';
            columns: ['ws_id'];
            isOneToOne: false;
            referencedRelation: 'workspaces';
            referencedColumns: ['id'];
          },
        ];
      };
      workspace_subscription_products: {
        Row: {
          created_at: string;
          description: string | null;
          id: string;
          name: string | null;
          price: number | null;
          recurring_interval: string | null;
        };
        Insert: {
          created_at?: string;
          description?: string | null;
          id: string;
          name?: string | null;
          price?: number | null;
          recurring_interval?: string | null;
        };
        Update: {
          created_at?: string;
          description?: string | null;
          id?: string;
          name?: string | null;
          price?: number | null;
          recurring_interval?: string | null;
        };
        Relationships: [];
      };
      workspace_teams: {
        Row: {
          created_at: string | null;
          deleted: boolean | null;
          id: string;
          name: string | null;
          ws_id: string;
        };
        Insert: {
          created_at?: string | null;
          deleted?: boolean | null;
          id?: string;
          name?: string | null;
          ws_id: string;
        };
        Update: {
          created_at?: string | null;
          deleted?: boolean | null;
          id?: string;
          name?: string | null;
          ws_id?: string;
        };
        Relationships: [
          {
            foreignKeyName: 'workspace_teams_ws_id_fkey';
            columns: ['ws_id'];
            isOneToOne: false;
            referencedRelation: 'workspaces';
            referencedColumns: ['id'];
          },
        ];
      };
      workspace_user_fields: {
        Row: {
          created_at: string;
          default_value: string | null;
          description: string | null;
          id: string;
          name: string;
          notes: string | null;
          possible_values: string[] | null;
          type: string;
          ws_id: string;
        };
        Insert: {
          created_at?: string;
          default_value?: string | null;
          description?: string | null;
          id?: string;
          name: string;
          notes?: string | null;
          possible_values?: string[] | null;
          type: string;
          ws_id: string;
        };
        Update: {
          created_at?: string;
          default_value?: string | null;
          description?: string | null;
          id?: string;
          name?: string;
          notes?: string | null;
          possible_values?: string[] | null;
          type?: string;
          ws_id?: string;
        };
        Relationships: [
          {
            foreignKeyName: 'public_workspace_user_fields_type_fkey';
            columns: ['type'];
            isOneToOne: false;
            referencedRelation: 'field_types';
            referencedColumns: ['id'];
          },
          {
            foreignKeyName: 'public_workspace_user_fields_ws_id_fkey';
            columns: ['ws_id'];
            isOneToOne: false;
            referencedRelation: 'workspaces';
            referencedColumns: ['id'];
          },
        ];
      };
      workspace_user_group_tag_groups: {
        Row: {
          created_at: string;
          group_id: string;
          tag_id: string;
        };
        Insert: {
          created_at?: string;
          group_id: string;
          tag_id: string;
        };
        Update: {
          created_at?: string;
          group_id?: string;
          tag_id?: string;
        };
        Relationships: [
          {
            foreignKeyName: 'public_workspace_user_group_tag_groups_group_id_fkey';
            columns: ['group_id'];
            isOneToOne: false;
            referencedRelation: 'user_groups_with_tags';
            referencedColumns: ['id'];
          },
          {
            foreignKeyName: 'public_workspace_user_group_tag_groups_group_id_fkey';
            columns: ['group_id'];
            isOneToOne: false;
            referencedRelation: 'workspace_user_groups';
            referencedColumns: ['id'];
          },
          {
            foreignKeyName: 'public_workspace_user_group_tag_groups_group_id_fkey';
            columns: ['group_id'];
            isOneToOne: false;
            referencedRelation: 'workspace_user_groups_with_amount';
            referencedColumns: ['id'];
          },
          {
            foreignKeyName: 'public_workspace_user_group_tag_groups_tag_id_fkey';
            columns: ['tag_id'];
            isOneToOne: false;
            referencedRelation: 'workspace_user_group_tags';
            referencedColumns: ['id'];
          },
        ];
      };
      workspace_user_group_tags: {
        Row: {
          color: string | null;
          created_at: string;
          id: string;
          name: string;
          ws_id: string;
        };
        Insert: {
          color?: string | null;
          created_at?: string;
          id?: string;
          name: string;
          ws_id: string;
        };
        Update: {
          color?: string | null;
          created_at?: string;
          id?: string;
          name?: string;
          ws_id?: string;
        };
        Relationships: [
          {
            foreignKeyName: 'public_workspace_user_group_tags_ws_id_fkey';
            columns: ['ws_id'];
            isOneToOne: false;
            referencedRelation: 'workspaces';
            referencedColumns: ['id'];
          },
        ];
      };
      workspace_user_groups: {
        Row: {
          archived: boolean;
          created_at: string | null;
          ending_date: string | null;
          id: string;
          name: string;
          notes: string | null;
          sessions: string[] | null;
          starting_date: string | null;
          ws_id: string;
        };
        Insert: {
          archived?: boolean;
          created_at?: string | null;
          ending_date?: string | null;
          id?: string;
          name: string;
          notes?: string | null;
          sessions?: string[] | null;
          starting_date?: string | null;
          ws_id: string;
        };
        Update: {
          archived?: boolean;
          created_at?: string | null;
          ending_date?: string | null;
          id?: string;
          name?: string;
          notes?: string | null;
          sessions?: string[] | null;
          starting_date?: string | null;
          ws_id?: string;
        };
        Relationships: [
          {
            foreignKeyName: 'workspace_user_roles_ws_id_fkey';
            columns: ['ws_id'];
            isOneToOne: false;
            referencedRelation: 'workspaces';
            referencedColumns: ['id'];
          },
        ];
      };
      workspace_user_groups_users: {
        Row: {
          created_at: string | null;
          group_id: string;
          role: string | null;
          user_id: string;
        };
        Insert: {
          created_at?: string | null;
          group_id: string;
          role?: string | null;
          user_id: string;
        };
        Update: {
          created_at?: string | null;
          group_id?: string;
          role?: string | null;
          user_id?: string;
        };
        Relationships: [
          {
            foreignKeyName: 'workspace_user_roles_users_role_id_fkey';
            columns: ['group_id'];
            isOneToOne: false;
            referencedRelation: 'user_groups_with_tags';
            referencedColumns: ['id'];
          },
          {
            foreignKeyName: 'workspace_user_roles_users_role_id_fkey';
            columns: ['group_id'];
            isOneToOne: false;
            referencedRelation: 'workspace_user_groups';
            referencedColumns: ['id'];
          },
          {
            foreignKeyName: 'workspace_user_roles_users_role_id_fkey';
            columns: ['group_id'];
            isOneToOne: false;
            referencedRelation: 'workspace_user_groups_with_amount';
            referencedColumns: ['id'];
          },
          {
            foreignKeyName: 'workspace_user_roles_users_user_id_fkey';
            columns: ['user_id'];
            isOneToOne: false;
            referencedRelation: 'distinct_invoice_creators';
            referencedColumns: ['id'];
          },
          {
            foreignKeyName: 'workspace_user_roles_users_user_id_fkey';
            columns: ['user_id'];
            isOneToOne: false;
            referencedRelation: 'workspace_users';
            referencedColumns: ['id'];
          },
          {
            foreignKeyName: 'workspace_user_roles_users_user_id_fkey';
            columns: ['user_id'];
            isOneToOne: false;
            referencedRelation: 'workspace_users_with_groups';
            referencedColumns: ['id'];
          },
        ];
      };
      workspace_user_linked_users: {
        Row: {
          created_at: string;
          platform_user_id: string;
          virtual_user_id: string;
          ws_id: string;
        };
        Insert: {
          created_at?: string;
          platform_user_id: string;
          virtual_user_id: string;
          ws_id: string;
        };
        Update: {
          created_at?: string;
          platform_user_id?: string;
          virtual_user_id?: string;
          ws_id?: string;
        };
        Relationships: [
          {
            foreignKeyName: 'workspace_user_linked_users_platform_user_id_fkey';
            columns: ['platform_user_id'];
            isOneToOne: false;
            referencedRelation: 'nova_user_challenge_leaderboard';
            referencedColumns: ['user_id'];
          },
          {
            foreignKeyName: 'workspace_user_linked_users_platform_user_id_fkey';
            columns: ['platform_user_id'];
            isOneToOne: false;
            referencedRelation: 'nova_user_leaderboard';
            referencedColumns: ['user_id'];
          },
          {
            foreignKeyName: 'workspace_user_linked_users_platform_user_id_fkey';
            columns: ['platform_user_id'];
            isOneToOne: false;
            referencedRelation: 'users';
            referencedColumns: ['id'];
          },
          {
            foreignKeyName: 'workspace_user_linked_users_virtual_user_id_fkey';
            columns: ['virtual_user_id'];
            isOneToOne: false;
            referencedRelation: 'distinct_invoice_creators';
            referencedColumns: ['id'];
          },
          {
            foreignKeyName: 'workspace_user_linked_users_virtual_user_id_fkey';
            columns: ['virtual_user_id'];
            isOneToOne: false;
            referencedRelation: 'workspace_users';
            referencedColumns: ['id'];
          },
          {
            foreignKeyName: 'workspace_user_linked_users_virtual_user_id_fkey';
            columns: ['virtual_user_id'];
            isOneToOne: false;
            referencedRelation: 'workspace_users_with_groups';
            referencedColumns: ['id'];
          },
          {
            foreignKeyName: 'workspace_user_linked_users_ws_id_fkey';
            columns: ['ws_id'];
            isOneToOne: false;
            referencedRelation: 'workspaces';
            referencedColumns: ['id'];
          },
        ];
      };
      workspace_user_status_changes: {
        Row: {
          archived: boolean;
          archived_until: string | null;
          created_at: string;
          creator_id: string;
          id: string;
          user_id: string;
          ws_id: string;
        };
        Insert: {
          archived: boolean;
          archived_until?: string | null;
          created_at?: string;
          creator_id: string;
          id?: string;
          user_id: string;
          ws_id: string;
        };
        Update: {
          archived?: boolean;
          archived_until?: string | null;
          created_at?: string;
          creator_id?: string;
          id?: string;
          user_id?: string;
          ws_id?: string;
        };
        Relationships: [
          {
            foreignKeyName: 'workspace_user_status_changes_creator_id_fkey';
            columns: ['creator_id'];
            isOneToOne: false;
            referencedRelation: 'distinct_invoice_creators';
            referencedColumns: ['id'];
          },
          {
            foreignKeyName: 'workspace_user_status_changes_creator_id_fkey';
            columns: ['creator_id'];
            isOneToOne: false;
            referencedRelation: 'workspace_users';
            referencedColumns: ['id'];
          },
          {
            foreignKeyName: 'workspace_user_status_changes_creator_id_fkey';
            columns: ['creator_id'];
            isOneToOne: false;
            referencedRelation: 'workspace_users_with_groups';
            referencedColumns: ['id'];
          },
          {
            foreignKeyName: 'workspace_user_status_changes_user_id_fkey';
            columns: ['user_id'];
            isOneToOne: false;
            referencedRelation: 'distinct_invoice_creators';
            referencedColumns: ['id'];
          },
          {
            foreignKeyName: 'workspace_user_status_changes_user_id_fkey';
            columns: ['user_id'];
            isOneToOne: false;
            referencedRelation: 'workspace_users';
            referencedColumns: ['id'];
          },
          {
            foreignKeyName: 'workspace_user_status_changes_user_id_fkey';
            columns: ['user_id'];
            isOneToOne: false;
            referencedRelation: 'workspace_users_with_groups';
            referencedColumns: ['id'];
          },
          {
            foreignKeyName: 'workspace_user_status_changes_ws_id_fkey';
            columns: ['ws_id'];
            isOneToOne: false;
            referencedRelation: 'workspaces';
            referencedColumns: ['id'];
          },
        ];
      };
      workspace_users: {
        Row: {
          address: string | null;
          archived: boolean;
          archived_until: string | null;
          avatar_url: string | null;
          balance: number | null;
          birthday: string | null;
          created_at: string | null;
          created_by: string | null;
          display_name: string | null;
          email: string | null;
          ethnicity: string | null;
          full_name: string | null;
          gender: string | null;
          guardian: string | null;
          id: string;
          national_id: string | null;
          note: string | null;
          phone: string | null;
          updated_at: string;
          updated_by: string | null;
          ws_id: string;
        };
        Insert: {
          address?: string | null;
          archived?: boolean;
          archived_until?: string | null;
          avatar_url?: string | null;
          balance?: number | null;
          birthday?: string | null;
          created_at?: string | null;
          created_by?: string | null;
          display_name?: string | null;
          email?: string | null;
          ethnicity?: string | null;
          full_name?: string | null;
          gender?: string | null;
          guardian?: string | null;
          id?: string;
          national_id?: string | null;
          note?: string | null;
          phone?: string | null;
          updated_at?: string;
          updated_by?: string | null;
          ws_id: string;
        };
        Update: {
          address?: string | null;
          archived?: boolean;
          archived_until?: string | null;
          avatar_url?: string | null;
          balance?: number | null;
          birthday?: string | null;
          created_at?: string | null;
          created_by?: string | null;
          display_name?: string | null;
          email?: string | null;
          ethnicity?: string | null;
          full_name?: string | null;
          gender?: string | null;
          guardian?: string | null;
          id?: string;
          national_id?: string | null;
          note?: string | null;
          phone?: string | null;
          updated_at?: string;
          updated_by?: string | null;
          ws_id?: string;
        };
        Relationships: [
          {
            foreignKeyName: 'public_workspace_users_updated_by_fkey';
            columns: ['updated_by'];
            isOneToOne: false;
            referencedRelation: 'distinct_invoice_creators';
            referencedColumns: ['id'];
          },
          {
            foreignKeyName: 'public_workspace_users_updated_by_fkey';
            columns: ['updated_by'];
            isOneToOne: false;
            referencedRelation: 'workspace_users';
            referencedColumns: ['id'];
          },
          {
            foreignKeyName: 'public_workspace_users_updated_by_fkey';
            columns: ['updated_by'];
            isOneToOne: false;
            referencedRelation: 'workspace_users_with_groups';
            referencedColumns: ['id'];
          },
          {
            foreignKeyName: 'workspace_users_created_by_fkey';
            columns: ['created_by'];
            isOneToOne: false;
            referencedRelation: 'distinct_invoice_creators';
            referencedColumns: ['id'];
          },
          {
            foreignKeyName: 'workspace_users_created_by_fkey';
            columns: ['created_by'];
            isOneToOne: false;
            referencedRelation: 'workspace_users';
            referencedColumns: ['id'];
          },
          {
            foreignKeyName: 'workspace_users_created_by_fkey';
            columns: ['created_by'];
            isOneToOne: false;
            referencedRelation: 'workspace_users_with_groups';
            referencedColumns: ['id'];
          },
          {
            foreignKeyName: 'workspace_users_ws_id_fkey';
            columns: ['ws_id'];
            isOneToOne: false;
            referencedRelation: 'workspaces';
            referencedColumns: ['id'];
          },
        ];
      };
      workspace_wallet_transfers: {
        Row: {
          created_at: string | null;
          from_transaction_id: string;
          to_transaction_id: string;
        };
        Insert: {
          created_at?: string | null;
          from_transaction_id: string;
          to_transaction_id: string;
        };
        Update: {
          created_at?: string | null;
          from_transaction_id?: string;
          to_transaction_id?: string;
        };
        Relationships: [
          {
            foreignKeyName: 'workspace_wallet_transfers_from_transaction_id_fkey';
            columns: ['from_transaction_id'];
            isOneToOne: false;
            referencedRelation: 'wallet_transactions';
            referencedColumns: ['id'];
          },
          {
            foreignKeyName: 'workspace_wallet_transfers_to_transaction_id_fkey';
            columns: ['to_transaction_id'];
            isOneToOne: false;
            referencedRelation: 'wallet_transactions';
            referencedColumns: ['id'];
          },
        ];
      };
      workspace_wallets: {
        Row: {
          balance: number | null;
          created_at: string | null;
          currency: string;
          description: string | null;
          id: string;
          name: string | null;
          report_opt_in: boolean;
          type: string;
          ws_id: string;
        };
        Insert: {
          balance?: number | null;
          created_at?: string | null;
          currency?: string;
          description?: string | null;
          id?: string;
          name?: string | null;
          report_opt_in?: boolean;
          type?: string;
          ws_id: string;
        };
        Update: {
          balance?: number | null;
          created_at?: string | null;
          currency?: string;
          description?: string | null;
          id?: string;
          name?: string | null;
          report_opt_in?: boolean;
          type?: string;
          ws_id?: string;
        };
        Relationships: [
          {
            foreignKeyName: 'workspace_wallets_currency_fkey';
            columns: ['currency'];
            isOneToOne: false;
            referencedRelation: 'currencies';
            referencedColumns: ['code'];
          },
          {
            foreignKeyName: 'workspace_wallets_type_fkey';
            columns: ['type'];
            isOneToOne: false;
            referencedRelation: 'wallet_types';
            referencedColumns: ['id'];
          },
          {
            foreignKeyName: 'workspace_wallets_ws_id_fkey';
            columns: ['ws_id'];
            isOneToOne: false;
            referencedRelation: 'workspaces';
            referencedColumns: ['id'];
          },
        ];
      };
      workspace_whiteboards: {
        Row: {
          created_at: string;
          creator_id: string;
          description: string | null;
          id: string;
          snapshot: Json | null;
          thumbnail_url: string | null;
          title: string;
          updated_at: string;
          ws_id: string;
        };
        Insert: {
          created_at?: string;
          creator_id: string;
          description?: string | null;
          id?: string;
          snapshot?: Json | null;
          thumbnail_url?: string | null;
          title: string;
          updated_at?: string;
          ws_id: string;
        };
        Update: {
          created_at?: string;
          creator_id?: string;
          description?: string | null;
          id?: string;
          snapshot?: Json | null;
          thumbnail_url?: string | null;
          title?: string;
          updated_at?: string;
          ws_id?: string;
        };
        Relationships: [
          {
            foreignKeyName: 'workspace_whiteboards_creator_id_fkey';
            columns: ['creator_id'];
            isOneToOne: false;
            referencedRelation: 'nova_user_challenge_leaderboard';
            referencedColumns: ['user_id'];
          },
          {
            foreignKeyName: 'workspace_whiteboards_creator_id_fkey';
            columns: ['creator_id'];
            isOneToOne: false;
            referencedRelation: 'nova_user_leaderboard';
            referencedColumns: ['user_id'];
          },
          {
            foreignKeyName: 'workspace_whiteboards_creator_id_fkey';
            columns: ['creator_id'];
            isOneToOne: false;
            referencedRelation: 'users';
            referencedColumns: ['id'];
          },
          {
            foreignKeyName: 'workspace_whiteboards_ws_id_fkey';
            columns: ['ws_id'];
            isOneToOne: false;
            referencedRelation: 'workspaces';
            referencedColumns: ['id'];
          },
        ];
      };
      workspaces: {
        Row: {
          avatar_url: string | null;
          created_at: string | null;
          creator_id: string | null;
          deleted: boolean | null;
          handle: string | null;
          id: string;
          logo_url: string | null;
          name: string | null;
        };
        Insert: {
          avatar_url?: string | null;
          created_at?: string | null;
          creator_id?: string | null;
          deleted?: boolean | null;
          handle?: string | null;
          id?: string;
          logo_url?: string | null;
          name?: string | null;
        };
        Update: {
          avatar_url?: string | null;
          created_at?: string | null;
          creator_id?: string | null;
          deleted?: boolean | null;
          handle?: string | null;
          id?: string;
          logo_url?: string | null;
          name?: string | null;
        };
        Relationships: [
          {
            foreignKeyName: 'workspaces_creator_id_fkey';
            columns: ['creator_id'];
            isOneToOne: false;
            referencedRelation: 'nova_user_challenge_leaderboard';
            referencedColumns: ['user_id'];
          },
          {
            foreignKeyName: 'workspaces_creator_id_fkey';
            columns: ['creator_id'];
            isOneToOne: false;
            referencedRelation: 'nova_user_leaderboard';
            referencedColumns: ['user_id'];
          },
          {
            foreignKeyName: 'workspaces_creator_id_fkey';
            columns: ['creator_id'];
            isOneToOne: false;
            referencedRelation: 'users';
            referencedColumns: ['id'];
          },
        ];
      };
    };
    Views: {
      audit_logs: {
        Row: {
          auth_role: string | null;
          auth_uid: string | null;
          id: number | null;
          old_record: Json | null;
          old_record_id: string | null;
          op: 'INSERT' | 'UPDATE' | 'DELETE' | 'TRUNCATE' | null;
          record: Json | null;
          record_id: string | null;
          table_name: unknown | null;
          ts: string | null;
          ws_id: string | null;
        };
        Insert: {
          auth_role?: string | null;
          auth_uid?: string | null;
          id?: number | null;
          old_record?: Json | null;
          old_record_id?: string | null;
          op?: 'INSERT' | 'UPDATE' | 'DELETE' | 'TRUNCATE' | null;
          record?: Json | null;
          record_id?: string | null;
          table_name?: unknown | null;
          ts?: string | null;
          ws_id?: never;
        };
        Update: {
          auth_role?: string | null;
          auth_uid?: string | null;
          id?: number | null;
          old_record?: Json | null;
          old_record_id?: string | null;
          op?: 'INSERT' | 'UPDATE' | 'DELETE' | 'TRUNCATE' | null;
          record?: Json | null;
          record_id?: string | null;
          table_name?: unknown | null;
          ts?: string | null;
          ws_id?: never;
        };
        Relationships: [
          {
            foreignKeyName: 'record_version_auth_uid_fkey';
            columns: ['auth_uid'];
            isOneToOne: false;
            referencedRelation: 'nova_user_challenge_leaderboard';
            referencedColumns: ['user_id'];
          },
          {
            foreignKeyName: 'record_version_auth_uid_fkey';
            columns: ['auth_uid'];
            isOneToOne: false;
            referencedRelation: 'nova_user_leaderboard';
            referencedColumns: ['user_id'];
          },
          {
            foreignKeyName: 'record_version_auth_uid_fkey';
            columns: ['auth_uid'];
            isOneToOne: false;
            referencedRelation: 'users';
            referencedColumns: ['id'];
          },
        ];
      };
      calendar_event_participants: {
        Row: {
          created_at: string | null;
          display_name: string | null;
          event_id: string | null;
          going: boolean | null;
          handle: string | null;
          participant_id: string | null;
          type: string | null;
        };
        Relationships: [];
      };
      distinct_invoice_creators: {
        Row: {
          display_name: string | null;
          id: string | null;
        };
        Relationships: [];
      };
      meet_together_users: {
        Row: {
          display_name: string | null;
          is_guest: boolean | null;
          plan_id: string | null;
          timeblock_count: number | null;
          user_id: string | null;
        };
        Relationships: [];
      };
      nova_submissions_with_scores: {
        Row: {
          created_at: string | null;
          criteria_score: number | null;
          id: string | null;
          passed_tests: number | null;
          problem_id: string | null;
          prompt: string | null;
          session_id: string | null;
          sum_criterion_score: number | null;
          test_case_score: number | null;
          total_criteria: number | null;
          total_score: number | null;
          total_tests: number | null;
          user_id: string | null;
        };
        Relationships: [
          {
            foreignKeyName: 'nova_submissions_problem_id_fkey';
            columns: ['problem_id'];
            isOneToOne: false;
            referencedRelation: 'nova_problems';
            referencedColumns: ['id'];
          },
          {
            foreignKeyName: 'nova_submissions_session_id_fkey';
            columns: ['session_id'];
            isOneToOne: false;
            referencedRelation: 'nova_sessions';
            referencedColumns: ['id'];
          },
          {
            foreignKeyName: 'nova_submissions_user_id_fkey';
            columns: ['user_id'];
            isOneToOne: false;
            referencedRelation: 'nova_user_challenge_leaderboard';
            referencedColumns: ['user_id'];
          },
          {
            foreignKeyName: 'nova_submissions_user_id_fkey';
            columns: ['user_id'];
            isOneToOne: false;
            referencedRelation: 'nova_user_leaderboard';
            referencedColumns: ['user_id'];
          },
          {
            foreignKeyName: 'nova_submissions_user_id_fkey';
            columns: ['user_id'];
            isOneToOne: false;
            referencedRelation: 'users';
            referencedColumns: ['id'];
          },
        ];
      };
      nova_team_challenge_leaderboard: {
        Row: {
          challenge_id: string | null;
          name: string | null;
          problem_scores: Json | null;
          score: number | null;
          team_id: string | null;
        };
        Relationships: [
          {
            foreignKeyName: 'nova_problems_challenge_id_fkey';
            columns: ['challenge_id'];
            isOneToOne: false;
            referencedRelation: 'nova_challenges';
            referencedColumns: ['id'];
          },
          {
            foreignKeyName: 'nova_problems_challenge_id_fkey';
            columns: ['challenge_id'];
            isOneToOne: false;
            referencedRelation: 'nova_user_challenge_leaderboard';
            referencedColumns: ['challenge_id'];
          },
        ];
      };
      nova_team_leaderboard: {
        Row: {
          challenge_scores: Json | null;
          name: string | null;
          score: number | null;
          team_id: string | null;
        };
        Relationships: [];
      };
      nova_user_challenge_leaderboard: {
        Row: {
          avatar: string | null;
          challenge_id: string | null;
          name: string | null;
          problem_scores: Json | null;
          score: number | null;
          user_id: string | null;
        };
        Relationships: [];
      };
      nova_user_leaderboard: {
        Row: {
          avatar: string | null;
          challenge_scores: Json | null;
          name: string | null;
          score: number | null;
          user_id: string | null;
        };
        Relationships: [];
      };
      time_tracking_session_analytics: {
        Row: {
          category_color: string | null;
          category_id: string | null;
          category_name: string | null;
          created_at: string | null;
          day_of_week: number | null;
          description: string | null;
          duration_seconds: number | null;
          end_time: string | null;
          id: string | null;
          is_running: boolean | null;
          productivity_score: number | null;
          session_date: string | null;
          session_length_category: string | null;
          session_month: string | null;
          session_week: string | null;
          start_hour: number | null;
          start_time: string | null;
          tags: string[] | null;
          task_id: string | null;
          task_name: string | null;
          title: string | null;
          updated_at: string | null;
          user_id: string | null;
          was_resumed: boolean | null;
          ws_id: string | null;
        };
        Relationships: [
          {
            foreignKeyName: 'time_tracking_categories_color_fkey';
            columns: ['category_color'];
            isOneToOne: false;
            referencedRelation: 'calendar_event_colors';
            referencedColumns: ['value'];
          },
          {
            foreignKeyName: 'time_tracking_sessions_category_id_fkey';
            columns: ['category_id'];
            isOneToOne: false;
            referencedRelation: 'time_tracking_categories';
            referencedColumns: ['id'];
          },
          {
            foreignKeyName: 'time_tracking_sessions_task_id_fkey';
            columns: ['task_id'];
            isOneToOne: false;
            referencedRelation: 'tasks';
            referencedColumns: ['id'];
          },
          {
            foreignKeyName: 'time_tracking_sessions_ws_id_fkey';
            columns: ['ws_id'];
            isOneToOne: false;
            referencedRelation: 'workspaces';
            referencedColumns: ['id'];
          },
        ];
      };
      user_groups_with_tags: {
        Row: {
          archived: boolean | null;
          created_at: string | null;
          ending_date: string | null;
          id: string | null;
          name: string | null;
          notes: string | null;
          sessions: string[] | null;
          starting_date: string | null;
          tag_count: number | null;
          tags: Json | null;
          ws_id: string | null;
        };
        Insert: {
          archived?: boolean | null;
          created_at?: string | null;
          ending_date?: string | null;
          id?: string | null;
          name?: string | null;
          notes?: string | null;
          sessions?: string[] | null;
          starting_date?: string | null;
          tag_count?: never;
          tags?: never;
          ws_id?: string | null;
        };
        Update: {
          archived?: boolean | null;
          created_at?: string | null;
          ending_date?: string | null;
          id?: string | null;
          name?: string | null;
          notes?: string | null;
          sessions?: string[] | null;
          starting_date?: string | null;
          tag_count?: never;
          tags?: never;
          ws_id?: string | null;
        };
        Relationships: [
          {
            foreignKeyName: 'workspace_user_roles_ws_id_fkey';
            columns: ['ws_id'];
            isOneToOne: false;
            referencedRelation: 'workspaces';
            referencedColumns: ['id'];
          },
        ];
      };
      workspace_dataset_row_cells: {
        Row: {
          cells: Json | null;
          created_at: string | null;
          dataset_id: string | null;
          row_id: string | null;
        };
        Relationships: [
          {
            foreignKeyName: 'workspace_dataset_rows_dataset_id_fkey';
            columns: ['dataset_id'];
            isOneToOne: false;
            referencedRelation: 'workspace_datasets';
            referencedColumns: ['id'];
          },
        ];
      };
      workspace_members_and_invites: {
        Row: {
          avatar_url: string | null;
          created_at: string | null;
          display_name: string | null;
          email: string | null;
          handle: string | null;
          id: string | null;
          pending: boolean | null;
          role: string | null;
          role_title: string | null;
          ws_id: string | null;
        };
        Relationships: [];
      };
      workspace_user_groups_with_amount: {
        Row: {
          amount: number | null;
          archived: boolean | null;
          created_at: string | null;
          ending_date: string | null;
          id: string | null;
          name: string | null;
          notes: string | null;
          sessions: string[] | null;
          starting_date: string | null;
          ws_id: string | null;
        };
        Relationships: [
          {
            foreignKeyName: 'workspace_user_roles_ws_id_fkey';
            columns: ['ws_id'];
            isOneToOne: false;
            referencedRelation: 'workspaces';
            referencedColumns: ['id'];
          },
        ];
      };
      workspace_users_with_groups: {
        Row: {
          address: string | null;
          archived: boolean | null;
          archived_until: string | null;
          avatar_url: string | null;
          balance: number | null;
          birthday: string | null;
          created_at: string | null;
          created_by: string | null;
          display_name: string | null;
          email: string | null;
          ethnicity: string | null;
          full_name: string | null;
          gender: string | null;
          group_count: number | null;
          groups: Json | null;
          guardian: string | null;
          id: string | null;
          linked_users: Json | null;
          national_id: string | null;
          note: string | null;
          phone: string | null;
          updated_at: string | null;
          updated_by: string | null;
          ws_id: string | null;
        };
        Insert: {
          address?: string | null;
          archived?: boolean | null;
          archived_until?: string | null;
          avatar_url?: string | null;
          balance?: number | null;
          birthday?: string | null;
          created_at?: string | null;
          created_by?: string | null;
          display_name?: string | null;
          email?: string | null;
          ethnicity?: string | null;
          full_name?: string | null;
          gender?: string | null;
          group_count?: never;
          groups?: never;
          guardian?: string | null;
          id?: string | null;
          linked_users?: never;
          national_id?: string | null;
          note?: string | null;
          phone?: string | null;
          updated_at?: string | null;
          updated_by?: string | null;
          ws_id?: string | null;
        };
        Update: {
          address?: string | null;
          archived?: boolean | null;
          archived_until?: string | null;
          avatar_url?: string | null;
          balance?: number | null;
          birthday?: string | null;
          created_at?: string | null;
          created_by?: string | null;
          display_name?: string | null;
          email?: string | null;
          ethnicity?: string | null;
          full_name?: string | null;
          gender?: string | null;
          group_count?: never;
          groups?: never;
          guardian?: string | null;
          id?: string | null;
          linked_users?: never;
          national_id?: string | null;
          note?: string | null;
          phone?: string | null;
          updated_at?: string | null;
          updated_by?: string | null;
          ws_id?: string | null;
        };
        Relationships: [
          {
            foreignKeyName: 'public_workspace_users_updated_by_fkey';
            columns: ['updated_by'];
            isOneToOne: false;
            referencedRelation: 'distinct_invoice_creators';
            referencedColumns: ['id'];
          },
          {
            foreignKeyName: 'public_workspace_users_updated_by_fkey';
            columns: ['updated_by'];
            isOneToOne: false;
            referencedRelation: 'workspace_users';
            referencedColumns: ['id'];
          },
          {
            foreignKeyName: 'public_workspace_users_updated_by_fkey';
            columns: ['updated_by'];
            isOneToOne: false;
            referencedRelation: 'workspace_users_with_groups';
            referencedColumns: ['id'];
          },
          {
            foreignKeyName: 'workspace_users_created_by_fkey';
            columns: ['created_by'];
            isOneToOne: false;
            referencedRelation: 'distinct_invoice_creators';
            referencedColumns: ['id'];
          },
          {
            foreignKeyName: 'workspace_users_created_by_fkey';
            columns: ['created_by'];
            isOneToOne: false;
            referencedRelation: 'workspace_users';
            referencedColumns: ['id'];
          },
          {
            foreignKeyName: 'workspace_users_created_by_fkey';
            columns: ['created_by'];
            isOneToOne: false;
            referencedRelation: 'workspace_users_with_groups';
            referencedColumns: ['id'];
          },
          {
            foreignKeyName: 'workspace_users_ws_id_fkey';
            columns: ['ws_id'];
            isOneToOne: false;
            referencedRelation: 'workspaces';
            referencedColumns: ['id'];
          },
        ];
      };
    };
    Functions: {
      add_board_tags: {
        Args: { board_id: string; new_tags: string[] };
        Returns: Json;
      };
      calculate_productivity_score: {
        Args: { duration_seconds: number; category_color: string };
        Returns: number;
      };
      check_ws_creator: {
        Args: { ws_id: string };
        Returns: boolean;
      };
      cleanup_expired_cross_app_tokens: {
        Args: Record<PropertyKey, never>;
        Returns: undefined;
      };
      cleanup_role_inconsistencies: {
        Args: Record<PropertyKey, never>;
        Returns: undefined;
      };
      count_search_users: {
        Args: {
          search_query: string;
          role_filter?: string;
          enabled_filter?: boolean;
          role_filter?: string;
        };
        Returns: number;
      };
      create_ai_chat: {
        Args: { title: string; model: string; message: string };
        Returns: string;
      };
      generate_cross_app_token: {
        Args:
          | {
<<<<<<< HEAD
=======
              p_session_data?: Json;
>>>>>>> 24bf2dcd
              p_user_id: string;
              p_origin_app: string;
              p_target_app: string;
              p_expiry_seconds?: number;
            }
          | {
              p_target_app: string;
              p_origin_app: string;
              p_user_id: string;
              p_expiry_seconds?: number;
            };
        Returns: string;
      };
      get_challenge_stats: {
        Args: { challenge_id_param: string; user_id_param: string };
        Returns: {
          problems_attempted: number;
          total_score: number;
        }[];
      };
      get_daily_income_expense: {
        Args: { _ws_id: string; past_days?: number };
        Returns: {
<<<<<<< HEAD
          day: string;
          total_income: number;
=======
          total_income: number;
          day: string;
>>>>>>> 24bf2dcd
          total_expense: number;
        }[];
      };
      get_daily_prompt_completion_tokens: {
        Args: { past_days?: number };
        Returns: {
          day: string;
          total_prompt_tokens: number;
          total_completion_tokens: number;
        }[];
      };
      get_finance_invoices_count: {
        Args: { ws_id: string };
        Returns: number;
      };
      get_healthcare_checkups_count: {
        Args: { ws_id: string };
        Returns: number;
      };
      get_healthcare_diagnoses_count: {
        Args: { ws_id: string };
        Returns: number;
      };
      get_healthcare_vital_groups_count: {
        Args: { ws_id: string };
        Returns: number;
      };
      get_healthcare_vitals_count: {
        Args: { ws_id: string };
        Returns: number;
      };
      get_hourly_prompt_completion_tokens: {
        Args: { past_hours?: number };
        Returns: {
<<<<<<< HEAD
          hour: string;
          total_prompt_tokens: number;
          total_completion_tokens: number;
=======
          total_completion_tokens: number;
          hour: string;
          total_prompt_tokens: number;
>>>>>>> 24bf2dcd
        }[];
      };
      get_inventory_batches_count: {
        Args: { ws_id: string };
        Returns: number;
      };
      get_inventory_product_categories_count: {
        Args: { ws_id: string };
        Returns: number;
      };
      get_inventory_products: {
        Args: {
          _category_ids?: string[];
          _ws_id?: string;
          _warehouse_ids?: string[];
          _has_unit?: boolean;
        };
        Returns: {
<<<<<<< HEAD
          id: string;
          name: string;
=======
          name: string;
          id: string;
>>>>>>> 24bf2dcd
          manufacturer: string;
          unit: string;
          unit_id: string;
          category: string;
          price: number;
          amount: number;
          ws_id: string;
          created_at: string;
        }[];
      };
      get_inventory_products_count: {
        Args: { ws_id: string };
        Returns: number;
      };
      get_inventory_suppliers_count: {
        Args: { ws_id: string };
        Returns: number;
      };
      get_inventory_units_count: {
        Args: { ws_id: string };
        Returns: number;
      };
      get_inventory_warehouses_count: {
        Args: { ws_id: string };
        Returns: number;
      };
      get_monthly_income_expense: {
        Args: { _ws_id: string; past_months?: number };
        Returns: {
          month: string;
          total_income: number;
          total_expense: number;
        }[];
      };
      get_monthly_prompt_completion_tokens: {
        Args: { past_months?: number };
        Returns: {
<<<<<<< HEAD
          month: string;
          total_prompt_tokens: number;
          total_completion_tokens: number;
=======
          total_completion_tokens: number;
          total_prompt_tokens: number;
          month: string;
>>>>>>> 24bf2dcd
        }[];
      };
      get_pending_event_participants: {
        Args: { _event_id: string };
        Returns: number;
      };
      get_possible_excluded_groups: {
        Args: { _ws_id: string; included_groups: string[] };
        Returns: {
<<<<<<< HEAD
          id: string;
          name: string;
          ws_id: string;
          amount: number;
=======
          ws_id: string;
          amount: number;
          id: string;
          name: string;
>>>>>>> 24bf2dcd
        }[];
      };
      get_possible_excluded_tags: {
        Args: { _ws_id: string; included_tags: string[] };
        Returns: {
          name: string;
          amount: number;
          ws_id: string;
          id: string;
        }[];
      };
      get_session_statistics: {
        Args: Record<PropertyKey, never>;
        Returns: {
<<<<<<< HEAD
          total_count: number;
          unique_users_count: number;
=======
          unique_users_count: number;
          total_count: number;
          latest_session_date: string;
          completed_count: number;
>>>>>>> 24bf2dcd
          active_count: number;
          completed_count: number;
          latest_session_date: string;
        }[];
      };
      get_session_templates: {
        Args: {
<<<<<<< HEAD
          workspace_id: string;
          user_id_param: string;
          limit_count?: number;
=======
          limit_count?: number;
          workspace_id: string;
          user_id_param: string;
>>>>>>> 24bf2dcd
        };
        Returns: {
          tags: string[];
          task_id: string;
          category_id: string;
          description: string;
          title: string;
<<<<<<< HEAD
          description: string;
          category_id: string;
          task_id: string;
          tags: string[];
          category_name: string;
=======
>>>>>>> 24bf2dcd
          category_color: string;
          category_name: string;
          last_used: string;
<<<<<<< HEAD
=======
          avg_duration: number;
          usage_count: number;
          task_name: string;
>>>>>>> 24bf2dcd
        }[];
      };
      get_submission_statistics: {
        Args: Record<PropertyKey, never>;
        Returns: {
          total_count: number;
          latest_submission_date: string;
          unique_users_count: number;
        }[];
      };
      get_transaction_categories_with_amount: {
        Args: Record<PropertyKey, never>;
        Returns: {
<<<<<<< HEAD
          id: string;
          name: string;
          is_expense: boolean;
          ws_id: string;
          created_at: string;
          amount: number;
=======
          ws_id: string;
          is_expense: boolean;
          name: string;
          amount: number;
          created_at: string;
          id: string;
>>>>>>> 24bf2dcd
        }[];
      };
      get_user_role: {
        Args: { user_id: string; ws_id: string };
        Returns: string;
      };
      get_user_session_stats: {
        Args: { user_id: string };
        Returns: {
          total_sessions: number;
          active_sessions: number;
          current_session_age: unknown;
        }[];
      };
      get_user_sessions: {
        Args: { user_id: string };
        Returns: {
<<<<<<< HEAD
          session_id: string;
          created_at: string;
          updated_at: string;
          user_agent: string;
          ip: string;
          is_current: boolean;
=======
          is_current: boolean;
          user_agent: string;
          updated_at: string;
          created_at: string;
          session_id: string;
          ip: string;
>>>>>>> 24bf2dcd
        }[];
      };
      get_user_tasks: {
        Args: { _board_id: string };
        Returns: {
          id: string;
<<<<<<< HEAD
          name: string;
          description: string;
          priority: number;
          completed: boolean;
=======
>>>>>>> 24bf2dcd
          start_date: string;
          end_date: string;
          list_id: string;
          board_id: string;
<<<<<<< HEAD
=======
          completed: boolean;
          name: string;
          description: string;
          priority: number;
>>>>>>> 24bf2dcd
        }[];
      };
      get_user_whitelist_status: {
        Args: { user_id_param: string };
        Returns: {
          allow_role_management: boolean;
          is_whitelisted: boolean;
          enabled: boolean;
          allow_challenge_management: boolean;
          allow_manage_all_challenges: boolean;
        }[];
      };
      get_workspace_drive_size: {
        Args: { ws_id: string };
        Returns: number;
      };
      get_workspace_products_count: {
        Args: { ws_id: string };
        Returns: number;
      };
      get_workspace_transaction_categories_count: {
        Args: { ws_id: string };
        Returns: number;
      };
      get_workspace_transactions_count: {
        Args: { ws_id: string; start_date?: string; end_date?: string };
        Returns: number;
      };
      get_workspace_user_groups: {
        Args: {
          _ws_id: string;
          included_tags: string[];
          excluded_tags: string[];
          search_query: string;
        };
        Returns: {
          tag_count: number;
          id: string;
          name: string;
          tags: string[];
          notes: string;
          ws_id: string;
<<<<<<< HEAD
          tags: string[];
          tag_count: number;
=======
>>>>>>> 24bf2dcd
          created_at: string;
        }[];
      };
      get_workspace_user_groups_count: {
        Args: { ws_id: string };
        Returns: number;
      };
      get_workspace_users: {
        Args: {
          _ws_id: string;
          included_groups: string[];
          excluded_groups: string[];
          search_query: string;
        };
        Returns: {
<<<<<<< HEAD
=======
          balance: number;
          groups: string[];
          updated_at: string;
          created_at: string;
          linked_users: Json;
          group_count: number;
>>>>>>> 24bf2dcd
          id: string;
          avatar_url: string;
          full_name: string;
          display_name: string;
          email: string;
          phone: string;
          gender: string;
          birthday: string;
          ethnicity: string;
          guardian: string;
          address: string;
          national_id: string;
          note: string;
<<<<<<< HEAD
          balance: number;
          ws_id: string;
          groups: string[];
          group_count: number;
          linked_users: Json;
          created_at: string;
          updated_at: string;
=======
          ws_id: string;
>>>>>>> 24bf2dcd
        }[];
      };
      get_workspace_users_count: {
        Args: { ws_id: string };
        Returns: number;
      };
      get_workspace_wallets_count: {
        Args: { ws_id: string };
        Returns: number;
      };
      get_workspace_wallets_expense: {
<<<<<<< HEAD
        Args: { ws_id: string; start_date?: string; end_date?: string };
=======
        Args: { end_date?: string; ws_id: string; start_date?: string };
>>>>>>> 24bf2dcd
        Returns: number;
      };
      get_workspace_wallets_income: {
        Args: { end_date?: string; start_date?: string; ws_id: string };
        Returns: number;
      };
      has_other_owner: {
        Args: { _ws_id: string; _user_id: string };
        Returns: boolean;
      };
      insert_ai_chat_message: {
        Args: { message: string; chat_id: string; source: string };
        Returns: undefined;
      };
      is_list_accessible: {
        Args: { _list_id: string };
        Returns: boolean;
      };
      is_member_invited: {
        Args: { _user_id: string; _org_id: string };
        Returns: boolean;
      };
      is_nova_challenge_manager: {
        Args: Record<PropertyKey, never>;
        Returns: boolean;
      };
      is_nova_role_manager: {
        Args: Record<PropertyKey, never>;
        Returns: boolean;
      };
      is_nova_user_email_in_team: {
        Args: { _team_id: string; _user_email: string };
        Returns: boolean;
      };
      is_nova_user_id_in_team: {
        Args: { _user_id: string; _team_id: string };
        Returns: boolean;
      };
      is_org_member: {
        Args: { _user_id: string; _org_id: string };
        Returns: boolean;
      };
      is_project_member: {
        Args: { _project_id: string };
        Returns: boolean;
      };
      is_task_accessible: {
        Args: { _task_id: string };
        Returns: boolean;
      };
      is_task_board_member: {
        Args: { _user_id: string; _board_id: string };
        Returns: boolean;
      };
      is_user_task_in_board: {
        Args: { _task_id: string; _user_id: string };
        Returns: boolean;
      };
      is_user_whitelisted: {
        Args: { user_id_param: string };
        Returns: boolean;
      };
      nova_get_all_challenges_with_user_stats: {
        Args: { user_id: string };
        Returns: Json;
      };
      nova_get_challenge_with_user_stats: {
        Args: { user_id: string; challenge_id: string };
        Returns: Json;
      };
      nova_get_user_daily_sessions: {
        Args: { user_id: string; challenge_id: string };
        Returns: number;
      };
      nova_get_user_total_sessions: {
        Args: { challenge_id: string; user_id: string };
        Returns: number;
      };
      remove_board_tags: {
        Args: { board_id: string; tags_to_remove: string[] };
        Returns: Json;
      };
      revoke_all_cross_app_tokens: {
        Args: { p_user_id: string };
        Returns: undefined;
      };
      revoke_all_other_sessions: {
        Args: { user_id: string };
        Returns: number;
      };
      revoke_user_session: {
        Args: { session_id: string; target_user_id: string };
        Returns: boolean;
      };
      search_boards_by_tags: {
        Args: {
          workspace_id: string;
          search_tags: string[];
          match_all?: boolean;
        };
        Returns: {
<<<<<<< HEAD
          board_id: string;
          board_name: string;
=======
          board_name: string;
          board_id: string;
>>>>>>> 24bf2dcd
          board_tags: Json;
        }[];
      };
      search_users: {
        Args: {
          search_query: string;
          page_number: number;
          page_size: number;
          role_filter?: string;
          enabled_filter?: boolean;
        };
        Returns: {
<<<<<<< HEAD
=======
          created_at: string;
>>>>>>> 24bf2dcd
          id: string;
          display_name: string;
          deleted: boolean;
          avatar_url: string;
          handle: string;
          bio: string;
          user_id: string;
          enabled: boolean;
          allow_challenge_management: boolean;
          allow_manage_all_challenges: boolean;
          allow_role_management: boolean;
          email: string;
          new_email: string;
          birthday: string;
          full_name: string;
          team_name: string[];
        }[];
      };
      search_users_by_name: {
        Args: {
<<<<<<< HEAD
          search_query: string;
          result_limit?: number;
          min_similarity?: number;
        };
        Returns: {
          id: string;
          handle: string;
          display_name: string;
          avatar_url: string;
          relevance: number;
=======
          result_limit?: number;
          search_query: string;
          min_similarity?: number;
        };
        Returns: {
          relevance: number;
          avatar_url: string;
          display_name: string;
          handle: string;
          id: string;
>>>>>>> 24bf2dcd
        }[];
      };
      sum_quiz_scores: {
        Args: { p_set_id: string };
        Returns: {
          sum: number;
        }[];
      };
      transactions_have_same_abs_amount: {
        Args: { transaction_id_1: string; transaction_id_2: string };
        Returns: boolean;
      };
      transactions_have_same_amount: {
        Args: { transaction_id_1: string; transaction_id_2: string };
        Returns: boolean;
      };
      update_expired_sessions: {
        Args: Record<PropertyKey, never>;
        Returns: undefined;
      };
      update_session_total_score: {
        Args: { challenge_id_param: string; user_id_param: string };
        Returns: undefined;
      };
      validate_and_normalize_board_tags: {
        Args: { tags: Json };
        Returns: Json;
      };
      validate_board_tags: {
        Args: { tags: Json };
        Returns: boolean;
      };
      validate_cross_app_token: {
        Args: { p_target_app: string; p_token: string };
        Returns: string;
      };
      validate_cross_app_token_with_session: {
        Args: { p_token: string; p_target_app: string };
        Returns: {
          session_data: Json;
          user_id: string;
        }[];
      };
    };
    Enums: {
      ai_message_type:
        | 'message'
        | 'file'
        | 'summary'
        | 'notes'
        | 'multi_choice_quiz'
        | 'paragraph_quiz'
        | 'flashcards';
      calendar_hour_type: 'WORK' | 'PERSONAL' | 'MEETING';
      calendar_hours: 'work_hours' | 'personal_hours' | 'meeting_hours';
      certificate_templates: 'original' | 'modern' | 'elegant';
      chat_role: 'FUNCTION' | 'USER' | 'SYSTEM' | 'ASSISTANT';
      dataset_type: 'excel' | 'csv' | 'html';
      feature_flag:
        | 'ENABLE_AI'
        | 'ENABLE_EDUCATION'
        | 'ENABLE_CHALLENGES'
        | 'ENABLE_QUIZZES';
      platform_service: 'TUTURUUU' | 'REWISE' | 'NOVA' | 'UPSKII';
      subscription_status: 'trialing' | 'active' | 'canceled' | 'past_due';
      task_board_status: 'not_started' | 'active' | 'done' | 'closed';
      task_priority: 'low' | 'medium' | 'high' | 'urgent';
      workspace_role_permission:
        | 'view_infrastructure'
        | 'manage_workspace_secrets'
        | 'manage_external_migrations'
        | 'manage_workspace_roles'
        | 'manage_workspace_members'
        | 'manage_workspace_settings'
        | 'manage_workspace_integrations'
        | 'manage_workspace_billing'
        | 'manage_workspace_security'
        | 'manage_workspace_audit_logs'
        | 'manage_user_report_templates'
        | 'manage_calendar'
        | 'manage_projects'
        | 'manage_documents'
        | 'manage_drive'
        | 'manage_users'
        | 'export_users_data'
        | 'manage_inventory'
        | 'manage_finance'
        | 'export_finance_data'
        | 'ai_chat'
        | 'ai_lab'
        | 'send_user_group_post_emails';
    };
    CompositeTypes: {
      [_ in never]: never;
    };
  };
};

type DefaultSchema = Database[Extract<keyof Database, 'public'>];

export type Tables<
  DefaultSchemaTableNameOrOptions extends
    | keyof (DefaultSchema['Tables'] & DefaultSchema['Views'])
    | { schema: keyof Database },
  TableName extends DefaultSchemaTableNameOrOptions extends {
    schema: keyof Database;
  }
    ? keyof (Database[DefaultSchemaTableNameOrOptions['schema']]['Tables'] &
        Database[DefaultSchemaTableNameOrOptions['schema']]['Views'])
    : never = never,
> = DefaultSchemaTableNameOrOptions extends { schema: keyof Database }
  ? (Database[DefaultSchemaTableNameOrOptions['schema']]['Tables'] &
      Database[DefaultSchemaTableNameOrOptions['schema']]['Views'])[TableName] extends {
      Row: infer R;
    }
    ? R
    : never
  : DefaultSchemaTableNameOrOptions extends keyof (DefaultSchema['Tables'] &
        DefaultSchema['Views'])
    ? (DefaultSchema['Tables'] &
        DefaultSchema['Views'])[DefaultSchemaTableNameOrOptions] extends {
        Row: infer R;
      }
      ? R
      : never
    : never;

export type TablesInsert<
  DefaultSchemaTableNameOrOptions extends
    | keyof DefaultSchema['Tables']
    | { schema: keyof Database },
  TableName extends DefaultSchemaTableNameOrOptions extends {
    schema: keyof Database;
  }
    ? keyof Database[DefaultSchemaTableNameOrOptions['schema']]['Tables']
    : never = never,
> = DefaultSchemaTableNameOrOptions extends { schema: keyof Database }
  ? Database[DefaultSchemaTableNameOrOptions['schema']]['Tables'][TableName] extends {
      Insert: infer I;
    }
    ? I
    : never
  : DefaultSchemaTableNameOrOptions extends keyof DefaultSchema['Tables']
    ? DefaultSchema['Tables'][DefaultSchemaTableNameOrOptions] extends {
        Insert: infer I;
      }
      ? I
      : never
    : never;

export type TablesUpdate<
  DefaultSchemaTableNameOrOptions extends
    | keyof DefaultSchema['Tables']
    | { schema: keyof Database },
  TableName extends DefaultSchemaTableNameOrOptions extends {
    schema: keyof Database;
  }
    ? keyof Database[DefaultSchemaTableNameOrOptions['schema']]['Tables']
    : never = never,
> = DefaultSchemaTableNameOrOptions extends { schema: keyof Database }
  ? Database[DefaultSchemaTableNameOrOptions['schema']]['Tables'][TableName] extends {
      Update: infer U;
    }
    ? U
    : never
  : DefaultSchemaTableNameOrOptions extends keyof DefaultSchema['Tables']
    ? DefaultSchema['Tables'][DefaultSchemaTableNameOrOptions] extends {
        Update: infer U;
      }
      ? U
      : never
    : never;

export type Enums<
  DefaultSchemaEnumNameOrOptions extends
    | keyof DefaultSchema['Enums']
    | { schema: keyof Database },
  EnumName extends DefaultSchemaEnumNameOrOptions extends {
    schema: keyof Database;
  }
    ? keyof Database[DefaultSchemaEnumNameOrOptions['schema']]['Enums']
    : never = never,
> = DefaultSchemaEnumNameOrOptions extends { schema: keyof Database }
  ? Database[DefaultSchemaEnumNameOrOptions['schema']]['Enums'][EnumName]
  : DefaultSchemaEnumNameOrOptions extends keyof DefaultSchema['Enums']
    ? DefaultSchema['Enums'][DefaultSchemaEnumNameOrOptions]
    : never;

export type CompositeTypes<
  PublicCompositeTypeNameOrOptions extends
    | keyof DefaultSchema['CompositeTypes']
    | { schema: keyof Database },
  CompositeTypeName extends PublicCompositeTypeNameOrOptions extends {
    schema: keyof Database;
  }
    ? keyof Database[PublicCompositeTypeNameOrOptions['schema']]['CompositeTypes']
    : never = never,
> = PublicCompositeTypeNameOrOptions extends { schema: keyof Database }
  ? Database[PublicCompositeTypeNameOrOptions['schema']]['CompositeTypes'][CompositeTypeName]
  : PublicCompositeTypeNameOrOptions extends keyof DefaultSchema['CompositeTypes']
    ? DefaultSchema['CompositeTypes'][PublicCompositeTypeNameOrOptions]
    : never;

export const Constants = {
  public: {
    Enums: {
      ai_message_type: [
        'message',
        'file',
        'summary',
        'notes',
        'multi_choice_quiz',
        'paragraph_quiz',
        'flashcards',
      ],
      calendar_hour_type: ['WORK', 'PERSONAL', 'MEETING'],
      calendar_hours: ['work_hours', 'personal_hours', 'meeting_hours'],
      certificate_templates: ['original', 'modern', 'elegant'],
      chat_role: ['FUNCTION', 'USER', 'SYSTEM', 'ASSISTANT'],
      dataset_type: ['excel', 'csv', 'html'],
      feature_flag: [
        'ENABLE_AI',
        'ENABLE_EDUCATION',
        'ENABLE_CHALLENGES',
        'ENABLE_QUIZZES',
      ],
      platform_service: ['TUTURUUU', 'REWISE', 'NOVA', 'UPSKII'],
      subscription_status: ['trialing', 'active', 'canceled', 'past_due'],
      task_board_status: ['not_started', 'active', 'done', 'closed'],
      task_priority: ['low', 'medium', 'high', 'urgent'],
      workspace_role_permission: [
        'view_infrastructure',
        'manage_workspace_secrets',
        'manage_external_migrations',
        'manage_workspace_roles',
        'manage_workspace_members',
        'manage_workspace_settings',
        'manage_workspace_integrations',
        'manage_workspace_billing',
        'manage_workspace_security',
        'manage_workspace_audit_logs',
        'manage_user_report_templates',
        'manage_calendar',
        'manage_projects',
        'manage_documents',
        'manage_drive',
        'manage_users',
        'export_users_data',
        'manage_inventory',
        'manage_finance',
        'export_finance_data',
        'ai_chat',
        'ai_lab',
        'send_user_group_post_emails',
      ],
    },
  },
} as const;<|MERGE_RESOLUTION|>--- conflicted
+++ resolved
@@ -7859,10 +7859,6 @@
       generate_cross_app_token: {
         Args:
           | {
-<<<<<<< HEAD
-=======
-              p_session_data?: Json;
->>>>>>> 24bf2dcd
               p_user_id: string;
               p_origin_app: string;
               p_target_app: string;
@@ -7886,13 +7882,8 @@
       get_daily_income_expense: {
         Args: { _ws_id: string; past_days?: number };
         Returns: {
-<<<<<<< HEAD
           day: string;
           total_income: number;
-=======
-          total_income: number;
-          day: string;
->>>>>>> 24bf2dcd
           total_expense: number;
         }[];
       };
@@ -7927,15 +7918,9 @@
       get_hourly_prompt_completion_tokens: {
         Args: { past_hours?: number };
         Returns: {
-<<<<<<< HEAD
           hour: string;
           total_prompt_tokens: number;
           total_completion_tokens: number;
-=======
-          total_completion_tokens: number;
-          hour: string;
-          total_prompt_tokens: number;
->>>>>>> 24bf2dcd
         }[];
       };
       get_inventory_batches_count: {
@@ -7954,13 +7939,8 @@
           _has_unit?: boolean;
         };
         Returns: {
-<<<<<<< HEAD
           id: string;
           name: string;
-=======
-          name: string;
-          id: string;
->>>>>>> 24bf2dcd
           manufacturer: string;
           unit: string;
           unit_id: string;
@@ -7998,15 +7978,9 @@
       get_monthly_prompt_completion_tokens: {
         Args: { past_months?: number };
         Returns: {
-<<<<<<< HEAD
           month: string;
           total_prompt_tokens: number;
           total_completion_tokens: number;
-=======
-          total_completion_tokens: number;
-          total_prompt_tokens: number;
-          month: string;
->>>>>>> 24bf2dcd
         }[];
       };
       get_pending_event_participants: {
@@ -8016,17 +7990,10 @@
       get_possible_excluded_groups: {
         Args: { _ws_id: string; included_groups: string[] };
         Returns: {
-<<<<<<< HEAD
           id: string;
           name: string;
           ws_id: string;
           amount: number;
-=======
-          ws_id: string;
-          amount: number;
-          id: string;
-          name: string;
->>>>>>> 24bf2dcd
         }[];
       };
       get_possible_excluded_tags: {
@@ -8041,15 +8008,8 @@
       get_session_statistics: {
         Args: Record<PropertyKey, never>;
         Returns: {
-<<<<<<< HEAD
           total_count: number;
           unique_users_count: number;
-=======
-          unique_users_count: number;
-          total_count: number;
-          latest_session_date: string;
-          completed_count: number;
->>>>>>> 24bf2dcd
           active_count: number;
           completed_count: number;
           latest_session_date: string;
@@ -8057,15 +8017,9 @@
       };
       get_session_templates: {
         Args: {
-<<<<<<< HEAD
           workspace_id: string;
           user_id_param: string;
           limit_count?: number;
-=======
-          limit_count?: number;
-          workspace_id: string;
-          user_id_param: string;
->>>>>>> 24bf2dcd
         };
         Returns: {
           tags: string[];
@@ -8073,23 +8027,18 @@
           category_id: string;
           description: string;
           title: string;
-<<<<<<< HEAD
           description: string;
           category_id: string;
           task_id: string;
           tags: string[];
           category_name: string;
-=======
->>>>>>> 24bf2dcd
-          category_color: string;
-          category_name: string;
           last_used: string;
-<<<<<<< HEAD
-=======
           avg_duration: number;
           usage_count: number;
           task_name: string;
->>>>>>> 24bf2dcd
+          usage_count: number;
+          avg_duration: number;
+          last_used: string;
         }[];
       };
       get_submission_statistics: {
@@ -8103,21 +8052,12 @@
       get_transaction_categories_with_amount: {
         Args: Record<PropertyKey, never>;
         Returns: {
-<<<<<<< HEAD
           id: string;
           name: string;
           is_expense: boolean;
           ws_id: string;
           created_at: string;
           amount: number;
-=======
-          ws_id: string;
-          is_expense: boolean;
-          name: string;
-          amount: number;
-          created_at: string;
-          id: string;
->>>>>>> 24bf2dcd
         }[];
       };
       get_user_role: {
@@ -8135,45 +8075,26 @@
       get_user_sessions: {
         Args: { user_id: string };
         Returns: {
-<<<<<<< HEAD
           session_id: string;
           created_at: string;
           updated_at: string;
           user_agent: string;
           ip: string;
           is_current: boolean;
-=======
-          is_current: boolean;
-          user_agent: string;
-          updated_at: string;
-          created_at: string;
-          session_id: string;
-          ip: string;
->>>>>>> 24bf2dcd
         }[];
       };
       get_user_tasks: {
         Args: { _board_id: string };
         Returns: {
           id: string;
-<<<<<<< HEAD
           name: string;
           description: string;
           priority: number;
           completed: boolean;
-=======
->>>>>>> 24bf2dcd
           start_date: string;
           end_date: string;
           list_id: string;
           board_id: string;
-<<<<<<< HEAD
-=======
-          completed: boolean;
-          name: string;
-          description: string;
-          priority: number;
->>>>>>> 24bf2dcd
         }[];
       };
       get_user_whitelist_status: {
@@ -8216,11 +8137,8 @@
           tags: string[];
           notes: string;
           ws_id: string;
-<<<<<<< HEAD
           tags: string[];
           tag_count: number;
-=======
->>>>>>> 24bf2dcd
           created_at: string;
         }[];
       };
@@ -8236,15 +8154,6 @@
           search_query: string;
         };
         Returns: {
-<<<<<<< HEAD
-=======
-          balance: number;
-          groups: string[];
-          updated_at: string;
-          created_at: string;
-          linked_users: Json;
-          group_count: number;
->>>>>>> 24bf2dcd
           id: string;
           avatar_url: string;
           full_name: string;
@@ -8258,7 +8167,6 @@
           address: string;
           national_id: string;
           note: string;
-<<<<<<< HEAD
           balance: number;
           ws_id: string;
           groups: string[];
@@ -8266,9 +8174,6 @@
           linked_users: Json;
           created_at: string;
           updated_at: string;
-=======
-          ws_id: string;
->>>>>>> 24bf2dcd
         }[];
       };
       get_workspace_users_count: {
@@ -8280,11 +8185,7 @@
         Returns: number;
       };
       get_workspace_wallets_expense: {
-<<<<<<< HEAD
         Args: { ws_id: string; start_date?: string; end_date?: string };
-=======
-        Args: { end_date?: string; ws_id: string; start_date?: string };
->>>>>>> 24bf2dcd
         Returns: number;
       };
       get_workspace_wallets_income: {
@@ -8386,13 +8287,8 @@
           match_all?: boolean;
         };
         Returns: {
-<<<<<<< HEAD
           board_id: string;
           board_name: string;
-=======
-          board_name: string;
-          board_id: string;
->>>>>>> 24bf2dcd
           board_tags: Json;
         }[];
       };
@@ -8405,10 +8301,6 @@
           enabled_filter?: boolean;
         };
         Returns: {
-<<<<<<< HEAD
-=======
-          created_at: string;
->>>>>>> 24bf2dcd
           id: string;
           display_name: string;
           deleted: boolean;
@@ -8429,7 +8321,6 @@
       };
       search_users_by_name: {
         Args: {
-<<<<<<< HEAD
           search_query: string;
           result_limit?: number;
           min_similarity?: number;
@@ -8440,18 +8331,6 @@
           display_name: string;
           avatar_url: string;
           relevance: number;
-=======
-          result_limit?: number;
-          search_query: string;
-          min_similarity?: number;
-        };
-        Returns: {
-          relevance: number;
-          avatar_url: string;
-          display_name: string;
-          handle: string;
-          id: string;
->>>>>>> 24bf2dcd
         }[];
       };
       sum_quiz_scores: {
