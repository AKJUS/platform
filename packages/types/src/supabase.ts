export type Json =
  | string
  | number
  | boolean
  | null
  | { [key: string]: Json | undefined }
  | Json[];

export type Database = {
  public: {
    Tables: {
      ai_chat_members: {
        Row: {
          chat_id: string;
          created_at: string;
          email: string;
        };
        Insert: {
          chat_id: string;
          created_at?: string;
          email: string;
        };
        Update: {
          chat_id?: string;
          created_at?: string;
          email?: string;
        };
        Relationships: [
          {
            foreignKeyName: 'ai_chat_members_chat_id_fkey';
            columns: ['chat_id'];
            isOneToOne: false;
            referencedRelation: 'ai_chats';
            referencedColumns: ['id'];
          },
        ];
      };
      ai_chat_messages: {
        Row: {
          chat_id: string;
          completion_tokens: number;
          content: string | null;
          created_at: string;
          creator_id: string | null;
          finish_reason: string | null;
          id: string;
          metadata: Json | null;
          model: string | null;
          prompt_tokens: number;
          role: Database['public']['Enums']['chat_role'];
          type: Database['public']['Enums']['ai_message_type'];
        };
        Insert: {
          chat_id: string;
          completion_tokens?: number;
          content?: string | null;
          created_at?: string;
          creator_id?: string | null;
          finish_reason?: string | null;
          id?: string;
          metadata?: Json | null;
          model?: string | null;
          prompt_tokens?: number;
          role: Database['public']['Enums']['chat_role'];
          type?: Database['public']['Enums']['ai_message_type'];
        };
        Update: {
          chat_id?: string;
          completion_tokens?: number;
          content?: string | null;
          created_at?: string;
          creator_id?: string | null;
          finish_reason?: string | null;
          id?: string;
          metadata?: Json | null;
          model?: string | null;
          prompt_tokens?: number;
          role?: Database['public']['Enums']['chat_role'];
          type?: Database['public']['Enums']['ai_message_type'];
        };
        Relationships: [
          {
            foreignKeyName: 'ai_chat_messages_chat_id_fkey';
            columns: ['chat_id'];
            isOneToOne: false;
            referencedRelation: 'ai_chats';
            referencedColumns: ['id'];
          },
          {
            foreignKeyName: 'ai_chat_messages_creator_id_fkey';
            columns: ['creator_id'];
            isOneToOne: false;
            referencedRelation: 'nova_user_challenge_leaderboard';
            referencedColumns: ['user_id'];
          },
          {
            foreignKeyName: 'ai_chat_messages_creator_id_fkey';
            columns: ['creator_id'];
            isOneToOne: false;
            referencedRelation: 'nova_user_leaderboard';
            referencedColumns: ['user_id'];
          },
          {
            foreignKeyName: 'ai_chat_messages_creator_id_fkey';
            columns: ['creator_id'];
            isOneToOne: false;
            referencedRelation: 'users';
            referencedColumns: ['id'];
          },
          {
            foreignKeyName: 'public_ai_chat_messages_model_fkey';
            columns: ['model'];
            isOneToOne: false;
            referencedRelation: 'ai_models';
            referencedColumns: ['id'];
          },
        ];
      };
      ai_chats: {
        Row: {
          created_at: string;
          creator_id: string | null;
          id: string;
          is_public: boolean;
          latest_summarized_message_id: string | null;
          model: string | null;
          pinned: boolean;
          summary: string | null;
          title: string | null;
        };
        Insert: {
          created_at?: string;
          creator_id?: string | null;
          id?: string;
          is_public?: boolean;
          latest_summarized_message_id?: string | null;
          model?: string | null;
          pinned?: boolean;
          summary?: string | null;
          title?: string | null;
        };
        Update: {
          created_at?: string;
          creator_id?: string | null;
          id?: string;
          is_public?: boolean;
          latest_summarized_message_id?: string | null;
          model?: string | null;
          pinned?: boolean;
          summary?: string | null;
          title?: string | null;
        };
        Relationships: [
          {
            foreignKeyName: 'ai_chats_creator_id_fkey';
            columns: ['creator_id'];
            isOneToOne: false;
            referencedRelation: 'nova_user_challenge_leaderboard';
            referencedColumns: ['user_id'];
          },
          {
            foreignKeyName: 'ai_chats_creator_id_fkey';
            columns: ['creator_id'];
            isOneToOne: false;
            referencedRelation: 'nova_user_leaderboard';
            referencedColumns: ['user_id'];
          },
          {
            foreignKeyName: 'ai_chats_creator_id_fkey';
            columns: ['creator_id'];
            isOneToOne: false;
            referencedRelation: 'users';
            referencedColumns: ['id'];
          },
          {
            foreignKeyName: 'public_ai_chats_latest_summarized_message_id_fkey';
            columns: ['latest_summarized_message_id'];
            isOneToOne: false;
            referencedRelation: 'ai_chat_messages';
            referencedColumns: ['id'];
          },
          {
            foreignKeyName: 'public_ai_chats_model_fkey';
            columns: ['model'];
            isOneToOne: false;
            referencedRelation: 'ai_models';
            referencedColumns: ['id'];
          },
        ];
      };
      ai_models: {
        Row: {
          created_at: string;
          enabled: boolean;
          id: string;
          name: string | null;
          provider: string | null;
        };
        Insert: {
          created_at?: string;
          enabled?: boolean;
          id: string;
          name?: string | null;
          provider?: string | null;
        };
        Update: {
          created_at?: string;
          enabled?: boolean;
          id?: string;
          name?: string | null;
          provider?: string | null;
        };
        Relationships: [
          {
            foreignKeyName: 'public_ai_models_provider_fkey';
            columns: ['provider'];
            isOneToOne: false;
            referencedRelation: 'ai_providers';
            referencedColumns: ['id'];
          },
        ];
      };
      ai_providers: {
        Row: {
          created_at: string;
          id: string;
          name: string;
        };
        Insert: {
          created_at?: string;
          id: string;
          name: string;
        };
        Update: {
          created_at?: string;
          id?: string;
          name?: string;
        };
        Relationships: [];
      };
      ai_whitelisted_domains: {
        Row: {
          created_at: string;
          description: string | null;
          domain: string;
          enabled: boolean;
        };
        Insert: {
          created_at?: string;
          description?: string | null;
          domain: string;
          enabled?: boolean;
        };
        Update: {
          created_at?: string;
          description?: string | null;
          domain?: string;
          enabled?: boolean;
        };
        Relationships: [];
      };
      ai_whitelisted_emails: {
        Row: {
          created_at: string;
          email: string;
          enabled: boolean;
        };
        Insert: {
          created_at?: string;
          email: string;
          enabled?: boolean;
        };
        Update: {
          created_at?: string;
          email?: string;
          enabled?: boolean;
        };
        Relationships: [];
      };
      aurora_ml_forecast: {
        Row: {
          catboost: number;
          created_at: string;
          date: string;
          elasticnet: number;
          id: string;
          lightgbm: number;
          ws_id: string;
          xgboost: number;
        };
        Insert: {
          catboost: number;
          created_at?: string;
          date: string;
          elasticnet: number;
          id?: string;
          lightgbm: number;
          ws_id: string;
          xgboost: number;
        };
        Update: {
          catboost?: number;
          created_at?: string;
          date?: string;
          elasticnet?: number;
          id?: string;
          lightgbm?: number;
          ws_id?: string;
          xgboost?: number;
        };
        Relationships: [
          {
            foreignKeyName: 'aurora_ml_forecast_ws_id_fkey';
            columns: ['ws_id'];
            isOneToOne: false;
            referencedRelation: 'workspaces';
            referencedColumns: ['id'];
          },
        ];
      };
      aurora_ml_metrics: {
        Row: {
          created_at: string;
          directional_accuracy: number;
          id: string;
          model: string;
          rmse: number;
          turning_point_accuracy: number;
          weighted_score: number;
          ws_id: string;
        };
        Insert: {
          created_at?: string;
          directional_accuracy: number;
          id?: string;
          model: string;
          rmse: number;
          turning_point_accuracy: number;
          weighted_score: number;
          ws_id: string;
        };
        Update: {
          created_at?: string;
          directional_accuracy?: number;
          id?: string;
          model?: string;
          rmse?: number;
          turning_point_accuracy?: number;
          weighted_score?: number;
          ws_id?: string;
        };
        Relationships: [
          {
            foreignKeyName: 'aurora_ml_metrics_ws_id_fkey';
            columns: ['ws_id'];
            isOneToOne: false;
            referencedRelation: 'workspaces';
            referencedColumns: ['id'];
          },
        ];
      };
      aurora_statistical_forecast: {
        Row: {
          auto_arima: number;
          auto_arima_hi_90: number;
          auto_arima_lo_90: number;
          auto_ets: number;
          auto_ets_hi_90: number;
          auto_ets_lo_90: number;
          auto_theta: number;
          auto_theta_hi_90: number;
          auto_theta_lo_90: number;
          ces: number;
          ces_hi_90: number;
          ces_lo_90: number;
          created_at: string;
          date: string;
          id: string;
          ws_id: string;
        };
        Insert: {
          auto_arima: number;
          auto_arima_hi_90: number;
          auto_arima_lo_90: number;
          auto_ets: number;
          auto_ets_hi_90: number;
          auto_ets_lo_90: number;
          auto_theta: number;
          auto_theta_hi_90: number;
          auto_theta_lo_90: number;
          ces: number;
          ces_hi_90: number;
          ces_lo_90: number;
          created_at?: string;
          date: string;
          id?: string;
          ws_id: string;
        };
        Update: {
          auto_arima?: number;
          auto_arima_hi_90?: number;
          auto_arima_lo_90?: number;
          auto_ets?: number;
          auto_ets_hi_90?: number;
          auto_ets_lo_90?: number;
          auto_theta?: number;
          auto_theta_hi_90?: number;
          auto_theta_lo_90?: number;
          ces?: number;
          ces_hi_90?: number;
          ces_lo_90?: number;
          created_at?: string;
          date?: string;
          id?: string;
          ws_id?: string;
        };
        Relationships: [
          {
            foreignKeyName: 'aurora_statistical_forecast_ws_id_fkey';
            columns: ['ws_id'];
            isOneToOne: false;
            referencedRelation: 'workspaces';
            referencedColumns: ['id'];
          },
        ];
      };
      aurora_statistical_metrics: {
        Row: {
          created_at: string;
          directional_accuracy: number;
          id: string;
          model: string;
          no_scaling: boolean;
          rmse: number;
          turning_point_accuracy: number;
          weighted_score: number;
          ws_id: string;
        };
        Insert: {
          created_at?: string;
          directional_accuracy: number;
          id?: string;
          model: string;
          no_scaling: boolean;
          rmse: number;
          turning_point_accuracy: number;
          weighted_score: number;
          ws_id: string;
        };
        Update: {
          created_at?: string;
          directional_accuracy?: number;
          id?: string;
          model?: string;
          no_scaling?: boolean;
          rmse?: number;
          turning_point_accuracy?: number;
          weighted_score?: number;
          ws_id?: string;
        };
        Relationships: [
          {
            foreignKeyName: 'aurora_statistical_metrics_ws_id_fkey';
            columns: ['ws_id'];
            isOneToOne: false;
            referencedRelation: 'workspaces';
            referencedColumns: ['id'];
          },
        ];
      };
      calendar_auth_tokens: {
        Row: {
          access_token: string;
          created_at: string;
          id: string;
          refresh_token: string;
          user_id: string;
          ws_id: string;
        };
        Insert: {
          access_token: string;
          created_at?: string;
          id?: string;
          refresh_token: string;
          user_id: string;
          ws_id: string;
        };
        Update: {
          access_token?: string;
          created_at?: string;
          id?: string;
          refresh_token?: string;
          user_id?: string;
          ws_id?: string;
        };
        Relationships: [
          {
            foreignKeyName: 'calendar_auth_tokens_user_id_fkey';
            columns: ['user_id'];
            isOneToOne: false;
            referencedRelation: 'nova_user_challenge_leaderboard';
            referencedColumns: ['user_id'];
          },
          {
            foreignKeyName: 'calendar_auth_tokens_user_id_fkey';
            columns: ['user_id'];
            isOneToOne: false;
            referencedRelation: 'nova_user_leaderboard';
            referencedColumns: ['user_id'];
          },
          {
            foreignKeyName: 'calendar_auth_tokens_user_id_fkey';
            columns: ['user_id'];
            isOneToOne: false;
            referencedRelation: 'users';
            referencedColumns: ['id'];
          },
          {
            foreignKeyName: 'calendar_auth_tokens_ws_id_fkey';
            columns: ['ws_id'];
            isOneToOne: false;
            referencedRelation: 'workspaces';
            referencedColumns: ['id'];
          },
        ];
      };
      calendar_event_colors: {
        Row: {
          value: string;
        };
        Insert: {
          value: string;
        };
        Update: {
          value?: string;
        };
        Relationships: [];
      };
      calendar_event_participant_groups: {
        Row: {
          created_at: string | null;
          event_id: string;
          group_id: string;
          notes: string | null;
          role: string | null;
        };
        Insert: {
          created_at?: string | null;
          event_id: string;
          group_id: string;
          notes?: string | null;
          role?: string | null;
        };
        Update: {
          created_at?: string | null;
          event_id?: string;
          group_id?: string;
          notes?: string | null;
          role?: string | null;
        };
        Relationships: [
          {
            foreignKeyName: 'calendar_event_participant_groups_event_id_fkey';
            columns: ['event_id'];
            isOneToOne: false;
            referencedRelation: 'workspace_calendar_events';
            referencedColumns: ['id'];
          },
          {
            foreignKeyName: 'calendar_event_participant_groups_group_id_fkey';
            columns: ['group_id'];
            isOneToOne: false;
            referencedRelation: 'user_groups_with_tags';
            referencedColumns: ['id'];
          },
          {
            foreignKeyName: 'calendar_event_participant_groups_group_id_fkey';
            columns: ['group_id'];
            isOneToOne: false;
            referencedRelation: 'workspace_user_groups';
            referencedColumns: ['id'];
          },
          {
            foreignKeyName: 'calendar_event_participant_groups_group_id_fkey';
            columns: ['group_id'];
            isOneToOne: false;
            referencedRelation: 'workspace_user_groups_with_amount';
            referencedColumns: ['id'];
          },
        ];
      };
      calendar_event_platform_participants: {
        Row: {
          created_at: string | null;
          event_id: string;
          going: boolean | null;
          notes: string;
          role: string | null;
          user_id: string;
        };
        Insert: {
          created_at?: string | null;
          event_id: string;
          going?: boolean | null;
          notes?: string;
          role?: string | null;
          user_id: string;
        };
        Update: {
          created_at?: string | null;
          event_id?: string;
          going?: boolean | null;
          notes?: string;
          role?: string | null;
          user_id?: string;
        };
        Relationships: [
          {
            foreignKeyName: 'calendar_event_platform_participants_event_id_fkey';
            columns: ['event_id'];
            isOneToOne: false;
            referencedRelation: 'workspace_calendar_events';
            referencedColumns: ['id'];
          },
          {
            foreignKeyName: 'calendar_event_platform_participants_user_id_fkey';
            columns: ['user_id'];
            isOneToOne: false;
            referencedRelation: 'nova_user_challenge_leaderboard';
            referencedColumns: ['user_id'];
          },
          {
            foreignKeyName: 'calendar_event_platform_participants_user_id_fkey';
            columns: ['user_id'];
            isOneToOne: false;
            referencedRelation: 'nova_user_leaderboard';
            referencedColumns: ['user_id'];
          },
          {
            foreignKeyName: 'calendar_event_platform_participants_user_id_fkey';
            columns: ['user_id'];
            isOneToOne: false;
            referencedRelation: 'users';
            referencedColumns: ['id'];
          },
        ];
      };
      calendar_event_virtual_participants: {
        Row: {
          created_at: string | null;
          event_id: string;
          going: boolean | null;
          notes: string;
          role: string | null;
          user_id: string;
        };
        Insert: {
          created_at?: string | null;
          event_id: string;
          going?: boolean | null;
          notes?: string;
          role?: string | null;
          user_id: string;
        };
        Update: {
          created_at?: string | null;
          event_id?: string;
          going?: boolean | null;
          notes?: string;
          role?: string | null;
          user_id?: string;
        };
        Relationships: [
          {
            foreignKeyName: 'calendar_event_virtual_participants_event_id_fkey';
            columns: ['event_id'];
            isOneToOne: false;
            referencedRelation: 'workspace_calendar_events';
            referencedColumns: ['id'];
          },
          {
            foreignKeyName: 'calendar_event_virtual_participants_user_id_fkey';
            columns: ['user_id'];
            isOneToOne: false;
            referencedRelation: 'distinct_invoice_creators';
            referencedColumns: ['id'];
          },
          {
            foreignKeyName: 'calendar_event_virtual_participants_user_id_fkey';
            columns: ['user_id'];
            isOneToOne: false;
            referencedRelation: 'workspace_users';
            referencedColumns: ['id'];
          },
          {
            foreignKeyName: 'calendar_event_virtual_participants_user_id_fkey';
            columns: ['user_id'];
            isOneToOne: false;
            referencedRelation: 'workspace_users_with_groups';
            referencedColumns: ['id'];
          },
        ];
      };
      course_certificates: {
        Row: {
          completed_date: string;
          course_id: string;
          created_at: string;
          id: string;
          user_id: string;
        };
        Insert: {
          completed_date: string;
          course_id: string;
          created_at?: string;
          id?: string;
          user_id?: string;
        };
        Update: {
          completed_date?: string;
          course_id?: string;
          created_at?: string;
          id?: string;
          user_id?: string;
        };
        Relationships: [
          {
            foreignKeyName: 'course_certificates_course_id_fkey';
            columns: ['course_id'];
            isOneToOne: false;
            referencedRelation: 'workspace_courses';
            referencedColumns: ['id'];
          },
          {
            foreignKeyName: 'course_certificates_user_id_fkey';
            columns: ['user_id'];
            isOneToOne: false;
            referencedRelation: 'nova_user_challenge_leaderboard';
            referencedColumns: ['user_id'];
          },
          {
            foreignKeyName: 'course_certificates_user_id_fkey';
            columns: ['user_id'];
            isOneToOne: false;
            referencedRelation: 'nova_user_leaderboard';
            referencedColumns: ['user_id'];
          },
          {
            foreignKeyName: 'course_certificates_user_id_fkey';
            columns: ['user_id'];
            isOneToOne: false;
            referencedRelation: 'users';
            referencedColumns: ['id'];
          },
        ];
      };
      course_module_completion_status: {
        Row: {
          completed_at: string | null;
          completion_id: string;
          completion_status: boolean;
          created_at: string | null;
          module_id: string;
          user_id: string | null;
        };
        Insert: {
          completed_at?: string | null;
          completion_id?: string;
          completion_status?: boolean;
          created_at?: string | null;
          module_id: string;
          user_id?: string | null;
        };
        Update: {
          completed_at?: string | null;
          completion_id?: string;
          completion_status?: boolean;
          created_at?: string | null;
          module_id?: string;
          user_id?: string | null;
        };
        Relationships: [
          {
            foreignKeyName: 'course_module_completion_status_module_id_fkey';
            columns: ['module_id'];
            isOneToOne: false;
            referencedRelation: 'workspace_course_modules';
            referencedColumns: ['id'];
          },
          {
            foreignKeyName: 'course_module_completion_status_user_id_fkey';
            columns: ['user_id'];
            isOneToOne: false;
            referencedRelation: 'nova_user_challenge_leaderboard';
            referencedColumns: ['user_id'];
          },
          {
            foreignKeyName: 'course_module_completion_status_user_id_fkey';
            columns: ['user_id'];
            isOneToOne: false;
            referencedRelation: 'nova_user_leaderboard';
            referencedColumns: ['user_id'];
          },
          {
            foreignKeyName: 'course_module_completion_status_user_id_fkey';
            columns: ['user_id'];
            isOneToOne: false;
            referencedRelation: 'users';
            referencedColumns: ['id'];
          },
        ];
      };
      course_module_flashcards: {
        Row: {
          created_at: string;
          flashcard_id: string;
          module_id: string;
        };
        Insert: {
          created_at?: string;
          flashcard_id: string;
          module_id: string;
        };
        Update: {
          created_at?: string;
          flashcard_id?: string;
          module_id?: string;
        };
        Relationships: [
          {
            foreignKeyName: 'course_module_flashcards_flashcard_id_fkey';
            columns: ['flashcard_id'];
            isOneToOne: false;
            referencedRelation: 'workspace_flashcards';
            referencedColumns: ['id'];
          },
          {
            foreignKeyName: 'course_module_flashcards_module_id_fkey';
            columns: ['module_id'];
            isOneToOne: false;
            referencedRelation: 'workspace_course_modules';
            referencedColumns: ['id'];
          },
        ];
      };
      course_module_quiz_sets: {
        Row: {
          created_at: string;
          module_id: string;
          set_id: string;
        };
        Insert: {
          created_at?: string;
          module_id: string;
          set_id: string;
        };
        Update: {
          created_at?: string;
          module_id?: string;
          set_id?: string;
        };
        Relationships: [
          {
            foreignKeyName: 'course_module_quiz_sets_module_id_fkey';
            columns: ['module_id'];
            isOneToOne: false;
            referencedRelation: 'workspace_course_modules';
            referencedColumns: ['id'];
          },
          {
            foreignKeyName: 'course_module_quiz_sets_set_id_fkey';
            columns: ['set_id'];
            isOneToOne: false;
            referencedRelation: 'workspace_quiz_sets';
            referencedColumns: ['id'];
          },
        ];
      };
      course_module_quizzes: {
        Row: {
          created_at: string;
          module_id: string;
          quiz_id: string;
        };
        Insert: {
          created_at?: string;
          module_id: string;
          quiz_id: string;
        };
        Update: {
          created_at?: string;
          module_id?: string;
          quiz_id?: string;
        };
        Relationships: [
          {
            foreignKeyName: 'course_module_quizzes_module_id_fkey';
            columns: ['module_id'];
            isOneToOne: false;
            referencedRelation: 'workspace_course_modules';
            referencedColumns: ['id'];
          },
          {
            foreignKeyName: 'course_module_quizzes_quiz_id_fkey';
            columns: ['quiz_id'];
            isOneToOne: false;
            referencedRelation: 'workspace_quizzes';
            referencedColumns: ['id'];
          },
        ];
      };
      crawled_url_next_urls: {
        Row: {
          created_at: string;
          origin_id: string;
          skipped: boolean;
          url: string;
        };
        Insert: {
          created_at?: string;
          origin_id?: string;
          skipped: boolean;
          url: string;
        };
        Update: {
          created_at?: string;
          origin_id?: string;
          skipped?: boolean;
          url?: string;
        };
        Relationships: [
          {
            foreignKeyName: 'crawled_url_next_urls_origin_id_fkey';
            columns: ['origin_id'];
            isOneToOne: false;
            referencedRelation: 'crawled_urls';
            referencedColumns: ['id'];
          },
        ];
      };
      crawled_urls: {
        Row: {
          created_at: string;
          creator_id: string;
          html: string | null;
          id: string;
          markdown: string | null;
          url: string;
        };
        Insert: {
          created_at?: string;
          creator_id: string;
          html?: string | null;
          id?: string;
          markdown?: string | null;
          url: string;
        };
        Update: {
          created_at?: string;
          creator_id?: string;
          html?: string | null;
          id?: string;
          markdown?: string | null;
          url?: string;
        };
        Relationships: [
          {
            foreignKeyName: 'crawled_urls_creator_id_fkey';
            columns: ['creator_id'];
            isOneToOne: false;
            referencedRelation: 'nova_user_challenge_leaderboard';
            referencedColumns: ['user_id'];
          },
          {
            foreignKeyName: 'crawled_urls_creator_id_fkey';
            columns: ['creator_id'];
            isOneToOne: false;
            referencedRelation: 'nova_user_leaderboard';
            referencedColumns: ['user_id'];
          },
          {
            foreignKeyName: 'crawled_urls_creator_id_fkey';
            columns: ['creator_id'];
            isOneToOne: false;
            referencedRelation: 'users';
            referencedColumns: ['id'];
          },
        ];
      };
      credit_wallets: {
        Row: {
          limit: number;
          payment_date: number;
          statement_date: number;
          wallet_id: string;
        };
        Insert: {
          limit: number;
          payment_date: number;
          statement_date: number;
          wallet_id: string;
        };
        Update: {
          limit?: number;
          payment_date?: number;
          statement_date?: number;
          wallet_id?: string;
        };
        Relationships: [
          {
            foreignKeyName: 'credit_wallets_wallet_id_fkey';
            columns: ['wallet_id'];
            isOneToOne: true;
            referencedRelation: 'workspace_wallets';
            referencedColumns: ['id'];
          },
        ];
      };
      cross_app_tokens: {
        Row: {
          created_at: string;
          expires_at: string;
          id: string;
          is_revoked: boolean;
          origin_app: string;
          session_data: Json | null;
          target_app: string;
          token: string;
          used_at: string | null;
          user_id: string;
        };
        Insert: {
          created_at?: string;
          expires_at: string;
          id?: string;
          is_revoked?: boolean;
          origin_app: string;
          session_data?: Json | null;
          target_app: string;
          token: string;
          used_at?: string | null;
          user_id: string;
        };
        Update: {
          created_at?: string;
          expires_at?: string;
          id?: string;
          is_revoked?: boolean;
          origin_app?: string;
          session_data?: Json | null;
          target_app?: string;
          token?: string;
          used_at?: string | null;
          user_id?: string;
        };
        Relationships: [
          {
            foreignKeyName: 'cross_app_tokens_user_id_fkey';
            columns: ['user_id'];
            isOneToOne: false;
            referencedRelation: 'nova_user_challenge_leaderboard';
            referencedColumns: ['user_id'];
          },
          {
            foreignKeyName: 'cross_app_tokens_user_id_fkey';
            columns: ['user_id'];
            isOneToOne: false;
            referencedRelation: 'nova_user_leaderboard';
            referencedColumns: ['user_id'];
          },
          {
            foreignKeyName: 'cross_app_tokens_user_id_fkey';
            columns: ['user_id'];
            isOneToOne: false;
            referencedRelation: 'users';
            referencedColumns: ['id'];
          },
        ];
      };
      currencies: {
        Row: {
          code: string;
          name: string;
        };
        Insert: {
          code: string;
          name: string;
        };
        Update: {
          code?: string;
          name?: string;
        };
        Relationships: [];
      };
      external_user_monthly_report_logs: {
        Row: {
          content: string;
          created_at: string;
          creator_id: string | null;
          feedback: string;
          group_id: string;
          id: string;
          report_id: string;
          score: number | null;
          scores: number[] | null;
          title: string;
          user_id: string;
        };
        Insert: {
          content?: string;
          created_at?: string;
          creator_id?: string | null;
          feedback?: string;
          group_id: string;
          id?: string;
          report_id: string;
          score?: number | null;
          scores?: number[] | null;
          title?: string;
          user_id: string;
        };
        Update: {
          content?: string;
          created_at?: string;
          creator_id?: string | null;
          feedback?: string;
          group_id?: string;
          id?: string;
          report_id?: string;
          score?: number | null;
          scores?: number[] | null;
          title?: string;
          user_id?: string;
        };
        Relationships: [
          {
            foreignKeyName: 'external_user_monthly_report_logs_creator_id_fkey';
            columns: ['creator_id'];
            isOneToOne: false;
            referencedRelation: 'distinct_invoice_creators';
            referencedColumns: ['id'];
          },
          {
            foreignKeyName: 'external_user_monthly_report_logs_creator_id_fkey';
            columns: ['creator_id'];
            isOneToOne: false;
            referencedRelation: 'workspace_users';
            referencedColumns: ['id'];
          },
          {
            foreignKeyName: 'external_user_monthly_report_logs_creator_id_fkey';
            columns: ['creator_id'];
            isOneToOne: false;
            referencedRelation: 'workspace_users_with_groups';
            referencedColumns: ['id'];
          },
          {
            foreignKeyName: 'external_user_monthly_report_logs_group_id_fkey';
            columns: ['group_id'];
            isOneToOne: false;
            referencedRelation: 'user_groups_with_tags';
            referencedColumns: ['id'];
          },
          {
            foreignKeyName: 'external_user_monthly_report_logs_group_id_fkey';
            columns: ['group_id'];
            isOneToOne: false;
            referencedRelation: 'workspace_user_groups';
            referencedColumns: ['id'];
          },
          {
            foreignKeyName: 'external_user_monthly_report_logs_group_id_fkey';
            columns: ['group_id'];
            isOneToOne: false;
            referencedRelation: 'workspace_user_groups_with_amount';
            referencedColumns: ['id'];
          },
          {
            foreignKeyName: 'external_user_monthly_report_logs_report_id_fkey';
            columns: ['report_id'];
            isOneToOne: false;
            referencedRelation: 'external_user_monthly_reports';
            referencedColumns: ['id'];
          },
          {
            foreignKeyName: 'external_user_monthly_report_logs_user_id_fkey';
            columns: ['user_id'];
            isOneToOne: false;
            referencedRelation: 'distinct_invoice_creators';
            referencedColumns: ['id'];
          },
          {
            foreignKeyName: 'external_user_monthly_report_logs_user_id_fkey';
            columns: ['user_id'];
            isOneToOne: false;
            referencedRelation: 'workspace_users';
            referencedColumns: ['id'];
          },
          {
            foreignKeyName: 'external_user_monthly_report_logs_user_id_fkey';
            columns: ['user_id'];
            isOneToOne: false;
            referencedRelation: 'workspace_users_with_groups';
            referencedColumns: ['id'];
          },
        ];
      };
      external_user_monthly_reports: {
        Row: {
          content: string;
          created_at: string;
          creator_id: string | null;
          feedback: string;
          group_id: string;
          id: string;
          score: number | null;
          scores: number[] | null;
          title: string;
          updated_at: string;
          user_id: string;
        };
        Insert: {
          content: string;
          created_at?: string;
          creator_id?: string | null;
          feedback: string;
          group_id: string;
          id?: string;
          score?: number | null;
          scores?: number[] | null;
          title: string;
          updated_at: string;
          user_id: string;
        };
        Update: {
          content?: string;
          created_at?: string;
          creator_id?: string | null;
          feedback?: string;
          group_id?: string;
          id?: string;
          score?: number | null;
          scores?: number[] | null;
          title?: string;
          updated_at?: string;
          user_id?: string;
        };
        Relationships: [
          {
            foreignKeyName: 'external_user_monthly_reports_creator_id_fkey';
            columns: ['creator_id'];
            isOneToOne: false;
            referencedRelation: 'distinct_invoice_creators';
            referencedColumns: ['id'];
          },
          {
            foreignKeyName: 'external_user_monthly_reports_creator_id_fkey';
            columns: ['creator_id'];
            isOneToOne: false;
            referencedRelation: 'workspace_users';
            referencedColumns: ['id'];
          },
          {
            foreignKeyName: 'external_user_monthly_reports_creator_id_fkey';
            columns: ['creator_id'];
            isOneToOne: false;
            referencedRelation: 'workspace_users_with_groups';
            referencedColumns: ['id'];
          },
          {
            foreignKeyName: 'external_user_monthly_reports_group_id_fkey';
            columns: ['group_id'];
            isOneToOne: false;
            referencedRelation: 'user_groups_with_tags';
            referencedColumns: ['id'];
          },
          {
            foreignKeyName: 'external_user_monthly_reports_group_id_fkey';
            columns: ['group_id'];
            isOneToOne: false;
            referencedRelation: 'workspace_user_groups';
            referencedColumns: ['id'];
          },
          {
            foreignKeyName: 'external_user_monthly_reports_group_id_fkey';
            columns: ['group_id'];
            isOneToOne: false;
            referencedRelation: 'workspace_user_groups_with_amount';
            referencedColumns: ['id'];
          },
          {
            foreignKeyName: 'public_external_user_monthly_reports_user_id_fkey';
            columns: ['user_id'];
            isOneToOne: false;
            referencedRelation: 'distinct_invoice_creators';
            referencedColumns: ['id'];
          },
          {
            foreignKeyName: 'public_external_user_monthly_reports_user_id_fkey';
            columns: ['user_id'];
            isOneToOne: false;
            referencedRelation: 'workspace_users';
            referencedColumns: ['id'];
          },
          {
            foreignKeyName: 'public_external_user_monthly_reports_user_id_fkey';
            columns: ['user_id'];
            isOneToOne: false;
            referencedRelation: 'workspace_users_with_groups';
            referencedColumns: ['id'];
          },
        ];
      };
      field_types: {
        Row: {
          enabled: boolean;
          id: string;
        };
        Insert: {
          enabled?: boolean;
          id: string;
        };
        Update: {
          enabled?: boolean;
          id?: string;
        };
        Relationships: [];
      };
      finance_invoice_products: {
        Row: {
          amount: number;
          created_at: string | null;
          invoice_id: string;
          price: number;
          product_id: string | null;
          product_name: string;
          product_unit: string;
          total_diff: number;
          unit_id: string;
          warehouse: string;
          warehouse_id: string;
        };
        Insert: {
          amount: number;
          created_at?: string | null;
          invoice_id: string;
          price: number;
          product_id?: string | null;
          product_name?: string;
          product_unit?: string;
          total_diff?: number;
          unit_id: string;
          warehouse?: string;
          warehouse_id: string;
        };
        Update: {
          amount?: number;
          created_at?: string | null;
          invoice_id?: string;
          price?: number;
          product_id?: string | null;
          product_name?: string;
          product_unit?: string;
          total_diff?: number;
          unit_id?: string;
          warehouse?: string;
          warehouse_id?: string;
        };
        Relationships: [
          {
            foreignKeyName: 'finance_invoice_products_invoice_id_fkey';
            columns: ['invoice_id'];
            isOneToOne: false;
            referencedRelation: 'finance_invoices';
            referencedColumns: ['id'];
          },
          {
            foreignKeyName: 'finance_invoice_products_product_id_fkey';
            columns: ['product_id'];
            isOneToOne: false;
            referencedRelation: 'workspace_products';
            referencedColumns: ['id'];
          },
          {
            foreignKeyName: 'finance_invoice_products_unit_id_fkey';
            columns: ['unit_id'];
            isOneToOne: false;
            referencedRelation: 'inventory_units';
            referencedColumns: ['id'];
          },
          {
            foreignKeyName: 'finance_invoice_products_warehouse_id_fkey';
            columns: ['warehouse_id'];
            isOneToOne: false;
            referencedRelation: 'inventory_warehouses';
            referencedColumns: ['id'];
          },
        ];
      };
      finance_invoice_promotions: {
        Row: {
          code: string;
          created_at: string;
          description: string | null;
          invoice_id: string | null;
          name: string | null;
          promo_id: string | null;
          use_ratio: boolean;
          value: number;
        };
        Insert: {
          code?: string;
          created_at?: string;
          description?: string | null;
          invoice_id?: string | null;
          name?: string | null;
          promo_id?: string | null;
          use_ratio: boolean;
          value: number;
        };
        Update: {
          code?: string;
          created_at?: string;
          description?: string | null;
          invoice_id?: string | null;
          name?: string | null;
          promo_id?: string | null;
          use_ratio?: boolean;
          value?: number;
        };
        Relationships: [
          {
            foreignKeyName: 'finance_invoice_promotions_invoice_id_fkey';
            columns: ['invoice_id'];
            isOneToOne: false;
            referencedRelation: 'finance_invoices';
            referencedColumns: ['id'];
          },
          {
            foreignKeyName: 'finance_invoice_promotions_promo_id_fkey';
            columns: ['promo_id'];
            isOneToOne: false;
            referencedRelation: 'workspace_promotions';
            referencedColumns: ['id'];
          },
        ];
      };
      finance_invoices: {
        Row: {
          category_id: string;
          completed_at: string | null;
          created_at: string | null;
          creator_id: string | null;
          customer_id: string | null;
          id: string;
          note: string | null;
          notice: string | null;
          paid_amount: number;
          price: number;
          total_diff: number;
          transaction_id: string | null;
          user_group_id: string | null;
          valid_until: string | null;
          wallet_id: string;
          ws_id: string;
        };
        Insert: {
          category_id: string;
          completed_at?: string | null;
          created_at?: string | null;
          creator_id?: string | null;
          customer_id?: string | null;
          id?: string;
          note?: string | null;
          notice?: string | null;
          paid_amount?: number;
          price: number;
          total_diff?: number;
          transaction_id?: string | null;
          user_group_id?: string | null;
          valid_until?: string | null;
          wallet_id: string;
          ws_id: string;
        };
        Update: {
          category_id?: string;
          completed_at?: string | null;
          created_at?: string | null;
          creator_id?: string | null;
          customer_id?: string | null;
          id?: string;
          note?: string | null;
          notice?: string | null;
          paid_amount?: number;
          price?: number;
          total_diff?: number;
          transaction_id?: string | null;
          user_group_id?: string | null;
          valid_until?: string | null;
          wallet_id?: string;
          ws_id?: string;
        };
        Relationships: [
          {
            foreignKeyName: 'finance_invoices_category_id_fkey';
            columns: ['category_id'];
            isOneToOne: false;
            referencedRelation: 'transaction_categories';
            referencedColumns: ['id'];
          },
          {
            foreignKeyName: 'finance_invoices_creator_id_fkey';
            columns: ['creator_id'];
            isOneToOne: false;
            referencedRelation: 'distinct_invoice_creators';
            referencedColumns: ['id'];
          },
          {
            foreignKeyName: 'finance_invoices_creator_id_fkey';
            columns: ['creator_id'];
            isOneToOne: false;
            referencedRelation: 'workspace_users';
            referencedColumns: ['id'];
          },
          {
            foreignKeyName: 'finance_invoices_creator_id_fkey';
            columns: ['creator_id'];
            isOneToOne: false;
            referencedRelation: 'workspace_users_with_groups';
            referencedColumns: ['id'];
          },
          {
            foreignKeyName: 'finance_invoices_customer_id_fkey';
            columns: ['customer_id'];
            isOneToOne: false;
            referencedRelation: 'distinct_invoice_creators';
            referencedColumns: ['id'];
          },
          {
            foreignKeyName: 'finance_invoices_customer_id_fkey';
            columns: ['customer_id'];
            isOneToOne: false;
            referencedRelation: 'workspace_users';
            referencedColumns: ['id'];
          },
          {
            foreignKeyName: 'finance_invoices_customer_id_fkey';
            columns: ['customer_id'];
            isOneToOne: false;
            referencedRelation: 'workspace_users_with_groups';
            referencedColumns: ['id'];
          },
          {
            foreignKeyName: 'finance_invoices_transaction_id_fkey';
            columns: ['transaction_id'];
            isOneToOne: true;
            referencedRelation: 'wallet_transactions';
            referencedColumns: ['id'];
          },
          {
            foreignKeyName: 'finance_invoices_wallet_id_fkey';
            columns: ['wallet_id'];
            isOneToOne: false;
            referencedRelation: 'workspace_wallets';
            referencedColumns: ['id'];
          },
          {
            foreignKeyName: 'finance_invoices_ws_id_fkey';
            columns: ['ws_id'];
            isOneToOne: false;
            referencedRelation: 'workspaces';
            referencedColumns: ['id'];
          },
          {
            foreignKeyName: 'public_finance_invoices_user_group_id_fkey';
            columns: ['user_group_id'];
            isOneToOne: false;
            referencedRelation: 'user_groups_with_tags';
            referencedColumns: ['id'];
          },
          {
            foreignKeyName: 'public_finance_invoices_user_group_id_fkey';
            columns: ['user_group_id'];
            isOneToOne: false;
            referencedRelation: 'workspace_user_groups';
            referencedColumns: ['id'];
          },
          {
            foreignKeyName: 'public_finance_invoices_user_group_id_fkey';
            columns: ['user_group_id'];
            isOneToOne: false;
            referencedRelation: 'workspace_user_groups_with_amount';
            referencedColumns: ['id'];
          },
        ];
      };
      handles: {
        Row: {
          created_at: string | null;
          creator_id: string | null;
          value: string;
        };
        Insert: {
          created_at?: string | null;
          creator_id?: string | null;
          value: string;
        };
        Update: {
          created_at?: string | null;
          creator_id?: string | null;
          value?: string;
        };
        Relationships: [
          {
            foreignKeyName: 'handles_creator_id_fkey';
            columns: ['creator_id'];
            isOneToOne: false;
            referencedRelation: 'nova_user_challenge_leaderboard';
            referencedColumns: ['user_id'];
          },
          {
            foreignKeyName: 'handles_creator_id_fkey';
            columns: ['creator_id'];
            isOneToOne: false;
            referencedRelation: 'nova_user_leaderboard';
            referencedColumns: ['user_id'];
          },
          {
            foreignKeyName: 'handles_creator_id_fkey';
            columns: ['creator_id'];
            isOneToOne: false;
            referencedRelation: 'users';
            referencedColumns: ['id'];
          },
        ];
      };
      healthcare_checkup_vital_groups: {
        Row: {
          checkup_id: string;
          created_at: string | null;
          group_id: string;
        };
        Insert: {
          checkup_id: string;
          created_at?: string | null;
          group_id: string;
        };
        Update: {
          checkup_id?: string;
          created_at?: string | null;
          group_id?: string;
        };
        Relationships: [
          {
            foreignKeyName: 'healthcare_checkup_vital_groups_checkup_id_fkey';
            columns: ['checkup_id'];
            isOneToOne: false;
            referencedRelation: 'healthcare_checkups';
            referencedColumns: ['id'];
          },
          {
            foreignKeyName: 'healthcare_checkup_vital_groups_group_id_fkey';
            columns: ['group_id'];
            isOneToOne: false;
            referencedRelation: 'healthcare_vital_groups';
            referencedColumns: ['id'];
          },
        ];
      };
      healthcare_checkup_vitals: {
        Row: {
          checkup_id: string;
          created_at: string | null;
          value: number | null;
          vital_id: string;
        };
        Insert: {
          checkup_id: string;
          created_at?: string | null;
          value?: number | null;
          vital_id: string;
        };
        Update: {
          checkup_id?: string;
          created_at?: string | null;
          value?: number | null;
          vital_id?: string;
        };
        Relationships: [
          {
            foreignKeyName: 'healthcare_checkup_vitals_checkup_id_fkey';
            columns: ['checkup_id'];
            isOneToOne: false;
            referencedRelation: 'healthcare_checkups';
            referencedColumns: ['id'];
          },
          {
            foreignKeyName: 'healthcare_checkup_vitals_vital_id_fkey';
            columns: ['vital_id'];
            isOneToOne: false;
            referencedRelation: 'healthcare_vitals';
            referencedColumns: ['id'];
          },
        ];
      };
      healthcare_checkups: {
        Row: {
          checked: boolean;
          checkup_at: string;
          completed_at: string | null;
          created_at: string | null;
          creator_id: string;
          diagnosis_id: string | null;
          id: string;
          next_checked: boolean | null;
          next_checkup_at: string | null;
          note: string | null;
          patient_id: string;
          ws_id: string;
        };
        Insert: {
          checked?: boolean;
          checkup_at?: string;
          completed_at?: string | null;
          created_at?: string | null;
          creator_id: string;
          diagnosis_id?: string | null;
          id?: string;
          next_checked?: boolean | null;
          next_checkup_at?: string | null;
          note?: string | null;
          patient_id: string;
          ws_id: string;
        };
        Update: {
          checked?: boolean;
          checkup_at?: string;
          completed_at?: string | null;
          created_at?: string | null;
          creator_id?: string;
          diagnosis_id?: string | null;
          id?: string;
          next_checked?: boolean | null;
          next_checkup_at?: string | null;
          note?: string | null;
          patient_id?: string;
          ws_id?: string;
        };
        Relationships: [
          {
            foreignKeyName: 'healthcare_checkups_creator_id_fkey';
            columns: ['creator_id'];
            isOneToOne: false;
            referencedRelation: 'nova_user_challenge_leaderboard';
            referencedColumns: ['user_id'];
          },
          {
            foreignKeyName: 'healthcare_checkups_creator_id_fkey';
            columns: ['creator_id'];
            isOneToOne: false;
            referencedRelation: 'nova_user_leaderboard';
            referencedColumns: ['user_id'];
          },
          {
            foreignKeyName: 'healthcare_checkups_creator_id_fkey';
            columns: ['creator_id'];
            isOneToOne: false;
            referencedRelation: 'users';
            referencedColumns: ['id'];
          },
          {
            foreignKeyName: 'healthcare_checkups_diagnosis_id_fkey';
            columns: ['diagnosis_id'];
            isOneToOne: false;
            referencedRelation: 'healthcare_diagnoses';
            referencedColumns: ['id'];
          },
          {
            foreignKeyName: 'healthcare_checkups_patient_id_fkey';
            columns: ['patient_id'];
            isOneToOne: false;
            referencedRelation: 'distinct_invoice_creators';
            referencedColumns: ['id'];
          },
          {
            foreignKeyName: 'healthcare_checkups_patient_id_fkey';
            columns: ['patient_id'];
            isOneToOne: false;
            referencedRelation: 'workspace_users';
            referencedColumns: ['id'];
          },
          {
            foreignKeyName: 'healthcare_checkups_patient_id_fkey';
            columns: ['patient_id'];
            isOneToOne: false;
            referencedRelation: 'workspace_users_with_groups';
            referencedColumns: ['id'];
          },
          {
            foreignKeyName: 'healthcare_checkups_ws_id_fkey';
            columns: ['ws_id'];
            isOneToOne: false;
            referencedRelation: 'workspaces';
            referencedColumns: ['id'];
          },
        ];
      };
      healthcare_diagnoses: {
        Row: {
          created_at: string | null;
          description: string | null;
          id: string;
          name: string | null;
          note: string | null;
          ws_id: string;
        };
        Insert: {
          created_at?: string | null;
          description?: string | null;
          id?: string;
          name?: string | null;
          note?: string | null;
          ws_id: string;
        };
        Update: {
          created_at?: string | null;
          description?: string | null;
          id?: string;
          name?: string | null;
          note?: string | null;
          ws_id?: string;
        };
        Relationships: [
          {
            foreignKeyName: 'healthcare_diagnoses_ws_id_fkey';
            columns: ['ws_id'];
            isOneToOne: false;
            referencedRelation: 'workspaces';
            referencedColumns: ['id'];
          },
        ];
      };
      healthcare_vital_groups: {
        Row: {
          created_at: string | null;
          description: string | null;
          id: string;
          name: string;
          note: string | null;
          ws_id: string;
        };
        Insert: {
          created_at?: string | null;
          description?: string | null;
          id?: string;
          name: string;
          note?: string | null;
          ws_id: string;
        };
        Update: {
          created_at?: string | null;
          description?: string | null;
          id?: string;
          name?: string;
          note?: string | null;
          ws_id?: string;
        };
        Relationships: [
          {
            foreignKeyName: 'healthcare_vital_groups_ws_id_fkey';
            columns: ['ws_id'];
            isOneToOne: false;
            referencedRelation: 'workspaces';
            referencedColumns: ['id'];
          },
        ];
      };
      healthcare_vitals: {
        Row: {
          created_at: string | null;
          factor: number;
          group_id: string | null;
          id: string;
          name: string;
          unit: string;
          ws_id: string;
        };
        Insert: {
          created_at?: string | null;
          factor?: number;
          group_id?: string | null;
          id?: string;
          name: string;
          unit: string;
          ws_id: string;
        };
        Update: {
          created_at?: string | null;
          factor?: number;
          group_id?: string | null;
          id?: string;
          name?: string;
          unit?: string;
          ws_id?: string;
        };
        Relationships: [
          {
            foreignKeyName: 'healthcare_vitals_ws_id_fkey';
            columns: ['ws_id'];
            isOneToOne: false;
            referencedRelation: 'workspaces';
            referencedColumns: ['id'];
          },
          {
            foreignKeyName: 'public_healthcare_vitals_group_id_fkey';
            columns: ['group_id'];
            isOneToOne: false;
            referencedRelation: 'user_groups_with_tags';
            referencedColumns: ['id'];
          },
          {
            foreignKeyName: 'public_healthcare_vitals_group_id_fkey';
            columns: ['group_id'];
            isOneToOne: false;
            referencedRelation: 'workspace_user_groups';
            referencedColumns: ['id'];
          },
          {
            foreignKeyName: 'public_healthcare_vitals_group_id_fkey';
            columns: ['group_id'];
            isOneToOne: false;
            referencedRelation: 'workspace_user_groups_with_amount';
            referencedColumns: ['id'];
          },
        ];
      };
      inventory_batch_products: {
        Row: {
          amount: number;
          batch_id: string;
          created_at: string | null;
          price: number;
          product_id: string;
          unit_id: string;
        };
        Insert: {
          amount?: number;
          batch_id: string;
          created_at?: string | null;
          price?: number;
          product_id: string;
          unit_id: string;
        };
        Update: {
          amount?: number;
          batch_id?: string;
          created_at?: string | null;
          price?: number;
          product_id?: string;
          unit_id?: string;
        };
        Relationships: [
          {
            foreignKeyName: 'inventory_batch_products_batch_id_fkey';
            columns: ['batch_id'];
            isOneToOne: false;
            referencedRelation: 'inventory_batches';
            referencedColumns: ['id'];
          },
          {
            foreignKeyName: 'inventory_batch_products_product_id_fkey';
            columns: ['product_id'];
            isOneToOne: false;
            referencedRelation: 'workspace_products';
            referencedColumns: ['id'];
          },
          {
            foreignKeyName: 'inventory_batch_products_unit_id_fkey';
            columns: ['unit_id'];
            isOneToOne: false;
            referencedRelation: 'inventory_units';
            referencedColumns: ['id'];
          },
        ];
      };
      inventory_batches: {
        Row: {
          created_at: string | null;
          id: string;
          price: number;
          supplier_id: string | null;
          total_diff: number;
          warehouse_id: string;
        };
        Insert: {
          created_at?: string | null;
          id?: string;
          price?: number;
          supplier_id?: string | null;
          total_diff?: number;
          warehouse_id: string;
        };
        Update: {
          created_at?: string | null;
          id?: string;
          price?: number;
          supplier_id?: string | null;
          total_diff?: number;
          warehouse_id?: string;
        };
        Relationships: [
          {
            foreignKeyName: 'inventory_batches_supplier_id_fkey';
            columns: ['supplier_id'];
            isOneToOne: false;
            referencedRelation: 'inventory_suppliers';
            referencedColumns: ['id'];
          },
          {
            foreignKeyName: 'inventory_batches_warehouse_id_fkey';
            columns: ['warehouse_id'];
            isOneToOne: false;
            referencedRelation: 'inventory_warehouses';
            referencedColumns: ['id'];
          },
        ];
      };
      inventory_products: {
        Row: {
          amount: number | null;
          created_at: string | null;
          min_amount: number;
          price: number;
          product_id: string;
          unit_id: string;
          warehouse_id: string;
        };
        Insert: {
          amount?: number | null;
          created_at?: string | null;
          min_amount?: number;
          price?: number;
          product_id: string;
          unit_id: string;
          warehouse_id: string;
        };
        Update: {
          amount?: number | null;
          created_at?: string | null;
          min_amount?: number;
          price?: number;
          product_id?: string;
          unit_id?: string;
          warehouse_id?: string;
        };
        Relationships: [
          {
            foreignKeyName: 'inventory_products_product_id_fkey';
            columns: ['product_id'];
            isOneToOne: false;
            referencedRelation: 'workspace_products';
            referencedColumns: ['id'];
          },
          {
            foreignKeyName: 'inventory_products_unit_id_fkey';
            columns: ['unit_id'];
            isOneToOne: false;
            referencedRelation: 'inventory_units';
            referencedColumns: ['id'];
          },
          {
            foreignKeyName: 'inventory_products_warehouse_id_fkey';
            columns: ['warehouse_id'];
            isOneToOne: false;
            referencedRelation: 'inventory_warehouses';
            referencedColumns: ['id'];
          },
        ];
      };
      inventory_suppliers: {
        Row: {
          created_at: string | null;
          id: string;
          name: string | null;
          ws_id: string;
        };
        Insert: {
          created_at?: string | null;
          id?: string;
          name?: string | null;
          ws_id: string;
        };
        Update: {
          created_at?: string | null;
          id?: string;
          name?: string | null;
          ws_id?: string;
        };
        Relationships: [
          {
            foreignKeyName: 'inventory_suppliers_ws_id_fkey';
            columns: ['ws_id'];
            isOneToOne: false;
            referencedRelation: 'workspaces';
            referencedColumns: ['id'];
          },
        ];
      };
      inventory_units: {
        Row: {
          created_at: string | null;
          id: string;
          name: string | null;
          ws_id: string;
        };
        Insert: {
          created_at?: string | null;
          id?: string;
          name?: string | null;
          ws_id: string;
        };
        Update: {
          created_at?: string | null;
          id?: string;
          name?: string | null;
          ws_id?: string;
        };
        Relationships: [
          {
            foreignKeyName: 'inventory_units_ws_id_fkey';
            columns: ['ws_id'];
            isOneToOne: false;
            referencedRelation: 'workspaces';
            referencedColumns: ['id'];
          },
        ];
      };
      inventory_warehouses: {
        Row: {
          created_at: string | null;
          id: string;
          name: string | null;
          ws_id: string;
        };
        Insert: {
          created_at?: string | null;
          id?: string;
          name?: string | null;
          ws_id: string;
        };
        Update: {
          created_at?: string | null;
          id?: string;
          name?: string | null;
          ws_id?: string;
        };
        Relationships: [
          {
            foreignKeyName: 'inventory_warehouses_ws_id_fkey';
            columns: ['ws_id'];
            isOneToOne: false;
            referencedRelation: 'workspaces';
            referencedColumns: ['id'];
          },
        ];
      };
      meet_together_guest_timeblocks: {
        Row: {
          created_at: string;
          date: string;
          end_time: string;
          id: string;
          plan_id: string;
          start_time: string;
          user_id: string;
        };
        Insert: {
          created_at?: string;
          date: string;
          end_time: string;
          id?: string;
          plan_id: string;
          start_time: string;
          user_id: string;
        };
        Update: {
          created_at?: string;
          date?: string;
          end_time?: string;
          id?: string;
          plan_id?: string;
          start_time?: string;
          user_id?: string;
        };
        Relationships: [
          {
            foreignKeyName: 'meet_together_guest_timeblocks_plan_id_fkey';
            columns: ['plan_id'];
            isOneToOne: false;
            referencedRelation: 'meet_together_plans';
            referencedColumns: ['id'];
          },
          {
            foreignKeyName: 'meet_together_guest_timeblocks_user_id_fkey';
            columns: ['user_id'];
            isOneToOne: false;
            referencedRelation: 'meet_together_guests';
            referencedColumns: ['id'];
          },
        ];
      };
      meet_together_guests: {
        Row: {
          created_at: string;
          id: string;
          name: string;
          password_hash: string;
          password_salt: string;
          plan_id: string;
        };
        Insert: {
          created_at?: string;
          id?: string;
          name: string;
          password_hash: string;
          password_salt: string;
          plan_id: string;
        };
        Update: {
          created_at?: string;
          id?: string;
          name?: string;
          password_hash?: string;
          password_salt?: string;
          plan_id?: string;
        };
        Relationships: [
          {
            foreignKeyName: 'meet_together_guests_plan_id_fkey';
            columns: ['plan_id'];
            isOneToOne: false;
            referencedRelation: 'meet_together_plans';
            referencedColumns: ['id'];
          },
        ];
      };
      meet_together_plans: {
        Row: {
          created_at: string | null;
          creator_id: string | null;
          dates: string[];
          description: string | null;
          end_time: string;
          id: string;
          is_public: boolean;
          name: string | null;
          start_time: string;
        };
        Insert: {
          created_at?: string | null;
          creator_id?: string | null;
          dates: string[];
          description?: string | null;
          end_time: string;
          id?: string;
          is_public?: boolean;
          name?: string | null;
          start_time: string;
        };
        Update: {
          created_at?: string | null;
          creator_id?: string | null;
          dates?: string[];
          description?: string | null;
          end_time?: string;
          id?: string;
          is_public?: boolean;
          name?: string | null;
          start_time?: string;
        };
        Relationships: [
          {
            foreignKeyName: 'meet_together_plans_creator_id_fkey';
            columns: ['creator_id'];
            isOneToOne: false;
            referencedRelation: 'nova_user_challenge_leaderboard';
            referencedColumns: ['user_id'];
          },
          {
            foreignKeyName: 'meet_together_plans_creator_id_fkey';
            columns: ['creator_id'];
            isOneToOne: false;
            referencedRelation: 'nova_user_leaderboard';
            referencedColumns: ['user_id'];
          },
          {
            foreignKeyName: 'meet_together_plans_creator_id_fkey';
            columns: ['creator_id'];
            isOneToOne: false;
            referencedRelation: 'users';
            referencedColumns: ['id'];
          },
        ];
      };
      meet_together_user_timeblocks: {
        Row: {
          created_at: string;
          date: string;
          end_time: string;
          id: string;
          plan_id: string;
          start_time: string;
          user_id: string;
        };
        Insert: {
          created_at?: string;
          date: string;
          end_time: string;
          id?: string;
          plan_id: string;
          start_time: string;
          user_id: string;
        };
        Update: {
          created_at?: string;
          date?: string;
          end_time?: string;
          id?: string;
          plan_id?: string;
          start_time?: string;
          user_id?: string;
        };
        Relationships: [
          {
            foreignKeyName: 'meet_together_user_timeblocks_plan_id_fkey';
            columns: ['plan_id'];
            isOneToOne: false;
            referencedRelation: 'meet_together_plans';
            referencedColumns: ['id'];
          },
          {
            foreignKeyName: 'meet_together_user_timeblocks_user_id_fkey';
            columns: ['user_id'];
            isOneToOne: false;
            referencedRelation: 'nova_user_challenge_leaderboard';
            referencedColumns: ['user_id'];
          },
          {
            foreignKeyName: 'meet_together_user_timeblocks_user_id_fkey';
            columns: ['user_id'];
            isOneToOne: false;
            referencedRelation: 'nova_user_leaderboard';
            referencedColumns: ['user_id'];
          },
          {
            foreignKeyName: 'meet_together_user_timeblocks_user_id_fkey';
            columns: ['user_id'];
            isOneToOne: false;
            referencedRelation: 'users';
            referencedColumns: ['id'];
          },
        ];
      };
      nova_challenge_criteria: {
        Row: {
          challenge_id: string;
          created_at: string;
          description: string;
          id: string;
          name: string;
        };
        Insert: {
          challenge_id: string;
          created_at?: string;
          description: string;
          id?: string;
          name: string;
        };
        Update: {
          challenge_id?: string;
          created_at?: string;
          description?: string;
          id?: string;
          name?: string;
        };
        Relationships: [
          {
            foreignKeyName: 'nova_challenge_criteria_challenge_id_fkey';
            columns: ['challenge_id'];
            isOneToOne: false;
            referencedRelation: 'nova_challenges';
            referencedColumns: ['id'];
          },
          {
            foreignKeyName: 'nova_challenge_criteria_challenge_id_fkey';
            columns: ['challenge_id'];
            isOneToOne: false;
            referencedRelation: 'nova_user_challenge_leaderboard';
            referencedColumns: ['challenge_id'];
          },
        ];
      };
      nova_challenge_manager_emails: {
        Row: {
          challenge_id: string;
          created_at: string;
          email: string;
        };
        Insert: {
          challenge_id?: string;
          created_at?: string;
          email: string;
        };
        Update: {
          challenge_id?: string;
          created_at?: string;
          email?: string;
        };
        Relationships: [
          {
            foreignKeyName: 'nova_challenge_manager_emails_challenge_id_fkey';
            columns: ['challenge_id'];
            isOneToOne: false;
            referencedRelation: 'nova_challenges';
            referencedColumns: ['id'];
          },
          {
            foreignKeyName: 'nova_challenge_manager_emails_challenge_id_fkey';
            columns: ['challenge_id'];
            isOneToOne: false;
            referencedRelation: 'nova_user_challenge_leaderboard';
            referencedColumns: ['challenge_id'];
          },
        ];
      };
      nova_challenge_whitelisted_emails: {
        Row: {
          challenge_id: string;
          created_at: string;
          email: string;
        };
        Insert: {
          challenge_id: string;
          created_at?: string;
          email: string;
        };
        Update: {
          challenge_id?: string;
          created_at?: string;
          email?: string;
        };
        Relationships: [
          {
            foreignKeyName: 'nova_challenge_whitelisted_emails_challenge_id_fkey';
            columns: ['challenge_id'];
            isOneToOne: false;
            referencedRelation: 'nova_challenges';
            referencedColumns: ['id'];
          },
          {
            foreignKeyName: 'nova_challenge_whitelisted_emails_challenge_id_fkey';
            columns: ['challenge_id'];
            isOneToOne: false;
            referencedRelation: 'nova_user_challenge_leaderboard';
            referencedColumns: ['challenge_id'];
          },
        ];
      };
      nova_challenges: {
        Row: {
          close_at: string | null;
          created_at: string;
          description: string;
          duration: number;
          enabled: boolean;
          id: string;
          max_attempts: number;
          max_daily_attempts: number;
          open_at: string | null;
          password_hash: string | null;
          password_salt: string | null;
          previewable_at: string | null;
          title: string;
          whitelisted_only: boolean;
        };
        Insert: {
          close_at?: string | null;
          created_at?: string;
          description: string;
          duration: number;
          enabled?: boolean;
          id?: string;
          max_attempts?: number;
          max_daily_attempts?: number;
          open_at?: string | null;
          password_hash?: string | null;
          password_salt?: string | null;
          previewable_at?: string | null;
          title: string;
          whitelisted_only?: boolean;
        };
        Update: {
          close_at?: string | null;
          created_at?: string;
          description?: string;
          duration?: number;
          enabled?: boolean;
          id?: string;
          max_attempts?: number;
          max_daily_attempts?: number;
          open_at?: string | null;
          password_hash?: string | null;
          password_salt?: string | null;
          previewable_at?: string | null;
          title?: string;
          whitelisted_only?: boolean;
        };
        Relationships: [];
      };
      nova_problem_test_cases: {
        Row: {
          created_at: string;
          hidden: boolean;
          id: string;
          input: string;
          output: string;
          problem_id: string;
        };
        Insert: {
          created_at?: string;
          hidden?: boolean;
          id?: string;
          input: string;
          output: string;
          problem_id: string;
        };
        Update: {
          created_at?: string;
          hidden?: boolean;
          id?: string;
          input?: string;
          output?: string;
          problem_id?: string;
        };
        Relationships: [
          {
            foreignKeyName: 'nova_problem_testcases_problem_id_fkey';
            columns: ['problem_id'];
            isOneToOne: false;
            referencedRelation: 'nova_problems';
            referencedColumns: ['id'];
          },
        ];
      };
      nova_problems: {
        Row: {
          challenge_id: string;
          created_at: string;
          description: string;
          example_input: string;
          example_output: string;
          id: string;
          max_prompt_length: number;
          title: string;
        };
        Insert: {
          challenge_id: string;
          created_at?: string;
          description: string;
          example_input: string;
          example_output: string;
          id?: string;
          max_prompt_length: number;
          title: string;
        };
        Update: {
          challenge_id?: string;
          created_at?: string;
          description?: string;
          example_input?: string;
          example_output?: string;
          id?: string;
          max_prompt_length?: number;
          title?: string;
        };
        Relationships: [
          {
            foreignKeyName: 'nova_problems_challenge_id_fkey';
            columns: ['challenge_id'];
            isOneToOne: false;
            referencedRelation: 'nova_challenges';
            referencedColumns: ['id'];
          },
          {
            foreignKeyName: 'nova_problems_challenge_id_fkey';
            columns: ['challenge_id'];
            isOneToOne: false;
            referencedRelation: 'nova_user_challenge_leaderboard';
            referencedColumns: ['challenge_id'];
          },
        ];
      };
      nova_sessions: {
        Row: {
          challenge_id: string;
          created_at: string;
          end_time: string | null;
          id: string;
          start_time: string;
          status: string;
          user_id: string;
        };
        Insert: {
          challenge_id: string;
          created_at?: string;
          end_time?: string | null;
          id?: string;
          start_time: string;
          status: string;
          user_id: string;
        };
        Update: {
          challenge_id?: string;
          created_at?: string;
          end_time?: string | null;
          id?: string;
          start_time?: string;
          status?: string;
          user_id?: string;
        };
        Relationships: [
          {
            foreignKeyName: 'nova_sessions_challenge_id_fkey';
            columns: ['challenge_id'];
            isOneToOne: false;
            referencedRelation: 'nova_challenges';
            referencedColumns: ['id'];
          },
          {
            foreignKeyName: 'nova_sessions_challenge_id_fkey';
            columns: ['challenge_id'];
            isOneToOne: false;
            referencedRelation: 'nova_user_challenge_leaderboard';
            referencedColumns: ['challenge_id'];
          },
          {
            foreignKeyName: 'nova_sessions_user_id_fkey';
            columns: ['user_id'];
            isOneToOne: false;
            referencedRelation: 'nova_user_challenge_leaderboard';
            referencedColumns: ['user_id'];
          },
          {
            foreignKeyName: 'nova_sessions_user_id_fkey';
            columns: ['user_id'];
            isOneToOne: false;
            referencedRelation: 'nova_user_leaderboard';
            referencedColumns: ['user_id'];
          },
          {
            foreignKeyName: 'nova_sessions_user_id_fkey';
            columns: ['user_id'];
            isOneToOne: false;
            referencedRelation: 'users';
            referencedColumns: ['id'];
          },
        ];
      };
      nova_submission_criteria: {
        Row: {
          created_at: string;
          criteria_id: string;
          feedback: string;
          improvements: string[] | null;
          score: number;
          strengths: string[] | null;
          submission_id: string;
        };
        Insert: {
          created_at?: string;
          criteria_id: string;
          feedback: string;
          improvements?: string[] | null;
          score: number;
          strengths?: string[] | null;
          submission_id: string;
        };
        Update: {
          created_at?: string;
          criteria_id?: string;
          feedback?: string;
          improvements?: string[] | null;
          score?: number;
          strengths?: string[] | null;
          submission_id?: string;
        };
        Relationships: [
          {
            foreignKeyName: 'nova_submission_criteria_criteria_id_fkey';
            columns: ['criteria_id'];
            isOneToOne: false;
            referencedRelation: 'nova_challenge_criteria';
            referencedColumns: ['id'];
          },
          {
            foreignKeyName: 'nova_submission_criteria_submission_id_fkey';
            columns: ['submission_id'];
            isOneToOne: false;
            referencedRelation: 'nova_submissions';
            referencedColumns: ['id'];
          },
          {
            foreignKeyName: 'nova_submission_criteria_submission_id_fkey';
            columns: ['submission_id'];
            isOneToOne: false;
            referencedRelation: 'nova_submissions_with_scores';
            referencedColumns: ['id'];
          },
        ];
      };
      nova_submission_test_cases: {
        Row: {
          confidence: number | null;
          created_at: string;
          matched: boolean;
          output: string;
          reasoning: string | null;
          submission_id: string;
          test_case_id: string;
        };
        Insert: {
          confidence?: number | null;
          created_at?: string;
          matched?: boolean;
          output: string;
          reasoning?: string | null;
          submission_id: string;
          test_case_id: string;
        };
        Update: {
          confidence?: number | null;
          created_at?: string;
          matched?: boolean;
          output?: string;
          reasoning?: string | null;
          submission_id?: string;
          test_case_id?: string;
        };
        Relationships: [
          {
            foreignKeyName: 'nova_submission_test_cases_submission_id_fkey';
            columns: ['submission_id'];
            isOneToOne: false;
            referencedRelation: 'nova_submissions';
            referencedColumns: ['id'];
          },
          {
            foreignKeyName: 'nova_submission_test_cases_submission_id_fkey';
            columns: ['submission_id'];
            isOneToOne: false;
            referencedRelation: 'nova_submissions_with_scores';
            referencedColumns: ['id'];
          },
          {
            foreignKeyName: 'nova_submission_test_cases_test_case_id_fkey';
            columns: ['test_case_id'];
            isOneToOne: false;
            referencedRelation: 'nova_problem_test_cases';
            referencedColumns: ['id'];
          },
        ];
      };
      nova_submissions: {
        Row: {
          created_at: string;
          id: string;
          overall_assessment: string | null;
          problem_id: string;
          prompt: string;
          session_id: string | null;
          user_id: string;
        };
        Insert: {
          created_at?: string;
          id?: string;
          overall_assessment?: string | null;
          problem_id: string;
          prompt: string;
          session_id?: string | null;
          user_id: string;
        };
        Update: {
          created_at?: string;
          id?: string;
          overall_assessment?: string | null;
          problem_id?: string;
          prompt?: string;
          session_id?: string | null;
          user_id?: string;
        };
        Relationships: [
          {
            foreignKeyName: 'nova_submissions_problem_id_fkey';
            columns: ['problem_id'];
            isOneToOne: false;
            referencedRelation: 'nova_problems';
            referencedColumns: ['id'];
          },
          {
            foreignKeyName: 'nova_submissions_session_id_fkey';
            columns: ['session_id'];
            isOneToOne: false;
            referencedRelation: 'nova_sessions';
            referencedColumns: ['id'];
          },
          {
            foreignKeyName: 'nova_submissions_user_id_fkey';
            columns: ['user_id'];
            isOneToOne: false;
            referencedRelation: 'nova_user_challenge_leaderboard';
            referencedColumns: ['user_id'];
          },
          {
            foreignKeyName: 'nova_submissions_user_id_fkey';
            columns: ['user_id'];
            isOneToOne: false;
            referencedRelation: 'nova_user_leaderboard';
            referencedColumns: ['user_id'];
          },
          {
            foreignKeyName: 'nova_submissions_user_id_fkey';
            columns: ['user_id'];
            isOneToOne: false;
            referencedRelation: 'users';
            referencedColumns: ['id'];
          },
        ];
      };
      nova_team_emails: {
        Row: {
          created_at: string;
          email: string;
          team_id: string;
        };
        Insert: {
          created_at?: string;
          email: string;
          team_id: string;
        };
        Update: {
          created_at?: string;
          email?: string;
          team_id?: string;
        };
        Relationships: [
          {
            foreignKeyName: 'nova_team_emails_team_id_fkey';
            columns: ['team_id'];
            isOneToOne: false;
            referencedRelation: 'nova_team_challenge_leaderboard';
            referencedColumns: ['team_id'];
          },
          {
            foreignKeyName: 'nova_team_emails_team_id_fkey';
            columns: ['team_id'];
            isOneToOne: false;
            referencedRelation: 'nova_team_leaderboard';
            referencedColumns: ['team_id'];
          },
          {
            foreignKeyName: 'nova_team_emails_team_id_fkey';
            columns: ['team_id'];
            isOneToOne: false;
            referencedRelation: 'nova_teams';
            referencedColumns: ['id'];
          },
        ];
      };
      nova_team_members: {
        Row: {
          created_at: string;
          team_id: string;
          user_id: string;
        };
        Insert: {
          created_at?: string;
          team_id: string;
          user_id: string;
        };
        Update: {
          created_at?: string;
          team_id?: string;
          user_id?: string;
        };
        Relationships: [
          {
            foreignKeyName: 'nova_team_members_team_id_fkey';
            columns: ['team_id'];
            isOneToOne: false;
            referencedRelation: 'nova_team_challenge_leaderboard';
            referencedColumns: ['team_id'];
          },
          {
            foreignKeyName: 'nova_team_members_team_id_fkey';
            columns: ['team_id'];
            isOneToOne: false;
            referencedRelation: 'nova_team_leaderboard';
            referencedColumns: ['team_id'];
          },
          {
            foreignKeyName: 'nova_team_members_team_id_fkey';
            columns: ['team_id'];
            isOneToOne: false;
            referencedRelation: 'nova_teams';
            referencedColumns: ['id'];
          },
          {
            foreignKeyName: 'nova_team_members_user_id_fkey';
            columns: ['user_id'];
            isOneToOne: false;
            referencedRelation: 'nova_user_challenge_leaderboard';
            referencedColumns: ['user_id'];
          },
          {
            foreignKeyName: 'nova_team_members_user_id_fkey';
            columns: ['user_id'];
            isOneToOne: false;
            referencedRelation: 'nova_user_leaderboard';
            referencedColumns: ['user_id'];
          },
          {
            foreignKeyName: 'nova_team_members_user_id_fkey';
            columns: ['user_id'];
            isOneToOne: false;
            referencedRelation: 'users';
            referencedColumns: ['id'];
          },
        ];
      };
      nova_teams: {
        Row: {
          created_at: string;
          description: string | null;
          goals: string | null;
          id: string;
          name: string;
        };
        Insert: {
          created_at?: string;
          description?: string | null;
          goals?: string | null;
          id?: string;
          name: string;
        };
        Update: {
          created_at?: string;
          description?: string | null;
          goals?: string | null;
          id?: string;
          name?: string;
        };
        Relationships: [];
      };
      onboarding_progress: {
        Row: {
          completed_at: string | null;
          completed_steps: string[];
          created_at: string;
          current_step: string;
          profile_completed: boolean;
          tour_completed: boolean;
          updated_at: string;
          user_id: string;
          workspace_avatar_url: string | null;
          workspace_description: string | null;
          workspace_name: string | null;
        };
        Insert: {
          completed_at?: string | null;
          completed_steps?: string[];
          created_at?: string;
          current_step?: string;
          profile_completed?: boolean;
          tour_completed?: boolean;
          updated_at?: string;
          user_id: string;
          workspace_avatar_url?: string | null;
          workspace_description?: string | null;
          workspace_name?: string | null;
        };
        Update: {
          completed_at?: string | null;
          completed_steps?: string[];
          created_at?: string;
          current_step?: string;
          profile_completed?: boolean;
          tour_completed?: boolean;
          updated_at?: string;
          user_id?: string;
          workspace_avatar_url?: string | null;
          workspace_description?: string | null;
          workspace_name?: string | null;
        };
        Relationships: [
          {
            foreignKeyName: 'onboarding_progress_user_id_fkey';
            columns: ['user_id'];
            isOneToOne: true;
            referencedRelation: 'nova_user_challenge_leaderboard';
            referencedColumns: ['user_id'];
          },
          {
            foreignKeyName: 'onboarding_progress_user_id_fkey';
            columns: ['user_id'];
            isOneToOne: true;
            referencedRelation: 'nova_user_leaderboard';
            referencedColumns: ['user_id'];
          },
          {
            foreignKeyName: 'onboarding_progress_user_id_fkey';
            columns: ['user_id'];
            isOneToOne: true;
            referencedRelation: 'users';
            referencedColumns: ['id'];
          },
        ];
      };
      personal_notes: {
        Row: {
          content: string | null;
          created_at: string | null;
          owner_id: string;
          user_id: string;
        };
        Insert: {
          content?: string | null;
          created_at?: string | null;
          owner_id: string;
          user_id: string;
        };
        Update: {
          content?: string | null;
          created_at?: string | null;
          owner_id?: string;
          user_id?: string;
        };
        Relationships: [
          {
            foreignKeyName: 'personal_notes_owner_id_fkey';
            columns: ['owner_id'];
            isOneToOne: false;
            referencedRelation: 'nova_user_challenge_leaderboard';
            referencedColumns: ['user_id'];
          },
          {
            foreignKeyName: 'personal_notes_owner_id_fkey';
            columns: ['owner_id'];
            isOneToOne: false;
            referencedRelation: 'nova_user_leaderboard';
            referencedColumns: ['user_id'];
          },
          {
            foreignKeyName: 'personal_notes_owner_id_fkey';
            columns: ['owner_id'];
            isOneToOne: false;
            referencedRelation: 'users';
            referencedColumns: ['id'];
          },
          {
            foreignKeyName: 'personal_notes_user_id_fkey';
            columns: ['user_id'];
            isOneToOne: false;
            referencedRelation: 'nova_user_challenge_leaderboard';
            referencedColumns: ['user_id'];
          },
          {
            foreignKeyName: 'personal_notes_user_id_fkey';
            columns: ['user_id'];
            isOneToOne: false;
            referencedRelation: 'nova_user_leaderboard';
            referencedColumns: ['user_id'];
          },
          {
            foreignKeyName: 'personal_notes_user_id_fkey';
            columns: ['user_id'];
            isOneToOne: false;
            referencedRelation: 'users';
            referencedColumns: ['id'];
          },
        ];
      };
      platform_email_roles: {
        Row: {
          allow_challenge_management: boolean;
          allow_manage_all_challenges: boolean;
          allow_role_management: boolean;
          created_at: string;
          email: string;
          enabled: boolean;
        };
        Insert: {
          allow_challenge_management?: boolean;
          allow_manage_all_challenges?: boolean;
          allow_role_management?: boolean;
          created_at?: string;
          email: string;
          enabled: boolean;
        };
        Update: {
          allow_challenge_management?: boolean;
          allow_manage_all_challenges?: boolean;
          allow_role_management?: boolean;
          created_at?: string;
          email?: string;
          enabled?: boolean;
        };
        Relationships: [];
      };
      platform_user_roles: {
        Row: {
          allow_challenge_management: boolean;
          allow_manage_all_challenges: boolean;
          allow_role_management: boolean;
          created_at: string;
          enabled: boolean;
          user_id: string;
        };
        Insert: {
          allow_challenge_management?: boolean;
          allow_manage_all_challenges?: boolean;
          allow_role_management?: boolean;
          created_at?: string;
          enabled?: boolean;
          user_id: string;
        };
        Update: {
          allow_challenge_management?: boolean;
          allow_manage_all_challenges?: boolean;
          allow_role_management?: boolean;
          created_at?: string;
          enabled?: boolean;
          user_id?: string;
        };
        Relationships: [
          {
            foreignKeyName: 'platform_user_roles_user_id_fkey1';
            columns: ['user_id'];
            isOneToOne: true;
            referencedRelation: 'nova_user_challenge_leaderboard';
            referencedColumns: ['user_id'];
          },
          {
            foreignKeyName: 'platform_user_roles_user_id_fkey1';
            columns: ['user_id'];
            isOneToOne: true;
            referencedRelation: 'nova_user_leaderboard';
            referencedColumns: ['user_id'];
          },
          {
            foreignKeyName: 'platform_user_roles_user_id_fkey1';
            columns: ['user_id'];
            isOneToOne: true;
            referencedRelation: 'users';
            referencedColumns: ['id'];
          },
        ];
      };
      product_categories: {
        Row: {
          created_at: string | null;
          id: string;
          name: string | null;
          ws_id: string;
        };
        Insert: {
          created_at?: string | null;
          id?: string;
          name?: string | null;
          ws_id: string;
        };
        Update: {
          created_at?: string | null;
          id?: string;
          name?: string | null;
          ws_id?: string;
        };
        Relationships: [
          {
            foreignKeyName: 'product_categories_ws_id_fkey';
            columns: ['ws_id'];
            isOneToOne: false;
            referencedRelation: 'workspaces';
            referencedColumns: ['id'];
          },
        ];
      };
      product_stock_changes: {
        Row: {
          amount: number;
          beneficiary_id: string | null;
          created_at: string;
          creator_id: string;
          id: string;
          product_id: string;
          unit_id: string;
          warehouse_id: string;
        };
        Insert: {
          amount: number;
          beneficiary_id?: string | null;
          created_at?: string;
          creator_id: string;
          id?: string;
          product_id: string;
          unit_id: string;
          warehouse_id: string;
        };
        Update: {
          amount?: number;
          beneficiary_id?: string | null;
          created_at?: string;
          creator_id?: string;
          id?: string;
          product_id?: string;
          unit_id?: string;
          warehouse_id?: string;
        };
        Relationships: [
          {
            foreignKeyName: 'product_stock_changes_beneficiary_id_fkey';
            columns: ['beneficiary_id'];
            isOneToOne: false;
            referencedRelation: 'distinct_invoice_creators';
            referencedColumns: ['id'];
          },
          {
            foreignKeyName: 'product_stock_changes_beneficiary_id_fkey';
            columns: ['beneficiary_id'];
            isOneToOne: false;
            referencedRelation: 'workspace_users';
            referencedColumns: ['id'];
          },
          {
            foreignKeyName: 'product_stock_changes_beneficiary_id_fkey';
            columns: ['beneficiary_id'];
            isOneToOne: false;
            referencedRelation: 'workspace_users_with_groups';
            referencedColumns: ['id'];
          },
          {
            foreignKeyName: 'product_stock_changes_creator_id_fkey';
            columns: ['creator_id'];
            isOneToOne: false;
            referencedRelation: 'distinct_invoice_creators';
            referencedColumns: ['id'];
          },
          {
            foreignKeyName: 'product_stock_changes_creator_id_fkey';
            columns: ['creator_id'];
            isOneToOne: false;
            referencedRelation: 'workspace_users';
            referencedColumns: ['id'];
          },
          {
            foreignKeyName: 'product_stock_changes_creator_id_fkey';
            columns: ['creator_id'];
            isOneToOne: false;
            referencedRelation: 'workspace_users_with_groups';
            referencedColumns: ['id'];
          },
          {
            foreignKeyName: 'product_stock_changes_product_id_fkey';
            columns: ['product_id'];
            isOneToOne: false;
            referencedRelation: 'workspace_products';
            referencedColumns: ['id'];
          },
          {
            foreignKeyName: 'product_stock_changes_unit_id_fkey';
            columns: ['unit_id'];
            isOneToOne: false;
            referencedRelation: 'inventory_units';
            referencedColumns: ['id'];
          },
          {
            foreignKeyName: 'product_stock_changes_warehouse_id_fkey';
            columns: ['warehouse_id'];
            isOneToOne: false;
            referencedRelation: 'inventory_warehouses';
            referencedColumns: ['id'];
          },
        ];
      };
      quiz_options: {
        Row: {
          created_at: string;
          explanation: string | null;
          id: string;
          is_correct: boolean;
          points: number | null;
          quiz_id: string;
          value: string;
        };
        Insert: {
          created_at?: string;
          explanation?: string | null;
          id?: string;
          is_correct: boolean;
          points?: number | null;
          quiz_id: string;
          value: string;
        };
        Update: {
          created_at?: string;
          explanation?: string | null;
          id?: string;
          is_correct?: boolean;
          points?: number | null;
          quiz_id?: string;
          value?: string;
        };
        Relationships: [
          {
            foreignKeyName: 'quiz_options_quiz_id_fkey';
            columns: ['quiz_id'];
            isOneToOne: false;
            referencedRelation: 'workspace_quizzes';
            referencedColumns: ['id'];
          },
        ];
      };
      quiz_set_quizzes: {
        Row: {
          created_at: string;
          quiz_id: string;
          set_id: string;
        };
        Insert: {
          created_at?: string;
          quiz_id: string;
          set_id: string;
        };
        Update: {
          created_at?: string;
          quiz_id?: string;
          set_id?: string;
        };
        Relationships: [
          {
            foreignKeyName: 'quiz_set_quizzes_quiz_id_fkey';
            columns: ['quiz_id'];
            isOneToOne: false;
            referencedRelation: 'workspace_quizzes';
            referencedColumns: ['id'];
          },
          {
            foreignKeyName: 'quiz_set_quizzes_set_id_fkey';
            columns: ['set_id'];
            isOneToOne: false;
            referencedRelation: 'workspace_quiz_sets';
            referencedColumns: ['id'];
          },
        ];
      };
      sent_emails: {
        Row: {
          content: string;
          created_at: string;
          email: string;
          id: string;
          post_id: string | null;
          receiver_id: string;
          sender_id: string;
          source_email: string;
          source_name: string;
          subject: string;
        };
        Insert: {
          content: string;
          created_at?: string;
          email: string;
          id?: string;
          post_id?: string | null;
          receiver_id: string;
          sender_id: string;
          source_email: string;
          source_name: string;
          subject: string;
        };
        Update: {
          content?: string;
          created_at?: string;
          email?: string;
          id?: string;
          post_id?: string | null;
          receiver_id?: string;
          sender_id?: string;
          source_email?: string;
          source_name?: string;
          subject?: string;
        };
        Relationships: [
          {
            foreignKeyName: 'sent_emails_post_id_fkey';
            columns: ['post_id'];
            isOneToOne: false;
            referencedRelation: 'user_group_posts';
            referencedColumns: ['id'];
          },
          {
            foreignKeyName: 'sent_emails_receiver_id_fkey';
            columns: ['receiver_id'];
            isOneToOne: false;
            referencedRelation: 'distinct_invoice_creators';
            referencedColumns: ['id'];
          },
          {
            foreignKeyName: 'sent_emails_receiver_id_fkey';
            columns: ['receiver_id'];
            isOneToOne: false;
            referencedRelation: 'workspace_users';
            referencedColumns: ['id'];
          },
          {
            foreignKeyName: 'sent_emails_receiver_id_fkey';
            columns: ['receiver_id'];
            isOneToOne: false;
            referencedRelation: 'workspace_users_with_groups';
            referencedColumns: ['id'];
          },
          {
            foreignKeyName: 'sent_emails_sender_id_fkey';
            columns: ['sender_id'];
            isOneToOne: false;
            referencedRelation: 'nova_user_challenge_leaderboard';
            referencedColumns: ['user_id'];
          },
          {
            foreignKeyName: 'sent_emails_sender_id_fkey';
            columns: ['sender_id'];
            isOneToOne: false;
            referencedRelation: 'nova_user_leaderboard';
            referencedColumns: ['user_id'];
          },
          {
            foreignKeyName: 'sent_emails_sender_id_fkey';
            columns: ['sender_id'];
            isOneToOne: false;
            referencedRelation: 'users';
            referencedColumns: ['id'];
          },
        ];
      };
      support_inquiries: {
        Row: {
          created_at: string;
          email: string;
          id: string;
          is_read: boolean;
          is_resolved: boolean;
          message: string;
          name: string;
          subject: string;
        };
        Insert: {
          created_at?: string;
          email: string;
          id?: string;
          is_read?: boolean;
          is_resolved?: boolean;
          message: string;
          name: string;
          subject: string;
        };
        Update: {
          created_at?: string;
          email?: string;
          id?: string;
          is_read?: boolean;
          is_resolved?: boolean;
          message?: string;
          name?: string;
          subject?: string;
        };
        Relationships: [];
      };
      task_assignees: {
        Row: {
          created_at: string | null;
          task_id: string;
          user_id: string;
        };
        Insert: {
          created_at?: string | null;
          task_id: string;
          user_id: string;
        };
        Update: {
          created_at?: string | null;
          task_id?: string;
          user_id?: string;
        };
        Relationships: [
          {
            foreignKeyName: 'task_assignees_task_id_fkey';
            columns: ['task_id'];
            isOneToOne: false;
            referencedRelation: 'tasks';
            referencedColumns: ['id'];
          },
          {
            foreignKeyName: 'task_assignees_user_id_fkey';
            columns: ['user_id'];
            isOneToOne: false;
            referencedRelation: 'nova_user_challenge_leaderboard';
            referencedColumns: ['user_id'];
          },
          {
            foreignKeyName: 'task_assignees_user_id_fkey';
            columns: ['user_id'];
            isOneToOne: false;
            referencedRelation: 'nova_user_leaderboard';
            referencedColumns: ['user_id'];
          },
          {
            foreignKeyName: 'task_assignees_user_id_fkey';
            columns: ['user_id'];
            isOneToOne: false;
            referencedRelation: 'users';
            referencedColumns: ['id'];
          },
        ];
      };
      task_board_status_templates: {
        Row: {
          created_at: string | null;
          description: string | null;
          id: string;
          is_default: boolean | null;
          name: string;
          statuses: Json;
          updated_at: string | null;
        };
        Insert: {
          created_at?: string | null;
          description?: string | null;
          id?: string;
          is_default?: boolean | null;
          name: string;
          statuses: Json;
          updated_at?: string | null;
        };
        Update: {
          created_at?: string | null;
          description?: string | null;
          id?: string;
          is_default?: boolean | null;
          name?: string;
          statuses?: Json;
          updated_at?: string | null;
        };
        Relationships: [];
      };
      task_lists: {
        Row: {
          archived: boolean | null;
          board_id: string;
          color: string | null;
          created_at: string | null;
          creator_id: string | null;
          deleted: boolean | null;
          id: string;
          name: string | null;
          position: number | null;
          status: Database['public']['Enums']['task_board_status'] | null;
        };
        Insert: {
          archived?: boolean | null;
          board_id: string;
          color?: string | null;
          created_at?: string | null;
          creator_id?: string | null;
          deleted?: boolean | null;
          id?: string;
          name?: string | null;
          position?: number | null;
          status?: Database['public']['Enums']['task_board_status'] | null;
        };
        Update: {
          archived?: boolean | null;
          board_id?: string;
          color?: string | null;
          created_at?: string | null;
          creator_id?: string | null;
          deleted?: boolean | null;
          id?: string;
          name?: string | null;
          position?: number | null;
          status?: Database['public']['Enums']['task_board_status'] | null;
        };
        Relationships: [
          {
            foreignKeyName: 'task_lists_board_id_fkey';
            columns: ['board_id'];
            isOneToOne: false;
            referencedRelation: 'workspace_boards';
            referencedColumns: ['id'];
          },
          {
            foreignKeyName: 'task_lists_creator_id_fkey';
            columns: ['creator_id'];
            isOneToOne: false;
            referencedRelation: 'nova_user_challenge_leaderboard';
            referencedColumns: ['user_id'];
          },
          {
            foreignKeyName: 'task_lists_creator_id_fkey';
            columns: ['creator_id'];
            isOneToOne: false;
            referencedRelation: 'nova_user_leaderboard';
            referencedColumns: ['user_id'];
          },
          {
            foreignKeyName: 'task_lists_creator_id_fkey';
            columns: ['creator_id'];
            isOneToOne: false;
            referencedRelation: 'users';
            referencedColumns: ['id'];
          },
        ];
      };
      tasks: {
        Row: {
          archived: boolean | null;
          completed: boolean | null;
          created_at: string | null;
          creator_id: string | null;
          deleted: boolean | null;
          description: string | null;
          end_date: string | null;
          id: string;
          list_id: string;
          name: string;
          priority: number | null;
          start_date: string | null;
        };
        Insert: {
          archived?: boolean | null;
          completed?: boolean | null;
          created_at?: string | null;
          creator_id?: string | null;
          deleted?: boolean | null;
          description?: string | null;
          end_date?: string | null;
          id?: string;
          list_id: string;
          name: string;
          priority?: number | null;
          start_date?: string | null;
        };
        Update: {
          archived?: boolean | null;
          completed?: boolean | null;
          created_at?: string | null;
          creator_id?: string | null;
          deleted?: boolean | null;
          description?: string | null;
          end_date?: string | null;
          id?: string;
          list_id?: string;
          name?: string;
          priority?: number | null;
          start_date?: string | null;
        };
        Relationships: [
          {
            foreignKeyName: 'tasks_creator_id_fkey';
            columns: ['creator_id'];
            isOneToOne: false;
            referencedRelation: 'nova_user_challenge_leaderboard';
            referencedColumns: ['user_id'];
          },
          {
            foreignKeyName: 'tasks_creator_id_fkey';
            columns: ['creator_id'];
            isOneToOne: false;
            referencedRelation: 'nova_user_leaderboard';
            referencedColumns: ['user_id'];
          },
          {
            foreignKeyName: 'tasks_creator_id_fkey';
            columns: ['creator_id'];
            isOneToOne: false;
            referencedRelation: 'users';
            referencedColumns: ['id'];
          },
          {
            foreignKeyName: 'tasks_list_id_fkey';
            columns: ['list_id'];
            isOneToOne: false;
            referencedRelation: 'task_lists';
            referencedColumns: ['id'];
          },
        ];
      };
      team_members: {
        Row: {
          team_id: string;
          user_id: string;
        };
        Insert: {
          team_id: string;
          user_id: string;
        };
        Update: {
          team_id?: string;
          user_id?: string;
        };
        Relationships: [
          {
            foreignKeyName: 'project_members_project_id_fkey';
            columns: ['team_id'];
            isOneToOne: false;
            referencedRelation: 'workspace_teams';
            referencedColumns: ['id'];
          },
          {
            foreignKeyName: 'project_members_user_id_fkey';
            columns: ['user_id'];
            isOneToOne: false;
            referencedRelation: 'nova_user_challenge_leaderboard';
            referencedColumns: ['user_id'];
          },
          {
            foreignKeyName: 'project_members_user_id_fkey';
            columns: ['user_id'];
            isOneToOne: false;
            referencedRelation: 'nova_user_leaderboard';
            referencedColumns: ['user_id'];
          },
          {
            foreignKeyName: 'project_members_user_id_fkey';
            columns: ['user_id'];
            isOneToOne: false;
            referencedRelation: 'users';
            referencedColumns: ['id'];
          },
        ];
      };
      time_tracking_categories: {
        Row: {
          color: string | null;
          created_at: string | null;
          description: string | null;
          id: string;
          name: string;
          updated_at: string | null;
          ws_id: string;
        };
        Insert: {
          color?: string | null;
          created_at?: string | null;
          description?: string | null;
          id?: string;
          name: string;
          updated_at?: string | null;
          ws_id: string;
        };
        Update: {
          color?: string | null;
          created_at?: string | null;
          description?: string | null;
          id?: string;
          name?: string;
          updated_at?: string | null;
          ws_id?: string;
        };
        Relationships: [
          {
            foreignKeyName: 'time_tracking_categories_color_fkey';
            columns: ['color'];
            isOneToOne: false;
            referencedRelation: 'calendar_event_colors';
            referencedColumns: ['value'];
          },
          {
            foreignKeyName: 'time_tracking_categories_ws_id_fkey';
            columns: ['ws_id'];
            isOneToOne: false;
            referencedRelation: 'workspaces';
            referencedColumns: ['id'];
          },
        ];
      };
      time_tracking_goals: {
        Row: {
          category_id: string | null;
          created_at: string | null;
          daily_goal_minutes: number;
          id: string;
          is_active: boolean | null;
          updated_at: string | null;
          user_id: string;
          weekly_goal_minutes: number | null;
          ws_id: string;
        };
        Insert: {
          category_id?: string | null;
          created_at?: string | null;
          daily_goal_minutes?: number;
          id?: string;
          is_active?: boolean | null;
          updated_at?: string | null;
          user_id: string;
          weekly_goal_minutes?: number | null;
          ws_id: string;
        };
        Update: {
          category_id?: string | null;
          created_at?: string | null;
          daily_goal_minutes?: number;
          id?: string;
          is_active?: boolean | null;
          updated_at?: string | null;
          user_id?: string;
          weekly_goal_minutes?: number | null;
          ws_id?: string;
        };
        Relationships: [
          {
            foreignKeyName: 'time_tracking_goals_category_id_fkey';
            columns: ['category_id'];
            isOneToOne: false;
            referencedRelation: 'time_tracking_categories';
            referencedColumns: ['id'];
          },
          {
            foreignKeyName: 'time_tracking_goals_ws_id_fkey';
            columns: ['ws_id'];
            isOneToOne: false;
            referencedRelation: 'workspaces';
            referencedColumns: ['id'];
          },
        ];
      };
      time_tracking_sessions: {
        Row: {
          category_id: string | null;
          created_at: string | null;
          description: string | null;
          duration_seconds: number | null;
          end_time: string | null;
          id: string;
          is_running: boolean | null;
          productivity_score: number | null;
          start_time: string;
          tags: string[] | null;
          task_id: string | null;
          title: string;
          updated_at: string | null;
          user_id: string;
          was_resumed: boolean;
          ws_id: string;
        };
        Insert: {
          category_id?: string | null;
          created_at?: string | null;
          description?: string | null;
          duration_seconds?: number | null;
          end_time?: string | null;
          id?: string;
          is_running?: boolean | null;
          productivity_score?: number | null;
          start_time: string;
          tags?: string[] | null;
          task_id?: string | null;
          title: string;
          updated_at?: string | null;
          user_id: string;
          was_resumed?: boolean;
          ws_id: string;
        };
        Update: {
          category_id?: string | null;
          created_at?: string | null;
          description?: string | null;
          duration_seconds?: number | null;
          end_time?: string | null;
          id?: string;
          is_running?: boolean | null;
          productivity_score?: number | null;
          start_time?: string;
          tags?: string[] | null;
          task_id?: string | null;
          title?: string;
          updated_at?: string | null;
          user_id?: string;
          was_resumed?: boolean;
          ws_id?: string;
        };
        Relationships: [
          {
            foreignKeyName: 'time_tracking_sessions_category_id_fkey';
            columns: ['category_id'];
            isOneToOne: false;
            referencedRelation: 'time_tracking_categories';
            referencedColumns: ['id'];
          },
          {
            foreignKeyName: 'time_tracking_sessions_task_id_fkey';
            columns: ['task_id'];
            isOneToOne: false;
            referencedRelation: 'tasks';
            referencedColumns: ['id'];
          },
          {
            foreignKeyName: 'time_tracking_sessions_ws_id_fkey';
            columns: ['ws_id'];
            isOneToOne: false;
            referencedRelation: 'workspaces';
            referencedColumns: ['id'];
          },
        ];
      };
      timezones: {
        Row: {
          abbr: string;
          created_at: string | null;
          id: string;
          isdst: boolean;
          offset: number;
          text: string;
          utc: string[];
          value: string;
        };
        Insert: {
          abbr: string;
          created_at?: string | null;
          id?: string;
          isdst: boolean;
          offset: number;
          text: string;
          utc: string[];
          value: string;
        };
        Update: {
          abbr?: string;
          created_at?: string | null;
          id?: string;
          isdst?: boolean;
          offset?: number;
          text?: string;
          utc?: string[];
          value?: string;
        };
        Relationships: [];
      };
      transaction_categories: {
        Row: {
          created_at: string | null;
          id: string;
          is_expense: boolean | null;
          name: string;
          ws_id: string;
        };
        Insert: {
          created_at?: string | null;
          id?: string;
          is_expense?: boolean | null;
          name: string;
          ws_id: string;
        };
        Update: {
          created_at?: string | null;
          id?: string;
          is_expense?: boolean | null;
          name?: string;
          ws_id?: string;
        };
        Relationships: [
          {
            foreignKeyName: 'transaction_categories_ws_id_fkey';
            columns: ['ws_id'];
            isOneToOne: false;
            referencedRelation: 'workspaces';
            referencedColumns: ['id'];
          },
        ];
      };
      user_feedbacks: {
        Row: {
          content: string;
          created_at: string;
          creator_id: string | null;
          group_id: string | null;
          id: string;
          require_attention: boolean;
          user_id: string;
        };
        Insert: {
          content: string;
          created_at?: string;
          creator_id?: string | null;
          group_id?: string | null;
          id?: string;
          require_attention?: boolean;
          user_id: string;
        };
        Update: {
          content?: string;
          created_at?: string;
          creator_id?: string | null;
          group_id?: string | null;
          id?: string;
          require_attention?: boolean;
          user_id?: string;
        };
        Relationships: [
          {
            foreignKeyName: 'user_feedbacks_creator_id_fkey';
            columns: ['creator_id'];
            isOneToOne: false;
            referencedRelation: 'distinct_invoice_creators';
            referencedColumns: ['id'];
          },
          {
            foreignKeyName: 'user_feedbacks_creator_id_fkey';
            columns: ['creator_id'];
            isOneToOne: false;
            referencedRelation: 'workspace_users';
            referencedColumns: ['id'];
          },
          {
            foreignKeyName: 'user_feedbacks_creator_id_fkey';
            columns: ['creator_id'];
            isOneToOne: false;
            referencedRelation: 'workspace_users_with_groups';
            referencedColumns: ['id'];
          },
          {
            foreignKeyName: 'user_feedbacks_group_id_fkey';
            columns: ['group_id'];
            isOneToOne: false;
            referencedRelation: 'user_groups_with_tags';
            referencedColumns: ['id'];
          },
          {
            foreignKeyName: 'user_feedbacks_group_id_fkey';
            columns: ['group_id'];
            isOneToOne: false;
            referencedRelation: 'workspace_user_groups';
            referencedColumns: ['id'];
          },
          {
            foreignKeyName: 'user_feedbacks_group_id_fkey';
            columns: ['group_id'];
            isOneToOne: false;
            referencedRelation: 'workspace_user_groups_with_amount';
            referencedColumns: ['id'];
          },
          {
            foreignKeyName: 'user_feedbacks_user_id_fkey';
            columns: ['user_id'];
            isOneToOne: false;
            referencedRelation: 'distinct_invoice_creators';
            referencedColumns: ['id'];
          },
          {
            foreignKeyName: 'user_feedbacks_user_id_fkey';
            columns: ['user_id'];
            isOneToOne: false;
            referencedRelation: 'workspace_users';
            referencedColumns: ['id'];
          },
          {
            foreignKeyName: 'user_feedbacks_user_id_fkey';
            columns: ['user_id'];
            isOneToOne: false;
            referencedRelation: 'workspace_users_with_groups';
            referencedColumns: ['id'];
          },
        ];
      };
      user_group_attendance: {
        Row: {
          created_at: string;
          date: string;
          group_id: string;
          notes: string;
          status: string;
          user_id: string;
        };
        Insert: {
          created_at?: string;
          date: string;
          group_id: string;
          notes?: string;
          status: string;
          user_id: string;
        };
        Update: {
          created_at?: string;
          date?: string;
          group_id?: string;
          notes?: string;
          status?: string;
          user_id?: string;
        };
        Relationships: [
          {
            foreignKeyName: 'user_group_attendance_group_id_fkey';
            columns: ['group_id'];
            isOneToOne: false;
            referencedRelation: 'user_groups_with_tags';
            referencedColumns: ['id'];
          },
          {
            foreignKeyName: 'user_group_attendance_group_id_fkey';
            columns: ['group_id'];
            isOneToOne: false;
            referencedRelation: 'workspace_user_groups';
            referencedColumns: ['id'];
          },
          {
            foreignKeyName: 'user_group_attendance_group_id_fkey';
            columns: ['group_id'];
            isOneToOne: false;
            referencedRelation: 'workspace_user_groups_with_amount';
            referencedColumns: ['id'];
          },
          {
            foreignKeyName: 'user_group_attendance_user_id_fkey';
            columns: ['user_id'];
            isOneToOne: false;
            referencedRelation: 'distinct_invoice_creators';
            referencedColumns: ['id'];
          },
          {
            foreignKeyName: 'user_group_attendance_user_id_fkey';
            columns: ['user_id'];
            isOneToOne: false;
            referencedRelation: 'workspace_users';
            referencedColumns: ['id'];
          },
          {
            foreignKeyName: 'user_group_attendance_user_id_fkey';
            columns: ['user_id'];
            isOneToOne: false;
            referencedRelation: 'workspace_users_with_groups';
            referencedColumns: ['id'];
          },
        ];
      };
      user_group_indicators: {
        Row: {
          created_at: string;
          group_id: string;
          indicator_id: string;
        };
        Insert: {
          created_at?: string;
          group_id: string;
          indicator_id: string;
        };
        Update: {
          created_at?: string;
          group_id?: string;
          indicator_id?: string;
        };
        Relationships: [
          {
            foreignKeyName: 'user_group_indicators_group_id_fkey';
            columns: ['group_id'];
            isOneToOne: false;
            referencedRelation: 'user_groups_with_tags';
            referencedColumns: ['id'];
          },
          {
            foreignKeyName: 'user_group_indicators_group_id_fkey';
            columns: ['group_id'];
            isOneToOne: false;
            referencedRelation: 'workspace_user_groups';
            referencedColumns: ['id'];
          },
          {
            foreignKeyName: 'user_group_indicators_group_id_fkey';
            columns: ['group_id'];
            isOneToOne: false;
            referencedRelation: 'workspace_user_groups_with_amount';
            referencedColumns: ['id'];
          },
          {
            foreignKeyName: 'user_group_indicators_indicator_id_fkey';
            columns: ['indicator_id'];
            isOneToOne: false;
            referencedRelation: 'healthcare_vitals';
            referencedColumns: ['id'];
          },
        ];
      };
      user_group_linked_products: {
        Row: {
          created_at: string;
          group_id: string;
          product_id: string;
          unit_id: string;
        };
        Insert: {
          created_at?: string;
          group_id: string;
          product_id: string;
          unit_id: string;
        };
        Update: {
          created_at?: string;
          group_id?: string;
          product_id?: string;
          unit_id?: string;
        };
        Relationships: [
          {
            foreignKeyName: 'user_group_linked_products_group_id_fkey';
            columns: ['group_id'];
            isOneToOne: false;
            referencedRelation: 'user_groups_with_tags';
            referencedColumns: ['id'];
          },
          {
            foreignKeyName: 'user_group_linked_products_group_id_fkey';
            columns: ['group_id'];
            isOneToOne: false;
            referencedRelation: 'workspace_user_groups';
            referencedColumns: ['id'];
          },
          {
            foreignKeyName: 'user_group_linked_products_group_id_fkey';
            columns: ['group_id'];
            isOneToOne: false;
            referencedRelation: 'workspace_user_groups_with_amount';
            referencedColumns: ['id'];
          },
          {
            foreignKeyName: 'user_group_linked_products_product_id_fkey';
            columns: ['product_id'];
            isOneToOne: false;
            referencedRelation: 'workspace_products';
            referencedColumns: ['id'];
          },
          {
            foreignKeyName: 'user_group_linked_products_unit_id_fkey';
            columns: ['unit_id'];
            isOneToOne: false;
            referencedRelation: 'inventory_units';
            referencedColumns: ['id'];
          },
        ];
      };
      user_group_post_checks: {
        Row: {
          created_at: string;
          email_id: string | null;
          is_completed: boolean;
          notes: string | null;
          post_id: string;
          user_id: string;
        };
        Insert: {
          created_at?: string;
          email_id?: string | null;
          is_completed: boolean;
          notes?: string | null;
          post_id: string;
          user_id: string;
        };
        Update: {
          created_at?: string;
          email_id?: string | null;
          is_completed?: boolean;
          notes?: string | null;
          post_id?: string;
          user_id?: string;
        };
        Relationships: [
          {
            foreignKeyName: 'user_group_post_checks_email_id_fkey';
            columns: ['email_id'];
            isOneToOne: true;
            referencedRelation: 'sent_emails';
            referencedColumns: ['id'];
          },
          {
            foreignKeyName: 'user_group_post_checks_post_id_fkey';
            columns: ['post_id'];
            isOneToOne: false;
            referencedRelation: 'user_group_posts';
            referencedColumns: ['id'];
          },
          {
            foreignKeyName: 'user_group_post_checks_user_id_fkey';
            columns: ['user_id'];
            isOneToOne: false;
            referencedRelation: 'distinct_invoice_creators';
            referencedColumns: ['id'];
          },
          {
            foreignKeyName: 'user_group_post_checks_user_id_fkey';
            columns: ['user_id'];
            isOneToOne: false;
            referencedRelation: 'workspace_users';
            referencedColumns: ['id'];
          },
          {
            foreignKeyName: 'user_group_post_checks_user_id_fkey';
            columns: ['user_id'];
            isOneToOne: false;
            referencedRelation: 'workspace_users_with_groups';
            referencedColumns: ['id'];
          },
        ];
      };
      user_group_posts: {
        Row: {
          content: string | null;
          created_at: string;
          group_id: string;
          id: string;
          notes: string | null;
          title: string | null;
        };
        Insert: {
          content?: string | null;
          created_at?: string;
          group_id: string;
          id?: string;
          notes?: string | null;
          title?: string | null;
        };
        Update: {
          content?: string | null;
          created_at?: string;
          group_id?: string;
          id?: string;
          notes?: string | null;
          title?: string | null;
        };
        Relationships: [
          {
            foreignKeyName: 'user_group_posts_group_id_fkey';
            columns: ['group_id'];
            isOneToOne: false;
            referencedRelation: 'user_groups_with_tags';
            referencedColumns: ['id'];
          },
          {
            foreignKeyName: 'user_group_posts_group_id_fkey';
            columns: ['group_id'];
            isOneToOne: false;
            referencedRelation: 'workspace_user_groups';
            referencedColumns: ['id'];
          },
          {
            foreignKeyName: 'user_group_posts_group_id_fkey';
            columns: ['group_id'];
            isOneToOne: false;
            referencedRelation: 'workspace_user_groups_with_amount';
            referencedColumns: ['id'];
          },
        ];
      };
      user_indicators: {
        Row: {
          created_at: string;
          creator_id: string | null;
          group_id: string;
          indicator_id: string;
          user_id: string;
          value: number | null;
        };
        Insert: {
          created_at?: string;
          creator_id?: string | null;
          group_id: string;
          indicator_id: string;
          user_id: string;
          value?: number | null;
        };
        Update: {
          created_at?: string;
          creator_id?: string | null;
          group_id?: string;
          indicator_id?: string;
          user_id?: string;
          value?: number | null;
        };
        Relationships: [
          {
            foreignKeyName: 'user_indicators_creator_id_fkey';
            columns: ['creator_id'];
            isOneToOne: false;
            referencedRelation: 'distinct_invoice_creators';
            referencedColumns: ['id'];
          },
          {
            foreignKeyName: 'user_indicators_creator_id_fkey';
            columns: ['creator_id'];
            isOneToOne: false;
            referencedRelation: 'workspace_users';
            referencedColumns: ['id'];
          },
          {
            foreignKeyName: 'user_indicators_creator_id_fkey';
            columns: ['creator_id'];
            isOneToOne: false;
            referencedRelation: 'workspace_users_with_groups';
            referencedColumns: ['id'];
          },
          {
            foreignKeyName: 'user_indicators_group_id_fkey';
            columns: ['group_id'];
            isOneToOne: false;
            referencedRelation: 'user_groups_with_tags';
            referencedColumns: ['id'];
          },
          {
            foreignKeyName: 'user_indicators_group_id_fkey';
            columns: ['group_id'];
            isOneToOne: false;
            referencedRelation: 'workspace_user_groups';
            referencedColumns: ['id'];
          },
          {
            foreignKeyName: 'user_indicators_group_id_fkey';
            columns: ['group_id'];
            isOneToOne: false;
            referencedRelation: 'workspace_user_groups_with_amount';
            referencedColumns: ['id'];
          },
          {
            foreignKeyName: 'user_indicators_indicator_id_fkey';
            columns: ['indicator_id'];
            isOneToOne: false;
            referencedRelation: 'healthcare_vitals';
            referencedColumns: ['id'];
          },
          {
            foreignKeyName: 'user_indicators_user_id_fkey';
            columns: ['user_id'];
            isOneToOne: false;
            referencedRelation: 'distinct_invoice_creators';
            referencedColumns: ['id'];
          },
          {
            foreignKeyName: 'user_indicators_user_id_fkey';
            columns: ['user_id'];
            isOneToOne: false;
            referencedRelation: 'workspace_users';
            referencedColumns: ['id'];
          },
          {
            foreignKeyName: 'user_indicators_user_id_fkey';
            columns: ['user_id'];
            isOneToOne: false;
            referencedRelation: 'workspace_users_with_groups';
            referencedColumns: ['id'];
          },
        ];
      };
      user_linked_promotions: {
        Row: {
          created_at: string;
          promo_id: string;
          user_id: string;
        };
        Insert: {
          created_at?: string;
          promo_id: string;
          user_id: string;
        };
        Update: {
          created_at?: string;
          promo_id?: string;
          user_id?: string;
        };
        Relationships: [
          {
            foreignKeyName: 'user_linked_promotions_promo_id_fkey';
            columns: ['promo_id'];
            isOneToOne: false;
            referencedRelation: 'workspace_promotions';
            referencedColumns: ['id'];
          },
          {
            foreignKeyName: 'user_linked_promotions_user_id_fkey';
            columns: ['user_id'];
            isOneToOne: false;
            referencedRelation: 'distinct_invoice_creators';
            referencedColumns: ['id'];
          },
          {
            foreignKeyName: 'user_linked_promotions_user_id_fkey';
            columns: ['user_id'];
            isOneToOne: false;
            referencedRelation: 'workspace_users';
            referencedColumns: ['id'];
          },
          {
            foreignKeyName: 'user_linked_promotions_user_id_fkey';
            columns: ['user_id'];
            isOneToOne: false;
            referencedRelation: 'workspace_users_with_groups';
            referencedColumns: ['id'];
          },
        ];
      };
      user_private_details: {
        Row: {
          birthday: string | null;
          default_workspace_id: string | null;
          email: string | null;
          full_name: string | null;
          new_email: string | null;
          user_id: string;
        };
        Insert: {
          birthday?: string | null;
          default_workspace_id?: string | null;
          email?: string | null;
          full_name?: string | null;
          new_email?: string | null;
          user_id: string;
        };
        Update: {
          birthday?: string | null;
          default_workspace_id?: string | null;
          email?: string | null;
          full_name?: string | null;
          new_email?: string | null;
          user_id?: string;
        };
        Relationships: [
          {
            foreignKeyName: 'user_private_details_default_workspace_id_fkey';
            columns: ['default_workspace_id'];
            isOneToOne: false;
            referencedRelation: 'workspaces';
            referencedColumns: ['id'];
          },
          {
            foreignKeyName: 'user_private_details_user_id_fkey';
            columns: ['user_id'];
            isOneToOne: true;
            referencedRelation: 'nova_user_challenge_leaderboard';
            referencedColumns: ['user_id'];
          },
          {
            foreignKeyName: 'user_private_details_user_id_fkey';
            columns: ['user_id'];
            isOneToOne: true;
            referencedRelation: 'nova_user_leaderboard';
            referencedColumns: ['user_id'];
          },
          {
            foreignKeyName: 'user_private_details_user_id_fkey';
            columns: ['user_id'];
            isOneToOne: true;
            referencedRelation: 'users';
            referencedColumns: ['id'];
          },
        ];
      };
      users: {
        Row: {
          avatar_url: string | null;
          bio: string | null;
          created_at: string | null;
          deleted: boolean | null;
          display_name: string | null;
          handle: string | null;
          id: string;
          services: Database['public']['Enums']['platform_service'][];
        };
        Insert: {
          avatar_url?: string | null;
          bio?: string | null;
          created_at?: string | null;
          deleted?: boolean | null;
          display_name?: string | null;
          handle?: string | null;
          id?: string;
          services?: Database['public']['Enums']['platform_service'][];
        };
        Update: {
          avatar_url?: string | null;
          bio?: string | null;
          created_at?: string | null;
          deleted?: boolean | null;
          display_name?: string | null;
          handle?: string | null;
          id?: string;
          services?: Database['public']['Enums']['platform_service'][];
        };
        Relationships: [
          {
            foreignKeyName: 'users_handle_fkey';
            columns: ['handle'];
            isOneToOne: true;
            referencedRelation: 'handles';
            referencedColumns: ['value'];
          },
        ];
      };
      vital_group_vitals: {
        Row: {
          created_at: string | null;
          group_id: string;
          vital_id: string;
        };
        Insert: {
          created_at?: string | null;
          group_id: string;
          vital_id: string;
        };
        Update: {
          created_at?: string | null;
          group_id?: string;
          vital_id?: string;
        };
        Relationships: [
          {
            foreignKeyName: 'vital_group_vitals_group_id_fkey';
            columns: ['group_id'];
            isOneToOne: false;
            referencedRelation: 'healthcare_vital_groups';
            referencedColumns: ['id'];
          },
          {
            foreignKeyName: 'vital_group_vitals_vital_id_fkey';
            columns: ['vital_id'];
            isOneToOne: false;
            referencedRelation: 'healthcare_vitals';
            referencedColumns: ['id'];
          },
        ];
      };
      wallet_transactions: {
        Row: {
          amount: number | null;
          category_id: string | null;
          created_at: string | null;
          creator_id: string | null;
          description: string | null;
          id: string;
          invoice_id: string | null;
          report_opt_in: boolean;
          taken_at: string;
          wallet_id: string;
        };
        Insert: {
          amount?: number | null;
          category_id?: string | null;
          created_at?: string | null;
          creator_id?: string | null;
          description?: string | null;
          id?: string;
          invoice_id?: string | null;
          report_opt_in?: boolean;
          taken_at?: string;
          wallet_id: string;
        };
        Update: {
          amount?: number | null;
          category_id?: string | null;
          created_at?: string | null;
          creator_id?: string | null;
          description?: string | null;
          id?: string;
          invoice_id?: string | null;
          report_opt_in?: boolean;
          taken_at?: string;
          wallet_id?: string;
        };
        Relationships: [
          {
            foreignKeyName: 'wallet_transactions_category_id_fkey';
            columns: ['category_id'];
            isOneToOne: false;
            referencedRelation: 'transaction_categories';
            referencedColumns: ['id'];
          },
          {
            foreignKeyName: 'wallet_transactions_creator_id_fkey';
            columns: ['creator_id'];
            isOneToOne: false;
            referencedRelation: 'distinct_invoice_creators';
            referencedColumns: ['id'];
          },
          {
            foreignKeyName: 'wallet_transactions_creator_id_fkey';
            columns: ['creator_id'];
            isOneToOne: false;
            referencedRelation: 'workspace_users';
            referencedColumns: ['id'];
          },
          {
            foreignKeyName: 'wallet_transactions_creator_id_fkey';
            columns: ['creator_id'];
            isOneToOne: false;
            referencedRelation: 'workspace_users_with_groups';
            referencedColumns: ['id'];
          },
          {
            foreignKeyName: 'wallet_transactions_invoice_id_fkey';
            columns: ['invoice_id'];
            isOneToOne: true;
            referencedRelation: 'finance_invoices';
            referencedColumns: ['id'];
          },
          {
            foreignKeyName: 'wallet_transactions_wallet_id_fkey';
            columns: ['wallet_id'];
            isOneToOne: false;
            referencedRelation: 'workspace_wallets';
            referencedColumns: ['id'];
          },
        ];
      };
      wallet_types: {
        Row: {
          id: string;
        };
        Insert: {
          id: string;
        };
        Update: {
          id?: string;
        };
        Relationships: [];
      };
      workspace_ai_models: {
        Row: {
          created_at: string;
          description: string | null;
          id: string;
          name: string;
          updated_at: string;
          url: string;
          ws_id: string;
        };
        Insert: {
          created_at?: string;
          description?: string | null;
          id?: string;
          name: string;
          updated_at?: string;
          url: string;
          ws_id: string;
        };
        Update: {
          created_at?: string;
          description?: string | null;
          id?: string;
          name?: string;
          updated_at?: string;
          url?: string;
          ws_id?: string;
        };
        Relationships: [
          {
            foreignKeyName: 'workspace_ai_models_ws_id_fkey';
            columns: ['ws_id'];
            isOneToOne: false;
            referencedRelation: 'workspaces';
            referencedColumns: ['id'];
          },
        ];
      };
      workspace_ai_prompts: {
        Row: {
          created_at: string;
          creator_id: string | null;
          id: string;
          input: string;
          model: string;
          name: string | null;
          output: string;
          ws_id: string | null;
        };
        Insert: {
          created_at?: string;
          creator_id?: string | null;
          id?: string;
          input: string;
          model: string;
          name?: string | null;
          output: string;
          ws_id?: string | null;
        };
        Update: {
          created_at?: string;
          creator_id?: string | null;
          id?: string;
          input?: string;
          model?: string;
          name?: string | null;
          output?: string;
          ws_id?: string | null;
        };
        Relationships: [
          {
            foreignKeyName: 'public_workspace_ai_prompts_creator_id_fkey';
            columns: ['creator_id'];
            isOneToOne: false;
            referencedRelation: 'nova_user_challenge_leaderboard';
            referencedColumns: ['user_id'];
          },
          {
            foreignKeyName: 'public_workspace_ai_prompts_creator_id_fkey';
            columns: ['creator_id'];
            isOneToOne: false;
            referencedRelation: 'nova_user_leaderboard';
            referencedColumns: ['user_id'];
          },
          {
            foreignKeyName: 'public_workspace_ai_prompts_creator_id_fkey';
            columns: ['creator_id'];
            isOneToOne: false;
            referencedRelation: 'users';
            referencedColumns: ['id'];
          },
          {
            foreignKeyName: 'public_workspace_ai_prompts_model_fkey';
            columns: ['model'];
            isOneToOne: false;
            referencedRelation: 'ai_models';
            referencedColumns: ['id'];
          },
          {
            foreignKeyName: 'public_workspace_ai_prompts_ws_id_fkey';
            columns: ['ws_id'];
            isOneToOne: false;
            referencedRelation: 'workspaces';
            referencedColumns: ['id'];
          },
        ];
      };
      workspace_api_keys: {
        Row: {
          created_at: string;
          id: string;
          name: string;
          value: string;
          ws_id: string;
        };
        Insert: {
          created_at?: string;
          id?: string;
          name: string;
          value: string;
          ws_id: string;
        };
        Update: {
          created_at?: string;
          id?: string;
          name?: string;
          value?: string;
          ws_id?: string;
        };
        Relationships: [
          {
            foreignKeyName: 'workspace_api_keys_ws_id_fkey';
            columns: ['ws_id'];
            isOneToOne: false;
            referencedRelation: 'workspaces';
            referencedColumns: ['id'];
          },
        ];
      };
      workspace_boards: {
        Row: {
          archived: boolean | null;
          created_at: string | null;
          creator_id: string | null;
          deleted: boolean | null;
          id: string;
          name: string | null;
          tags: Json | null;
          template_id: string | null;
          ws_id: string;
        };
        Insert: {
          archived?: boolean | null;
          created_at?: string | null;
          creator_id?: string | null;
          deleted?: boolean | null;
          id?: string;
          name?: string | null;
          tags?: Json | null;
          template_id?: string | null;
          ws_id: string;
        };
        Update: {
          archived?: boolean | null;
          created_at?: string | null;
          creator_id?: string | null;
          deleted?: boolean | null;
          id?: string;
          name?: string | null;
          tags?: Json | null;
          template_id?: string | null;
          ws_id?: string;
        };
        Relationships: [
          {
            foreignKeyName: 'project_boards_creator_id_fkey';
            columns: ['creator_id'];
            isOneToOne: false;
            referencedRelation: 'nova_user_challenge_leaderboard';
            referencedColumns: ['user_id'];
          },
          {
            foreignKeyName: 'project_boards_creator_id_fkey';
            columns: ['creator_id'];
            isOneToOne: false;
            referencedRelation: 'nova_user_leaderboard';
            referencedColumns: ['user_id'];
          },
          {
            foreignKeyName: 'project_boards_creator_id_fkey';
            columns: ['creator_id'];
            isOneToOne: false;
            referencedRelation: 'users';
            referencedColumns: ['id'];
          },
          {
            foreignKeyName: 'workspace_boards_template_id_fkey';
            columns: ['template_id'];
            isOneToOne: false;
            referencedRelation: 'task_board_status_templates';
            referencedColumns: ['id'];
          },
          {
            foreignKeyName: 'workspace_boards_ws_id_fkey';
            columns: ['ws_id'];
            isOneToOne: false;
            referencedRelation: 'workspaces';
            referencedColumns: ['id'];
          },
        ];
      };
      workspace_calendar_events: {
        Row: {
          color: string | null;
          created_at: string | null;
          description: string;
          end_at: string;
          google_event_id: string | null;
          id: string;
          location: string | null;
          locked: boolean;
          priority: string | null;
          start_at: string;
          title: string;
          ws_id: string;
        };
        Insert: {
          color?: string | null;
          created_at?: string | null;
          description?: string;
          end_at: string;
          google_event_id?: string | null;
          id?: string;
          location?: string | null;
          locked?: boolean;
          priority?: string | null;
          start_at: string;
          title?: string;
          ws_id: string;
        };
        Update: {
          color?: string | null;
          created_at?: string | null;
          description?: string;
          end_at?: string;
          google_event_id?: string | null;
          id?: string;
          location?: string | null;
          locked?: boolean;
          priority?: string | null;
          start_at?: string;
          title?: string;
          ws_id?: string;
        };
        Relationships: [
          {
            foreignKeyName: 'workspace_calendar_events_color_fkey';
            columns: ['color'];
            isOneToOne: false;
            referencedRelation: 'calendar_event_colors';
            referencedColumns: ['value'];
          },
          {
            foreignKeyName: 'workspace_calendar_events_ws_id_fkey';
            columns: ['ws_id'];
            isOneToOne: false;
            referencedRelation: 'workspaces';
            referencedColumns: ['id'];
          },
        ];
      };
      workspace_calendar_hour_settings: {
        Row: {
          created_at: string;
          data: Json;
          type: Database['public']['Enums']['calendar_hour_type'];
          ws_id: string;
        };
        Insert: {
          created_at?: string;
          data: Json;
          type: Database['public']['Enums']['calendar_hour_type'];
          ws_id: string;
        };
        Update: {
          created_at?: string;
          data?: Json;
          type?: Database['public']['Enums']['calendar_hour_type'];
          ws_id?: string;
        };
        Relationships: [
          {
            foreignKeyName: 'workspace_calendar_hour_settings_ws_id_fkey';
            columns: ['ws_id'];
            isOneToOne: false;
            referencedRelation: 'workspaces';
            referencedColumns: ['id'];
          },
        ];
      };
      workspace_calendar_sync_coordination: {
        Row: {
          created_at: string | null;
          last_upsert: string;
          updated_at: string | null;
          ws_id: string;
        };
        Insert: {
          created_at?: string | null;
          last_upsert?: string;
          updated_at?: string | null;
          ws_id: string;
        };
        Update: {
          created_at?: string | null;
          last_upsert?: string;
          updated_at?: string | null;
          ws_id?: string;
        };
        Relationships: [
          {
            foreignKeyName: 'workspace_calendar_sync_coordination_ws_id_fkey';
            columns: ['ws_id'];
            isOneToOne: true;
            referencedRelation: 'workspaces';
            referencedColumns: ['id'];
          },
        ];
      };
      workspace_calendar_sync_log: {
        Row: {
          created_at: string;
          deleted_events: Json | null;
          error_message: string | null;
          event_snapshot_before: Json;
          google_account_email: string | null;
          id: string;
          status: string;
          sync_ended_at: string | null;
          sync_started_at: string;
          triggered_by: string;
          upserted_events: Json | null;
          ws_id: string;
        };
        Insert: {
          created_at?: string;
          deleted_events?: Json | null;
          error_message?: string | null;
          event_snapshot_before: Json;
          google_account_email?: string | null;
          id?: string;
          status: string;
          sync_ended_at?: string | null;
          sync_started_at: string;
          triggered_by: string;
          upserted_events?: Json | null;
          ws_id: string;
        };
        Update: {
          created_at?: string;
          deleted_events?: Json | null;
          error_message?: string | null;
          event_snapshot_before?: Json;
          google_account_email?: string | null;
          id?: string;
          status?: string;
          sync_ended_at?: string | null;
          sync_started_at?: string;
          triggered_by?: string;
          upserted_events?: Json | null;
          ws_id?: string;
        };
        Relationships: [
          {
            foreignKeyName: 'workspace_calendar_sync_log_ws_id_fkey';
            columns: ['ws_id'];
            isOneToOne: false;
            referencedRelation: 'workspaces';
            referencedColumns: ['id'];
          },
        ];
      };
      workspace_configs: {
        Row: {
          created_at: string;
          id: string;
          updated_at: string;
          value: string;
          ws_id: string;
        };
        Insert: {
          created_at?: string;
          id: string;
          updated_at?: string;
          value: string;
          ws_id: string;
        };
        Update: {
          created_at?: string;
          id?: string;
          updated_at?: string;
          value?: string;
          ws_id?: string;
        };
        Relationships: [
          {
            foreignKeyName: 'public_workspace_configs_ws_id_fkey';
            columns: ['ws_id'];
            isOneToOne: false;
            referencedRelation: 'workspaces';
            referencedColumns: ['id'];
          },
        ];
      };
      workspace_course_modules: {
        Row: {
          content: Json | null;
          course_id: string;
          created_at: string;
          extra_content: Json | null;
          id: string;
          is_public: boolean;
          is_published: boolean;
          name: string;
          youtube_links: string[] | null;
        };
        Insert: {
          content?: Json | null;
          course_id: string;
          created_at?: string;
          extra_content?: Json | null;
          id?: string;
          is_public?: boolean;
          is_published?: boolean;
          name?: string;
          youtube_links?: string[] | null;
        };
        Update: {
          content?: Json | null;
          course_id?: string;
          created_at?: string;
          extra_content?: Json | null;
          id?: string;
          is_public?: boolean;
          is_published?: boolean;
          name?: string;
          youtube_links?: string[] | null;
        };
        Relationships: [
          {
            foreignKeyName: 'workspace_course_modules_course_id_fkey';
            columns: ['course_id'];
            isOneToOne: false;
            referencedRelation: 'workspace_courses';
            referencedColumns: ['id'];
          },
        ];
      };
      workspace_courses: {
        Row: {
          cert_template: Database['public']['Enums']['certificate_templates'];
          created_at: string;
          description: string | null;
          id: string;
          is_public: boolean;
          is_published: boolean;
          name: string;
          ws_id: string;
        };
        Insert: {
          cert_template?: Database['public']['Enums']['certificate_templates'];
          created_at?: string;
          description?: string | null;
          id?: string;
          is_public?: boolean;
          is_published?: boolean;
          name?: string;
          ws_id: string;
        };
        Update: {
          cert_template?: Database['public']['Enums']['certificate_templates'];
          created_at?: string;
          description?: string | null;
          id?: string;
          is_public?: boolean;
          is_published?: boolean;
          name?: string;
          ws_id?: string;
        };
        Relationships: [
          {
            foreignKeyName: 'workspace_courses_ws_id_fkey';
            columns: ['ws_id'];
            isOneToOne: false;
            referencedRelation: 'workspaces';
            referencedColumns: ['id'];
          },
        ];
      };
      workspace_cron_executions: {
        Row: {
          created_at: string;
          cron_run_id: number | null;
          end_time: string | null;
          id: string;
          job_id: string;
          response: string | null;
          start_time: string | null;
          status: string;
        };
        Insert: {
          created_at?: string;
          cron_run_id?: number | null;
          end_time?: string | null;
          id?: string;
          job_id: string;
          response?: string | null;
          start_time?: string | null;
          status: string;
        };
        Update: {
          created_at?: string;
          cron_run_id?: number | null;
          end_time?: string | null;
          id?: string;
          job_id?: string;
          response?: string | null;
          start_time?: string | null;
          status?: string;
        };
        Relationships: [
          {
            foreignKeyName: 'workspace_cron_executions_job_id_fkey';
            columns: ['job_id'];
            isOneToOne: false;
            referencedRelation: 'workspace_cron_jobs';
            referencedColumns: ['id'];
          },
        ];
      };
      workspace_cron_jobs: {
        Row: {
          active: boolean;
          created_at: string;
          cron_job_id: number | null;
          dataset_id: string;
          id: string;
          name: string;
          schedule: string;
          ws_id: string;
        };
        Insert: {
          active?: boolean;
          created_at?: string;
          cron_job_id?: number | null;
          dataset_id: string;
          id?: string;
          name: string;
          schedule: string;
          ws_id: string;
        };
        Update: {
          active?: boolean;
          created_at?: string;
          cron_job_id?: number | null;
          dataset_id?: string;
          id?: string;
          name?: string;
          schedule?: string;
          ws_id?: string;
        };
        Relationships: [
          {
            foreignKeyName: 'workspace_cron_jobs_dataset_id_fkey';
            columns: ['dataset_id'];
            isOneToOne: false;
            referencedRelation: 'workspace_datasets';
            referencedColumns: ['id'];
          },
          {
            foreignKeyName: 'workspace_cron_jobs_ws_id_fkey';
            columns: ['ws_id'];
            isOneToOne: false;
            referencedRelation: 'workspaces';
            referencedColumns: ['id'];
          },
        ];
      };
      workspace_dataset_cells: {
        Row: {
          column_id: string;
          created_at: string;
          data: string | null;
          dataset_id: string;
          id: string;
          row_id: string;
        };
        Insert: {
          column_id: string;
          created_at?: string;
          data?: string | null;
          dataset_id: string;
          id?: string;
          row_id: string;
        };
        Update: {
          column_id?: string;
          created_at?: string;
          data?: string | null;
          dataset_id?: string;
          id?: string;
          row_id?: string;
        };
        Relationships: [
          {
            foreignKeyName: 'workspace_dataset_cell_column_id_fkey';
            columns: ['column_id'];
            isOneToOne: false;
            referencedRelation: 'workspace_dataset_columns';
            referencedColumns: ['id'];
          },
          {
            foreignKeyName: 'workspace_dataset_cell_dataset_id_fkey';
            columns: ['dataset_id'];
            isOneToOne: false;
            referencedRelation: 'workspace_datasets';
            referencedColumns: ['id'];
          },
          {
            foreignKeyName: 'workspace_dataset_cell_row_id_fkey';
            columns: ['row_id'];
            isOneToOne: false;
            referencedRelation: 'workspace_dataset_row_cells';
            referencedColumns: ['row_id'];
          },
          {
            foreignKeyName: 'workspace_dataset_cell_row_id_fkey';
            columns: ['row_id'];
            isOneToOne: false;
            referencedRelation: 'workspace_dataset_rows';
            referencedColumns: ['id'];
          },
        ];
      };
      workspace_dataset_columns: {
        Row: {
          alias: string | null;
          created_at: string;
          dataset_id: string;
          description: string | null;
          id: string;
          name: string;
        };
        Insert: {
          alias?: string | null;
          created_at?: string;
          dataset_id: string;
          description?: string | null;
          id?: string;
          name: string;
        };
        Update: {
          alias?: string | null;
          created_at?: string;
          dataset_id?: string;
          description?: string | null;
          id?: string;
          name?: string;
        };
        Relationships: [
          {
            foreignKeyName: 'workspace_dataset_columns_dataset_id_fkey';
            columns: ['dataset_id'];
            isOneToOne: false;
            referencedRelation: 'workspace_datasets';
            referencedColumns: ['id'];
          },
        ];
      };
      workspace_dataset_rows: {
        Row: {
          created_at: string;
          dataset_id: string;
          id: string;
        };
        Insert: {
          created_at?: string;
          dataset_id: string;
          id?: string;
        };
        Update: {
          created_at?: string;
          dataset_id?: string;
          id?: string;
        };
        Relationships: [
          {
            foreignKeyName: 'workspace_dataset_rows_dataset_id_fkey';
            columns: ['dataset_id'];
            isOneToOne: false;
            referencedRelation: 'workspace_datasets';
            referencedColumns: ['id'];
          },
        ];
      };
      workspace_datasets: {
        Row: {
          created_at: string;
          description: string | null;
          id: string;
          name: string;
          url: string | null;
          ws_id: string;
        };
        Insert: {
          created_at?: string;
          description?: string | null;
          id?: string;
          name: string;
          url?: string | null;
          ws_id: string;
        };
        Update: {
          created_at?: string;
          description?: string | null;
          id?: string;
          name?: string;
          url?: string | null;
          ws_id?: string;
        };
        Relationships: [
          {
            foreignKeyName: 'workspace_datasets_ws_id_fkey';
            columns: ['ws_id'];
            isOneToOne: false;
            referencedRelation: 'workspaces';
            referencedColumns: ['id'];
          },
        ];
      };
      workspace_default_permissions: {
        Row: {
          created_at: string;
          enabled: boolean;
          permission: Database['public']['Enums']['workspace_role_permission'];
          ws_id: string;
        };
        Insert: {
          created_at?: string;
          enabled?: boolean;
          permission: Database['public']['Enums']['workspace_role_permission'];
          ws_id: string;
        };
        Update: {
          created_at?: string;
          enabled?: boolean;
          permission?: Database['public']['Enums']['workspace_role_permission'];
          ws_id?: string;
        };
        Relationships: [
          {
            foreignKeyName: 'public_workspace_default_permissions_ws_id_fkey';
            columns: ['ws_id'];
            isOneToOne: false;
            referencedRelation: 'workspaces';
            referencedColumns: ['id'];
          },
        ];
      };
      workspace_default_roles: {
        Row: {
          id: string;
        };
        Insert: {
          id: string;
        };
        Update: {
          id?: string;
        };
        Relationships: [];
      };
      workspace_documents: {
        Row: {
          content: Json | null;
          created_at: string;
          id: string;
          is_public: boolean | null;
          legacy_content: string | null;
          name: string | null;
          ws_id: string | null;
        };
        Insert: {
          content?: Json | null;
          created_at?: string;
          id?: string;
          is_public?: boolean | null;
          legacy_content?: string | null;
          name?: string | null;
          ws_id?: string | null;
        };
        Update: {
          content?: Json | null;
          created_at?: string;
          id?: string;
          is_public?: boolean | null;
          legacy_content?: string | null;
          name?: string | null;
          ws_id?: string | null;
        };
        Relationships: [
          {
            foreignKeyName: 'workspace_documents_ws_id_fkey';
            columns: ['ws_id'];
            isOneToOne: false;
            referencedRelation: 'workspaces';
            referencedColumns: ['id'];
          },
        ];
      };
      workspace_education_access_requests: {
        Row: {
          admin_notes: string | null;
          created_at: string;
          creator_id: string;
          feature: Database['public']['Enums']['feature_flag'];
          id: string;
          message: string;
          reviewed_at: string | null;
          reviewed_by: string | null;
          status: string;
          updated_at: string;
          workspace_name: string;
          ws_id: string;
        };
        Insert: {
          admin_notes?: string | null;
          created_at?: string;
          creator_id: string;
          feature?: Database['public']['Enums']['feature_flag'];
          id?: string;
          message: string;
          reviewed_at?: string | null;
          reviewed_by?: string | null;
          status?: string;
          updated_at?: string;
          workspace_name: string;
          ws_id: string;
        };
        Update: {
          admin_notes?: string | null;
          created_at?: string;
          creator_id?: string;
          feature?: Database['public']['Enums']['feature_flag'];
          id?: string;
          message?: string;
          reviewed_at?: string | null;
          reviewed_by?: string | null;
          status?: string;
          updated_at?: string;
          workspace_name?: string;
          ws_id?: string;
        };
        Relationships: [
          {
            foreignKeyName: 'workspace_education_access_requests_creator_id_fkey';
            columns: ['creator_id'];
            isOneToOne: false;
            referencedRelation: 'nova_user_challenge_leaderboard';
            referencedColumns: ['user_id'];
          },
          {
            foreignKeyName: 'workspace_education_access_requests_creator_id_fkey';
            columns: ['creator_id'];
            isOneToOne: false;
            referencedRelation: 'nova_user_leaderboard';
            referencedColumns: ['user_id'];
          },
          {
            foreignKeyName: 'workspace_education_access_requests_creator_id_fkey';
            columns: ['creator_id'];
            isOneToOne: false;
            referencedRelation: 'users';
            referencedColumns: ['id'];
          },
          {
            foreignKeyName: 'workspace_education_access_requests_reviewed_by_fkey';
            columns: ['reviewed_by'];
            isOneToOne: false;
            referencedRelation: 'nova_user_challenge_leaderboard';
            referencedColumns: ['user_id'];
          },
          {
            foreignKeyName: 'workspace_education_access_requests_reviewed_by_fkey';
            columns: ['reviewed_by'];
            isOneToOne: false;
            referencedRelation: 'nova_user_leaderboard';
            referencedColumns: ['user_id'];
          },
          {
            foreignKeyName: 'workspace_education_access_requests_reviewed_by_fkey';
            columns: ['reviewed_by'];
            isOneToOne: false;
            referencedRelation: 'users';
            referencedColumns: ['id'];
          },
          {
            foreignKeyName: 'workspace_education_access_requests_ws_id_fkey';
            columns: ['ws_id'];
            isOneToOne: false;
            referencedRelation: 'workspaces';
            referencedColumns: ['id'];
          },
        ];
      };
      workspace_email_credentials: {
        Row: {
          access_id: string;
          access_key: string;
          created_at: string;
          id: string;
          region: string;
          source_email: string;
          source_name: string;
          ws_id: string;
        };
        Insert: {
          access_id: string;
          access_key: string;
          created_at?: string;
          id?: string;
          region?: string;
          source_email?: string;
          source_name?: string;
          ws_id: string;
        };
        Update: {
          access_id?: string;
          access_key?: string;
          created_at?: string;
          id?: string;
          region?: string;
          source_email?: string;
          source_name?: string;
          ws_id?: string;
        };
        Relationships: [
          {
            foreignKeyName: 'workspace_email_credentials_ws_id_fkey';
            columns: ['ws_id'];
            isOneToOne: false;
            referencedRelation: 'workspaces';
            referencedColumns: ['id'];
          },
        ];
      };
      workspace_email_invites: {
        Row: {
          created_at: string;
          email: string;
          invited_by: string | null;
          role: string;
          role_title: string;
          ws_id: string;
        };
        Insert: {
          created_at?: string;
          email: string;
          invited_by?: string | null;
          role?: string;
          role_title?: string;
          ws_id: string;
        };
        Update: {
          created_at?: string;
          email?: string;
          invited_by?: string | null;
          role?: string;
          role_title?: string;
          ws_id?: string;
        };
        Relationships: [
          {
            foreignKeyName: 'workspace_email_invites_invited_by_fkey';
            columns: ['invited_by'];
            isOneToOne: false;
            referencedRelation: 'nova_user_challenge_leaderboard';
            referencedColumns: ['user_id'];
          },
          {
            foreignKeyName: 'workspace_email_invites_invited_by_fkey';
            columns: ['invited_by'];
            isOneToOne: false;
            referencedRelation: 'nova_user_leaderboard';
            referencedColumns: ['user_id'];
          },
          {
            foreignKeyName: 'workspace_email_invites_invited_by_fkey';
            columns: ['invited_by'];
            isOneToOne: false;
            referencedRelation: 'users';
            referencedColumns: ['id'];
          },
          {
            foreignKeyName: 'workspace_email_invites_role_fkey';
            columns: ['role'];
            isOneToOne: false;
            referencedRelation: 'workspace_default_roles';
            referencedColumns: ['id'];
          },
          {
            foreignKeyName: 'workspace_email_invites_ws_id_fkey';
            columns: ['ws_id'];
            isOneToOne: false;
            referencedRelation: 'workspaces';
            referencedColumns: ['id'];
          },
        ];
      };
      workspace_flashcards: {
        Row: {
          back: string;
          created_at: string;
          front: string;
          id: string;
          ws_id: string;
        };
        Insert: {
          back: string;
          created_at?: string;
          front: string;
          id?: string;
          ws_id: string;
        };
        Update: {
          back?: string;
          created_at?: string;
          front?: string;
          id?: string;
          ws_id?: string;
        };
        Relationships: [
          {
            foreignKeyName: 'workspace_flashcards_ws_id_fkey';
            columns: ['ws_id'];
            isOneToOne: false;
            referencedRelation: 'workspaces';
            referencedColumns: ['id'];
          },
        ];
      };
      workspace_invites: {
        Row: {
          created_at: string | null;
          role: string;
          role_title: string | null;
          user_id: string;
          ws_id: string;
        };
        Insert: {
          created_at?: string | null;
          role?: string;
          role_title?: string | null;
          user_id: string;
          ws_id: string;
        };
        Update: {
          created_at?: string | null;
          role?: string;
          role_title?: string | null;
          user_id?: string;
          ws_id?: string;
        };
        Relationships: [
          {
            foreignKeyName: 'workspace_invites_role_fkey';
            columns: ['role'];
            isOneToOne: false;
            referencedRelation: 'workspace_default_roles';
            referencedColumns: ['id'];
          },
          {
            foreignKeyName: 'workspace_invites_user_id_fkey';
            columns: ['user_id'];
            isOneToOne: false;
            referencedRelation: 'nova_user_challenge_leaderboard';
            referencedColumns: ['user_id'];
          },
          {
            foreignKeyName: 'workspace_invites_user_id_fkey';
            columns: ['user_id'];
            isOneToOne: false;
            referencedRelation: 'nova_user_leaderboard';
            referencedColumns: ['user_id'];
          },
          {
            foreignKeyName: 'workspace_invites_user_id_fkey';
            columns: ['user_id'];
            isOneToOne: false;
            referencedRelation: 'users';
            referencedColumns: ['id'];
          },
          {
            foreignKeyName: 'workspace_invites_ws_id_fkey';
            columns: ['ws_id'];
            isOneToOne: false;
            referencedRelation: 'workspaces';
            referencedColumns: ['id'];
          },
        ];
      };
      workspace_members: {
        Row: {
          created_at: string | null;
          role: string;
          role_title: string;
          sort_key: number | null;
          user_id: string;
          ws_id: string;
        };
        Insert: {
          created_at?: string | null;
          role?: string;
          role_title?: string;
          sort_key?: number | null;
          user_id?: string;
          ws_id: string;
        };
        Update: {
          created_at?: string | null;
          role?: string;
          role_title?: string;
          sort_key?: number | null;
          user_id?: string;
          ws_id?: string;
        };
        Relationships: [
          {
            foreignKeyName: 'workspace_members_role_fkey';
            columns: ['role'];
            isOneToOne: false;
            referencedRelation: 'workspace_default_roles';
            referencedColumns: ['id'];
          },
          {
            foreignKeyName: 'workspace_members_user_id_fkey';
            columns: ['user_id'];
            isOneToOne: false;
            referencedRelation: 'nova_user_challenge_leaderboard';
            referencedColumns: ['user_id'];
          },
          {
            foreignKeyName: 'workspace_members_user_id_fkey';
            columns: ['user_id'];
            isOneToOne: false;
            referencedRelation: 'nova_user_leaderboard';
            referencedColumns: ['user_id'];
          },
          {
            foreignKeyName: 'workspace_members_user_id_fkey';
            columns: ['user_id'];
            isOneToOne: false;
            referencedRelation: 'users';
            referencedColumns: ['id'];
          },
          {
            foreignKeyName: 'workspace_members_ws_id_fkey';
            columns: ['ws_id'];
            isOneToOne: false;
            referencedRelation: 'workspaces';
            referencedColumns: ['id'];
          },
        ];
      };
      workspace_products: {
        Row: {
          avatar_url: string | null;
          category_id: string;
          created_at: string | null;
          creator_id: string | null;
          description: string | null;
          id: string;
          manufacturer: string | null;
          name: string | null;
          usage: string | null;
          ws_id: string;
        };
        Insert: {
          avatar_url?: string | null;
          category_id: string;
          created_at?: string | null;
          creator_id?: string | null;
          description?: string | null;
          id?: string;
          manufacturer?: string | null;
          name?: string | null;
          usage?: string | null;
          ws_id: string;
        };
        Update: {
          avatar_url?: string | null;
          category_id?: string;
          created_at?: string | null;
          creator_id?: string | null;
          description?: string | null;
          id?: string;
          manufacturer?: string | null;
          name?: string | null;
          usage?: string | null;
          ws_id?: string;
        };
        Relationships: [
          {
            foreignKeyName: 'public_workspace_products_creator_id_fkey';
            columns: ['creator_id'];
            isOneToOne: false;
            referencedRelation: 'distinct_invoice_creators';
            referencedColumns: ['id'];
          },
          {
            foreignKeyName: 'public_workspace_products_creator_id_fkey';
            columns: ['creator_id'];
            isOneToOne: false;
            referencedRelation: 'workspace_users';
            referencedColumns: ['id'];
          },
          {
            foreignKeyName: 'public_workspace_products_creator_id_fkey';
            columns: ['creator_id'];
            isOneToOne: false;
            referencedRelation: 'workspace_users_with_groups';
            referencedColumns: ['id'];
          },
          {
            foreignKeyName: 'workspace_products_category_id_fkey';
            columns: ['category_id'];
            isOneToOne: false;
            referencedRelation: 'product_categories';
            referencedColumns: ['id'];
          },
          {
            foreignKeyName: 'workspace_products_ws_id_fkey';
            columns: ['ws_id'];
            isOneToOne: false;
            referencedRelation: 'workspaces';
            referencedColumns: ['id'];
          },
        ];
      };
      workspace_promotions: {
        Row: {
          code: string | null;
          created_at: string;
          creator_id: string | null;
          description: string | null;
          id: string;
          name: string | null;
          use_ratio: boolean;
          value: number;
          ws_id: string;
        };
        Insert: {
          code?: string | null;
          created_at?: string;
          creator_id?: string | null;
          description?: string | null;
          id?: string;
          name?: string | null;
          use_ratio?: boolean;
          value: number;
          ws_id: string;
        };
        Update: {
          code?: string | null;
          created_at?: string;
          creator_id?: string | null;
          description?: string | null;
          id?: string;
          name?: string | null;
          use_ratio?: boolean;
          value?: number;
          ws_id?: string;
        };
        Relationships: [
          {
            foreignKeyName: 'public_workspace_promotions_creator_id_fkey';
            columns: ['creator_id'];
            isOneToOne: false;
            referencedRelation: 'distinct_invoice_creators';
            referencedColumns: ['id'];
          },
          {
            foreignKeyName: 'public_workspace_promotions_creator_id_fkey';
            columns: ['creator_id'];
            isOneToOne: false;
            referencedRelation: 'workspace_users';
            referencedColumns: ['id'];
          },
          {
            foreignKeyName: 'public_workspace_promotions_creator_id_fkey';
            columns: ['creator_id'];
            isOneToOne: false;
            referencedRelation: 'workspace_users_with_groups';
            referencedColumns: ['id'];
          },
          {
            foreignKeyName: 'workspace_promotions_ws_id_fkey';
            columns: ['ws_id'];
            isOneToOne: false;
            referencedRelation: 'workspaces';
            referencedColumns: ['id'];
          },
        ];
      };
      workspace_quiz_attempt_answers: {
        Row: {
          attempt_id: string;
          id: string;
          is_correct: boolean;
          quiz_id: string;
          score_awarded: number;
          selected_option_id: string;
        };
        Insert: {
          attempt_id: string;
          id?: string;
          is_correct: boolean;
          quiz_id: string;
          score_awarded: number;
          selected_option_id: string;
        };
        Update: {
          attempt_id?: string;
          id?: string;
          is_correct?: boolean;
          quiz_id?: string;
          score_awarded?: number;
          selected_option_id?: string;
        };
        Relationships: [
          {
            foreignKeyName: 'wq_answer_attempt_fkey';
            columns: ['attempt_id'];
            isOneToOne: false;
            referencedRelation: 'workspace_quiz_attempts';
            referencedColumns: ['id'];
          },
          {
            foreignKeyName: 'wq_answer_option_fkey';
            columns: ['selected_option_id'];
            isOneToOne: false;
            referencedRelation: 'quiz_options';
            referencedColumns: ['id'];
          },
          {
            foreignKeyName: 'wq_answer_quiz_fkey';
            columns: ['quiz_id'];
            isOneToOne: false;
            referencedRelation: 'workspace_quizzes';
            referencedColumns: ['id'];
          },
        ];
      };
      workspace_quiz_attempts: {
        Row: {
          attempt_number: number;
          completed_at: string | null;
          duration_seconds: number | null;
          id: string;
          set_id: string;
          started_at: string;
          submitted_at: string;
          total_score: number | null;
          user_id: string;
        };
        Insert: {
          attempt_number: number;
          completed_at?: string | null;
          duration_seconds?: number | null;
          id?: string;
          set_id: string;
          started_at?: string;
          submitted_at?: string;
          total_score?: number | null;
          user_id: string;
        };
        Update: {
          attempt_number?: number;
          completed_at?: string | null;
          duration_seconds?: number | null;
          id?: string;
          set_id?: string;
          started_at?: string;
          submitted_at?: string;
          total_score?: number | null;
          user_id?: string;
        };
        Relationships: [
          {
            foreignKeyName: 'wq_attempts_set_fkey';
            columns: ['set_id'];
            isOneToOne: false;
            referencedRelation: 'workspace_quiz_sets';
            referencedColumns: ['id'];
          },
          {
            foreignKeyName: 'wq_attempts_user_fkey';
            columns: ['user_id'];
            isOneToOne: false;
            referencedRelation: 'nova_user_challenge_leaderboard';
            referencedColumns: ['user_id'];
          },
          {
            foreignKeyName: 'wq_attempts_user_fkey';
            columns: ['user_id'];
            isOneToOne: false;
            referencedRelation: 'nova_user_leaderboard';
            referencedColumns: ['user_id'];
          },
          {
            foreignKeyName: 'wq_attempts_user_fkey';
            columns: ['user_id'];
            isOneToOne: false;
            referencedRelation: 'users';
            referencedColumns: ['id'];
          },
        ];
      };
      workspace_quiz_sets: {
        Row: {
          allow_view_old_attempts: boolean;
          allow_view_results: boolean;
          attempt_limit: number | null;
          available_date: string;
          created_at: string;
          due_date: string;
          explanation_mode: number;
          id: string;
          instruction: Json | null;
          name: string;
          results_released: boolean;
          time_limit_minutes: number | null;
          ws_id: string | null;
        };
        Insert: {
          allow_view_old_attempts?: boolean;
          allow_view_results?: boolean;
          attempt_limit?: number | null;
          available_date?: string;
          created_at?: string;
          due_date?: string;
          explanation_mode?: number;
          id?: string;
          instruction?: Json | null;
          name?: string;
          results_released?: boolean;
          time_limit_minutes?: number | null;
          ws_id?: string | null;
        };
        Update: {
          allow_view_old_attempts?: boolean;
          allow_view_results?: boolean;
          attempt_limit?: number | null;
          available_date?: string;
          created_at?: string;
          due_date?: string;
          explanation_mode?: number;
          id?: string;
          instruction?: Json | null;
          name?: string;
          results_released?: boolean;
          time_limit_minutes?: number | null;
          ws_id?: string | null;
        };
        Relationships: [
          {
            foreignKeyName: 'workspace_quiz_sets_ws_id_fkey';
            columns: ['ws_id'];
            isOneToOne: false;
            referencedRelation: 'workspaces';
            referencedColumns: ['id'];
          },
        ];
      };
      workspace_quizzes: {
        Row: {
          created_at: string;
          id: string;
          instruction: Json | null;
          question: string;
          score: number;
          ws_id: string;
        };
        Insert: {
          created_at?: string;
          id?: string;
          instruction?: Json | null;
          question: string;
          score?: number;
          ws_id: string;
        };
        Update: {
          created_at?: string;
          id?: string;
          instruction?: Json | null;
          question?: string;
          score?: number;
          ws_id?: string;
        };
        Relationships: [
          {
            foreignKeyName: 'workspace_quizzes_ws_id_fkey';
            columns: ['ws_id'];
            isOneToOne: false;
            referencedRelation: 'workspaces';
            referencedColumns: ['id'];
          },
        ];
      };
      workspace_role_members: {
        Row: {
          created_at: string;
          role_id: string;
          user_id: string;
        };
        Insert: {
          created_at?: string;
          role_id: string;
          user_id: string;
        };
        Update: {
          created_at?: string;
          role_id?: string;
          user_id?: string;
        };
        Relationships: [
          {
            foreignKeyName: 'public_workspace_role_members_role_id_fkey';
            columns: ['role_id'];
            isOneToOne: false;
            referencedRelation: 'workspace_roles';
            referencedColumns: ['id'];
          },
          {
            foreignKeyName: 'public_workspace_role_members_user_id_fkey';
            columns: ['user_id'];
            isOneToOne: false;
            referencedRelation: 'nova_user_challenge_leaderboard';
            referencedColumns: ['user_id'];
          },
          {
            foreignKeyName: 'public_workspace_role_members_user_id_fkey';
            columns: ['user_id'];
            isOneToOne: false;
            referencedRelation: 'nova_user_leaderboard';
            referencedColumns: ['user_id'];
          },
          {
            foreignKeyName: 'public_workspace_role_members_user_id_fkey';
            columns: ['user_id'];
            isOneToOne: false;
            referencedRelation: 'users';
            referencedColumns: ['id'];
          },
        ];
      };
      workspace_role_permissions: {
        Row: {
          created_at: string;
          enabled: boolean;
          permission: Database['public']['Enums']['workspace_role_permission'];
          role_id: string;
          ws_id: string;
        };
        Insert: {
          created_at?: string;
          enabled?: boolean;
          permission: Database['public']['Enums']['workspace_role_permission'];
          role_id: string;
          ws_id: string;
        };
        Update: {
          created_at?: string;
          enabled?: boolean;
          permission?: Database['public']['Enums']['workspace_role_permission'];
          role_id?: string;
          ws_id?: string;
        };
        Relationships: [
          {
            foreignKeyName: 'public_workspace_role_permissions_role_id_fkey';
            columns: ['role_id'];
            isOneToOne: false;
            referencedRelation: 'workspace_roles';
            referencedColumns: ['id'];
          },
          {
            foreignKeyName: 'public_workspace_role_permissions_ws_id_fkey';
            columns: ['ws_id'];
            isOneToOne: false;
            referencedRelation: 'workspaces';
            referencedColumns: ['id'];
          },
        ];
      };
      workspace_roles: {
        Row: {
          created_at: string;
          id: string;
          name: string;
          ws_id: string;
        };
        Insert: {
          created_at?: string;
          id?: string;
          name: string;
          ws_id: string;
        };
        Update: {
          created_at?: string;
          id?: string;
          name?: string;
          ws_id?: string;
        };
        Relationships: [
          {
            foreignKeyName: 'public_workspace_roles_ws_id_fkey';
            columns: ['ws_id'];
            isOneToOne: false;
            referencedRelation: 'workspaces';
            referencedColumns: ['id'];
          },
        ];
      };
      workspace_secrets: {
        Row: {
          created_at: string;
          id: string;
          name: string;
          value: string | null;
          ws_id: string;
        };
        Insert: {
          created_at?: string;
          id?: string;
          name?: string;
          value?: string | null;
          ws_id: string;
        };
        Update: {
          created_at?: string;
          id?: string;
          name?: string;
          value?: string | null;
          ws_id?: string;
        };
        Relationships: [
          {
            foreignKeyName: 'workspace_secrets_ws_id_fkey';
            columns: ['ws_id'];
            isOneToOne: false;
            referencedRelation: 'workspaces';
            referencedColumns: ['id'];
          },
        ];
      };
      workspace_subscription: {
        Row: {
          cancel_at_period_end: boolean | null;
          created_at: string;
          current_period_end: string | null;
          current_period_start: string | null;
          id: string;
          polar_subscription_id: string;
          product_id: string | null;
          status: Database['public']['Enums']['subscription_status'] | null;
          updated_at: string | null;
          ws_id: string;
        };
        Insert: {
          cancel_at_period_end?: boolean | null;
          created_at?: string;
          current_period_end?: string | null;
          current_period_start?: string | null;
          id?: string;
          polar_subscription_id: string;
          product_id?: string | null;
          status?: Database['public']['Enums']['subscription_status'] | null;
          updated_at?: string | null;
          ws_id: string;
        };
        Update: {
          cancel_at_period_end?: boolean | null;
          created_at?: string;
          current_period_end?: string | null;
          current_period_start?: string | null;
          id?: string;
          polar_subscription_id?: string;
          product_id?: string | null;
          status?: Database['public']['Enums']['subscription_status'] | null;
          updated_at?: string | null;
          ws_id?: string;
        };
        Relationships: [
          {
            foreignKeyName: 'workspace_subscription_product_id_fkey';
            columns: ['product_id'];
            isOneToOne: false;
            referencedRelation: 'workspace_subscription_products';
            referencedColumns: ['id'];
          },
          {
            foreignKeyName: 'workspace_subscription_ws_id_fkey';
            columns: ['ws_id'];
            isOneToOne: false;
            referencedRelation: 'workspaces';
            referencedColumns: ['id'];
          },
        ];
      };
      workspace_subscription_products: {
        Row: {
          created_at: string;
          description: string | null;
          id: string;
          name: string | null;
          price: number | null;
          recurring_interval: string | null;
        };
        Insert: {
          created_at?: string;
          description?: string | null;
          id: string;
          name?: string | null;
          price?: number | null;
          recurring_interval?: string | null;
        };
        Update: {
          created_at?: string;
          description?: string | null;
          id?: string;
          name?: string | null;
          price?: number | null;
          recurring_interval?: string | null;
        };
        Relationships: [];
      };
      workspace_teams: {
        Row: {
          created_at: string | null;
          deleted: boolean | null;
          id: string;
          name: string | null;
          ws_id: string;
        };
        Insert: {
          created_at?: string | null;
          deleted?: boolean | null;
          id?: string;
          name?: string | null;
          ws_id: string;
        };
        Update: {
          created_at?: string | null;
          deleted?: boolean | null;
          id?: string;
          name?: string | null;
          ws_id?: string;
        };
        Relationships: [
          {
            foreignKeyName: 'workspace_teams_ws_id_fkey';
            columns: ['ws_id'];
            isOneToOne: false;
            referencedRelation: 'workspaces';
            referencedColumns: ['id'];
          },
        ];
      };
      workspace_user_fields: {
        Row: {
          created_at: string;
          default_value: string | null;
          description: string | null;
          id: string;
          name: string;
          notes: string | null;
          possible_values: string[] | null;
          type: string;
          ws_id: string;
        };
        Insert: {
          created_at?: string;
          default_value?: string | null;
          description?: string | null;
          id?: string;
          name: string;
          notes?: string | null;
          possible_values?: string[] | null;
          type: string;
          ws_id: string;
        };
        Update: {
          created_at?: string;
          default_value?: string | null;
          description?: string | null;
          id?: string;
          name?: string;
          notes?: string | null;
          possible_values?: string[] | null;
          type?: string;
          ws_id?: string;
        };
        Relationships: [
          {
            foreignKeyName: 'public_workspace_user_fields_type_fkey';
            columns: ['type'];
            isOneToOne: false;
            referencedRelation: 'field_types';
            referencedColumns: ['id'];
          },
          {
            foreignKeyName: 'public_workspace_user_fields_ws_id_fkey';
            columns: ['ws_id'];
            isOneToOne: false;
            referencedRelation: 'workspaces';
            referencedColumns: ['id'];
          },
        ];
      };
      workspace_user_group_tag_groups: {
        Row: {
          created_at: string;
          group_id: string;
          tag_id: string;
        };
        Insert: {
          created_at?: string;
          group_id: string;
          tag_id: string;
        };
        Update: {
          created_at?: string;
          group_id?: string;
          tag_id?: string;
        };
        Relationships: [
          {
            foreignKeyName: 'public_workspace_user_group_tag_groups_group_id_fkey';
            columns: ['group_id'];
            isOneToOne: false;
            referencedRelation: 'user_groups_with_tags';
            referencedColumns: ['id'];
          },
          {
            foreignKeyName: 'public_workspace_user_group_tag_groups_group_id_fkey';
            columns: ['group_id'];
            isOneToOne: false;
            referencedRelation: 'workspace_user_groups';
            referencedColumns: ['id'];
          },
          {
            foreignKeyName: 'public_workspace_user_group_tag_groups_group_id_fkey';
            columns: ['group_id'];
            isOneToOne: false;
            referencedRelation: 'workspace_user_groups_with_amount';
            referencedColumns: ['id'];
          },
          {
            foreignKeyName: 'public_workspace_user_group_tag_groups_tag_id_fkey';
            columns: ['tag_id'];
            isOneToOne: false;
            referencedRelation: 'workspace_user_group_tags';
            referencedColumns: ['id'];
          },
        ];
      };
      workspace_user_group_tags: {
        Row: {
          color: string | null;
          created_at: string;
          id: string;
          name: string;
          ws_id: string;
        };
        Insert: {
          color?: string | null;
          created_at?: string;
          id?: string;
          name: string;
          ws_id: string;
        };
        Update: {
          color?: string | null;
          created_at?: string;
          id?: string;
          name?: string;
          ws_id?: string;
        };
        Relationships: [
          {
            foreignKeyName: 'public_workspace_user_group_tags_ws_id_fkey';
            columns: ['ws_id'];
            isOneToOne: false;
            referencedRelation: 'workspaces';
            referencedColumns: ['id'];
          },
        ];
      };
      workspace_user_groups: {
        Row: {
          archived: boolean;
          created_at: string | null;
          ending_date: string | null;
          id: string;
          name: string;
          notes: string | null;
          sessions: string[] | null;
          starting_date: string | null;
          ws_id: string;
        };
        Insert: {
          archived?: boolean;
          created_at?: string | null;
          ending_date?: string | null;
          id?: string;
          name: string;
          notes?: string | null;
          sessions?: string[] | null;
          starting_date?: string | null;
          ws_id: string;
        };
        Update: {
          archived?: boolean;
          created_at?: string | null;
          ending_date?: string | null;
          id?: string;
          name?: string;
          notes?: string | null;
          sessions?: string[] | null;
          starting_date?: string | null;
          ws_id?: string;
        };
        Relationships: [
          {
            foreignKeyName: 'workspace_user_roles_ws_id_fkey';
            columns: ['ws_id'];
            isOneToOne: false;
            referencedRelation: 'workspaces';
            referencedColumns: ['id'];
          },
        ];
      };
      workspace_user_groups_users: {
        Row: {
          created_at: string | null;
          group_id: string;
          role: string | null;
          user_id: string;
        };
        Insert: {
          created_at?: string | null;
          group_id: string;
          role?: string | null;
          user_id: string;
        };
        Update: {
          created_at?: string | null;
          group_id?: string;
          role?: string | null;
          user_id?: string;
        };
        Relationships: [
          {
            foreignKeyName: 'workspace_user_roles_users_role_id_fkey';
            columns: ['group_id'];
            isOneToOne: false;
            referencedRelation: 'user_groups_with_tags';
            referencedColumns: ['id'];
          },
          {
            foreignKeyName: 'workspace_user_roles_users_role_id_fkey';
            columns: ['group_id'];
            isOneToOne: false;
            referencedRelation: 'workspace_user_groups';
            referencedColumns: ['id'];
          },
          {
            foreignKeyName: 'workspace_user_roles_users_role_id_fkey';
            columns: ['group_id'];
            isOneToOne: false;
            referencedRelation: 'workspace_user_groups_with_amount';
            referencedColumns: ['id'];
          },
          {
            foreignKeyName: 'workspace_user_roles_users_user_id_fkey';
            columns: ['user_id'];
            isOneToOne: false;
            referencedRelation: 'distinct_invoice_creators';
            referencedColumns: ['id'];
          },
          {
            foreignKeyName: 'workspace_user_roles_users_user_id_fkey';
            columns: ['user_id'];
            isOneToOne: false;
            referencedRelation: 'workspace_users';
            referencedColumns: ['id'];
          },
          {
            foreignKeyName: 'workspace_user_roles_users_user_id_fkey';
            columns: ['user_id'];
            isOneToOne: false;
            referencedRelation: 'workspace_users_with_groups';
            referencedColumns: ['id'];
          },
        ];
      };
      workspace_user_linked_users: {
        Row: {
          created_at: string;
          platform_user_id: string;
          virtual_user_id: string;
          ws_id: string;
        };
        Insert: {
          created_at?: string;
          platform_user_id: string;
          virtual_user_id: string;
          ws_id: string;
        };
        Update: {
          created_at?: string;
          platform_user_id?: string;
          virtual_user_id?: string;
          ws_id?: string;
        };
        Relationships: [
          {
            foreignKeyName: 'workspace_user_linked_users_platform_user_id_fkey';
            columns: ['platform_user_id'];
            isOneToOne: false;
            referencedRelation: 'nova_user_challenge_leaderboard';
            referencedColumns: ['user_id'];
          },
          {
            foreignKeyName: 'workspace_user_linked_users_platform_user_id_fkey';
            columns: ['platform_user_id'];
            isOneToOne: false;
            referencedRelation: 'nova_user_leaderboard';
            referencedColumns: ['user_id'];
          },
          {
            foreignKeyName: 'workspace_user_linked_users_platform_user_id_fkey';
            columns: ['platform_user_id'];
            isOneToOne: false;
            referencedRelation: 'users';
            referencedColumns: ['id'];
          },
          {
            foreignKeyName: 'workspace_user_linked_users_virtual_user_id_fkey';
            columns: ['virtual_user_id'];
            isOneToOne: false;
            referencedRelation: 'distinct_invoice_creators';
            referencedColumns: ['id'];
          },
          {
            foreignKeyName: 'workspace_user_linked_users_virtual_user_id_fkey';
            columns: ['virtual_user_id'];
            isOneToOne: false;
            referencedRelation: 'workspace_users';
            referencedColumns: ['id'];
          },
          {
            foreignKeyName: 'workspace_user_linked_users_virtual_user_id_fkey';
            columns: ['virtual_user_id'];
            isOneToOne: false;
            referencedRelation: 'workspace_users_with_groups';
            referencedColumns: ['id'];
          },
          {
            foreignKeyName: 'workspace_user_linked_users_ws_id_fkey';
            columns: ['ws_id'];
            isOneToOne: false;
            referencedRelation: 'workspaces';
            referencedColumns: ['id'];
          },
        ];
      };
      workspace_user_status_changes: {
        Row: {
          archived: boolean;
          archived_until: string | null;
          created_at: string;
          creator_id: string;
          id: string;
          user_id: string;
          ws_id: string;
        };
        Insert: {
          archived: boolean;
          archived_until?: string | null;
          created_at?: string;
          creator_id: string;
          id?: string;
          user_id: string;
          ws_id: string;
        };
        Update: {
          archived?: boolean;
          archived_until?: string | null;
          created_at?: string;
          creator_id?: string;
          id?: string;
          user_id?: string;
          ws_id?: string;
        };
        Relationships: [
          {
            foreignKeyName: 'workspace_user_status_changes_creator_id_fkey';
            columns: ['creator_id'];
            isOneToOne: false;
            referencedRelation: 'distinct_invoice_creators';
            referencedColumns: ['id'];
          },
          {
            foreignKeyName: 'workspace_user_status_changes_creator_id_fkey';
            columns: ['creator_id'];
            isOneToOne: false;
            referencedRelation: 'workspace_users';
            referencedColumns: ['id'];
          },
          {
            foreignKeyName: 'workspace_user_status_changes_creator_id_fkey';
            columns: ['creator_id'];
            isOneToOne: false;
            referencedRelation: 'workspace_users_with_groups';
            referencedColumns: ['id'];
          },
          {
            foreignKeyName: 'workspace_user_status_changes_user_id_fkey';
            columns: ['user_id'];
            isOneToOne: false;
            referencedRelation: 'distinct_invoice_creators';
            referencedColumns: ['id'];
          },
          {
            foreignKeyName: 'workspace_user_status_changes_user_id_fkey';
            columns: ['user_id'];
            isOneToOne: false;
            referencedRelation: 'workspace_users';
            referencedColumns: ['id'];
          },
          {
            foreignKeyName: 'workspace_user_status_changes_user_id_fkey';
            columns: ['user_id'];
            isOneToOne: false;
            referencedRelation: 'workspace_users_with_groups';
            referencedColumns: ['id'];
          },
          {
            foreignKeyName: 'workspace_user_status_changes_ws_id_fkey';
            columns: ['ws_id'];
            isOneToOne: false;
            referencedRelation: 'workspaces';
            referencedColumns: ['id'];
          },
        ];
      };
      workspace_users: {
        Row: {
          address: string | null;
          archived: boolean;
          archived_until: string | null;
          avatar_url: string | null;
          balance: number | null;
          birthday: string | null;
          created_at: string | null;
          created_by: string | null;
          display_name: string | null;
          email: string | null;
          ethnicity: string | null;
          full_name: string | null;
          gender: string | null;
          guardian: string | null;
          id: string;
          national_id: string | null;
          note: string | null;
          phone: string | null;
          updated_at: string;
          updated_by: string | null;
          ws_id: string;
        };
        Insert: {
          address?: string | null;
          archived?: boolean;
          archived_until?: string | null;
          avatar_url?: string | null;
          balance?: number | null;
          birthday?: string | null;
          created_at?: string | null;
          created_by?: string | null;
          display_name?: string | null;
          email?: string | null;
          ethnicity?: string | null;
          full_name?: string | null;
          gender?: string | null;
          guardian?: string | null;
          id?: string;
          national_id?: string | null;
          note?: string | null;
          phone?: string | null;
          updated_at?: string;
          updated_by?: string | null;
          ws_id: string;
        };
        Update: {
          address?: string | null;
          archived?: boolean;
          archived_until?: string | null;
          avatar_url?: string | null;
          balance?: number | null;
          birthday?: string | null;
          created_at?: string | null;
          created_by?: string | null;
          display_name?: string | null;
          email?: string | null;
          ethnicity?: string | null;
          full_name?: string | null;
          gender?: string | null;
          guardian?: string | null;
          id?: string;
          national_id?: string | null;
          note?: string | null;
          phone?: string | null;
          updated_at?: string;
          updated_by?: string | null;
          ws_id?: string;
        };
        Relationships: [
          {
            foreignKeyName: 'public_workspace_users_updated_by_fkey';
            columns: ['updated_by'];
            isOneToOne: false;
            referencedRelation: 'distinct_invoice_creators';
            referencedColumns: ['id'];
          },
          {
            foreignKeyName: 'public_workspace_users_updated_by_fkey';
            columns: ['updated_by'];
            isOneToOne: false;
            referencedRelation: 'workspace_users';
            referencedColumns: ['id'];
          },
          {
            foreignKeyName: 'public_workspace_users_updated_by_fkey';
            columns: ['updated_by'];
            isOneToOne: false;
            referencedRelation: 'workspace_users_with_groups';
            referencedColumns: ['id'];
          },
          {
            foreignKeyName: 'workspace_users_created_by_fkey';
            columns: ['created_by'];
            isOneToOne: false;
            referencedRelation: 'distinct_invoice_creators';
            referencedColumns: ['id'];
          },
          {
            foreignKeyName: 'workspace_users_created_by_fkey';
            columns: ['created_by'];
            isOneToOne: false;
            referencedRelation: 'workspace_users';
            referencedColumns: ['id'];
          },
          {
            foreignKeyName: 'workspace_users_created_by_fkey';
            columns: ['created_by'];
            isOneToOne: false;
            referencedRelation: 'workspace_users_with_groups';
            referencedColumns: ['id'];
          },
          {
            foreignKeyName: 'workspace_users_ws_id_fkey';
            columns: ['ws_id'];
            isOneToOne: false;
            referencedRelation: 'workspaces';
            referencedColumns: ['id'];
          },
        ];
      };
      workspace_wallet_transfers: {
        Row: {
          created_at: string | null;
          from_transaction_id: string;
          to_transaction_id: string;
        };
        Insert: {
          created_at?: string | null;
          from_transaction_id: string;
          to_transaction_id: string;
        };
        Update: {
          created_at?: string | null;
          from_transaction_id?: string;
          to_transaction_id?: string;
        };
        Relationships: [
          {
            foreignKeyName: 'workspace_wallet_transfers_from_transaction_id_fkey';
            columns: ['from_transaction_id'];
            isOneToOne: false;
            referencedRelation: 'wallet_transactions';
            referencedColumns: ['id'];
          },
          {
            foreignKeyName: 'workspace_wallet_transfers_to_transaction_id_fkey';
            columns: ['to_transaction_id'];
            isOneToOne: false;
            referencedRelation: 'wallet_transactions';
            referencedColumns: ['id'];
          },
        ];
      };
      workspace_wallets: {
        Row: {
          balance: number | null;
          created_at: string | null;
          currency: string;
          description: string | null;
          id: string;
          name: string | null;
          report_opt_in: boolean;
          type: string;
          ws_id: string;
        };
        Insert: {
          balance?: number | null;
          created_at?: string | null;
          currency?: string;
          description?: string | null;
          id?: string;
          name?: string | null;
          report_opt_in?: boolean;
          type?: string;
          ws_id: string;
        };
        Update: {
          balance?: number | null;
          created_at?: string | null;
          currency?: string;
          description?: string | null;
          id?: string;
          name?: string | null;
          report_opt_in?: boolean;
          type?: string;
          ws_id?: string;
        };
        Relationships: [
          {
            foreignKeyName: 'workspace_wallets_currency_fkey';
            columns: ['currency'];
            isOneToOne: false;
            referencedRelation: 'currencies';
            referencedColumns: ['code'];
          },
          {
            foreignKeyName: 'workspace_wallets_type_fkey';
            columns: ['type'];
            isOneToOne: false;
            referencedRelation: 'wallet_types';
            referencedColumns: ['id'];
          },
          {
            foreignKeyName: 'workspace_wallets_ws_id_fkey';
            columns: ['ws_id'];
            isOneToOne: false;
            referencedRelation: 'workspaces';
            referencedColumns: ['id'];
          },
        ];
      };
      workspace_whiteboards: {
        Row: {
          created_at: string;
          creator_id: string;
          description: string | null;
          id: string;
          snapshot: Json | null;
          thumbnail_url: string | null;
          title: string;
          updated_at: string;
          ws_id: string;
        };
        Insert: {
          created_at?: string;
          creator_id: string;
          description?: string | null;
          id?: string;
          snapshot?: Json | null;
          thumbnail_url?: string | null;
          title: string;
          updated_at?: string;
          ws_id: string;
        };
        Update: {
          created_at?: string;
          creator_id?: string;
          description?: string | null;
          id?: string;
          snapshot?: Json | null;
          thumbnail_url?: string | null;
          title?: string;
          updated_at?: string;
          ws_id?: string;
        };
        Relationships: [
          {
            foreignKeyName: 'workspace_whiteboards_creator_id_fkey';
            columns: ['creator_id'];
            isOneToOne: false;
            referencedRelation: 'nova_user_challenge_leaderboard';
            referencedColumns: ['user_id'];
          },
          {
            foreignKeyName: 'workspace_whiteboards_creator_id_fkey';
            columns: ['creator_id'];
            isOneToOne: false;
            referencedRelation: 'nova_user_leaderboard';
            referencedColumns: ['user_id'];
          },
          {
            foreignKeyName: 'workspace_whiteboards_creator_id_fkey';
            columns: ['creator_id'];
            isOneToOne: false;
            referencedRelation: 'users';
            referencedColumns: ['id'];
          },
          {
            foreignKeyName: 'workspace_whiteboards_ws_id_fkey';
            columns: ['ws_id'];
            isOneToOne: false;
            referencedRelation: 'workspaces';
            referencedColumns: ['id'];
          },
        ];
      };
      workspaces: {
        Row: {
          avatar_url: string | null;
          created_at: string | null;
          creator_id: string | null;
          deleted: boolean | null;
          handle: string | null;
          id: string;
          logo_url: string | null;
          name: string | null;
        };
        Insert: {
          avatar_url?: string | null;
          created_at?: string | null;
          creator_id?: string | null;
          deleted?: boolean | null;
          handle?: string | null;
          id?: string;
          logo_url?: string | null;
          name?: string | null;
        };
        Update: {
          avatar_url?: string | null;
          created_at?: string | null;
          creator_id?: string | null;
          deleted?: boolean | null;
          handle?: string | null;
          id?: string;
          logo_url?: string | null;
          name?: string | null;
        };
        Relationships: [
          {
            foreignKeyName: 'workspaces_creator_id_fkey';
            columns: ['creator_id'];
            isOneToOne: false;
            referencedRelation: 'nova_user_challenge_leaderboard';
            referencedColumns: ['user_id'];
          },
          {
            foreignKeyName: 'workspaces_creator_id_fkey';
            columns: ['creator_id'];
            isOneToOne: false;
            referencedRelation: 'nova_user_leaderboard';
            referencedColumns: ['user_id'];
          },
          {
            foreignKeyName: 'workspaces_creator_id_fkey';
            columns: ['creator_id'];
            isOneToOne: false;
            referencedRelation: 'users';
            referencedColumns: ['id'];
          },
        ];
      };
    };
    Views: {
      audit_logs: {
        Row: {
          auth_role: string | null;
          auth_uid: string | null;
          id: number | null;
          old_record: Json | null;
          old_record_id: string | null;
          op: 'INSERT' | 'UPDATE' | 'DELETE' | 'TRUNCATE' | null;
          record: Json | null;
          record_id: string | null;
          table_name: unknown | null;
          ts: string | null;
          ws_id: string | null;
        };
        Insert: {
          auth_role?: string | null;
          auth_uid?: string | null;
          id?: number | null;
          old_record?: Json | null;
          old_record_id?: string | null;
          op?: 'INSERT' | 'UPDATE' | 'DELETE' | 'TRUNCATE' | null;
          record?: Json | null;
          record_id?: string | null;
          table_name?: unknown | null;
          ts?: string | null;
          ws_id?: never;
        };
        Update: {
          auth_role?: string | null;
          auth_uid?: string | null;
          id?: number | null;
          old_record?: Json | null;
          old_record_id?: string | null;
          op?: 'INSERT' | 'UPDATE' | 'DELETE' | 'TRUNCATE' | null;
          record?: Json | null;
          record_id?: string | null;
          table_name?: unknown | null;
          ts?: string | null;
          ws_id?: never;
        };
        Relationships: [
          {
            foreignKeyName: 'record_version_auth_uid_fkey';
            columns: ['auth_uid'];
            isOneToOne: false;
            referencedRelation: 'nova_user_challenge_leaderboard';
            referencedColumns: ['user_id'];
          },
          {
            foreignKeyName: 'record_version_auth_uid_fkey';
            columns: ['auth_uid'];
            isOneToOne: false;
            referencedRelation: 'nova_user_leaderboard';
            referencedColumns: ['user_id'];
          },
          {
            foreignKeyName: 'record_version_auth_uid_fkey';
            columns: ['auth_uid'];
            isOneToOne: false;
            referencedRelation: 'users';
            referencedColumns: ['id'];
          },
        ];
      };
      calendar_event_participants: {
        Row: {
          created_at: string | null;
          display_name: string | null;
          event_id: string | null;
          going: boolean | null;
          handle: string | null;
          participant_id: string | null;
          type: string | null;
        };
        Relationships: [];
      };
      distinct_invoice_creators: {
        Row: {
          display_name: string | null;
          id: string | null;
        };
        Relationships: [];
      };
      meet_together_users: {
        Row: {
          display_name: string | null;
          is_guest: boolean | null;
          plan_id: string | null;
          timeblock_count: number | null;
          user_id: string | null;
        };
        Relationships: [];
      };
      nova_submissions_with_scores: {
        Row: {
          created_at: string | null;
          criteria_score: number | null;
          id: string | null;
          passed_tests: number | null;
          problem_id: string | null;
          prompt: string | null;
          session_id: string | null;
          sum_criterion_score: number | null;
          test_case_score: number | null;
          total_criteria: number | null;
          total_score: number | null;
          total_tests: number | null;
          user_id: string | null;
        };
        Relationships: [
          {
            foreignKeyName: 'nova_submissions_problem_id_fkey';
            columns: ['problem_id'];
            isOneToOne: false;
            referencedRelation: 'nova_problems';
            referencedColumns: ['id'];
          },
          {
            foreignKeyName: 'nova_submissions_session_id_fkey';
            columns: ['session_id'];
            isOneToOne: false;
            referencedRelation: 'nova_sessions';
            referencedColumns: ['id'];
          },
          {
            foreignKeyName: 'nova_submissions_user_id_fkey';
            columns: ['user_id'];
            isOneToOne: false;
            referencedRelation: 'nova_user_challenge_leaderboard';
            referencedColumns: ['user_id'];
          },
          {
            foreignKeyName: 'nova_submissions_user_id_fkey';
            columns: ['user_id'];
            isOneToOne: false;
            referencedRelation: 'nova_user_leaderboard';
            referencedColumns: ['user_id'];
          },
          {
            foreignKeyName: 'nova_submissions_user_id_fkey';
            columns: ['user_id'];
            isOneToOne: false;
            referencedRelation: 'users';
            referencedColumns: ['id'];
          },
        ];
      };
      nova_team_challenge_leaderboard: {
        Row: {
          challenge_id: string | null;
          name: string | null;
          problem_scores: Json | null;
          score: number | null;
          team_id: string | null;
        };
        Relationships: [
          {
            foreignKeyName: 'nova_problems_challenge_id_fkey';
            columns: ['challenge_id'];
            isOneToOne: false;
            referencedRelation: 'nova_challenges';
            referencedColumns: ['id'];
          },
          {
            foreignKeyName: 'nova_problems_challenge_id_fkey';
            columns: ['challenge_id'];
            isOneToOne: false;
            referencedRelation: 'nova_user_challenge_leaderboard';
            referencedColumns: ['challenge_id'];
          },
        ];
      };
      nova_team_leaderboard: {
        Row: {
          challenge_scores: Json | null;
          name: string | null;
          score: number | null;
          team_id: string | null;
        };
        Relationships: [];
      };
      nova_user_challenge_leaderboard: {
        Row: {
          avatar: string | null;
          challenge_id: string | null;
          name: string | null;
          problem_scores: Json | null;
          score: number | null;
          user_id: string | null;
        };
        Relationships: [];
      };
      nova_user_leaderboard: {
        Row: {
          avatar: string | null;
          challenge_scores: Json | null;
          name: string | null;
          score: number | null;
          user_id: string | null;
        };
        Relationships: [];
      };
      time_tracking_session_analytics: {
        Row: {
          category_color: string | null;
          category_id: string | null;
          category_name: string | null;
          created_at: string | null;
          day_of_week: number | null;
          description: string | null;
          duration_seconds: number | null;
          end_time: string | null;
          id: string | null;
          is_running: boolean | null;
          productivity_score: number | null;
          session_date: string | null;
          session_length_category: string | null;
          session_month: string | null;
          session_week: string | null;
          start_hour: number | null;
          start_time: string | null;
          tags: string[] | null;
          task_id: string | null;
          task_name: string | null;
          title: string | null;
          updated_at: string | null;
          user_id: string | null;
          was_resumed: boolean | null;
          ws_id: string | null;
        };
        Relationships: [
          {
            foreignKeyName: 'time_tracking_categories_color_fkey';
            columns: ['category_color'];
            isOneToOne: false;
            referencedRelation: 'calendar_event_colors';
            referencedColumns: ['value'];
          },
          {
            foreignKeyName: 'time_tracking_sessions_category_id_fkey';
            columns: ['category_id'];
            isOneToOne: false;
            referencedRelation: 'time_tracking_categories';
            referencedColumns: ['id'];
          },
          {
            foreignKeyName: 'time_tracking_sessions_task_id_fkey';
            columns: ['task_id'];
            isOneToOne: false;
            referencedRelation: 'tasks';
            referencedColumns: ['id'];
          },
          {
            foreignKeyName: 'time_tracking_sessions_ws_id_fkey';
            columns: ['ws_id'];
            isOneToOne: false;
            referencedRelation: 'workspaces';
            referencedColumns: ['id'];
          },
        ];
      };
      user_groups_with_tags: {
        Row: {
          archived: boolean | null;
          created_at: string | null;
          ending_date: string | null;
          id: string | null;
          name: string | null;
          notes: string | null;
          sessions: string[] | null;
          starting_date: string | null;
          tag_count: number | null;
          tags: Json | null;
          ws_id: string | null;
        };
        Insert: {
          archived?: boolean | null;
          created_at?: string | null;
          ending_date?: string | null;
          id?: string | null;
          name?: string | null;
          notes?: string | null;
          sessions?: string[] | null;
          starting_date?: string | null;
          tag_count?: never;
          tags?: never;
          ws_id?: string | null;
        };
        Update: {
          archived?: boolean | null;
          created_at?: string | null;
          ending_date?: string | null;
          id?: string | null;
          name?: string | null;
          notes?: string | null;
          sessions?: string[] | null;
          starting_date?: string | null;
          tag_count?: never;
          tags?: never;
          ws_id?: string | null;
        };
        Relationships: [
          {
            foreignKeyName: 'workspace_user_roles_ws_id_fkey';
            columns: ['ws_id'];
            isOneToOne: false;
            referencedRelation: 'workspaces';
            referencedColumns: ['id'];
          },
        ];
      };
      workspace_dataset_row_cells: {
        Row: {
          cells: Json | null;
          created_at: string | null;
          dataset_id: string | null;
          row_id: string | null;
        };
        Relationships: [
          {
            foreignKeyName: 'workspace_dataset_rows_dataset_id_fkey';
            columns: ['dataset_id'];
            isOneToOne: false;
            referencedRelation: 'workspace_datasets';
            referencedColumns: ['id'];
          },
        ];
      };
      workspace_members_and_invites: {
        Row: {
          avatar_url: string | null;
          created_at: string | null;
          display_name: string | null;
          email: string | null;
          handle: string | null;
          id: string | null;
          pending: boolean | null;
          role: string | null;
          role_title: string | null;
          ws_id: string | null;
        };
        Relationships: [];
      };
      workspace_user_groups_with_amount: {
        Row: {
          amount: number | null;
          archived: boolean | null;
          created_at: string | null;
          ending_date: string | null;
          id: string | null;
          name: string | null;
          notes: string | null;
          sessions: string[] | null;
          starting_date: string | null;
          ws_id: string | null;
        };
        Relationships: [
          {
            foreignKeyName: 'workspace_user_roles_ws_id_fkey';
            columns: ['ws_id'];
            isOneToOne: false;
            referencedRelation: 'workspaces';
            referencedColumns: ['id'];
          },
        ];
      };
      workspace_users_with_groups: {
        Row: {
          address: string | null;
          archived: boolean | null;
          archived_until: string | null;
          avatar_url: string | null;
          balance: number | null;
          birthday: string | null;
          created_at: string | null;
          created_by: string | null;
          display_name: string | null;
          email: string | null;
          ethnicity: string | null;
          full_name: string | null;
          gender: string | null;
          group_count: number | null;
          groups: Json | null;
          guardian: string | null;
          id: string | null;
          linked_users: Json | null;
          national_id: string | null;
          note: string | null;
          phone: string | null;
          updated_at: string | null;
          updated_by: string | null;
          ws_id: string | null;
        };
        Insert: {
          address?: string | null;
          archived?: boolean | null;
          archived_until?: string | null;
          avatar_url?: string | null;
          balance?: number | null;
          birthday?: string | null;
          created_at?: string | null;
          created_by?: string | null;
          display_name?: string | null;
          email?: string | null;
          ethnicity?: string | null;
          full_name?: string | null;
          gender?: string | null;
          group_count?: never;
          groups?: never;
          guardian?: string | null;
          id?: string | null;
          linked_users?: never;
          national_id?: string | null;
          note?: string | null;
          phone?: string | null;
          updated_at?: string | null;
          updated_by?: string | null;
          ws_id?: string | null;
        };
        Update: {
          address?: string | null;
          archived?: boolean | null;
          archived_until?: string | null;
          avatar_url?: string | null;
          balance?: number | null;
          birthday?: string | null;
          created_at?: string | null;
          created_by?: string | null;
          display_name?: string | null;
          email?: string | null;
          ethnicity?: string | null;
          full_name?: string | null;
          gender?: string | null;
          group_count?: never;
          groups?: never;
          guardian?: string | null;
          id?: string | null;
          linked_users?: never;
          national_id?: string | null;
          note?: string | null;
          phone?: string | null;
          updated_at?: string | null;
          updated_by?: string | null;
          ws_id?: string | null;
        };
        Relationships: [
          {
            foreignKeyName: 'public_workspace_users_updated_by_fkey';
            columns: ['updated_by'];
            isOneToOne: false;
            referencedRelation: 'distinct_invoice_creators';
            referencedColumns: ['id'];
          },
          {
            foreignKeyName: 'public_workspace_users_updated_by_fkey';
            columns: ['updated_by'];
            isOneToOne: false;
            referencedRelation: 'workspace_users';
            referencedColumns: ['id'];
          },
          {
            foreignKeyName: 'public_workspace_users_updated_by_fkey';
            columns: ['updated_by'];
            isOneToOne: false;
            referencedRelation: 'workspace_users_with_groups';
            referencedColumns: ['id'];
          },
          {
            foreignKeyName: 'workspace_users_created_by_fkey';
            columns: ['created_by'];
            isOneToOne: false;
            referencedRelation: 'distinct_invoice_creators';
            referencedColumns: ['id'];
          },
          {
            foreignKeyName: 'workspace_users_created_by_fkey';
            columns: ['created_by'];
            isOneToOne: false;
            referencedRelation: 'workspace_users';
            referencedColumns: ['id'];
          },
          {
            foreignKeyName: 'workspace_users_created_by_fkey';
            columns: ['created_by'];
            isOneToOne: false;
            referencedRelation: 'workspace_users_with_groups';
            referencedColumns: ['id'];
          },
          {
            foreignKeyName: 'workspace_users_ws_id_fkey';
            columns: ['ws_id'];
            isOneToOne: false;
            referencedRelation: 'workspaces';
            referencedColumns: ['id'];
          },
        ];
      };
    };
    Functions: {
      add_board_tags: {
        Args: { board_id: string; new_tags: string[] };
        Returns: Json;
      };
      calculate_productivity_score: {
        Args: { category_color: string; duration_seconds: number };
        Returns: number;
      };
      check_ws_creator: {
        Args: { ws_id: string };
        Returns: boolean;
      };
      cleanup_expired_cross_app_tokens: {
        Args: Record<PropertyKey, never>;
        Returns: undefined;
      };
      cleanup_role_inconsistencies: {
        Args: Record<PropertyKey, never>;
        Returns: undefined;
      };
      count_search_users: {
        Args:
          | {
              enabled_filter?: boolean;
              role_filter?: string;
              search_query: string;
            }
          | { search_query: string };
        Returns: number;
      };
      create_ai_chat: {
        Args: { title: string; message: string; model: string };
        Returns: string;
      };
      generate_cross_app_token: {
        Args:
          | {
              p_user_id: string;
              p_origin_app: string;
<<<<<<< HEAD
              p_user_id: string;
              p_expiry_seconds?: number;
              p_target_app: string;
            }
          | {
              p_session_data?: Json;
              p_user_id: string;
              p_origin_app: string;
              p_target_app: string;
              p_expiry_seconds?: number;
=======
              p_target_app: string;
              p_expiry_seconds?: number;
            }
          | {
              p_user_id: string;
              p_origin_app: string;
              p_target_app: string;
              p_expiry_seconds?: number;
              p_session_data?: Json;
>>>>>>> c592b61f
            };
        Returns: string;
      };
      get_challenge_stats: {
        Args: { challenge_id_param: string; user_id_param: string };
        Returns: {
          total_score: number;
          problems_attempted: number;
        }[];
      };
      get_daily_income_expense: {
        Args: { _ws_id: string; past_days?: number };
        Returns: {
          day: string;
          total_income: number;
          total_expense: number;
        }[];
      };
      get_daily_prompt_completion_tokens: {
        Args: { past_days?: number };
        Returns: {
          total_completion_tokens: number;
          day: string;
          total_prompt_tokens: number;
        }[];
      };
      get_finance_invoices_count: {
        Args: { ws_id: string };
        Returns: number;
      };
      get_healthcare_checkups_count: {
        Args: { ws_id: string };
        Returns: number;
      };
      get_healthcare_diagnoses_count: {
        Args: { ws_id: string };
        Returns: number;
      };
      get_healthcare_vital_groups_count: {
        Args: { ws_id: string };
        Returns: number;
      };
      get_healthcare_vitals_count: {
        Args: { ws_id: string };
        Returns: number;
      };
      get_hourly_prompt_completion_tokens: {
        Args: { past_hours?: number };
        Returns: {
          hour: string;
<<<<<<< HEAD
          total_completion_tokens: number;
          total_prompt_tokens: number;
=======
          total_prompt_tokens: number;
          total_completion_tokens: number;
>>>>>>> c592b61f
        }[];
      };
      get_inventory_batches_count: {
        Args: { ws_id: string };
        Returns: number;
      };
      get_inventory_product_categories_count: {
        Args: { ws_id: string };
        Returns: number;
      };
      get_inventory_products: {
        Args: {
<<<<<<< HEAD
          _has_unit?: boolean;
          _warehouse_ids?: string[];
          _ws_id?: string;
          _category_ids?: string[];
        };
        Returns: {
          amount: number;
          price: number;
          category: string;
          unit_id: string;
          unit: string;
          manufacturer: string;
          name: string;
          id: string;
=======
          _category_ids?: string[];
          _ws_id?: string;
          _warehouse_ids?: string[];
          _has_unit?: boolean;
        };
        Returns: {
          id: string;
          name: string;
          manufacturer: string;
          unit: string;
          unit_id: string;
          category: string;
          price: number;
          amount: number;
>>>>>>> c592b61f
          ws_id: string;
          created_at: string;
        }[];
      };
      get_inventory_products_count: {
        Args: { ws_id: string };
        Returns: number;
      };
      get_inventory_suppliers_count: {
        Args: { ws_id: string };
        Returns: number;
      };
      get_inventory_units_count: {
        Args: { ws_id: string };
        Returns: number;
      };
      get_inventory_warehouses_count: {
        Args: { ws_id: string };
        Returns: number;
      };
      get_monthly_income_expense: {
        Args: { past_months?: number; _ws_id: string };
        Returns: {
          total_expense: number;
          total_income: number;
          month: string;
        }[];
      };
      get_monthly_prompt_completion_tokens: {
        Args: { past_months?: number };
        Returns: {
          total_completion_tokens: number;
          total_prompt_tokens: number;
          month: string;
        }[];
      };
      get_pending_event_participants: {
        Args: { _event_id: string };
        Returns: number;
      };
      get_possible_excluded_groups: {
        Args: { _ws_id: string; included_groups: string[] };
        Returns: {
          ws_id: string;
          amount: number;
          id: string;
          name: string;
        }[];
      };
      get_possible_excluded_tags: {
        Args: { _ws_id: string; included_tags: string[] };
        Returns: {
          ws_id: string;
          amount: number;
          name: string;
          id: string;
        }[];
      };
      get_session_statistics: {
        Args: Record<PropertyKey, never>;
        Returns: {
<<<<<<< HEAD
          completed_count: number;
          active_count: number;
          unique_users_count: number;
          total_count: number;
=======
          total_count: number;
          unique_users_count: number;
          active_count: number;
          completed_count: number;
>>>>>>> c592b61f
          latest_session_date: string;
        }[];
      };
      get_session_templates: {
        Args: {
          user_id_param: string;
          workspace_id: string;
          limit_count?: number;
        };
        Returns: {
<<<<<<< HEAD
=======
          title: string;
          description: string;
          category_id: string;
>>>>>>> c592b61f
          task_id: string;
          tags: string[];
          category_name: string;
          category_color: string;
          task_name: string;
          usage_count: number;
          avg_duration: number;
          last_used: string;
          category_id: string;
          title: string;
          description: string;
        }[];
      };
      get_submission_statistics: {
        Args: Record<PropertyKey, never>;
        Returns: {
<<<<<<< HEAD
=======
          total_count: number;
          latest_submission_date: string;
>>>>>>> c592b61f
          unique_users_count: number;
          total_count: number;
          latest_submission_date: string;
        }[];
      };
      get_transaction_categories_with_amount: {
        Args: Record<PropertyKey, never>;
        Returns: {
          id: string;
<<<<<<< HEAD
          created_at: string;
          ws_id: string;
          is_expense: boolean;
          name: string;
=======
          name: string;
          is_expense: boolean;
          ws_id: string;
          created_at: string;
>>>>>>> c592b61f
          amount: number;
        }[];
      };
      get_user_role: {
        Args: { user_id: string; ws_id: string };
        Returns: string;
      };
      get_user_session_stats: {
        Args: { user_id: string };
        Returns: {
          active_sessions: number;
          total_sessions: number;
          current_session_age: unknown;
        }[];
      };
      get_user_sessions: {
        Args: { user_id: string };
        Returns: {
          session_id: string;
          created_at: string;
          updated_at: string;
          user_agent: string;
          ip: string;
          is_current: boolean;
<<<<<<< HEAD
          created_at: string;
          updated_at: string;
          session_id: string;
=======
>>>>>>> c592b61f
        }[];
      };
      get_user_tasks: {
        Args: { _board_id: string };
        Returns: {
<<<<<<< HEAD
          list_id: string;
          board_id: string;
=======
>>>>>>> c592b61f
          id: string;
          name: string;
          description: string;
          priority: number;
          completed: boolean;
          start_date: string;
          end_date: string;
<<<<<<< HEAD
=======
          list_id: string;
          board_id: string;
>>>>>>> c592b61f
        }[];
      };
      get_user_whitelist_status: {
        Args: { user_id_param: string };
        Returns: {
<<<<<<< HEAD
          enabled: boolean;
          is_whitelisted: boolean;
          allow_role_management: boolean;
          allow_manage_all_challenges: boolean;
          allow_challenge_management: boolean;
=======
          is_whitelisted: boolean;
          enabled: boolean;
          allow_challenge_management: boolean;
          allow_manage_all_challenges: boolean;
          allow_role_management: boolean;
>>>>>>> c592b61f
        }[];
      };
      get_workspace_drive_size: {
        Args: { ws_id: string };
        Returns: number;
      };
      get_workspace_products_count: {
        Args: { ws_id: string };
        Returns: number;
      };
      get_workspace_transaction_categories_count: {
        Args: { ws_id: string };
        Returns: number;
      };
      get_workspace_transactions_count: {
<<<<<<< HEAD
        Args: { start_date?: string; end_date?: string; ws_id: string };
=======
        Args: { ws_id: string; start_date?: string; end_date?: string };
>>>>>>> c592b61f
        Returns: number;
      };
      get_workspace_user_groups: {
        Args: {
<<<<<<< HEAD
          included_tags: string[];
          search_query: string;
          _ws_id: string;
          excluded_tags: string[];
        };
        Returns: {
          id: string;
          created_at: string;
          tag_count: number;
          tags: string[];
          ws_id: string;
          notes: string;
          name: string;
=======
          _ws_id: string;
          included_tags: string[];
          excluded_tags: string[];
          search_query: string;
        };
        Returns: {
          id: string;
          name: string;
          notes: string;
          ws_id: string;
          tags: string[];
          tag_count: number;
          created_at: string;
>>>>>>> c592b61f
        }[];
      };
      get_workspace_user_groups_count: {
        Args: { ws_id: string };
        Returns: number;
      };
      get_workspace_users: {
        Args: {
          _ws_id: string;
          included_groups: string[];
          excluded_groups: string[];
          search_query: string;
        };
        Returns: {
<<<<<<< HEAD
          display_name: string;
=======
>>>>>>> c592b61f
          id: string;
          avatar_url: string;
          full_name: string;
          email: string;
          phone: string;
          gender: string;
          birthday: string;
          ethnicity: string;
          guardian: string;
          address: string;
          national_id: string;
          note: string;
          balance: number;
          ws_id: string;
          groups: string[];
          group_count: number;
          linked_users: Json;
          created_at: string;
          updated_at: string;
        }[];
      };
      get_workspace_users_count: {
        Args: { ws_id: string };
        Returns: number;
      };
      get_workspace_wallets_count: {
        Args: { ws_id: string };
        Returns: number;
      };
      get_workspace_wallets_expense: {
<<<<<<< HEAD
        Args: { start_date?: string; end_date?: string; ws_id: string };
        Returns: number;
      };
      get_workspace_wallets_income: {
        Args: { ws_id: string; end_date?: string; start_date?: string };
=======
        Args: { ws_id: string; start_date?: string; end_date?: string };
        Returns: number;
      };
      get_workspace_wallets_income: {
        Args: { ws_id: string; start_date?: string; end_date?: string };
>>>>>>> c592b61f
        Returns: number;
      };
      has_other_owner: {
        Args: { _user_id: string; _ws_id: string };
        Returns: boolean;
      };
      insert_ai_chat_message: {
        Args: { message: string; chat_id: string; source: string };
        Returns: undefined;
      };
      is_list_accessible: {
        Args: { _list_id: string };
        Returns: boolean;
      };
      is_member_invited: {
        Args: { _user_id: string; _org_id: string };
        Returns: boolean;
      };
      is_nova_challenge_manager: {
        Args: Record<PropertyKey, never>;
        Returns: boolean;
      };
      is_nova_role_manager: {
        Args: Record<PropertyKey, never>;
        Returns: boolean;
      };
      is_nova_user_email_in_team: {
        Args: { _user_email: string; _team_id: string };
        Returns: boolean;
      };
      is_nova_user_id_in_team: {
        Args: { _team_id: string; _user_id: string };
        Returns: boolean;
      };
      is_org_member: {
        Args: { _org_id: string; _user_id: string };
        Returns: boolean;
      };
      is_project_member: {
        Args: { _project_id: string };
        Returns: boolean;
      };
      is_task_accessible: {
        Args: { _task_id: string };
        Returns: boolean;
      };
      is_task_board_member: {
        Args: { _board_id: string; _user_id: string };
        Returns: boolean;
      };
      is_user_task_in_board: {
        Args: { _user_id: string; _task_id: string };
        Returns: boolean;
      };
      is_user_whitelisted: {
        Args: { user_id_param: string };
        Returns: boolean;
      };
      nova_get_all_challenges_with_user_stats: {
        Args: { user_id: string };
        Returns: Json;
      };
      nova_get_challenge_with_user_stats: {
        Args: { challenge_id: string; user_id: string };
        Returns: Json;
      };
      nova_get_user_daily_sessions: {
        Args: { challenge_id: string; user_id: string };
        Returns: number;
      };
      nova_get_user_total_sessions: {
        Args: { user_id: string; challenge_id: string };
        Returns: number;
      };
      remove_board_tags: {
        Args: { board_id: string; tags_to_remove: string[] };
        Returns: Json;
      };
      revoke_all_cross_app_tokens: {
        Args: { p_user_id: string };
        Returns: undefined;
      };
      revoke_all_other_sessions: {
        Args: { user_id: string };
        Returns: number;
      };
      revoke_user_session: {
        Args: { target_user_id: string; session_id: string };
        Returns: boolean;
      };
      search_boards_by_tags: {
        Args: {
          workspace_id: string;
          search_tags: string[];
          match_all?: boolean;
        };
        Returns: {
<<<<<<< HEAD
          board_name: string;
          board_tags: Json;
          board_id: string;
=======
          board_id: string;
          board_name: string;
          board_tags: Json;
>>>>>>> c592b61f
        }[];
      };
      search_users: {
        Args:
          | { search_query: string; page_number: number; page_size: number }
          | {
              search_query: string;
              page_number: number;
              page_size: number;
              role_filter?: string;
              enabled_filter?: boolean;
            };
        Returns: {
<<<<<<< HEAD
          new_email: string;
          birthday: string;
          team_name: string[];
          avatar_url: string;
=======
>>>>>>> c592b61f
          id: string;
          display_name: string;
          deleted: boolean;
          handle: string;
          bio: string;
          created_at: string;
          user_id: string;
          enabled: boolean;
          allow_challenge_management: boolean;
          allow_manage_all_challenges: boolean;
          allow_role_management: boolean;
          email: string;
<<<<<<< HEAD
=======
          new_email: string;
          birthday: string;
          team_name: string[];
>>>>>>> c592b61f
        }[];
      };
      search_users_by_name: {
        Args: {
<<<<<<< HEAD
          result_limit?: number;
          min_similarity?: number;
=======
>>>>>>> c592b61f
          search_query: string;
          result_limit?: number;
          min_similarity?: number;
        };
        Returns: {
          relevance: number;
          avatar_url: string;
          display_name: string;
          handle: string;
          id: string;
        }[];
      };
      sum_quiz_scores: {
        Args: { p_set_id: string };
        Returns: {
          sum: number;
        }[];
      };
      transactions_have_same_abs_amount: {
        Args: { transaction_id_1: string; transaction_id_2: string };
        Returns: boolean;
      };
      transactions_have_same_amount: {
        Args: { transaction_id_1: string; transaction_id_2: string };
        Returns: boolean;
      };
      update_expired_sessions: {
        Args: Record<PropertyKey, never>;
        Returns: undefined;
      };
      update_session_total_score: {
        Args: { challenge_id_param: string; user_id_param: string };
        Returns: undefined;
      };
      validate_and_normalize_board_tags: {
        Args: { tags: Json };
        Returns: Json;
      };
      validate_board_tags: {
        Args: { tags: Json };
        Returns: boolean;
      };
      validate_cross_app_token: {
        Args: { p_target_app: string; p_token: string };
        Returns: string;
      };
      validate_cross_app_token_with_session: {
        Args: { p_target_app: string; p_token: string };
        Returns: {
          user_id: string;
          session_data: Json;
        }[];
      };
    };
    Enums: {
      ai_message_type:
        | 'message'
        | 'file'
        | 'summary'
        | 'notes'
        | 'multi_choice_quiz'
        | 'paragraph_quiz'
        | 'flashcards';
      calendar_hour_type: 'WORK' | 'PERSONAL' | 'MEETING';
      certificate_templates: 'original' | 'modern' | 'elegant';
      chat_role: 'FUNCTION' | 'USER' | 'SYSTEM' | 'ASSISTANT';
      dataset_type: 'excel' | 'csv' | 'html';
      feature_flag:
        | 'ENABLE_AI'
        | 'ENABLE_EDUCATION'
        | 'ENABLE_CHALLENGES'
        | 'ENABLE_QUIZZES';
      platform_service: 'TUTURUUU' | 'REWISE' | 'NOVA' | 'UPSKII';
      subscription_status: 'trialing' | 'active' | 'canceled' | 'past_due';
      task_board_status: 'not_started' | 'active' | 'done' | 'closed';
      workspace_role_permission:
        | 'view_infrastructure'
        | 'manage_workspace_secrets'
        | 'manage_external_migrations'
        | 'manage_workspace_roles'
        | 'manage_workspace_members'
        | 'manage_workspace_settings'
        | 'manage_workspace_integrations'
        | 'manage_workspace_billing'
        | 'manage_workspace_security'
        | 'manage_workspace_audit_logs'
        | 'manage_user_report_templates'
        | 'manage_calendar'
        | 'manage_projects'
        | 'manage_documents'
        | 'manage_drive'
        | 'manage_users'
        | 'export_users_data'
        | 'manage_inventory'
        | 'manage_finance'
        | 'export_finance_data'
        | 'ai_chat'
        | 'ai_lab'
        | 'send_user_group_post_emails';
    };
    CompositeTypes: {
      [_ in never]: never;
    };
  };
};

type DefaultSchema = Database[Extract<keyof Database, 'public'>];

export type Tables<
  DefaultSchemaTableNameOrOptions extends
    | keyof (DefaultSchema['Tables'] & DefaultSchema['Views'])
    | { schema: keyof Database },
  TableName extends DefaultSchemaTableNameOrOptions extends {
    schema: keyof Database;
  }
    ? keyof (Database[DefaultSchemaTableNameOrOptions['schema']]['Tables'] &
        Database[DefaultSchemaTableNameOrOptions['schema']]['Views'])
    : never = never,
> = DefaultSchemaTableNameOrOptions extends { schema: keyof Database }
  ? (Database[DefaultSchemaTableNameOrOptions['schema']]['Tables'] &
      Database[DefaultSchemaTableNameOrOptions['schema']]['Views'])[TableName] extends {
      Row: infer R;
    }
    ? R
    : never
  : DefaultSchemaTableNameOrOptions extends keyof (DefaultSchema['Tables'] &
        DefaultSchema['Views'])
    ? (DefaultSchema['Tables'] &
        DefaultSchema['Views'])[DefaultSchemaTableNameOrOptions] extends {
        Row: infer R;
      }
      ? R
      : never
    : never;

export type TablesInsert<
  DefaultSchemaTableNameOrOptions extends
    | keyof DefaultSchema['Tables']
    | { schema: keyof Database },
  TableName extends DefaultSchemaTableNameOrOptions extends {
    schema: keyof Database;
  }
    ? keyof Database[DefaultSchemaTableNameOrOptions['schema']]['Tables']
    : never = never,
> = DefaultSchemaTableNameOrOptions extends { schema: keyof Database }
  ? Database[DefaultSchemaTableNameOrOptions['schema']]['Tables'][TableName] extends {
      Insert: infer I;
    }
    ? I
    : never
  : DefaultSchemaTableNameOrOptions extends keyof DefaultSchema['Tables']
    ? DefaultSchema['Tables'][DefaultSchemaTableNameOrOptions] extends {
        Insert: infer I;
      }
      ? I
      : never
    : never;

export type TablesUpdate<
  DefaultSchemaTableNameOrOptions extends
    | keyof DefaultSchema['Tables']
    | { schema: keyof Database },
  TableName extends DefaultSchemaTableNameOrOptions extends {
    schema: keyof Database;
  }
    ? keyof Database[DefaultSchemaTableNameOrOptions['schema']]['Tables']
    : never = never,
> = DefaultSchemaTableNameOrOptions extends { schema: keyof Database }
  ? Database[DefaultSchemaTableNameOrOptions['schema']]['Tables'][TableName] extends {
      Update: infer U;
    }
    ? U
    : never
  : DefaultSchemaTableNameOrOptions extends keyof DefaultSchema['Tables']
    ? DefaultSchema['Tables'][DefaultSchemaTableNameOrOptions] extends {
        Update: infer U;
      }
      ? U
      : never
    : never;

export type Enums<
  DefaultSchemaEnumNameOrOptions extends
    | keyof DefaultSchema['Enums']
    | { schema: keyof Database },
  EnumName extends DefaultSchemaEnumNameOrOptions extends {
    schema: keyof Database;
  }
    ? keyof Database[DefaultSchemaEnumNameOrOptions['schema']]['Enums']
    : never = never,
> = DefaultSchemaEnumNameOrOptions extends { schema: keyof Database }
  ? Database[DefaultSchemaEnumNameOrOptions['schema']]['Enums'][EnumName]
  : DefaultSchemaEnumNameOrOptions extends keyof DefaultSchema['Enums']
    ? DefaultSchema['Enums'][DefaultSchemaEnumNameOrOptions]
    : never;

export type CompositeTypes<
  PublicCompositeTypeNameOrOptions extends
    | keyof DefaultSchema['CompositeTypes']
    | { schema: keyof Database },
  CompositeTypeName extends PublicCompositeTypeNameOrOptions extends {
    schema: keyof Database;
  }
    ? keyof Database[PublicCompositeTypeNameOrOptions['schema']]['CompositeTypes']
    : never = never,
> = PublicCompositeTypeNameOrOptions extends { schema: keyof Database }
  ? Database[PublicCompositeTypeNameOrOptions['schema']]['CompositeTypes'][CompositeTypeName]
  : PublicCompositeTypeNameOrOptions extends keyof DefaultSchema['CompositeTypes']
    ? DefaultSchema['CompositeTypes'][PublicCompositeTypeNameOrOptions]
    : never;

export const Constants = {
  public: {
    Enums: {
      ai_message_type: [
        'message',
        'file',
        'summary',
        'notes',
        'multi_choice_quiz',
        'paragraph_quiz',
        'flashcards',
      ],
      calendar_hour_type: ['WORK', 'PERSONAL', 'MEETING'],
      certificate_templates: ['original', 'modern', 'elegant'],
      chat_role: ['FUNCTION', 'USER', 'SYSTEM', 'ASSISTANT'],
      dataset_type: ['excel', 'csv', 'html'],
      feature_flag: [
        'ENABLE_AI',
        'ENABLE_EDUCATION',
        'ENABLE_CHALLENGES',
        'ENABLE_QUIZZES',
      ],
      platform_service: ['TUTURUUU', 'REWISE', 'NOVA', 'UPSKII'],
      subscription_status: ['trialing', 'active', 'canceled', 'past_due'],
      task_board_status: ['not_started', 'active', 'done', 'closed'],
      workspace_role_permission: [
        'view_infrastructure',
        'manage_workspace_secrets',
        'manage_external_migrations',
        'manage_workspace_roles',
        'manage_workspace_members',
        'manage_workspace_settings',
        'manage_workspace_integrations',
        'manage_workspace_billing',
        'manage_workspace_security',
        'manage_workspace_audit_logs',
        'manage_user_report_templates',
        'manage_calendar',
        'manage_projects',
        'manage_documents',
        'manage_drive',
        'manage_users',
        'export_users_data',
        'manage_inventory',
        'manage_finance',
        'export_finance_data',
        'ai_chat',
        'ai_lab',
        'send_user_group_post_emails',
      ],
    },
  },
} as const;<|MERGE_RESOLUTION|>--- conflicted
+++ resolved
@@ -7759,69 +7759,56 @@
       };
       count_search_users: {
         Args:
+          | { search_query: string }
           | {
+              search_query: string;
+              role_filter?: string;
               enabled_filter?: boolean;
-              role_filter?: string;
-              search_query: string;
-            }
-          | { search_query: string };
+            };
         Returns: number;
       };
       create_ai_chat: {
-        Args: { title: string; message: string; model: string };
+        Args: { model: string; message: string; title: string };
         Returns: string;
       };
       generate_cross_app_token: {
         Args:
           | {
-              p_user_id: string;
-              p_origin_app: string;
-<<<<<<< HEAD
-              p_user_id: string;
-              p_expiry_seconds?: number;
-              p_target_app: string;
-            }
-          | {
-              p_session_data?: Json;
-              p_user_id: string;
-              p_origin_app: string;
-              p_target_app: string;
-              p_expiry_seconds?: number;
-=======
-              p_target_app: string;
-              p_expiry_seconds?: number;
-            }
-          | {
-              p_user_id: string;
-              p_origin_app: string;
               p_target_app: string;
               p_expiry_seconds?: number;
               p_session_data?: Json;
->>>>>>> c592b61f
+              p_origin_app: string;
+              p_user_id: string;
+            }
+          | {
+              p_target_app: string;
+              p_user_id: string;
+              p_origin_app: string;
+              p_expiry_seconds?: number;
             };
         Returns: string;
       };
       get_challenge_stats: {
         Args: { challenge_id_param: string; user_id_param: string };
         Returns: {
+          problems_attempted: number;
           total_score: number;
-          problems_attempted: number;
         }[];
       };
       get_daily_income_expense: {
-        Args: { _ws_id: string; past_days?: number };
+        Args: { past_days?: number; _ws_id: string };
         Returns: {
+          total_expense: number;
+          total_income: number;
           day: string;
-          total_income: number;
-          total_expense: number;
         }[];
       };
       get_daily_prompt_completion_tokens: {
         Args: { past_days?: number };
         Returns: {
+          total_prompt_tokens: number;
           total_completion_tokens: number;
           day: string;
-          total_prompt_tokens: number;
         }[];
       };
       get_finance_invoices_count: {
@@ -7847,14 +7834,9 @@
       get_hourly_prompt_completion_tokens: {
         Args: { past_hours?: number };
         Returns: {
-          hour: string;
-<<<<<<< HEAD
           total_completion_tokens: number;
           total_prompt_tokens: number;
-=======
-          total_prompt_tokens: number;
-          total_completion_tokens: number;
->>>>>>> c592b61f
+          hour: string;
         }[];
       };
       get_inventory_batches_count: {
@@ -7867,13 +7849,14 @@
       };
       get_inventory_products: {
         Args: {
-<<<<<<< HEAD
+          _warehouse_ids?: string[];
           _has_unit?: boolean;
-          _warehouse_ids?: string[];
           _ws_id?: string;
           _category_ids?: string[];
         };
         Returns: {
+          created_at: string;
+          ws_id: string;
           amount: number;
           price: number;
           category: string;
@@ -7882,24 +7865,6 @@
           manufacturer: string;
           name: string;
           id: string;
-=======
-          _category_ids?: string[];
-          _ws_id?: string;
-          _warehouse_ids?: string[];
-          _has_unit?: boolean;
-        };
-        Returns: {
-          id: string;
-          name: string;
-          manufacturer: string;
-          unit: string;
-          unit_id: string;
-          category: string;
-          price: number;
-          amount: number;
->>>>>>> c592b61f
-          ws_id: string;
-          created_at: string;
         }[];
       };
       get_inventory_products_count: {
@@ -7919,7 +7884,7 @@
         Returns: number;
       };
       get_monthly_income_expense: {
-        Args: { past_months?: number; _ws_id: string };
+        Args: { _ws_id: string; past_months?: number };
         Returns: {
           total_expense: number;
           total_income: number;
@@ -7929,8 +7894,8 @@
       get_monthly_prompt_completion_tokens: {
         Args: { past_months?: number };
         Returns: {
+          total_prompt_tokens: number;
           total_completion_tokens: number;
-          total_prompt_tokens: number;
           month: string;
         }[];
       };
@@ -7941,17 +7906,17 @@
       get_possible_excluded_groups: {
         Args: { _ws_id: string; included_groups: string[] };
         Returns: {
-          ws_id: string;
+          id: string;
           amount: number;
-          id: string;
+          ws_id: string;
           name: string;
         }[];
       };
       get_possible_excluded_tags: {
         Args: { _ws_id: string; included_tags: string[] };
         Returns: {
-          ws_id: string;
           amount: number;
+          ws_id: string;
           name: string;
           id: string;
         }[];
@@ -7959,18 +7924,11 @@
       get_session_statistics: {
         Args: Record<PropertyKey, never>;
         Returns: {
-<<<<<<< HEAD
-          completed_count: number;
-          active_count: number;
-          unique_users_count: number;
-          total_count: number;
-=======
           total_count: number;
           unique_users_count: number;
           active_count: number;
+          latest_session_date: string;
           completed_count: number;
->>>>>>> c592b61f
-          latest_session_date: string;
         }[];
       };
       get_session_templates: {
@@ -7980,12 +7938,6 @@
           limit_count?: number;
         };
         Returns: {
-<<<<<<< HEAD
-=======
-          title: string;
-          description: string;
-          category_id: string;
->>>>>>> c592b61f
           task_id: string;
           tags: string[];
           category_name: string;
@@ -7994,39 +7946,27 @@
           usage_count: number;
           avg_duration: number;
           last_used: string;
-          category_id: string;
           title: string;
           description: string;
+          category_id: string;
         }[];
       };
       get_submission_statistics: {
         Args: Record<PropertyKey, never>;
         Returns: {
-<<<<<<< HEAD
-=======
+          unique_users_count: number;
+          latest_submission_date: string;
           total_count: number;
-          latest_submission_date: string;
->>>>>>> c592b61f
-          unique_users_count: number;
-          total_count: number;
-          latest_submission_date: string;
         }[];
       };
       get_transaction_categories_with_amount: {
         Args: Record<PropertyKey, never>;
         Returns: {
-          id: string;
-<<<<<<< HEAD
-          created_at: string;
-          ws_id: string;
-          is_expense: boolean;
-          name: string;
-=======
+          created_at: string;
+          id: string;
           name: string;
           is_expense: boolean;
           ws_id: string;
-          created_at: string;
->>>>>>> c592b61f
           amount: number;
         }[];
       };
@@ -8045,58 +7985,36 @@
       get_user_sessions: {
         Args: { user_id: string };
         Returns: {
-          session_id: string;
-          created_at: string;
-          updated_at: string;
           user_agent: string;
           ip: string;
           is_current: boolean;
-<<<<<<< HEAD
           created_at: string;
           updated_at: string;
           session_id: string;
-=======
->>>>>>> c592b61f
         }[];
       };
       get_user_tasks: {
         Args: { _board_id: string };
         Returns: {
-<<<<<<< HEAD
+          start_date: string;
+          completed: boolean;
+          priority: number;
+          description: string;
+          name: string;
+          id: string;
+          end_date: string;
           list_id: string;
           board_id: string;
-=======
->>>>>>> c592b61f
-          id: string;
-          name: string;
-          description: string;
-          priority: number;
-          completed: boolean;
-          start_date: string;
-          end_date: string;
-<<<<<<< HEAD
-=======
-          list_id: string;
-          board_id: string;
->>>>>>> c592b61f
         }[];
       };
       get_user_whitelist_status: {
         Args: { user_id_param: string };
         Returns: {
-<<<<<<< HEAD
-          enabled: boolean;
-          is_whitelisted: boolean;
-          allow_role_management: boolean;
-          allow_manage_all_challenges: boolean;
-          allow_challenge_management: boolean;
-=======
           is_whitelisted: boolean;
           enabled: boolean;
           allow_challenge_management: boolean;
           allow_manage_all_challenges: boolean;
           allow_role_management: boolean;
->>>>>>> c592b61f
         }[];
       };
       get_workspace_drive_size: {
@@ -8112,44 +8030,24 @@
         Returns: number;
       };
       get_workspace_transactions_count: {
-<<<<<<< HEAD
-        Args: { start_date?: string; end_date?: string; ws_id: string };
-=======
-        Args: { ws_id: string; start_date?: string; end_date?: string };
->>>>>>> c592b61f
+        Args: { end_date?: string; ws_id: string; start_date?: string };
         Returns: number;
       };
       get_workspace_user_groups: {
         Args: {
-<<<<<<< HEAD
+          search_query: string;
+          excluded_tags: string[];
           included_tags: string[];
-          search_query: string;
           _ws_id: string;
-          excluded_tags: string[];
         };
         Returns: {
-          id: string;
-          created_at: string;
           tag_count: number;
           tags: string[];
           ws_id: string;
           notes: string;
           name: string;
-=======
-          _ws_id: string;
-          included_tags: string[];
-          excluded_tags: string[];
-          search_query: string;
-        };
-        Returns: {
-          id: string;
-          name: string;
-          notes: string;
-          ws_id: string;
-          tags: string[];
-          tag_count: number;
-          created_at: string;
->>>>>>> c592b61f
+          id: string;
+          created_at: string;
         }[];
       };
       get_workspace_user_groups_count: {
@@ -8158,35 +8056,32 @@
       };
       get_workspace_users: {
         Args: {
+          included_groups: string[];
           _ws_id: string;
-          included_groups: string[];
+          search_query: string;
           excluded_groups: string[];
-          search_query: string;
         };
         Returns: {
-<<<<<<< HEAD
-          display_name: string;
-=======
->>>>>>> c592b61f
-          id: string;
-          avatar_url: string;
-          full_name: string;
-          email: string;
-          phone: string;
-          gender: string;
-          birthday: string;
-          ethnicity: string;
-          guardian: string;
+          linked_users: Json;
+          group_count: number;
+          note: string;
+          balance: number;
+          ws_id: string;
+          groups: string[];
           address: string;
           national_id: string;
-          note: string;
-          balance: number;
-          ws_id: string;
-          groups: string[];
-          group_count: number;
-          linked_users: Json;
-          created_at: string;
+          guardian: string;
+          ethnicity: string;
+          birthday: string;
+          gender: string;
+          phone: string;
+          email: string;
           updated_at: string;
+          created_at: string;
+          display_name: string;
+          full_name: string;
+          avatar_url: string;
+          id: string;
         }[];
       };
       get_workspace_users_count: {
@@ -8198,19 +8093,11 @@
         Returns: number;
       };
       get_workspace_wallets_expense: {
-<<<<<<< HEAD
-        Args: { start_date?: string; end_date?: string; ws_id: string };
-        Returns: number;
-      };
-      get_workspace_wallets_income: {
-        Args: { ws_id: string; end_date?: string; start_date?: string };
-=======
-        Args: { ws_id: string; start_date?: string; end_date?: string };
+        Args: { end_date?: string; ws_id: string; start_date?: string };
         Returns: number;
       };
       get_workspace_wallets_income: {
         Args: { ws_id: string; start_date?: string; end_date?: string };
->>>>>>> c592b61f
         Returns: number;
       };
       has_other_owner: {
@@ -8218,7 +8105,7 @@
         Returns: boolean;
       };
       insert_ai_chat_message: {
-        Args: { message: string; chat_id: string; source: string };
+        Args: { source: string; chat_id: string; message: string };
         Returns: undefined;
       };
       is_list_accessible: {
@@ -8226,7 +8113,7 @@
         Returns: boolean;
       };
       is_member_invited: {
-        Args: { _user_id: string; _org_id: string };
+        Args: { _org_id: string; _user_id: string };
         Returns: boolean;
       };
       is_nova_challenge_manager: {
@@ -8242,11 +8129,11 @@
         Returns: boolean;
       };
       is_nova_user_id_in_team: {
-        Args: { _team_id: string; _user_id: string };
+        Args: { _user_id: string; _team_id: string };
         Returns: boolean;
       };
       is_org_member: {
-        Args: { _org_id: string; _user_id: string };
+        Args: { _user_id: string; _org_id: string };
         Returns: boolean;
       };
       is_project_member: {
@@ -8258,11 +8145,11 @@
         Returns: boolean;
       };
       is_task_board_member: {
-        Args: { _board_id: string; _user_id: string };
+        Args: { _user_id: string; _board_id: string };
         Returns: boolean;
       };
       is_user_task_in_board: {
-        Args: { _user_id: string; _task_id: string };
+        Args: { _task_id: string; _user_id: string };
         Returns: boolean;
       };
       is_user_whitelisted: {
@@ -8274,7 +8161,7 @@
         Returns: Json;
       };
       nova_get_challenge_with_user_stats: {
-        Args: { challenge_id: string; user_id: string };
+        Args: { user_id: string; challenge_id: string };
         Returns: Json;
       };
       nova_get_user_daily_sessions: {
@@ -8308,15 +8195,9 @@
           match_all?: boolean;
         };
         Returns: {
-<<<<<<< HEAD
-          board_name: string;
-          board_tags: Json;
-          board_id: string;
-=======
           board_id: string;
           board_name: string;
           board_tags: Json;
->>>>>>> c592b61f
         }[];
       };
       search_users: {
@@ -8330,50 +8211,36 @@
               enabled_filter?: boolean;
             };
         Returns: {
-<<<<<<< HEAD
+          deleted: boolean;
+          avatar_url: string;
+          handle: string;
+          bio: string;
+          created_at: string;
+          user_id: string;
+          enabled: boolean;
+          allow_manage_all_challenges: boolean;
+          allow_role_management: boolean;
+          email: string;
           new_email: string;
           birthday: string;
           team_name: string[];
-          avatar_url: string;
-=======
->>>>>>> c592b61f
+          allow_challenge_management: boolean;
           id: string;
           display_name: string;
-          deleted: boolean;
-          handle: string;
-          bio: string;
-          created_at: string;
-          user_id: string;
-          enabled: boolean;
-          allow_challenge_management: boolean;
-          allow_manage_all_challenges: boolean;
-          allow_role_management: boolean;
-          email: string;
-<<<<<<< HEAD
-=======
-          new_email: string;
-          birthday: string;
-          team_name: string[];
->>>>>>> c592b61f
         }[];
       };
       search_users_by_name: {
         Args: {
-<<<<<<< HEAD
-          result_limit?: number;
-          min_similarity?: number;
-=======
->>>>>>> c592b61f
           search_query: string;
           result_limit?: number;
           min_similarity?: number;
         };
         Returns: {
+          id: string;
+          handle: string;
+          display_name: string;
+          avatar_url: string;
           relevance: number;
-          avatar_url: string;
-          display_name: string;
-          handle: string;
-          id: string;
         }[];
       };
       sum_quiz_scores: {
@@ -8387,7 +8254,7 @@
         Returns: boolean;
       };
       transactions_have_same_amount: {
-        Args: { transaction_id_1: string; transaction_id_2: string };
+        Args: { transaction_id_2: string; transaction_id_1: string };
         Returns: boolean;
       };
       update_expired_sessions: {
@@ -8407,11 +8274,11 @@
         Returns: boolean;
       };
       validate_cross_app_token: {
-        Args: { p_target_app: string; p_token: string };
+        Args: { p_token: string; p_target_app: string };
         Returns: string;
       };
       validate_cross_app_token_with_session: {
-        Args: { p_target_app: string; p_token: string };
+        Args: { p_token: string; p_target_app: string };
         Returns: {
           user_id: string;
           session_data: Json;
