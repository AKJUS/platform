export type Json =
  | string
  | number
  | boolean
  | null
  | { [key: string]: Json | undefined }
  | Json[];

export type Database = {
  // Allows to automatically instantiate createClient with right options
  // instead of createClient<Database, { PostgrestVersion: 'XX' }>(URL, KEY)
  __InternalSupabase: {
    PostgrestVersion: '13.0.5';
  };
  public: {
    Tables: {
      ai_chat_members: {
        Row: {
          chat_id: string;
          created_at: string;
          email: string;
        };
        Insert: {
          chat_id: string;
          created_at?: string;
          email: string;
        };
        Update: {
          chat_id?: string;
          created_at?: string;
          email?: string;
        };
        Relationships: [
          {
            foreignKeyName: 'ai_chat_members_chat_id_fkey';
            columns: ['chat_id'];
            isOneToOne: false;
            referencedRelation: 'ai_chats';
            referencedColumns: ['id'];
          },
        ];
      };
      ai_chat_messages: {
        Row: {
          chat_id: string;
          completion_tokens: number;
          content: string | null;
          created_at: string;
          creator_id: string | null;
          finish_reason: string | null;
          id: string;
          metadata: Json | null;
          model: string | null;
          prompt_tokens: number;
          role: Database['public']['Enums']['chat_role'];
          type: Database['public']['Enums']['ai_message_type'];
        };
        Insert: {
          chat_id: string;
          completion_tokens?: number;
          content?: string | null;
          created_at?: string;
          creator_id?: string | null;
          finish_reason?: string | null;
          id?: string;
          metadata?: Json | null;
          model?: string | null;
          prompt_tokens?: number;
          role: Database['public']['Enums']['chat_role'];
          type?: Database['public']['Enums']['ai_message_type'];
        };
        Update: {
          chat_id?: string;
          completion_tokens?: number;
          content?: string | null;
          created_at?: string;
          creator_id?: string | null;
          finish_reason?: string | null;
          id?: string;
          metadata?: Json | null;
          model?: string | null;
          prompt_tokens?: number;
          role?: Database['public']['Enums']['chat_role'];
          type?: Database['public']['Enums']['ai_message_type'];
        };
        Relationships: [
          {
            foreignKeyName: 'ai_chat_messages_chat_id_fkey';
            columns: ['chat_id'];
            isOneToOne: false;
            referencedRelation: 'ai_chats';
            referencedColumns: ['id'];
          },
          {
            foreignKeyName: 'ai_chat_messages_creator_id_fkey';
            columns: ['creator_id'];
            isOneToOne: false;
            referencedRelation: 'nova_user_challenge_leaderboard';
            referencedColumns: ['user_id'];
          },
          {
            foreignKeyName: 'ai_chat_messages_creator_id_fkey';
            columns: ['creator_id'];
            isOneToOne: false;
            referencedRelation: 'nova_user_leaderboard';
            referencedColumns: ['user_id'];
          },
          {
            foreignKeyName: 'ai_chat_messages_creator_id_fkey';
            columns: ['creator_id'];
            isOneToOne: false;
            referencedRelation: 'shortened_links_creator_stats';
            referencedColumns: ['id'];
          },
          {
            foreignKeyName: 'ai_chat_messages_creator_id_fkey';
            columns: ['creator_id'];
            isOneToOne: false;
            referencedRelation: 'users';
            referencedColumns: ['id'];
          },
          {
            foreignKeyName: 'public_ai_chat_messages_model_fkey';
            columns: ['model'];
            isOneToOne: false;
            referencedRelation: 'ai_models';
            referencedColumns: ['id'];
          },
        ];
      };
      ai_chats: {
        Row: {
          created_at: string;
          creator_id: string | null;
          id: string;
          is_public: boolean;
          latest_summarized_message_id: string | null;
          model: string | null;
          pinned: boolean;
          summary: string | null;
          title: string | null;
        };
        Insert: {
          created_at?: string;
          creator_id?: string | null;
          id?: string;
          is_public?: boolean;
          latest_summarized_message_id?: string | null;
          model?: string | null;
          pinned?: boolean;
          summary?: string | null;
          title?: string | null;
        };
        Update: {
          created_at?: string;
          creator_id?: string | null;
          id?: string;
          is_public?: boolean;
          latest_summarized_message_id?: string | null;
          model?: string | null;
          pinned?: boolean;
          summary?: string | null;
          title?: string | null;
        };
        Relationships: [
          {
            foreignKeyName: 'ai_chats_creator_id_fkey';
            columns: ['creator_id'];
            isOneToOne: false;
            referencedRelation: 'nova_user_challenge_leaderboard';
            referencedColumns: ['user_id'];
          },
          {
            foreignKeyName: 'ai_chats_creator_id_fkey';
            columns: ['creator_id'];
            isOneToOne: false;
            referencedRelation: 'nova_user_leaderboard';
            referencedColumns: ['user_id'];
          },
          {
            foreignKeyName: 'ai_chats_creator_id_fkey';
            columns: ['creator_id'];
            isOneToOne: false;
            referencedRelation: 'shortened_links_creator_stats';
            referencedColumns: ['id'];
          },
          {
            foreignKeyName: 'ai_chats_creator_id_fkey';
            columns: ['creator_id'];
            isOneToOne: false;
            referencedRelation: 'users';
            referencedColumns: ['id'];
          },
          {
            foreignKeyName: 'public_ai_chats_latest_summarized_message_id_fkey';
            columns: ['latest_summarized_message_id'];
            isOneToOne: false;
            referencedRelation: 'ai_chat_messages';
            referencedColumns: ['id'];
          },
          {
            foreignKeyName: 'public_ai_chats_model_fkey';
            columns: ['model'];
            isOneToOne: false;
            referencedRelation: 'ai_models';
            referencedColumns: ['id'];
          },
        ];
      };
      ai_models: {
        Row: {
          created_at: string;
          enabled: boolean;
          id: string;
          name: string | null;
          provider: string | null;
        };
        Insert: {
          created_at?: string;
          enabled?: boolean;
          id: string;
          name?: string | null;
          provider?: string | null;
        };
        Update: {
          created_at?: string;
          enabled?: boolean;
          id?: string;
          name?: string | null;
          provider?: string | null;
        };
        Relationships: [
          {
            foreignKeyName: 'public_ai_models_provider_fkey';
            columns: ['provider'];
            isOneToOne: false;
            referencedRelation: 'ai_providers';
            referencedColumns: ['id'];
          },
        ];
      };
      ai_providers: {
        Row: {
          created_at: string;
          id: string;
          name: string;
        };
        Insert: {
          created_at?: string;
          id: string;
          name: string;
        };
        Update: {
          created_at?: string;
          id?: string;
          name?: string;
        };
        Relationships: [];
      };
      ai_whitelisted_domains: {
        Row: {
          created_at: string;
          description: string | null;
          domain: string;
          enabled: boolean;
        };
        Insert: {
          created_at?: string;
          description?: string | null;
          domain: string;
          enabled?: boolean;
        };
        Update: {
          created_at?: string;
          description?: string | null;
          domain?: string;
          enabled?: boolean;
        };
        Relationships: [];
      };
      ai_whitelisted_emails: {
        Row: {
          created_at: string;
          email: string;
          enabled: boolean;
        };
        Insert: {
          created_at?: string;
          email: string;
          enabled?: boolean;
        };
        Update: {
          created_at?: string;
          email?: string;
          enabled?: boolean;
        };
        Relationships: [];
      };
      audio_chunks: {
        Row: {
          chunk_order: number;
          created_at: string;
          id: string;
          session_id: string;
          storage_path: string;
        };
        Insert: {
          chunk_order: number;
          created_at?: string;
          id?: string;
          session_id: string;
          storage_path: string;
        };
        Update: {
          chunk_order?: number;
          created_at?: string;
          id?: string;
          session_id?: string;
          storage_path?: string;
        };
        Relationships: [
          {
            foreignKeyName: 'audio_chunks_session_id_fkey';
            columns: ['session_id'];
            isOneToOne: false;
            referencedRelation: 'recording_sessions';
            referencedColumns: ['id'];
          },
        ];
      };
      aurora_ml_forecast: {
        Row: {
          catboost: number;
          created_at: string;
          date: string;
          elasticnet: number;
          id: string;
          lightgbm: number;
          ws_id: string;
          xgboost: number;
        };
        Insert: {
          catboost: number;
          created_at?: string;
          date: string;
          elasticnet: number;
          id?: string;
          lightgbm: number;
          ws_id: string;
          xgboost: number;
        };
        Update: {
          catboost?: number;
          created_at?: string;
          date?: string;
          elasticnet?: number;
          id?: string;
          lightgbm?: number;
          ws_id?: string;
          xgboost?: number;
        };
        Relationships: [
          {
            foreignKeyName: 'aurora_ml_forecast_ws_id_fkey';
            columns: ['ws_id'];
            isOneToOne: false;
            referencedRelation: 'workspace_link_counts';
            referencedColumns: ['id'];
          },
          {
            foreignKeyName: 'aurora_ml_forecast_ws_id_fkey';
            columns: ['ws_id'];
            isOneToOne: false;
            referencedRelation: 'workspaces';
            referencedColumns: ['id'];
          },
        ];
      };
      aurora_ml_metrics: {
        Row: {
          created_at: string;
          directional_accuracy: number;
          id: string;
          model: string;
          rmse: number;
          turning_point_accuracy: number;
          weighted_score: number;
          ws_id: string;
        };
        Insert: {
          created_at?: string;
          directional_accuracy: number;
          id?: string;
          model: string;
          rmse: number;
          turning_point_accuracy: number;
          weighted_score: number;
          ws_id: string;
        };
        Update: {
          created_at?: string;
          directional_accuracy?: number;
          id?: string;
          model?: string;
          rmse?: number;
          turning_point_accuracy?: number;
          weighted_score?: number;
          ws_id?: string;
        };
        Relationships: [
          {
            foreignKeyName: 'aurora_ml_metrics_ws_id_fkey';
            columns: ['ws_id'];
            isOneToOne: false;
            referencedRelation: 'workspace_link_counts';
            referencedColumns: ['id'];
          },
          {
            foreignKeyName: 'aurora_ml_metrics_ws_id_fkey';
            columns: ['ws_id'];
            isOneToOne: false;
            referencedRelation: 'workspaces';
            referencedColumns: ['id'];
          },
        ];
      };
      aurora_statistical_forecast: {
        Row: {
          auto_arima: number;
          auto_arima_hi_90: number;
          auto_arima_lo_90: number;
          auto_ets: number;
          auto_ets_hi_90: number;
          auto_ets_lo_90: number;
          auto_theta: number;
          auto_theta_hi_90: number;
          auto_theta_lo_90: number;
          ces: number;
          ces_hi_90: number;
          ces_lo_90: number;
          created_at: string;
          date: string;
          id: string;
          ws_id: string;
        };
        Insert: {
          auto_arima: number;
          auto_arima_hi_90: number;
          auto_arima_lo_90: number;
          auto_ets: number;
          auto_ets_hi_90: number;
          auto_ets_lo_90: number;
          auto_theta: number;
          auto_theta_hi_90: number;
          auto_theta_lo_90: number;
          ces: number;
          ces_hi_90: number;
          ces_lo_90: number;
          created_at?: string;
          date: string;
          id?: string;
          ws_id: string;
        };
        Update: {
          auto_arima?: number;
          auto_arima_hi_90?: number;
          auto_arima_lo_90?: number;
          auto_ets?: number;
          auto_ets_hi_90?: number;
          auto_ets_lo_90?: number;
          auto_theta?: number;
          auto_theta_hi_90?: number;
          auto_theta_lo_90?: number;
          ces?: number;
          ces_hi_90?: number;
          ces_lo_90?: number;
          created_at?: string;
          date?: string;
          id?: string;
          ws_id?: string;
        };
        Relationships: [
          {
            foreignKeyName: 'aurora_statistical_forecast_ws_id_fkey';
            columns: ['ws_id'];
            isOneToOne: false;
            referencedRelation: 'workspace_link_counts';
            referencedColumns: ['id'];
          },
          {
            foreignKeyName: 'aurora_statistical_forecast_ws_id_fkey';
            columns: ['ws_id'];
            isOneToOne: false;
            referencedRelation: 'workspaces';
            referencedColumns: ['id'];
          },
        ];
      };
      aurora_statistical_metrics: {
        Row: {
          created_at: string;
          directional_accuracy: number;
          id: string;
          model: string;
          no_scaling: boolean;
          rmse: number;
          turning_point_accuracy: number;
          weighted_score: number;
          ws_id: string;
        };
        Insert: {
          created_at?: string;
          directional_accuracy: number;
          id?: string;
          model: string;
          no_scaling: boolean;
          rmse: number;
          turning_point_accuracy: number;
          weighted_score: number;
          ws_id: string;
        };
        Update: {
          created_at?: string;
          directional_accuracy?: number;
          id?: string;
          model?: string;
          no_scaling?: boolean;
          rmse?: number;
          turning_point_accuracy?: number;
          weighted_score?: number;
          ws_id?: string;
        };
        Relationships: [
          {
            foreignKeyName: 'aurora_statistical_metrics_ws_id_fkey';
            columns: ['ws_id'];
            isOneToOne: false;
            referencedRelation: 'workspace_link_counts';
            referencedColumns: ['id'];
          },
          {
            foreignKeyName: 'aurora_statistical_metrics_ws_id_fkey';
            columns: ['ws_id'];
            isOneToOne: false;
            referencedRelation: 'workspaces';
            referencedColumns: ['id'];
          },
        ];
      };
      calendar_auth_tokens: {
        Row: {
          access_token: string;
          created_at: string;
          id: string;
          refresh_token: string;
          user_id: string;
          ws_id: string;
        };
        Insert: {
          access_token: string;
          created_at?: string;
          id?: string;
          refresh_token: string;
          user_id: string;
          ws_id: string;
        };
        Update: {
          access_token?: string;
          created_at?: string;
          id?: string;
          refresh_token?: string;
          user_id?: string;
          ws_id?: string;
        };
        Relationships: [
          {
            foreignKeyName: 'calendar_auth_tokens_user_id_fkey';
            columns: ['user_id'];
            isOneToOne: false;
            referencedRelation: 'nova_user_challenge_leaderboard';
            referencedColumns: ['user_id'];
          },
          {
            foreignKeyName: 'calendar_auth_tokens_user_id_fkey';
            columns: ['user_id'];
            isOneToOne: false;
            referencedRelation: 'nova_user_leaderboard';
            referencedColumns: ['user_id'];
          },
          {
            foreignKeyName: 'calendar_auth_tokens_user_id_fkey';
            columns: ['user_id'];
            isOneToOne: false;
            referencedRelation: 'shortened_links_creator_stats';
            referencedColumns: ['id'];
          },
          {
            foreignKeyName: 'calendar_auth_tokens_user_id_fkey';
            columns: ['user_id'];
            isOneToOne: false;
            referencedRelation: 'users';
            referencedColumns: ['id'];
          },
          {
            foreignKeyName: 'calendar_auth_tokens_ws_id_fkey';
            columns: ['ws_id'];
            isOneToOne: false;
            referencedRelation: 'workspace_link_counts';
            referencedColumns: ['id'];
          },
          {
            foreignKeyName: 'calendar_auth_tokens_ws_id_fkey';
            columns: ['ws_id'];
            isOneToOne: false;
            referencedRelation: 'workspaces';
            referencedColumns: ['id'];
          },
        ];
      };
      calendar_event_colors: {
        Row: {
          value: string;
        };
        Insert: {
          value: string;
        };
        Update: {
          value?: string;
        };
        Relationships: [];
      };
      calendar_event_participant_groups: {
        Row: {
          created_at: string | null;
          event_id: string;
          group_id: string;
          notes: string | null;
          role: string | null;
        };
        Insert: {
          created_at?: string | null;
          event_id: string;
          group_id: string;
          notes?: string | null;
          role?: string | null;
        };
        Update: {
          created_at?: string | null;
          event_id?: string;
          group_id?: string;
          notes?: string | null;
          role?: string | null;
        };
        Relationships: [
          {
            foreignKeyName: 'calendar_event_participant_groups_event_id_fkey';
            columns: ['event_id'];
            isOneToOne: false;
            referencedRelation: 'workspace_calendar_events';
            referencedColumns: ['id'];
          },
          {
            foreignKeyName: 'calendar_event_participant_groups_group_id_fkey';
            columns: ['group_id'];
            isOneToOne: false;
            referencedRelation: 'group_users_with_post_checks';
            referencedColumns: ['group_id'];
          },
          {
            foreignKeyName: 'calendar_event_participant_groups_group_id_fkey';
            columns: ['group_id'];
            isOneToOne: false;
            referencedRelation: 'group_with_attendance';
            referencedColumns: ['group_id'];
          },
          {
            foreignKeyName: 'calendar_event_participant_groups_group_id_fkey';
            columns: ['group_id'];
            isOneToOne: false;
            referencedRelation: 'user_groups_with_tags';
            referencedColumns: ['id'];
          },
          {
            foreignKeyName: 'calendar_event_participant_groups_group_id_fkey';
            columns: ['group_id'];
            isOneToOne: false;
            referencedRelation: 'workspace_user_groups';
            referencedColumns: ['id'];
          },
          {
            foreignKeyName: 'calendar_event_participant_groups_group_id_fkey';
            columns: ['group_id'];
            isOneToOne: false;
            referencedRelation: 'workspace_user_groups_with_amount';
            referencedColumns: ['id'];
          },
          {
            foreignKeyName: 'calendar_event_participant_groups_group_id_fkey';
            columns: ['group_id'];
            isOneToOne: false;
            referencedRelation: 'workspace_user_groups_with_guest';
            referencedColumns: ['id'];
          },
        ];
      };
      calendar_event_platform_participants: {
        Row: {
          created_at: string | null;
          event_id: string;
          going: boolean | null;
          notes: string;
          role: string | null;
          user_id: string;
        };
        Insert: {
          created_at?: string | null;
          event_id: string;
          going?: boolean | null;
          notes?: string;
          role?: string | null;
          user_id: string;
        };
        Update: {
          created_at?: string | null;
          event_id?: string;
          going?: boolean | null;
          notes?: string;
          role?: string | null;
          user_id?: string;
        };
        Relationships: [
          {
            foreignKeyName: 'calendar_event_platform_participants_event_id_fkey';
            columns: ['event_id'];
            isOneToOne: false;
            referencedRelation: 'workspace_calendar_events';
            referencedColumns: ['id'];
          },
          {
            foreignKeyName: 'calendar_event_platform_participants_user_id_fkey';
            columns: ['user_id'];
            isOneToOne: false;
            referencedRelation: 'nova_user_challenge_leaderboard';
            referencedColumns: ['user_id'];
          },
          {
            foreignKeyName: 'calendar_event_platform_participants_user_id_fkey';
            columns: ['user_id'];
            isOneToOne: false;
            referencedRelation: 'nova_user_leaderboard';
            referencedColumns: ['user_id'];
          },
          {
            foreignKeyName: 'calendar_event_platform_participants_user_id_fkey';
            columns: ['user_id'];
            isOneToOne: false;
            referencedRelation: 'shortened_links_creator_stats';
            referencedColumns: ['id'];
          },
          {
            foreignKeyName: 'calendar_event_platform_participants_user_id_fkey';
            columns: ['user_id'];
            isOneToOne: false;
            referencedRelation: 'users';
            referencedColumns: ['id'];
          },
        ];
      };
      calendar_event_virtual_participants: {
        Row: {
          created_at: string | null;
          event_id: string;
          going: boolean | null;
          notes: string;
          role: string | null;
          user_id: string;
        };
        Insert: {
          created_at?: string | null;
          event_id: string;
          going?: boolean | null;
          notes?: string;
          role?: string | null;
          user_id: string;
        };
        Update: {
          created_at?: string | null;
          event_id?: string;
          going?: boolean | null;
          notes?: string;
          role?: string | null;
          user_id?: string;
        };
        Relationships: [
          {
            foreignKeyName: 'calendar_event_virtual_participants_event_id_fkey';
            columns: ['event_id'];
            isOneToOne: false;
            referencedRelation: 'workspace_calendar_events';
            referencedColumns: ['id'];
          },
          {
            foreignKeyName: 'calendar_event_virtual_participants_user_id_fkey';
            columns: ['user_id'];
            isOneToOne: false;
            referencedRelation: 'distinct_invoice_creators';
            referencedColumns: ['id'];
          },
          {
            foreignKeyName: 'calendar_event_virtual_participants_user_id_fkey';
            columns: ['user_id'];
            isOneToOne: false;
            referencedRelation: 'group_user_with_attendance';
            referencedColumns: ['user_id'];
          },
          {
            foreignKeyName: 'calendar_event_virtual_participants_user_id_fkey';
            columns: ['user_id'];
            isOneToOne: false;
            referencedRelation: 'workspace_users';
            referencedColumns: ['id'];
          },
          {
            foreignKeyName: 'calendar_event_virtual_participants_user_id_fkey';
            columns: ['user_id'];
            isOneToOne: false;
            referencedRelation: 'workspace_users_with_groups';
            referencedColumns: ['id'];
          },
        ];
      };
      calendar_sync_dashboard: {
        Row: {
          deleted_events: number | null;
          end_time: string | null;
          id: string;
          inserted_events: number | null;
          source: string | null;
          start_time: string | null;
          status: string | null;
          triggered_by: string;
          type: string | null;
          updated_at: string;
          updated_events: number | null;
          ws_id: string;
        };
        Insert: {
          deleted_events?: number | null;
          end_time?: string | null;
          id?: string;
          inserted_events?: number | null;
          source?: string | null;
          start_time?: string | null;
          status?: string | null;
          triggered_by: string;
          type?: string | null;
          updated_at?: string;
          updated_events?: number | null;
          ws_id: string;
        };
        Update: {
          deleted_events?: number | null;
          end_time?: string | null;
          id?: string;
          inserted_events?: number | null;
          source?: string | null;
          start_time?: string | null;
          status?: string | null;
          triggered_by?: string;
          type?: string | null;
          updated_at?: string;
          updated_events?: number | null;
          ws_id?: string;
        };
        Relationships: [
          {
            foreignKeyName: 'calendar_sync_dashboard_triggered_by_fkey';
            columns: ['triggered_by'];
            isOneToOne: false;
            referencedRelation: 'nova_user_challenge_leaderboard';
            referencedColumns: ['user_id'];
          },
          {
            foreignKeyName: 'calendar_sync_dashboard_triggered_by_fkey';
            columns: ['triggered_by'];
            isOneToOne: false;
            referencedRelation: 'nova_user_leaderboard';
            referencedColumns: ['user_id'];
          },
          {
            foreignKeyName: 'calendar_sync_dashboard_triggered_by_fkey';
            columns: ['triggered_by'];
            isOneToOne: false;
            referencedRelation: 'shortened_links_creator_stats';
            referencedColumns: ['id'];
          },
          {
            foreignKeyName: 'calendar_sync_dashboard_triggered_by_fkey';
            columns: ['triggered_by'];
            isOneToOne: false;
            referencedRelation: 'users';
            referencedColumns: ['id'];
          },
          {
            foreignKeyName: 'calendar_sync_dashboard_ws_id_fkey';
            columns: ['ws_id'];
            isOneToOne: false;
            referencedRelation: 'workspace_link_counts';
            referencedColumns: ['id'];
          },
          {
            foreignKeyName: 'calendar_sync_dashboard_ws_id_fkey';
            columns: ['ws_id'];
            isOneToOne: false;
            referencedRelation: 'workspaces';
            referencedColumns: ['id'];
          },
        ];
      };
      calendar_sync_states: {
        Row: {
          calendar_id: string;
          last_synced_at: string | null;
          sync_token: string | null;
          ws_id: string;
        };
        Insert: {
          calendar_id?: string;
          last_synced_at?: string | null;
          sync_token?: string | null;
          ws_id: string;
        };
        Update: {
          calendar_id?: string;
          last_synced_at?: string | null;
          sync_token?: string | null;
          ws_id?: string;
        };
        Relationships: [
          {
            foreignKeyName: 'calendar_sync_states_ws_id_fkey';
            columns: ['ws_id'];
            isOneToOne: false;
            referencedRelation: 'workspace_link_counts';
            referencedColumns: ['id'];
          },
          {
            foreignKeyName: 'calendar_sync_states_ws_id_fkey';
            columns: ['ws_id'];
            isOneToOne: false;
            referencedRelation: 'workspaces';
            referencedColumns: ['id'];
          },
        ];
      };
      course_certificates: {
        Row: {
          completed_date: string;
          course_id: string;
          created_at: string;
          id: string;
          user_id: string;
        };
        Insert: {
          completed_date: string;
          course_id: string;
          created_at?: string;
          id?: string;
          user_id?: string;
        };
        Update: {
          completed_date?: string;
          course_id?: string;
          created_at?: string;
          id?: string;
          user_id?: string;
        };
        Relationships: [
          {
            foreignKeyName: 'course_certificates_course_id_fkey';
            columns: ['course_id'];
            isOneToOne: false;
            referencedRelation: 'workspace_courses';
            referencedColumns: ['id'];
          },
          {
            foreignKeyName: 'course_certificates_user_id_fkey';
            columns: ['user_id'];
            isOneToOne: false;
            referencedRelation: 'nova_user_challenge_leaderboard';
            referencedColumns: ['user_id'];
          },
          {
            foreignKeyName: 'course_certificates_user_id_fkey';
            columns: ['user_id'];
            isOneToOne: false;
            referencedRelation: 'nova_user_leaderboard';
            referencedColumns: ['user_id'];
          },
          {
            foreignKeyName: 'course_certificates_user_id_fkey';
            columns: ['user_id'];
            isOneToOne: false;
            referencedRelation: 'shortened_links_creator_stats';
            referencedColumns: ['id'];
          },
          {
            foreignKeyName: 'course_certificates_user_id_fkey';
            columns: ['user_id'];
            isOneToOne: false;
            referencedRelation: 'users';
            referencedColumns: ['id'];
          },
        ];
      };
      course_module_completion_status: {
        Row: {
          completed_at: string | null;
          completion_id: string;
          completion_status: boolean;
          created_at: string | null;
          module_id: string;
          user_id: string | null;
        };
        Insert: {
          completed_at?: string | null;
          completion_id?: string;
          completion_status?: boolean;
          created_at?: string | null;
          module_id: string;
          user_id?: string | null;
        };
        Update: {
          completed_at?: string | null;
          completion_id?: string;
          completion_status?: boolean;
          created_at?: string | null;
          module_id?: string;
          user_id?: string | null;
        };
        Relationships: [
          {
            foreignKeyName: 'course_module_completion_status_module_id_fkey';
            columns: ['module_id'];
            isOneToOne: false;
            referencedRelation: 'workspace_course_modules';
            referencedColumns: ['id'];
          },
          {
            foreignKeyName: 'course_module_completion_status_user_id_fkey';
            columns: ['user_id'];
            isOneToOne: false;
            referencedRelation: 'nova_user_challenge_leaderboard';
            referencedColumns: ['user_id'];
          },
          {
            foreignKeyName: 'course_module_completion_status_user_id_fkey';
            columns: ['user_id'];
            isOneToOne: false;
            referencedRelation: 'nova_user_leaderboard';
            referencedColumns: ['user_id'];
          },
          {
            foreignKeyName: 'course_module_completion_status_user_id_fkey';
            columns: ['user_id'];
            isOneToOne: false;
            referencedRelation: 'shortened_links_creator_stats';
            referencedColumns: ['id'];
          },
          {
            foreignKeyName: 'course_module_completion_status_user_id_fkey';
            columns: ['user_id'];
            isOneToOne: false;
            referencedRelation: 'users';
            referencedColumns: ['id'];
          },
        ];
      };
      course_module_flashcards: {
        Row: {
          created_at: string;
          flashcard_id: string;
          module_id: string;
        };
        Insert: {
          created_at?: string;
          flashcard_id: string;
          module_id: string;
        };
        Update: {
          created_at?: string;
          flashcard_id?: string;
          module_id?: string;
        };
        Relationships: [
          {
            foreignKeyName: 'course_module_flashcards_flashcard_id_fkey';
            columns: ['flashcard_id'];
            isOneToOne: false;
            referencedRelation: 'workspace_flashcards';
            referencedColumns: ['id'];
          },
          {
            foreignKeyName: 'course_module_flashcards_module_id_fkey';
            columns: ['module_id'];
            isOneToOne: false;
            referencedRelation: 'workspace_course_modules';
            referencedColumns: ['id'];
          },
        ];
      };
      course_module_quiz_sets: {
        Row: {
          created_at: string;
          module_id: string;
          set_id: string;
        };
        Insert: {
          created_at?: string;
          module_id: string;
          set_id: string;
        };
        Update: {
          created_at?: string;
          module_id?: string;
          set_id?: string;
        };
        Relationships: [
          {
            foreignKeyName: 'course_module_quiz_sets_module_id_fkey';
            columns: ['module_id'];
            isOneToOne: false;
            referencedRelation: 'workspace_course_modules';
            referencedColumns: ['id'];
          },
          {
            foreignKeyName: 'course_module_quiz_sets_set_id_fkey';
            columns: ['set_id'];
            isOneToOne: false;
            referencedRelation: 'workspace_quiz_sets';
            referencedColumns: ['id'];
          },
        ];
      };
      course_module_quizzes: {
        Row: {
          created_at: string;
          module_id: string;
          quiz_id: string;
        };
        Insert: {
          created_at?: string;
          module_id: string;
          quiz_id: string;
        };
        Update: {
          created_at?: string;
          module_id?: string;
          quiz_id?: string;
        };
        Relationships: [
          {
            foreignKeyName: 'course_module_quizzes_module_id_fkey';
            columns: ['module_id'];
            isOneToOne: false;
            referencedRelation: 'workspace_course_modules';
            referencedColumns: ['id'];
          },
          {
            foreignKeyName: 'course_module_quizzes_quiz_id_fkey';
            columns: ['quiz_id'];
            isOneToOne: false;
            referencedRelation: 'workspace_quizzes';
            referencedColumns: ['id'];
          },
        ];
      };
      crawled_url_next_urls: {
        Row: {
          created_at: string;
          origin_id: string;
          skipped: boolean;
          url: string;
        };
        Insert: {
          created_at?: string;
          origin_id?: string;
          skipped: boolean;
          url: string;
        };
        Update: {
          created_at?: string;
          origin_id?: string;
          skipped?: boolean;
          url?: string;
        };
        Relationships: [
          {
            foreignKeyName: 'crawled_url_next_urls_origin_id_fkey';
            columns: ['origin_id'];
            isOneToOne: false;
            referencedRelation: 'crawled_urls';
            referencedColumns: ['id'];
          },
        ];
      };
      crawled_urls: {
        Row: {
          created_at: string;
          creator_id: string;
          html: string | null;
          id: string;
          markdown: string | null;
          url: string;
        };
        Insert: {
          created_at?: string;
          creator_id: string;
          html?: string | null;
          id?: string;
          markdown?: string | null;
          url: string;
        };
        Update: {
          created_at?: string;
          creator_id?: string;
          html?: string | null;
          id?: string;
          markdown?: string | null;
          url?: string;
        };
        Relationships: [
          {
            foreignKeyName: 'crawled_urls_creator_id_fkey';
            columns: ['creator_id'];
            isOneToOne: false;
            referencedRelation: 'nova_user_challenge_leaderboard';
            referencedColumns: ['user_id'];
          },
          {
            foreignKeyName: 'crawled_urls_creator_id_fkey';
            columns: ['creator_id'];
            isOneToOne: false;
            referencedRelation: 'nova_user_leaderboard';
            referencedColumns: ['user_id'];
          },
          {
            foreignKeyName: 'crawled_urls_creator_id_fkey';
            columns: ['creator_id'];
            isOneToOne: false;
            referencedRelation: 'shortened_links_creator_stats';
            referencedColumns: ['id'];
          },
          {
            foreignKeyName: 'crawled_urls_creator_id_fkey';
            columns: ['creator_id'];
            isOneToOne: false;
            referencedRelation: 'users';
            referencedColumns: ['id'];
          },
        ];
      };
      credit_wallets: {
        Row: {
          limit: number;
          payment_date: number;
          statement_date: number;
          wallet_id: string;
        };
<<<<<<< HEAD
        Insert: {
          limit: number;
          payment_date: number;
          statement_date: number;
          wallet_id: string;
=======
        Returns: boolean;
      };
      has_workspace_permission: {
        Args: {
          p_permission: string;
          p_user_id: string;
          p_ws_id: string;
        };
        Returns: boolean;
      };
      insert_ai_chat_message: {
        Args: {
          chat_id: string;
          message: string;
          source: string;
>>>>>>> f8d483ee
        };
        Update: {
          limit?: number;
          payment_date?: number;
          statement_date?: number;
          wallet_id?: string;
        };
        Relationships: [
          {
            foreignKeyName: 'credit_wallets_wallet_id_fkey';
            columns: ['wallet_id'];
            isOneToOne: true;
            referencedRelation: 'workspace_wallets';
            referencedColumns: ['id'];
          },
        ];
      };
      cross_app_tokens: {
        Row: {
          created_at: string;
          expires_at: string;
          id: string;
          is_revoked: boolean;
          origin_app: string;
          session_data: Json | null;
          target_app: string;
          token: string;
          used_at: string | null;
          user_id: string;
        };
        Insert: {
          created_at?: string;
          expires_at: string;
          id?: string;
          is_revoked?: boolean;
          origin_app: string;
          session_data?: Json | null;
          target_app: string;
          token: string;
          used_at?: string | null;
          user_id: string;
        };
        Update: {
          created_at?: string;
          expires_at?: string;
          id?: string;
          is_revoked?: boolean;
          origin_app?: string;
          session_data?: Json | null;
          target_app?: string;
          token?: string;
          used_at?: string | null;
          user_id?: string;
        };
        Relationships: [
          {
            foreignKeyName: 'cross_app_tokens_user_id_fkey';
            columns: ['user_id'];
            isOneToOne: false;
            referencedRelation: 'nova_user_challenge_leaderboard';
            referencedColumns: ['user_id'];
          },
          {
            foreignKeyName: 'cross_app_tokens_user_id_fkey';
            columns: ['user_id'];
            isOneToOne: false;
            referencedRelation: 'nova_user_leaderboard';
            referencedColumns: ['user_id'];
          },
          {
            foreignKeyName: 'cross_app_tokens_user_id_fkey';
            columns: ['user_id'];
            isOneToOne: false;
            referencedRelation: 'shortened_links_creator_stats';
            referencedColumns: ['id'];
          },
          {
            foreignKeyName: 'cross_app_tokens_user_id_fkey';
            columns: ['user_id'];
            isOneToOne: false;
            referencedRelation: 'users';
            referencedColumns: ['id'];
          },
        ];
      };
      currencies: {
        Row: {
          code: string;
          name: string;
        };
        Insert: {
          code: string;
          name: string;
        };
        Update: {
          code?: string;
          name?: string;
        };
        Relationships: [];
      };
      discord_guild_members: {
        Row: {
          created_at: string;
          discord_guild_id: string;
          discord_user_id: string;
          id: string;
          platform_user_id: string;
        };
        Insert: {
          created_at?: string;
          discord_guild_id: string;
          discord_user_id: string;
          id?: string;
          platform_user_id: string;
        };
        Update: {
          created_at?: string;
          discord_guild_id?: string;
          discord_user_id?: string;
          id?: string;
          platform_user_id?: string;
        };
        Relationships: [
          {
            foreignKeyName: 'discord_guild_members_platform_user_id_fkey';
            columns: ['platform_user_id'];
            isOneToOne: false;
            referencedRelation: 'nova_user_challenge_leaderboard';
            referencedColumns: ['user_id'];
          },
          {
            foreignKeyName: 'discord_guild_members_platform_user_id_fkey';
            columns: ['platform_user_id'];
            isOneToOne: false;
            referencedRelation: 'nova_user_leaderboard';
            referencedColumns: ['user_id'];
          },
          {
            foreignKeyName: 'discord_guild_members_platform_user_id_fkey';
            columns: ['platform_user_id'];
            isOneToOne: false;
            referencedRelation: 'shortened_links_creator_stats';
            referencedColumns: ['id'];
          },
          {
            foreignKeyName: 'discord_guild_members_platform_user_id_fkey';
            columns: ['platform_user_id'];
            isOneToOne: false;
            referencedRelation: 'users';
            referencedColumns: ['id'];
          },
        ];
      };
      discord_integrations: {
        Row: {
          created_at: string;
          creator_id: string;
          discord_guild_id: string;
          id: string;
          ws_id: string;
        };
        Insert: {
          created_at?: string;
          creator_id?: string;
          discord_guild_id: string;
          id?: string;
          ws_id: string;
        };
        Update: {
          created_at?: string;
          creator_id?: string;
          discord_guild_id?: string;
          id?: string;
          ws_id?: string;
        };
        Relationships: [
          {
            foreignKeyName: 'discord_integrations_creator_id_fkey';
            columns: ['creator_id'];
            isOneToOne: false;
            referencedRelation: 'nova_user_challenge_leaderboard';
            referencedColumns: ['user_id'];
          },
          {
            foreignKeyName: 'discord_integrations_creator_id_fkey';
            columns: ['creator_id'];
            isOneToOne: false;
            referencedRelation: 'nova_user_leaderboard';
            referencedColumns: ['user_id'];
          },
          {
            foreignKeyName: 'discord_integrations_creator_id_fkey';
            columns: ['creator_id'];
            isOneToOne: false;
            referencedRelation: 'shortened_links_creator_stats';
            referencedColumns: ['id'];
          },
          {
            foreignKeyName: 'discord_integrations_creator_id_fkey';
            columns: ['creator_id'];
            isOneToOne: false;
            referencedRelation: 'users';
            referencedColumns: ['id'];
          },
          {
            foreignKeyName: 'discord_integrations_ws_id_fkey';
            columns: ['ws_id'];
            isOneToOne: true;
            referencedRelation: 'workspace_link_counts';
            referencedColumns: ['id'];
          },
          {
            foreignKeyName: 'discord_integrations_ws_id_fkey';
            columns: ['ws_id'];
            isOneToOne: true;
            referencedRelation: 'workspaces';
            referencedColumns: ['id'];
          },
        ];
      };
      external_user_monthly_report_logs: {
        Row: {
          content: string;
          created_at: string;
          creator_id: string | null;
          feedback: string;
          group_id: string;
          id: string;
          report_id: string;
          score: number | null;
          scores: number[] | null;
          title: string;
          user_id: string;
        };
        Insert: {
          content?: string;
          created_at?: string;
          creator_id?: string | null;
          feedback?: string;
          group_id: string;
          id?: string;
          report_id: string;
          score?: number | null;
          scores?: number[] | null;
          title?: string;
          user_id: string;
        };
        Update: {
          content?: string;
          created_at?: string;
          creator_id?: string | null;
          feedback?: string;
          group_id?: string;
          id?: string;
          report_id?: string;
          score?: number | null;
          scores?: number[] | null;
          title?: string;
          user_id?: string;
        };
        Relationships: [
          {
            foreignKeyName: 'external_user_monthly_report_logs_creator_id_fkey';
            columns: ['creator_id'];
            isOneToOne: false;
            referencedRelation: 'distinct_invoice_creators';
            referencedColumns: ['id'];
          },
          {
            foreignKeyName: 'external_user_monthly_report_logs_creator_id_fkey';
            columns: ['creator_id'];
            isOneToOne: false;
            referencedRelation: 'group_user_with_attendance';
            referencedColumns: ['user_id'];
          },
          {
            foreignKeyName: 'external_user_monthly_report_logs_creator_id_fkey';
            columns: ['creator_id'];
            isOneToOne: false;
            referencedRelation: 'workspace_users';
            referencedColumns: ['id'];
          },
          {
            foreignKeyName: 'external_user_monthly_report_logs_creator_id_fkey';
            columns: ['creator_id'];
            isOneToOne: false;
            referencedRelation: 'workspace_users_with_groups';
            referencedColumns: ['id'];
          },
          {
            foreignKeyName: 'external_user_monthly_report_logs_group_id_fkey';
            columns: ['group_id'];
            isOneToOne: false;
            referencedRelation: 'group_users_with_post_checks';
            referencedColumns: ['group_id'];
          },
          {
            foreignKeyName: 'external_user_monthly_report_logs_group_id_fkey';
            columns: ['group_id'];
            isOneToOne: false;
            referencedRelation: 'group_with_attendance';
            referencedColumns: ['group_id'];
          },
          {
            foreignKeyName: 'external_user_monthly_report_logs_group_id_fkey';
            columns: ['group_id'];
            isOneToOne: false;
            referencedRelation: 'user_groups_with_tags';
            referencedColumns: ['id'];
          },
          {
            foreignKeyName: 'external_user_monthly_report_logs_group_id_fkey';
            columns: ['group_id'];
            isOneToOne: false;
            referencedRelation: 'workspace_user_groups';
            referencedColumns: ['id'];
          },
          {
            foreignKeyName: 'external_user_monthly_report_logs_group_id_fkey';
            columns: ['group_id'];
            isOneToOne: false;
            referencedRelation: 'workspace_user_groups_with_amount';
            referencedColumns: ['id'];
          },
          {
            foreignKeyName: 'external_user_monthly_report_logs_group_id_fkey';
            columns: ['group_id'];
            isOneToOne: false;
            referencedRelation: 'workspace_user_groups_with_guest';
            referencedColumns: ['id'];
          },
          {
            foreignKeyName: 'external_user_monthly_report_logs_report_id_fkey';
            columns: ['report_id'];
            isOneToOne: false;
            referencedRelation: 'external_user_monthly_reports';
            referencedColumns: ['id'];
          },
          {
            foreignKeyName: 'external_user_monthly_report_logs_user_id_fkey';
            columns: ['user_id'];
            isOneToOne: false;
            referencedRelation: 'distinct_invoice_creators';
            referencedColumns: ['id'];
          },
          {
            foreignKeyName: 'external_user_monthly_report_logs_user_id_fkey';
            columns: ['user_id'];
            isOneToOne: false;
            referencedRelation: 'group_user_with_attendance';
            referencedColumns: ['user_id'];
          },
          {
            foreignKeyName: 'external_user_monthly_report_logs_user_id_fkey';
            columns: ['user_id'];
            isOneToOne: false;
            referencedRelation: 'workspace_users';
            referencedColumns: ['id'];
          },
          {
            foreignKeyName: 'external_user_monthly_report_logs_user_id_fkey';
            columns: ['user_id'];
            isOneToOne: false;
            referencedRelation: 'workspace_users_with_groups';
            referencedColumns: ['id'];
          },
        ];
      };
      external_user_monthly_reports: {
        Row: {
          content: string;
          created_at: string;
          creator_id: string | null;
          feedback: string;
          group_id: string;
          id: string;
          score: number | null;
          scores: number[] | null;
          title: string;
          updated_at: string;
          user_id: string;
        };
        Insert: {
          content: string;
          created_at?: string;
          creator_id?: string | null;
          feedback: string;
          group_id: string;
          id?: string;
          score?: number | null;
          scores?: number[] | null;
          title: string;
          updated_at: string;
          user_id: string;
        };
        Update: {
          content?: string;
          created_at?: string;
          creator_id?: string | null;
          feedback?: string;
          group_id?: string;
          id?: string;
          score?: number | null;
          scores?: number[] | null;
          title?: string;
          updated_at?: string;
          user_id?: string;
        };
        Relationships: [
          {
            foreignKeyName: 'external_user_monthly_reports_creator_id_fkey';
            columns: ['creator_id'];
            isOneToOne: false;
            referencedRelation: 'distinct_invoice_creators';
            referencedColumns: ['id'];
          },
          {
            foreignKeyName: 'external_user_monthly_reports_creator_id_fkey';
            columns: ['creator_id'];
            isOneToOne: false;
            referencedRelation: 'group_user_with_attendance';
            referencedColumns: ['user_id'];
          },
          {
            foreignKeyName: 'external_user_monthly_reports_creator_id_fkey';
            columns: ['creator_id'];
            isOneToOne: false;
            referencedRelation: 'workspace_users';
            referencedColumns: ['id'];
          },
          {
            foreignKeyName: 'external_user_monthly_reports_creator_id_fkey';
            columns: ['creator_id'];
            isOneToOne: false;
            referencedRelation: 'workspace_users_with_groups';
            referencedColumns: ['id'];
          },
          {
            foreignKeyName: 'external_user_monthly_reports_group_id_fkey';
            columns: ['group_id'];
            isOneToOne: false;
            referencedRelation: 'group_users_with_post_checks';
            referencedColumns: ['group_id'];
          },
          {
            foreignKeyName: 'external_user_monthly_reports_group_id_fkey';
            columns: ['group_id'];
            isOneToOne: false;
            referencedRelation: 'group_with_attendance';
            referencedColumns: ['group_id'];
          },
          {
            foreignKeyName: 'external_user_monthly_reports_group_id_fkey';
            columns: ['group_id'];
            isOneToOne: false;
            referencedRelation: 'user_groups_with_tags';
            referencedColumns: ['id'];
          },
          {
            foreignKeyName: 'external_user_monthly_reports_group_id_fkey';
            columns: ['group_id'];
            isOneToOne: false;
            referencedRelation: 'workspace_user_groups';
            referencedColumns: ['id'];
          },
          {
            foreignKeyName: 'external_user_monthly_reports_group_id_fkey';
            columns: ['group_id'];
            isOneToOne: false;
            referencedRelation: 'workspace_user_groups_with_amount';
            referencedColumns: ['id'];
          },
          {
            foreignKeyName: 'external_user_monthly_reports_group_id_fkey';
            columns: ['group_id'];
            isOneToOne: false;
            referencedRelation: 'workspace_user_groups_with_guest';
            referencedColumns: ['id'];
          },
          {
            foreignKeyName: 'public_external_user_monthly_reports_user_id_fkey';
            columns: ['user_id'];
            isOneToOne: false;
            referencedRelation: 'distinct_invoice_creators';
            referencedColumns: ['id'];
          },
          {
            foreignKeyName: 'public_external_user_monthly_reports_user_id_fkey';
            columns: ['user_id'];
            isOneToOne: false;
            referencedRelation: 'group_user_with_attendance';
            referencedColumns: ['user_id'];
          },
          {
            foreignKeyName: 'public_external_user_monthly_reports_user_id_fkey';
            columns: ['user_id'];
            isOneToOne: false;
            referencedRelation: 'workspace_users';
            referencedColumns: ['id'];
          },
          {
            foreignKeyName: 'public_external_user_monthly_reports_user_id_fkey';
            columns: ['user_id'];
            isOneToOne: false;
            referencedRelation: 'workspace_users_with_groups';
            referencedColumns: ['id'];
          },
        ];
      };
      field_types: {
        Row: {
          enabled: boolean;
          id: string;
        };
        Insert: {
          enabled?: boolean;
          id: string;
        };
        Update: {
          enabled?: boolean;
          id?: string;
        };
        Relationships: [];
      };
      finance_budgets: {
        Row: {
          alert_threshold: number | null;
          amount: number;
          category_id: string | null;
          created_at: string | null;
          description: string | null;
          end_date: string | null;
          id: string;
          is_active: boolean;
          name: string;
          period: string;
          spent: number;
          start_date: string;
          updated_at: string | null;
          wallet_id: string | null;
          ws_id: string;
        };
        Insert: {
          alert_threshold?: number | null;
          amount?: number;
          category_id?: string | null;
          created_at?: string | null;
          description?: string | null;
          end_date?: string | null;
          id?: string;
          is_active?: boolean;
          name: string;
          period?: string;
          spent?: number;
          start_date: string;
          updated_at?: string | null;
          wallet_id?: string | null;
          ws_id: string;
        };
        Update: {
          alert_threshold?: number | null;
          amount?: number;
          category_id?: string | null;
          created_at?: string | null;
          description?: string | null;
          end_date?: string | null;
          id?: string;
          is_active?: boolean;
          name?: string;
          period?: string;
          spent?: number;
          start_date?: string;
          updated_at?: string | null;
          wallet_id?: string | null;
          ws_id?: string;
        };
        Relationships: [
          {
            foreignKeyName: 'finance_budgets_category_id_fkey';
            columns: ['category_id'];
            isOneToOne: false;
            referencedRelation: 'transaction_categories';
            referencedColumns: ['id'];
          },
          {
            foreignKeyName: 'finance_budgets_wallet_id_fkey';
            columns: ['wallet_id'];
            isOneToOne: false;
            referencedRelation: 'workspace_wallets';
            referencedColumns: ['id'];
          },
          {
            foreignKeyName: 'finance_budgets_ws_id_fkey';
            columns: ['ws_id'];
            isOneToOne: false;
            referencedRelation: 'workspace_link_counts';
            referencedColumns: ['id'];
          },
          {
            foreignKeyName: 'finance_budgets_ws_id_fkey';
            columns: ['ws_id'];
            isOneToOne: false;
            referencedRelation: 'workspaces';
            referencedColumns: ['id'];
          },
        ];
      };
      finance_invoice_products: {
        Row: {
          amount: number;
          created_at: string | null;
          invoice_id: string;
          price: number;
          product_id: string | null;
          product_name: string;
          product_unit: string;
          total_diff: number;
          unit_id: string;
          warehouse: string;
          warehouse_id: string;
        };
        Insert: {
          amount: number;
          created_at?: string | null;
          invoice_id: string;
          price: number;
          product_id?: string | null;
          product_name?: string;
          product_unit?: string;
          total_diff?: number;
          unit_id: string;
          warehouse?: string;
          warehouse_id: string;
        };
        Update: {
          amount?: number;
          created_at?: string | null;
          invoice_id?: string;
          price?: number;
          product_id?: string | null;
          product_name?: string;
          product_unit?: string;
          total_diff?: number;
          unit_id?: string;
          warehouse?: string;
          warehouse_id?: string;
        };
        Relationships: [
          {
            foreignKeyName: 'finance_invoice_products_invoice_id_fkey';
            columns: ['invoice_id'];
            isOneToOne: false;
            referencedRelation: 'finance_invoices';
            referencedColumns: ['id'];
          },
          {
            foreignKeyName: 'finance_invoice_products_product_id_fkey';
            columns: ['product_id'];
            isOneToOne: false;
            referencedRelation: 'workspace_products';
            referencedColumns: ['id'];
          },
          {
            foreignKeyName: 'finance_invoice_products_unit_id_fkey';
            columns: ['unit_id'];
            isOneToOne: false;
            referencedRelation: 'inventory_units';
            referencedColumns: ['id'];
          },
          {
            foreignKeyName: 'finance_invoice_products_warehouse_id_fkey';
            columns: ['warehouse_id'];
            isOneToOne: false;
            referencedRelation: 'inventory_warehouses';
            referencedColumns: ['id'];
          },
        ];
      };
      finance_invoice_promotions: {
        Row: {
          code: string;
          created_at: string;
          description: string | null;
          invoice_id: string;
          name: string | null;
          promo_id: string | null;
          use_ratio: boolean;
          value: number;
        };
        Insert: {
          code?: string;
          created_at?: string;
          description?: string | null;
          invoice_id: string;
          name?: string | null;
          promo_id?: string | null;
          use_ratio: boolean;
          value: number;
        };
        Update: {
          code?: string;
          created_at?: string;
          description?: string | null;
          invoice_id?: string;
          name?: string | null;
          promo_id?: string | null;
          use_ratio?: boolean;
          value?: number;
        };
        Relationships: [
          {
            foreignKeyName: 'finance_invoice_promotions_invoice_id_fkey';
            columns: ['invoice_id'];
            isOneToOne: false;
            referencedRelation: 'finance_invoices';
            referencedColumns: ['id'];
          },
          {
            foreignKeyName: 'finance_invoice_promotions_promo_id_fkey';
            columns: ['promo_id'];
            isOneToOne: false;
            referencedRelation: 'v_user_referral_discounts';
            referencedColumns: ['promo_id'];
          },
          {
            foreignKeyName: 'finance_invoice_promotions_promo_id_fkey';
            columns: ['promo_id'];
            isOneToOne: false;
            referencedRelation: 'workspace_promotions';
            referencedColumns: ['id'];
          },
        ];
      };
      finance_invoices: {
        Row: {
          category_id: string;
          completed_at: string | null;
          created_at: string | null;
          creator_id: string | null;
          customer_id: string | null;
          id: string;
          note: string | null;
          notice: string | null;
          paid_amount: number;
          price: number;
          total_diff: number;
          transaction_id: string | null;
          user_group_id: string | null;
          valid_until: string | null;
          wallet_id: string;
          ws_id: string;
        };
        Insert: {
          category_id: string;
          completed_at?: string | null;
          created_at?: string | null;
          creator_id?: string | null;
          customer_id?: string | null;
          id?: string;
          note?: string | null;
          notice?: string | null;
          paid_amount?: number;
          price: number;
          total_diff?: number;
          transaction_id?: string | null;
          user_group_id?: string | null;
          valid_until?: string | null;
          wallet_id: string;
          ws_id: string;
        };
        Update: {
          category_id?: string;
          completed_at?: string | null;
          created_at?: string | null;
          creator_id?: string | null;
          customer_id?: string | null;
          id?: string;
          note?: string | null;
          notice?: string | null;
          paid_amount?: number;
          price?: number;
          total_diff?: number;
          transaction_id?: string | null;
          user_group_id?: string | null;
          valid_until?: string | null;
          wallet_id?: string;
          ws_id?: string;
        };
        Relationships: [
          {
            foreignKeyName: 'finance_invoices_category_id_fkey';
            columns: ['category_id'];
            isOneToOne: false;
            referencedRelation: 'transaction_categories';
            referencedColumns: ['id'];
          },
          {
            foreignKeyName: 'finance_invoices_creator_id_fkey';
            columns: ['creator_id'];
            isOneToOne: false;
            referencedRelation: 'distinct_invoice_creators';
            referencedColumns: ['id'];
          },
          {
            foreignKeyName: 'finance_invoices_creator_id_fkey';
            columns: ['creator_id'];
            isOneToOne: false;
            referencedRelation: 'group_user_with_attendance';
            referencedColumns: ['user_id'];
          },
          {
            foreignKeyName: 'finance_invoices_creator_id_fkey';
            columns: ['creator_id'];
            isOneToOne: false;
            referencedRelation: 'workspace_users';
            referencedColumns: ['id'];
          },
          {
            foreignKeyName: 'finance_invoices_creator_id_fkey';
            columns: ['creator_id'];
            isOneToOne: false;
            referencedRelation: 'workspace_users_with_groups';
            referencedColumns: ['id'];
          },
          {
            foreignKeyName: 'finance_invoices_customer_id_fkey';
            columns: ['customer_id'];
            isOneToOne: false;
            referencedRelation: 'distinct_invoice_creators';
            referencedColumns: ['id'];
          },
          {
            foreignKeyName: 'finance_invoices_customer_id_fkey';
            columns: ['customer_id'];
            isOneToOne: false;
            referencedRelation: 'group_user_with_attendance';
            referencedColumns: ['user_id'];
          },
          {
            foreignKeyName: 'finance_invoices_customer_id_fkey';
            columns: ['customer_id'];
            isOneToOne: false;
            referencedRelation: 'workspace_users';
            referencedColumns: ['id'];
          },
          {
            foreignKeyName: 'finance_invoices_customer_id_fkey';
            columns: ['customer_id'];
            isOneToOne: false;
            referencedRelation: 'workspace_users_with_groups';
            referencedColumns: ['id'];
          },
          {
            foreignKeyName: 'finance_invoices_transaction_id_fkey';
            columns: ['transaction_id'];
            isOneToOne: true;
            referencedRelation: 'wallet_transactions';
            referencedColumns: ['id'];
          },
          {
            foreignKeyName: 'finance_invoices_wallet_id_fkey';
            columns: ['wallet_id'];
            isOneToOne: false;
            referencedRelation: 'workspace_wallets';
            referencedColumns: ['id'];
          },
          {
            foreignKeyName: 'finance_invoices_ws_id_fkey';
            columns: ['ws_id'];
            isOneToOne: false;
            referencedRelation: 'workspace_link_counts';
            referencedColumns: ['id'];
          },
          {
            foreignKeyName: 'finance_invoices_ws_id_fkey';
            columns: ['ws_id'];
            isOneToOne: false;
            referencedRelation: 'workspaces';
            referencedColumns: ['id'];
          },
          {
            foreignKeyName: 'public_finance_invoices_user_group_id_fkey';
            columns: ['user_group_id'];
            isOneToOne: false;
            referencedRelation: 'group_users_with_post_checks';
            referencedColumns: ['group_id'];
          },
          {
            foreignKeyName: 'public_finance_invoices_user_group_id_fkey';
            columns: ['user_group_id'];
            isOneToOne: false;
            referencedRelation: 'group_with_attendance';
            referencedColumns: ['group_id'];
          },
          {
            foreignKeyName: 'public_finance_invoices_user_group_id_fkey';
            columns: ['user_group_id'];
            isOneToOne: false;
            referencedRelation: 'user_groups_with_tags';
            referencedColumns: ['id'];
          },
          {
            foreignKeyName: 'public_finance_invoices_user_group_id_fkey';
            columns: ['user_group_id'];
            isOneToOne: false;
            referencedRelation: 'workspace_user_groups';
            referencedColumns: ['id'];
          },
          {
            foreignKeyName: 'public_finance_invoices_user_group_id_fkey';
            columns: ['user_group_id'];
            isOneToOne: false;
            referencedRelation: 'workspace_user_groups_with_amount';
            referencedColumns: ['id'];
          },
          {
            foreignKeyName: 'public_finance_invoices_user_group_id_fkey';
            columns: ['user_group_id'];
            isOneToOne: false;
            referencedRelation: 'workspace_user_groups_with_guest';
            referencedColumns: ['id'];
          },
        ];
      };
      guest_users_lead_generation: {
        Row: {
          created_at: string;
          id: number;
          mail_id: string;
          user_id: string;
          ws_id: string;
        };
        Insert: {
          created_at?: string;
          id?: number;
          mail_id: string;
          user_id: string;
          ws_id: string;
        };
        Update: {
          created_at?: string;
          id?: number;
          mail_id?: string;
          user_id?: string;
          ws_id?: string;
        };
        Relationships: [
          {
            foreignKeyName: 'guest_users_lead_generation_mail_id_fkey';
            columns: ['mail_id'];
            isOneToOne: false;
            referencedRelation: 'sent_emails';
            referencedColumns: ['id'];
          },
          {
            foreignKeyName: 'guest_users_lead_generation_user_id_fkey';
            columns: ['user_id'];
            isOneToOne: false;
            referencedRelation: 'distinct_invoice_creators';
            referencedColumns: ['id'];
          },
          {
            foreignKeyName: 'guest_users_lead_generation_user_id_fkey';
            columns: ['user_id'];
            isOneToOne: false;
            referencedRelation: 'group_user_with_attendance';
            referencedColumns: ['user_id'];
          },
          {
            foreignKeyName: 'guest_users_lead_generation_user_id_fkey';
            columns: ['user_id'];
            isOneToOne: false;
            referencedRelation: 'workspace_users';
            referencedColumns: ['id'];
          },
          {
            foreignKeyName: 'guest_users_lead_generation_user_id_fkey';
            columns: ['user_id'];
            isOneToOne: false;
            referencedRelation: 'workspace_users_with_groups';
            referencedColumns: ['id'];
          },
          {
            foreignKeyName: 'guest_users_lead_generation_ws_id_fkey';
            columns: ['ws_id'];
            isOneToOne: false;
            referencedRelation: 'workspace_link_counts';
            referencedColumns: ['id'];
          },
          {
            foreignKeyName: 'guest_users_lead_generation_ws_id_fkey';
            columns: ['ws_id'];
            isOneToOne: false;
            referencedRelation: 'workspaces';
            referencedColumns: ['id'];
          },
        ];
      };
      handles: {
        Row: {
          created_at: string | null;
          creator_id: string | null;
          value: string;
        };
        Insert: {
          created_at?: string | null;
          creator_id?: string | null;
          value: string;
        };
        Update: {
          created_at?: string | null;
          creator_id?: string | null;
          value?: string;
        };
        Relationships: [
          {
            foreignKeyName: 'handles_creator_id_fkey';
            columns: ['creator_id'];
            isOneToOne: false;
            referencedRelation: 'nova_user_challenge_leaderboard';
            referencedColumns: ['user_id'];
          },
          {
            foreignKeyName: 'handles_creator_id_fkey';
            columns: ['creator_id'];
            isOneToOne: false;
            referencedRelation: 'nova_user_leaderboard';
            referencedColumns: ['user_id'];
          },
          {
            foreignKeyName: 'handles_creator_id_fkey';
            columns: ['creator_id'];
            isOneToOne: false;
            referencedRelation: 'shortened_links_creator_stats';
            referencedColumns: ['id'];
          },
          {
            foreignKeyName: 'handles_creator_id_fkey';
            columns: ['creator_id'];
            isOneToOne: false;
            referencedRelation: 'users';
            referencedColumns: ['id'];
          },
        ];
      };
      healthcare_checkup_vital_groups: {
        Row: {
          checkup_id: string;
          created_at: string | null;
          group_id: string;
        };
        Insert: {
          checkup_id: string;
          created_at?: string | null;
          group_id: string;
        };
        Update: {
          checkup_id?: string;
          created_at?: string | null;
          group_id?: string;
        };
        Relationships: [
          {
            foreignKeyName: 'healthcare_checkup_vital_groups_checkup_id_fkey';
            columns: ['checkup_id'];
            isOneToOne: false;
            referencedRelation: 'healthcare_checkups';
            referencedColumns: ['id'];
          },
          {
            foreignKeyName: 'healthcare_checkup_vital_groups_group_id_fkey';
            columns: ['group_id'];
            isOneToOne: false;
            referencedRelation: 'healthcare_vital_groups';
            referencedColumns: ['id'];
          },
        ];
      };
      healthcare_checkup_vitals: {
        Row: {
          checkup_id: string;
          created_at: string | null;
          value: number | null;
          vital_id: string;
        };
        Insert: {
          checkup_id: string;
          created_at?: string | null;
          value?: number | null;
          vital_id: string;
        };
        Update: {
          checkup_id?: string;
          created_at?: string | null;
          value?: number | null;
          vital_id?: string;
        };
        Relationships: [
          {
            foreignKeyName: 'healthcare_checkup_vitals_checkup_id_fkey';
            columns: ['checkup_id'];
            isOneToOne: false;
            referencedRelation: 'healthcare_checkups';
            referencedColumns: ['id'];
          },
          {
            foreignKeyName: 'healthcare_checkup_vitals_vital_id_fkey';
            columns: ['vital_id'];
            isOneToOne: false;
            referencedRelation: 'healthcare_vitals';
            referencedColumns: ['id'];
          },
        ];
      };
      healthcare_checkups: {
        Row: {
          checked: boolean;
          checkup_at: string;
          completed_at: string | null;
          created_at: string | null;
          creator_id: string;
          diagnosis_id: string | null;
          id: string;
          next_checked: boolean | null;
          next_checkup_at: string | null;
          note: string | null;
          patient_id: string;
          ws_id: string;
        };
        Insert: {
          checked?: boolean;
          checkup_at?: string;
          completed_at?: string | null;
          created_at?: string | null;
          creator_id: string;
          diagnosis_id?: string | null;
          id?: string;
          next_checked?: boolean | null;
          next_checkup_at?: string | null;
          note?: string | null;
          patient_id: string;
          ws_id: string;
        };
        Update: {
          checked?: boolean;
          checkup_at?: string;
          completed_at?: string | null;
          created_at?: string | null;
          creator_id?: string;
          diagnosis_id?: string | null;
          id?: string;
          next_checked?: boolean | null;
          next_checkup_at?: string | null;
          note?: string | null;
          patient_id?: string;
          ws_id?: string;
        };
        Relationships: [
          {
            foreignKeyName: 'healthcare_checkups_creator_id_fkey';
            columns: ['creator_id'];
            isOneToOne: false;
            referencedRelation: 'nova_user_challenge_leaderboard';
            referencedColumns: ['user_id'];
          },
          {
            foreignKeyName: 'healthcare_checkups_creator_id_fkey';
            columns: ['creator_id'];
            isOneToOne: false;
            referencedRelation: 'nova_user_leaderboard';
            referencedColumns: ['user_id'];
          },
          {
            foreignKeyName: 'healthcare_checkups_creator_id_fkey';
            columns: ['creator_id'];
            isOneToOne: false;
            referencedRelation: 'shortened_links_creator_stats';
            referencedColumns: ['id'];
          },
          {
            foreignKeyName: 'healthcare_checkups_creator_id_fkey';
            columns: ['creator_id'];
            isOneToOne: false;
            referencedRelation: 'users';
            referencedColumns: ['id'];
          },
          {
            foreignKeyName: 'healthcare_checkups_diagnosis_id_fkey';
            columns: ['diagnosis_id'];
            isOneToOne: false;
            referencedRelation: 'healthcare_diagnoses';
            referencedColumns: ['id'];
          },
          {
            foreignKeyName: 'healthcare_checkups_patient_id_fkey';
            columns: ['patient_id'];
            isOneToOne: false;
            referencedRelation: 'distinct_invoice_creators';
            referencedColumns: ['id'];
          },
          {
            foreignKeyName: 'healthcare_checkups_patient_id_fkey';
            columns: ['patient_id'];
            isOneToOne: false;
            referencedRelation: 'group_user_with_attendance';
            referencedColumns: ['user_id'];
          },
          {
            foreignKeyName: 'healthcare_checkups_patient_id_fkey';
            columns: ['patient_id'];
            isOneToOne: false;
            referencedRelation: 'workspace_users';
            referencedColumns: ['id'];
          },
          {
            foreignKeyName: 'healthcare_checkups_patient_id_fkey';
            columns: ['patient_id'];
            isOneToOne: false;
            referencedRelation: 'workspace_users_with_groups';
            referencedColumns: ['id'];
          },
          {
            foreignKeyName: 'healthcare_checkups_ws_id_fkey';
            columns: ['ws_id'];
            isOneToOne: false;
            referencedRelation: 'workspace_link_counts';
            referencedColumns: ['id'];
          },
          {
            foreignKeyName: 'healthcare_checkups_ws_id_fkey';
            columns: ['ws_id'];
            isOneToOne: false;
            referencedRelation: 'workspaces';
            referencedColumns: ['id'];
          },
        ];
      };
      healthcare_diagnoses: {
        Row: {
          created_at: string | null;
          description: string | null;
          id: string;
          name: string | null;
          note: string | null;
          ws_id: string;
        };
        Insert: {
          created_at?: string | null;
          description?: string | null;
          id?: string;
          name?: string | null;
          note?: string | null;
          ws_id: string;
        };
        Update: {
          created_at?: string | null;
          description?: string | null;
          id?: string;
          name?: string | null;
          note?: string | null;
          ws_id?: string;
        };
        Relationships: [
          {
            foreignKeyName: 'healthcare_diagnoses_ws_id_fkey';
            columns: ['ws_id'];
            isOneToOne: false;
            referencedRelation: 'workspace_link_counts';
            referencedColumns: ['id'];
          },
          {
            foreignKeyName: 'healthcare_diagnoses_ws_id_fkey';
            columns: ['ws_id'];
            isOneToOne: false;
            referencedRelation: 'workspaces';
            referencedColumns: ['id'];
          },
        ];
      };
      healthcare_vital_groups: {
        Row: {
          created_at: string | null;
          description: string | null;
          id: string;
          name: string;
          note: string | null;
          ws_id: string;
        };
        Insert: {
          created_at?: string | null;
          description?: string | null;
          id?: string;
          name: string;
          note?: string | null;
          ws_id: string;
        };
        Update: {
          created_at?: string | null;
          description?: string | null;
          id?: string;
          name?: string;
          note?: string | null;
          ws_id?: string;
        };
        Relationships: [
          {
            foreignKeyName: 'healthcare_vital_groups_ws_id_fkey';
            columns: ['ws_id'];
            isOneToOne: false;
            referencedRelation: 'workspace_link_counts';
            referencedColumns: ['id'];
          },
          {
            foreignKeyName: 'healthcare_vital_groups_ws_id_fkey';
            columns: ['ws_id'];
            isOneToOne: false;
            referencedRelation: 'workspaces';
            referencedColumns: ['id'];
          },
        ];
      };
      healthcare_vitals: {
        Row: {
          created_at: string | null;
          factor: number;
          group_id: string | null;
          id: string;
          name: string;
          unit: string;
          ws_id: string;
        };
        Insert: {
          created_at?: string | null;
          factor?: number;
          group_id?: string | null;
          id?: string;
          name: string;
          unit: string;
          ws_id: string;
        };
        Update: {
          created_at?: string | null;
          factor?: number;
          group_id?: string | null;
          id?: string;
          name?: string;
          unit?: string;
          ws_id?: string;
        };
        Relationships: [
          {
            foreignKeyName: 'healthcare_vitals_ws_id_fkey';
            columns: ['ws_id'];
            isOneToOne: false;
            referencedRelation: 'workspace_link_counts';
            referencedColumns: ['id'];
          },
          {
            foreignKeyName: 'healthcare_vitals_ws_id_fkey';
            columns: ['ws_id'];
            isOneToOne: false;
            referencedRelation: 'workspaces';
            referencedColumns: ['id'];
          },
          {
            foreignKeyName: 'public_healthcare_vitals_group_id_fkey';
            columns: ['group_id'];
            isOneToOne: false;
            referencedRelation: 'group_users_with_post_checks';
            referencedColumns: ['group_id'];
          },
          {
            foreignKeyName: 'public_healthcare_vitals_group_id_fkey';
            columns: ['group_id'];
            isOneToOne: false;
            referencedRelation: 'group_with_attendance';
            referencedColumns: ['group_id'];
          },
          {
            foreignKeyName: 'public_healthcare_vitals_group_id_fkey';
            columns: ['group_id'];
            isOneToOne: false;
            referencedRelation: 'user_groups_with_tags';
            referencedColumns: ['id'];
          },
          {
            foreignKeyName: 'public_healthcare_vitals_group_id_fkey';
            columns: ['group_id'];
            isOneToOne: false;
            referencedRelation: 'workspace_user_groups';
            referencedColumns: ['id'];
          },
          {
            foreignKeyName: 'public_healthcare_vitals_group_id_fkey';
            columns: ['group_id'];
            isOneToOne: false;
            referencedRelation: 'workspace_user_groups_with_amount';
            referencedColumns: ['id'];
          },
          {
            foreignKeyName: 'public_healthcare_vitals_group_id_fkey';
            columns: ['group_id'];
            isOneToOne: false;
            referencedRelation: 'workspace_user_groups_with_guest';
            referencedColumns: ['id'];
          },
        ];
      };
      internal_email_api_keys: {
        Row: {
          allowed_emails: string[] | null;
          created_at: string;
          creator_id: string;
          id: string;
          user_id: string;
          value: string;
        };
        Insert: {
          allowed_emails?: string[] | null;
          created_at?: string;
          creator_id: string;
          id?: string;
          user_id: string;
          value: string;
        };
        Update: {
          allowed_emails?: string[] | null;
          created_at?: string;
          creator_id?: string;
          id?: string;
          user_id?: string;
          value?: string;
        };
        Relationships: [
          {
            foreignKeyName: 'internal_email_api_keys_creator_id_fkey';
            columns: ['creator_id'];
            isOneToOne: false;
            referencedRelation: 'nova_user_challenge_leaderboard';
            referencedColumns: ['user_id'];
          },
          {
            foreignKeyName: 'internal_email_api_keys_creator_id_fkey';
            columns: ['creator_id'];
            isOneToOne: false;
            referencedRelation: 'nova_user_leaderboard';
            referencedColumns: ['user_id'];
          },
          {
            foreignKeyName: 'internal_email_api_keys_creator_id_fkey';
            columns: ['creator_id'];
            isOneToOne: false;
            referencedRelation: 'shortened_links_creator_stats';
            referencedColumns: ['id'];
          },
          {
            foreignKeyName: 'internal_email_api_keys_creator_id_fkey';
            columns: ['creator_id'];
            isOneToOne: false;
            referencedRelation: 'users';
            referencedColumns: ['id'];
          },
          {
            foreignKeyName: 'internal_email_api_keys_user_id_fkey';
            columns: ['user_id'];
            isOneToOne: true;
            referencedRelation: 'nova_user_challenge_leaderboard';
            referencedColumns: ['user_id'];
          },
          {
            foreignKeyName: 'internal_email_api_keys_user_id_fkey';
            columns: ['user_id'];
            isOneToOne: true;
            referencedRelation: 'nova_user_leaderboard';
            referencedColumns: ['user_id'];
          },
          {
            foreignKeyName: 'internal_email_api_keys_user_id_fkey';
            columns: ['user_id'];
            isOneToOne: true;
            referencedRelation: 'shortened_links_creator_stats';
            referencedColumns: ['id'];
          },
          {
            foreignKeyName: 'internal_email_api_keys_user_id_fkey';
            columns: ['user_id'];
            isOneToOne: true;
            referencedRelation: 'users';
            referencedColumns: ['id'];
          },
        ];
      };
      internal_emails: {
        Row: {
          bcc_addresses: string[];
          cc_addresses: string[];
          created_at: string;
          html_payload: boolean;
          id: string;
          payload: string;
          reply_to_addresses: string[];
          source_email: string;
          subject: string;
          to_addresses: string[];
          user_id: string;
          ws_id: string;
        };
        Insert: {
          bcc_addresses: string[];
          cc_addresses: string[];
          created_at?: string;
          html_payload?: boolean;
          id?: string;
          payload: string;
          reply_to_addresses: string[];
          source_email: string;
          subject: string;
          to_addresses: string[];
          user_id: string;
          ws_id: string;
        };
        Update: {
          bcc_addresses?: string[];
          cc_addresses?: string[];
          created_at?: string;
          html_payload?: boolean;
          id?: string;
          payload?: string;
          reply_to_addresses?: string[];
          source_email?: string;
          subject?: string;
          to_addresses?: string[];
          user_id?: string;
          ws_id?: string;
        };
        Relationships: [
          {
            foreignKeyName: 'internal_emails_user_id_fkey';
            columns: ['user_id'];
            isOneToOne: false;
            referencedRelation: 'nova_user_challenge_leaderboard';
            referencedColumns: ['user_id'];
          },
          {
            foreignKeyName: 'internal_emails_user_id_fkey';
            columns: ['user_id'];
            isOneToOne: false;
            referencedRelation: 'nova_user_leaderboard';
            referencedColumns: ['user_id'];
          },
          {
            foreignKeyName: 'internal_emails_user_id_fkey';
            columns: ['user_id'];
            isOneToOne: false;
            referencedRelation: 'shortened_links_creator_stats';
            referencedColumns: ['id'];
          },
          {
            foreignKeyName: 'internal_emails_user_id_fkey';
            columns: ['user_id'];
            isOneToOne: false;
            referencedRelation: 'users';
            referencedColumns: ['id'];
          },
          {
            foreignKeyName: 'internal_emails_ws_id_fkey';
            columns: ['ws_id'];
            isOneToOne: false;
            referencedRelation: 'workspace_link_counts';
            referencedColumns: ['id'];
          },
          {
            foreignKeyName: 'internal_emails_ws_id_fkey';
            columns: ['ws_id'];
            isOneToOne: false;
            referencedRelation: 'workspaces';
            referencedColumns: ['id'];
          },
        ];
      };
      inventory_batch_products: {
        Row: {
          amount: number;
          batch_id: string;
          created_at: string | null;
          price: number;
          product_id: string;
          unit_id: string;
        };
        Insert: {
          amount?: number;
          batch_id: string;
          created_at?: string | null;
          price?: number;
          product_id: string;
          unit_id: string;
        };
        Update: {
          amount?: number;
          batch_id?: string;
          created_at?: string | null;
          price?: number;
          product_id?: string;
          unit_id?: string;
        };
        Relationships: [
          {
            foreignKeyName: 'inventory_batch_products_batch_id_fkey';
            columns: ['batch_id'];
            isOneToOne: false;
            referencedRelation: 'inventory_batches';
            referencedColumns: ['id'];
          },
          {
            foreignKeyName: 'inventory_batch_products_product_id_fkey';
            columns: ['product_id'];
            isOneToOne: false;
            referencedRelation: 'workspace_products';
            referencedColumns: ['id'];
          },
          {
            foreignKeyName: 'inventory_batch_products_unit_id_fkey';
            columns: ['unit_id'];
            isOneToOne: false;
            referencedRelation: 'inventory_units';
            referencedColumns: ['id'];
          },
        ];
      };
      inventory_batches: {
        Row: {
          created_at: string | null;
          id: string;
          price: number;
          supplier_id: string | null;
          total_diff: number;
          warehouse_id: string;
        };
        Insert: {
          created_at?: string | null;
          id?: string;
          price?: number;
          supplier_id?: string | null;
          total_diff?: number;
          warehouse_id: string;
        };
        Update: {
          created_at?: string | null;
          id?: string;
          price?: number;
          supplier_id?: string | null;
          total_diff?: number;
          warehouse_id?: string;
        };
        Relationships: [
          {
            foreignKeyName: 'inventory_batches_supplier_id_fkey';
            columns: ['supplier_id'];
            isOneToOne: false;
            referencedRelation: 'inventory_suppliers';
            referencedColumns: ['id'];
          },
          {
            foreignKeyName: 'inventory_batches_warehouse_id_fkey';
            columns: ['warehouse_id'];
            isOneToOne: false;
            referencedRelation: 'inventory_warehouses';
            referencedColumns: ['id'];
          },
        ];
      };
      inventory_products: {
        Row: {
          amount: number | null;
          created_at: string | null;
          min_amount: number;
          price: number;
          product_id: string;
          unit_id: string;
          warehouse_id: string;
        };
        Insert: {
          amount?: number | null;
          created_at?: string | null;
          min_amount?: number;
          price?: number;
          product_id: string;
          unit_id: string;
          warehouse_id: string;
        };
        Update: {
          amount?: number | null;
          created_at?: string | null;
          min_amount?: number;
          price?: number;
          product_id?: string;
          unit_id?: string;
          warehouse_id?: string;
        };
        Relationships: [
          {
            foreignKeyName: 'inventory_products_product_id_fkey';
            columns: ['product_id'];
            isOneToOne: false;
            referencedRelation: 'workspace_products';
            referencedColumns: ['id'];
          },
          {
            foreignKeyName: 'inventory_products_unit_id_fkey';
            columns: ['unit_id'];
            isOneToOne: false;
            referencedRelation: 'inventory_units';
            referencedColumns: ['id'];
          },
          {
            foreignKeyName: 'inventory_products_warehouse_id_fkey';
            columns: ['warehouse_id'];
            isOneToOne: false;
            referencedRelation: 'inventory_warehouses';
            referencedColumns: ['id'];
          },
        ];
      };
      inventory_suppliers: {
        Row: {
          created_at: string | null;
          id: string;
          name: string | null;
          ws_id: string;
        };
        Insert: {
          created_at?: string | null;
          id?: string;
          name?: string | null;
          ws_id: string;
        };
        Update: {
          created_at?: string | null;
          id?: string;
          name?: string | null;
          ws_id?: string;
        };
        Relationships: [
          {
            foreignKeyName: 'inventory_suppliers_ws_id_fkey';
            columns: ['ws_id'];
            isOneToOne: false;
            referencedRelation: 'workspace_link_counts';
            referencedColumns: ['id'];
          },
          {
            foreignKeyName: 'inventory_suppliers_ws_id_fkey';
            columns: ['ws_id'];
            isOneToOne: false;
            referencedRelation: 'workspaces';
            referencedColumns: ['id'];
          },
        ];
      };
      inventory_units: {
        Row: {
          created_at: string | null;
          id: string;
          name: string | null;
          ws_id: string;
        };
        Insert: {
          created_at?: string | null;
          id?: string;
          name?: string | null;
          ws_id: string;
        };
        Update: {
          created_at?: string | null;
          id?: string;
          name?: string | null;
          ws_id?: string;
        };
        Relationships: [
          {
            foreignKeyName: 'inventory_units_ws_id_fkey';
            columns: ['ws_id'];
            isOneToOne: false;
            referencedRelation: 'workspace_link_counts';
            referencedColumns: ['id'];
          },
          {
            foreignKeyName: 'inventory_units_ws_id_fkey';
            columns: ['ws_id'];
            isOneToOne: false;
            referencedRelation: 'workspaces';
            referencedColumns: ['id'];
          },
        ];
      };
      inventory_warehouses: {
        Row: {
          created_at: string | null;
          id: string;
          name: string | null;
          ws_id: string;
        };
        Insert: {
          created_at?: string | null;
          id?: string;
          name?: string | null;
          ws_id: string;
        };
        Update: {
          created_at?: string | null;
          id?: string;
          name?: string | null;
          ws_id?: string;
        };
        Relationships: [
          {
            foreignKeyName: 'inventory_warehouses_ws_id_fkey';
            columns: ['ws_id'];
            isOneToOne: false;
            referencedRelation: 'workspace_link_counts';
            referencedColumns: ['id'];
          },
          {
            foreignKeyName: 'inventory_warehouses_ws_id_fkey';
            columns: ['ws_id'];
            isOneToOne: false;
            referencedRelation: 'workspaces';
            referencedColumns: ['id'];
          },
        ];
      };
      link_analytics: {
        Row: {
          browser: string | null;
          city: string | null;
          clicked_at: string;
          country: string | null;
          country_region: string | null;
          created_at: string;
          device_type: string | null;
          id: string;
          ip_address: unknown;
          latitude: number | null;
          link_id: string;
          longitude: number | null;
          os: string | null;
          postal_code: string | null;
          referrer: string | null;
          referrer_domain: string | null;
          timezone: string | null;
          user_agent: string | null;
          vercel_id: string | null;
          vercel_region: string | null;
        };
        Insert: {
          browser?: string | null;
          city?: string | null;
          clicked_at?: string;
          country?: string | null;
          country_region?: string | null;
          created_at?: string;
          device_type?: string | null;
          id?: string;
          ip_address?: unknown;
          latitude?: number | null;
          link_id: string;
          longitude?: number | null;
          os?: string | null;
          postal_code?: string | null;
          referrer?: string | null;
          referrer_domain?: string | null;
          timezone?: string | null;
          user_agent?: string | null;
          vercel_id?: string | null;
          vercel_region?: string | null;
        };
        Update: {
          browser?: string | null;
          city?: string | null;
          clicked_at?: string;
          country?: string | null;
          country_region?: string | null;
          created_at?: string;
          device_type?: string | null;
          id?: string;
          ip_address?: unknown;
          latitude?: number | null;
          link_id?: string;
          longitude?: number | null;
          os?: string | null;
          postal_code?: string | null;
          referrer?: string | null;
          referrer_domain?: string | null;
          timezone?: string | null;
          user_agent?: string | null;
          vercel_id?: string | null;
          vercel_region?: string | null;
        };
        Relationships: [
          {
            foreignKeyName: 'link_analytics_link_id_fkey';
            columns: ['link_id'];
            isOneToOne: false;
            referencedRelation: 'link_analytics_device_insights';
            referencedColumns: ['link_id'];
          },
          {
            foreignKeyName: 'link_analytics_link_id_fkey';
            columns: ['link_id'];
            isOneToOne: false;
            referencedRelation: 'link_analytics_geo_insights';
            referencedColumns: ['link_id'];
          },
          {
            foreignKeyName: 'link_analytics_link_id_fkey';
            columns: ['link_id'];
            isOneToOne: false;
            referencedRelation: 'link_analytics_summary';
            referencedColumns: ['link_id'];
          },
          {
            foreignKeyName: 'link_analytics_link_id_fkey';
            columns: ['link_id'];
            isOneToOne: false;
            referencedRelation: 'shortened_links';
            referencedColumns: ['id'];
          },
        ];
      };
      meet_together_guest_timeblocks: {
        Row: {
          created_at: string;
          date: string;
          end_time: string;
          id: string;
          plan_id: string;
          start_time: string;
          tentative: boolean;
          user_id: string;
        };
        Insert: {
          created_at?: string;
          date: string;
          end_time: string;
          id?: string;
          plan_id: string;
          start_time: string;
          tentative?: boolean;
          user_id: string;
        };
        Update: {
          created_at?: string;
          date?: string;
          end_time?: string;
          id?: string;
          plan_id?: string;
          start_time?: string;
          tentative?: boolean;
          user_id?: string;
        };
        Relationships: [
          {
            foreignKeyName: 'meet_together_guest_timeblocks_plan_id_fkey';
            columns: ['plan_id'];
            isOneToOne: false;
            referencedRelation: 'meet_together_plans';
            referencedColumns: ['id'];
          },
          {
            foreignKeyName: 'meet_together_guest_timeblocks_user_id_fkey';
            columns: ['user_id'];
            isOneToOne: false;
            referencedRelation: 'meet_together_guests';
            referencedColumns: ['id'];
          },
        ];
      };
      meet_together_guests: {
        Row: {
          created_at: string;
          id: string;
          name: string;
          password_hash: string;
          password_salt: string;
          plan_id: string;
        };
        Insert: {
          created_at?: string;
          id?: string;
          name: string;
          password_hash: string;
          password_salt: string;
          plan_id: string;
        };
        Update: {
          created_at?: string;
          id?: string;
          name?: string;
          password_hash?: string;
          password_salt?: string;
          plan_id?: string;
        };
        Relationships: [
          {
            foreignKeyName: 'meet_together_guests_plan_id_fkey';
            columns: ['plan_id'];
            isOneToOne: false;
            referencedRelation: 'meet_together_plans';
            referencedColumns: ['id'];
          },
        ];
      };
      meet_together_plans: {
        Row: {
          agenda_content: Json | null;
          created_at: string | null;
          creator_id: string | null;
          dates: string[];
          description: string | null;
          end_time: string;
          id: string;
          is_confirmed: boolean;
          is_public: boolean;
          name: string | null;
          start_time: string;
          where_to_meet: boolean;
          ws_id: string | null;
        };
        Insert: {
          agenda_content?: Json | null;
          created_at?: string | null;
          creator_id?: string | null;
          dates: string[];
          description?: string | null;
          end_time: string;
          id?: string;
          is_confirmed?: boolean;
          is_public?: boolean;
          name?: string | null;
          start_time: string;
          where_to_meet?: boolean;
          ws_id?: string | null;
        };
        Update: {
          agenda_content?: Json | null;
          created_at?: string | null;
          creator_id?: string | null;
          dates?: string[];
          description?: string | null;
          end_time?: string;
          id?: string;
          is_confirmed?: boolean;
          is_public?: boolean;
          name?: string | null;
          start_time?: string;
          where_to_meet?: boolean;
          ws_id?: string | null;
        };
        Relationships: [
          {
            foreignKeyName: 'meet_together_plans_creator_id_fkey';
            columns: ['creator_id'];
            isOneToOne: false;
            referencedRelation: 'nova_user_challenge_leaderboard';
            referencedColumns: ['user_id'];
          },
          {
            foreignKeyName: 'meet_together_plans_creator_id_fkey';
            columns: ['creator_id'];
            isOneToOne: false;
            referencedRelation: 'nova_user_leaderboard';
            referencedColumns: ['user_id'];
          },
          {
            foreignKeyName: 'meet_together_plans_creator_id_fkey';
            columns: ['creator_id'];
            isOneToOne: false;
            referencedRelation: 'shortened_links_creator_stats';
            referencedColumns: ['id'];
          },
          {
            foreignKeyName: 'meet_together_plans_creator_id_fkey';
            columns: ['creator_id'];
            isOneToOne: false;
            referencedRelation: 'users';
            referencedColumns: ['id'];
          },
          {
            foreignKeyName: 'meet_together_plans_ws_id_fkey';
            columns: ['ws_id'];
            isOneToOne: false;
            referencedRelation: 'workspace_link_counts';
            referencedColumns: ['id'];
          },
          {
            foreignKeyName: 'meet_together_plans_ws_id_fkey';
            columns: ['ws_id'];
            isOneToOne: false;
            referencedRelation: 'workspaces';
            referencedColumns: ['id'];
          },
        ];
      };
      meet_together_user_timeblocks: {
        Row: {
          created_at: string;
          date: string;
          end_time: string;
          id: string;
          plan_id: string;
          start_time: string;
          tentative: boolean;
          user_id: string;
        };
        Insert: {
          created_at?: string;
          date: string;
          end_time: string;
          id?: string;
          plan_id: string;
          start_time: string;
          tentative?: boolean;
          user_id: string;
        };
        Update: {
          created_at?: string;
          date?: string;
          end_time?: string;
          id?: string;
          plan_id?: string;
          start_time?: string;
          tentative?: boolean;
          user_id?: string;
        };
        Relationships: [
          {
            foreignKeyName: 'meet_together_user_timeblocks_plan_id_fkey';
            columns: ['plan_id'];
            isOneToOne: false;
            referencedRelation: 'meet_together_plans';
            referencedColumns: ['id'];
          },
          {
            foreignKeyName: 'meet_together_user_timeblocks_user_id_fkey';
            columns: ['user_id'];
            isOneToOne: false;
            referencedRelation: 'nova_user_challenge_leaderboard';
            referencedColumns: ['user_id'];
          },
          {
            foreignKeyName: 'meet_together_user_timeblocks_user_id_fkey';
            columns: ['user_id'];
            isOneToOne: false;
            referencedRelation: 'nova_user_leaderboard';
            referencedColumns: ['user_id'];
          },
          {
            foreignKeyName: 'meet_together_user_timeblocks_user_id_fkey';
            columns: ['user_id'];
            isOneToOne: false;
            referencedRelation: 'shortened_links_creator_stats';
            referencedColumns: ['id'];
          },
          {
            foreignKeyName: 'meet_together_user_timeblocks_user_id_fkey';
            columns: ['user_id'];
            isOneToOne: false;
            referencedRelation: 'users';
            referencedColumns: ['id'];
          },
        ];
      };
      notes: {
        Row: {
          archived: boolean | null;
          content: Json;
          created_at: string | null;
          creator_id: string;
          deleted: boolean | null;
          id: string;
          updated_at: string | null;
          ws_id: string;
        };
        Insert: {
          archived?: boolean | null;
          content: Json;
          created_at?: string | null;
          creator_id?: string;
          deleted?: boolean | null;
          id?: string;
          updated_at?: string | null;
          ws_id: string;
        };
        Update: {
          archived?: boolean | null;
          content?: Json;
          created_at?: string | null;
          creator_id?: string;
          deleted?: boolean | null;
          id?: string;
          updated_at?: string | null;
          ws_id?: string;
        };
        Relationships: [
          {
            foreignKeyName: 'notes_creator_id_fkey';
            columns: ['creator_id'];
            isOneToOne: false;
            referencedRelation: 'nova_user_challenge_leaderboard';
            referencedColumns: ['user_id'];
          },
          {
            foreignKeyName: 'notes_creator_id_fkey';
            columns: ['creator_id'];
            isOneToOne: false;
            referencedRelation: 'nova_user_leaderboard';
            referencedColumns: ['user_id'];
          },
          {
            foreignKeyName: 'notes_creator_id_fkey';
            columns: ['creator_id'];
            isOneToOne: false;
            referencedRelation: 'shortened_links_creator_stats';
            referencedColumns: ['id'];
          },
          {
            foreignKeyName: 'notes_creator_id_fkey';
            columns: ['creator_id'];
            isOneToOne: false;
            referencedRelation: 'users';
            referencedColumns: ['id'];
          },
          {
            foreignKeyName: 'notes_ws_id_fkey';
            columns: ['ws_id'];
            isOneToOne: false;
            referencedRelation: 'workspace_link_counts';
            referencedColumns: ['id'];
          },
          {
            foreignKeyName: 'notes_ws_id_fkey';
            columns: ['ws_id'];
            isOneToOne: false;
            referencedRelation: 'workspaces';
            referencedColumns: ['id'];
          },
        ];
      };
      nova_challenge_criteria: {
        Row: {
          challenge_id: string;
          created_at: string;
          description: string;
          id: string;
          name: string;
        };
        Insert: {
          challenge_id: string;
          created_at?: string;
          description: string;
          id?: string;
          name: string;
        };
        Update: {
          challenge_id?: string;
          created_at?: string;
          description?: string;
          id?: string;
          name?: string;
        };
        Relationships: [
          {
            foreignKeyName: 'nova_challenge_criteria_challenge_id_fkey';
            columns: ['challenge_id'];
            isOneToOne: false;
            referencedRelation: 'nova_challenges';
            referencedColumns: ['id'];
          },
          {
            foreignKeyName: 'nova_challenge_criteria_challenge_id_fkey';
            columns: ['challenge_id'];
            isOneToOne: false;
            referencedRelation: 'nova_user_challenge_leaderboard';
            referencedColumns: ['challenge_id'];
          },
        ];
      };
      nova_challenge_manager_emails: {
        Row: {
          challenge_id: string;
          created_at: string;
          email: string;
        };
        Insert: {
          challenge_id?: string;
          created_at?: string;
          email: string;
        };
        Update: {
          challenge_id?: string;
          created_at?: string;
          email?: string;
        };
        Relationships: [
          {
            foreignKeyName: 'nova_challenge_manager_emails_challenge_id_fkey';
            columns: ['challenge_id'];
            isOneToOne: false;
            referencedRelation: 'nova_challenges';
            referencedColumns: ['id'];
          },
          {
            foreignKeyName: 'nova_challenge_manager_emails_challenge_id_fkey';
            columns: ['challenge_id'];
            isOneToOne: false;
            referencedRelation: 'nova_user_challenge_leaderboard';
            referencedColumns: ['challenge_id'];
          },
        ];
      };
      nova_challenge_whitelisted_emails: {
        Row: {
          challenge_id: string;
          created_at: string;
          email: string;
        };
        Insert: {
          challenge_id: string;
          created_at?: string;
          email: string;
        };
        Update: {
          challenge_id?: string;
          created_at?: string;
          email?: string;
        };
        Relationships: [
          {
            foreignKeyName: 'nova_challenge_whitelisted_emails_challenge_id_fkey';
            columns: ['challenge_id'];
            isOneToOne: false;
            referencedRelation: 'nova_challenges';
            referencedColumns: ['id'];
          },
          {
            foreignKeyName: 'nova_challenge_whitelisted_emails_challenge_id_fkey';
            columns: ['challenge_id'];
            isOneToOne: false;
            referencedRelation: 'nova_user_challenge_leaderboard';
            referencedColumns: ['challenge_id'];
          },
        ];
      };
      nova_challenges: {
        Row: {
          close_at: string | null;
          created_at: string;
          description: string;
          duration: number;
          enabled: boolean;
          id: string;
          max_attempts: number;
          max_daily_attempts: number;
          open_at: string | null;
          password_hash: string | null;
          password_salt: string | null;
          previewable_at: string | null;
          title: string;
          whitelisted_only: boolean;
        };
        Insert: {
          close_at?: string | null;
          created_at?: string;
          description: string;
          duration: number;
          enabled?: boolean;
          id?: string;
          max_attempts?: number;
          max_daily_attempts?: number;
          open_at?: string | null;
          password_hash?: string | null;
          password_salt?: string | null;
          previewable_at?: string | null;
          title: string;
          whitelisted_only?: boolean;
        };
        Update: {
          close_at?: string | null;
          created_at?: string;
          description?: string;
          duration?: number;
          enabled?: boolean;
          id?: string;
          max_attempts?: number;
          max_daily_attempts?: number;
          open_at?: string | null;
          password_hash?: string | null;
          password_salt?: string | null;
          previewable_at?: string | null;
          title?: string;
          whitelisted_only?: boolean;
        };
        Relationships: [];
      };
      nova_problem_test_cases: {
        Row: {
          created_at: string;
          hidden: boolean;
          id: string;
          input: string;
          output: string;
          problem_id: string;
        };
        Insert: {
          created_at?: string;
          hidden?: boolean;
          id?: string;
          input: string;
          output: string;
          problem_id: string;
        };
        Update: {
          created_at?: string;
          hidden?: boolean;
          id?: string;
          input?: string;
          output?: string;
          problem_id?: string;
        };
        Relationships: [
          {
            foreignKeyName: 'nova_problem_testcases_problem_id_fkey';
            columns: ['problem_id'];
            isOneToOne: false;
            referencedRelation: 'nova_problems';
            referencedColumns: ['id'];
          },
        ];
      };
      nova_problems: {
        Row: {
          challenge_id: string;
          created_at: string;
          description: string;
          example_input: string;
          example_output: string;
          id: string;
          max_prompt_length: number;
          title: string;
        };
        Insert: {
          challenge_id: string;
          created_at?: string;
          description: string;
          example_input: string;
          example_output: string;
          id?: string;
          max_prompt_length: number;
          title: string;
        };
        Update: {
          challenge_id?: string;
          created_at?: string;
          description?: string;
          example_input?: string;
          example_output?: string;
          id?: string;
          max_prompt_length?: number;
          title?: string;
        };
        Relationships: [
          {
            foreignKeyName: 'nova_problems_challenge_id_fkey';
            columns: ['challenge_id'];
            isOneToOne: false;
            referencedRelation: 'nova_challenges';
            referencedColumns: ['id'];
          },
          {
            foreignKeyName: 'nova_problems_challenge_id_fkey';
            columns: ['challenge_id'];
            isOneToOne: false;
            referencedRelation: 'nova_user_challenge_leaderboard';
            referencedColumns: ['challenge_id'];
          },
        ];
      };
      nova_sessions: {
        Row: {
          challenge_id: string;
          created_at: string;
          end_time: string | null;
          id: string;
          start_time: string;
          status: string;
          user_id: string;
        };
        Insert: {
          challenge_id: string;
          created_at?: string;
          end_time?: string | null;
          id?: string;
          start_time: string;
          status: string;
          user_id: string;
        };
        Update: {
          challenge_id?: string;
          created_at?: string;
          end_time?: string | null;
          id?: string;
          start_time?: string;
          status?: string;
          user_id?: string;
        };
        Relationships: [
          {
            foreignKeyName: 'nova_sessions_challenge_id_fkey';
            columns: ['challenge_id'];
            isOneToOne: false;
            referencedRelation: 'nova_challenges';
            referencedColumns: ['id'];
          },
          {
            foreignKeyName: 'nova_sessions_challenge_id_fkey';
            columns: ['challenge_id'];
            isOneToOne: false;
            referencedRelation: 'nova_user_challenge_leaderboard';
            referencedColumns: ['challenge_id'];
          },
          {
            foreignKeyName: 'nova_sessions_user_id_fkey';
            columns: ['user_id'];
            isOneToOne: false;
            referencedRelation: 'nova_user_challenge_leaderboard';
            referencedColumns: ['user_id'];
          },
          {
            foreignKeyName: 'nova_sessions_user_id_fkey';
            columns: ['user_id'];
            isOneToOne: false;
            referencedRelation: 'nova_user_leaderboard';
            referencedColumns: ['user_id'];
          },
          {
            foreignKeyName: 'nova_sessions_user_id_fkey';
            columns: ['user_id'];
            isOneToOne: false;
            referencedRelation: 'shortened_links_creator_stats';
            referencedColumns: ['id'];
          },
          {
            foreignKeyName: 'nova_sessions_user_id_fkey';
            columns: ['user_id'];
            isOneToOne: false;
            referencedRelation: 'users';
            referencedColumns: ['id'];
          },
        ];
      };
      nova_submission_criteria: {
        Row: {
          created_at: string;
          criteria_id: string;
          feedback: string;
          improvements: string[] | null;
          score: number;
          strengths: string[] | null;
          submission_id: string;
        };
        Insert: {
          created_at?: string;
          criteria_id: string;
          feedback: string;
          improvements?: string[] | null;
          score: number;
          strengths?: string[] | null;
          submission_id: string;
        };
        Update: {
          created_at?: string;
          criteria_id?: string;
          feedback?: string;
          improvements?: string[] | null;
          score?: number;
          strengths?: string[] | null;
          submission_id?: string;
        };
        Relationships: [
          {
            foreignKeyName: 'nova_submission_criteria_criteria_id_fkey';
            columns: ['criteria_id'];
            isOneToOne: false;
            referencedRelation: 'nova_challenge_criteria';
            referencedColumns: ['id'];
          },
          {
            foreignKeyName: 'nova_submission_criteria_submission_id_fkey';
            columns: ['submission_id'];
            isOneToOne: false;
            referencedRelation: 'nova_submissions';
            referencedColumns: ['id'];
          },
          {
            foreignKeyName: 'nova_submission_criteria_submission_id_fkey';
            columns: ['submission_id'];
            isOneToOne: false;
            referencedRelation: 'nova_submissions_with_scores';
            referencedColumns: ['id'];
          },
        ];
      };
      nova_submission_test_cases: {
        Row: {
          confidence: number | null;
          created_at: string;
          matched: boolean;
          output: string;
          reasoning: string | null;
          submission_id: string;
          test_case_id: string;
        };
        Insert: {
          confidence?: number | null;
          created_at?: string;
          matched?: boolean;
          output: string;
          reasoning?: string | null;
          submission_id: string;
          test_case_id: string;
        };
        Update: {
          confidence?: number | null;
          created_at?: string;
          matched?: boolean;
          output?: string;
          reasoning?: string | null;
          submission_id?: string;
          test_case_id?: string;
        };
        Relationships: [
          {
            foreignKeyName: 'nova_submission_test_cases_submission_id_fkey';
            columns: ['submission_id'];
            isOneToOne: false;
            referencedRelation: 'nova_submissions';
            referencedColumns: ['id'];
          },
          {
            foreignKeyName: 'nova_submission_test_cases_submission_id_fkey';
            columns: ['submission_id'];
            isOneToOne: false;
            referencedRelation: 'nova_submissions_with_scores';
            referencedColumns: ['id'];
          },
          {
            foreignKeyName: 'nova_submission_test_cases_test_case_id_fkey';
            columns: ['test_case_id'];
            isOneToOne: false;
            referencedRelation: 'nova_problem_test_cases';
            referencedColumns: ['id'];
          },
        ];
      };
      nova_submissions: {
        Row: {
          created_at: string;
          id: string;
          overall_assessment: string | null;
          problem_id: string;
          prompt: string;
          session_id: string | null;
          user_id: string;
        };
        Insert: {
          created_at?: string;
          id?: string;
          overall_assessment?: string | null;
          problem_id: string;
          prompt: string;
          session_id?: string | null;
          user_id: string;
        };
        Update: {
          created_at?: string;
          id?: string;
          overall_assessment?: string | null;
          problem_id?: string;
          prompt?: string;
          session_id?: string | null;
          user_id?: string;
        };
        Relationships: [
          {
            foreignKeyName: 'nova_submissions_problem_id_fkey';
            columns: ['problem_id'];
            isOneToOne: false;
            referencedRelation: 'nova_problems';
            referencedColumns: ['id'];
          },
          {
            foreignKeyName: 'nova_submissions_session_id_fkey';
            columns: ['session_id'];
            isOneToOne: false;
            referencedRelation: 'nova_sessions';
            referencedColumns: ['id'];
          },
          {
            foreignKeyName: 'nova_submissions_user_id_fkey';
            columns: ['user_id'];
            isOneToOne: false;
            referencedRelation: 'nova_user_challenge_leaderboard';
            referencedColumns: ['user_id'];
          },
          {
            foreignKeyName: 'nova_submissions_user_id_fkey';
            columns: ['user_id'];
            isOneToOne: false;
            referencedRelation: 'nova_user_leaderboard';
            referencedColumns: ['user_id'];
          },
          {
            foreignKeyName: 'nova_submissions_user_id_fkey';
            columns: ['user_id'];
            isOneToOne: false;
            referencedRelation: 'shortened_links_creator_stats';
            referencedColumns: ['id'];
          },
          {
            foreignKeyName: 'nova_submissions_user_id_fkey';
            columns: ['user_id'];
            isOneToOne: false;
            referencedRelation: 'users';
            referencedColumns: ['id'];
          },
        ];
      };
      nova_team_emails: {
        Row: {
          created_at: string;
          email: string;
          team_id: string;
        };
        Insert: {
          created_at?: string;
          email: string;
          team_id: string;
        };
        Update: {
          created_at?: string;
          email?: string;
          team_id?: string;
        };
        Relationships: [
          {
            foreignKeyName: 'nova_team_emails_team_id_fkey';
            columns: ['team_id'];
            isOneToOne: false;
            referencedRelation: 'nova_team_challenge_leaderboard';
            referencedColumns: ['team_id'];
          },
          {
            foreignKeyName: 'nova_team_emails_team_id_fkey';
            columns: ['team_id'];
            isOneToOne: false;
            referencedRelation: 'nova_team_leaderboard';
            referencedColumns: ['team_id'];
          },
          {
            foreignKeyName: 'nova_team_emails_team_id_fkey';
            columns: ['team_id'];
            isOneToOne: false;
            referencedRelation: 'nova_teams';
            referencedColumns: ['id'];
          },
        ];
      };
      nova_team_members: {
        Row: {
          created_at: string;
          team_id: string;
          user_id: string;
        };
        Insert: {
          created_at?: string;
          team_id: string;
          user_id: string;
        };
        Update: {
          created_at?: string;
          team_id?: string;
          user_id?: string;
        };
        Relationships: [
          {
            foreignKeyName: 'nova_team_members_team_id_fkey';
            columns: ['team_id'];
            isOneToOne: false;
            referencedRelation: 'nova_team_challenge_leaderboard';
            referencedColumns: ['team_id'];
          },
          {
            foreignKeyName: 'nova_team_members_team_id_fkey';
            columns: ['team_id'];
            isOneToOne: false;
            referencedRelation: 'nova_team_leaderboard';
            referencedColumns: ['team_id'];
          },
          {
            foreignKeyName: 'nova_team_members_team_id_fkey';
            columns: ['team_id'];
            isOneToOne: false;
            referencedRelation: 'nova_teams';
            referencedColumns: ['id'];
          },
          {
            foreignKeyName: 'nova_team_members_user_id_fkey';
            columns: ['user_id'];
            isOneToOne: false;
            referencedRelation: 'nova_user_challenge_leaderboard';
            referencedColumns: ['user_id'];
          },
          {
            foreignKeyName: 'nova_team_members_user_id_fkey';
            columns: ['user_id'];
            isOneToOne: false;
            referencedRelation: 'nova_user_leaderboard';
            referencedColumns: ['user_id'];
          },
          {
            foreignKeyName: 'nova_team_members_user_id_fkey';
            columns: ['user_id'];
            isOneToOne: false;
            referencedRelation: 'shortened_links_creator_stats';
            referencedColumns: ['id'];
          },
          {
            foreignKeyName: 'nova_team_members_user_id_fkey';
            columns: ['user_id'];
            isOneToOne: false;
            referencedRelation: 'users';
            referencedColumns: ['id'];
          },
        ];
      };
      nova_teams: {
        Row: {
          created_at: string;
          description: string | null;
          goals: string | null;
          id: string;
          name: string;
        };
        Insert: {
          created_at?: string;
          description?: string | null;
          goals?: string | null;
          id?: string;
          name: string;
        };
        Update: {
          created_at?: string;
          description?: string | null;
          goals?: string | null;
          id?: string;
          name?: string;
        };
        Relationships: [];
      };
      onboarding_progress: {
        Row: {
          completed_at: string | null;
          completed_steps: string[];
          created_at: string;
          current_step: string;
          profile_completed: boolean;
          tour_completed: boolean;
          updated_at: string;
          user_id: string;
          workspace_avatar_url: string | null;
          workspace_description: string | null;
          workspace_name: string | null;
        };
        Insert: {
          completed_at?: string | null;
          completed_steps?: string[];
          created_at?: string;
          current_step?: string;
          profile_completed?: boolean;
          tour_completed?: boolean;
          updated_at?: string;
          user_id: string;
          workspace_avatar_url?: string | null;
          workspace_description?: string | null;
          workspace_name?: string | null;
        };
        Update: {
          completed_at?: string | null;
          completed_steps?: string[];
          created_at?: string;
          current_step?: string;
          profile_completed?: boolean;
          tour_completed?: boolean;
          updated_at?: string;
          user_id?: string;
          workspace_avatar_url?: string | null;
          workspace_description?: string | null;
          workspace_name?: string | null;
        };
        Relationships: [
          {
            foreignKeyName: 'onboarding_progress_user_id_fkey';
            columns: ['user_id'];
            isOneToOne: true;
            referencedRelation: 'nova_user_challenge_leaderboard';
            referencedColumns: ['user_id'];
          },
          {
            foreignKeyName: 'onboarding_progress_user_id_fkey';
            columns: ['user_id'];
            isOneToOne: true;
            referencedRelation: 'nova_user_leaderboard';
            referencedColumns: ['user_id'];
          },
          {
            foreignKeyName: 'onboarding_progress_user_id_fkey';
            columns: ['user_id'];
            isOneToOne: true;
            referencedRelation: 'shortened_links_creator_stats';
            referencedColumns: ['id'];
          },
          {
            foreignKeyName: 'onboarding_progress_user_id_fkey';
            columns: ['user_id'];
            isOneToOne: true;
            referencedRelation: 'users';
            referencedColumns: ['id'];
          },
        ];
      };
      personal_notes: {
        Row: {
          content: string | null;
          created_at: string | null;
          owner_id: string;
          user_id: string;
        };
        Insert: {
          content?: string | null;
          created_at?: string | null;
          owner_id: string;
          user_id: string;
        };
        Update: {
          content?: string | null;
          created_at?: string | null;
          owner_id?: string;
          user_id?: string;
        };
        Relationships: [
          {
            foreignKeyName: 'personal_notes_owner_id_fkey';
            columns: ['owner_id'];
            isOneToOne: false;
            referencedRelation: 'nova_user_challenge_leaderboard';
            referencedColumns: ['user_id'];
          },
          {
            foreignKeyName: 'personal_notes_owner_id_fkey';
            columns: ['owner_id'];
            isOneToOne: false;
            referencedRelation: 'nova_user_leaderboard';
            referencedColumns: ['user_id'];
          },
          {
            foreignKeyName: 'personal_notes_owner_id_fkey';
            columns: ['owner_id'];
            isOneToOne: false;
            referencedRelation: 'shortened_links_creator_stats';
            referencedColumns: ['id'];
          },
          {
            foreignKeyName: 'personal_notes_owner_id_fkey';
            columns: ['owner_id'];
            isOneToOne: false;
            referencedRelation: 'users';
            referencedColumns: ['id'];
          },
          {
            foreignKeyName: 'personal_notes_user_id_fkey';
            columns: ['user_id'];
            isOneToOne: false;
            referencedRelation: 'nova_user_challenge_leaderboard';
            referencedColumns: ['user_id'];
          },
          {
            foreignKeyName: 'personal_notes_user_id_fkey';
            columns: ['user_id'];
            isOneToOne: false;
            referencedRelation: 'nova_user_leaderboard';
            referencedColumns: ['user_id'];
          },
          {
            foreignKeyName: 'personal_notes_user_id_fkey';
            columns: ['user_id'];
            isOneToOne: false;
            referencedRelation: 'shortened_links_creator_stats';
            referencedColumns: ['id'];
          },
          {
            foreignKeyName: 'personal_notes_user_id_fkey';
            columns: ['user_id'];
            isOneToOne: false;
            referencedRelation: 'users';
            referencedColumns: ['id'];
          },
        ];
      };
      platform_email_roles: {
        Row: {
          allow_challenge_management: boolean;
          allow_manage_all_challenges: boolean;
          allow_role_management: boolean;
          created_at: string;
          email: string;
          enabled: boolean;
        };
        Insert: {
          allow_challenge_management?: boolean;
          allow_manage_all_challenges?: boolean;
          allow_role_management?: boolean;
          created_at?: string;
          email: string;
          enabled: boolean;
        };
        Update: {
          allow_challenge_management?: boolean;
          allow_manage_all_challenges?: boolean;
          allow_role_management?: boolean;
          created_at?: string;
          email?: string;
          enabled?: boolean;
        };
        Relationships: [];
      };
      platform_user_roles: {
        Row: {
          allow_challenge_management: boolean;
          allow_discord_integrations: boolean;
          allow_manage_all_challenges: boolean;
          allow_role_management: boolean;
          allow_workspace_creation: boolean;
          created_at: string;
          enabled: boolean;
          user_id: string;
        };
        Insert: {
          allow_challenge_management?: boolean;
          allow_discord_integrations?: boolean;
          allow_manage_all_challenges?: boolean;
          allow_role_management?: boolean;
          allow_workspace_creation?: boolean;
          created_at?: string;
          enabled?: boolean;
          user_id: string;
        };
        Update: {
          allow_challenge_management?: boolean;
          allow_discord_integrations?: boolean;
          allow_manage_all_challenges?: boolean;
          allow_role_management?: boolean;
          allow_workspace_creation?: boolean;
          created_at?: string;
          enabled?: boolean;
          user_id?: string;
        };
        Relationships: [
          {
            foreignKeyName: 'platform_user_roles_user_id_fkey1';
            columns: ['user_id'];
            isOneToOne: true;
            referencedRelation: 'nova_user_challenge_leaderboard';
            referencedColumns: ['user_id'];
          },
          {
            foreignKeyName: 'platform_user_roles_user_id_fkey1';
            columns: ['user_id'];
            isOneToOne: true;
            referencedRelation: 'nova_user_leaderboard';
            referencedColumns: ['user_id'];
          },
          {
            foreignKeyName: 'platform_user_roles_user_id_fkey1';
            columns: ['user_id'];
            isOneToOne: true;
            referencedRelation: 'shortened_links_creator_stats';
            referencedColumns: ['id'];
          },
          {
            foreignKeyName: 'platform_user_roles_user_id_fkey1';
            columns: ['user_id'];
            isOneToOne: true;
            referencedRelation: 'users';
            referencedColumns: ['id'];
          },
        ];
      };
      poll_guest_permissions: {
        Row: {
          can_vote: boolean;
          created_at: string;
          delete_poll: boolean;
          poll_id: string;
          read_poll: boolean;
          update_poll: boolean;
        };
        Insert: {
          can_vote?: boolean;
          created_at?: string;
          delete_poll?: boolean;
          poll_id: string;
          read_poll?: boolean;
          update_poll?: boolean;
        };
        Update: {
          can_vote?: boolean;
          created_at?: string;
          delete_poll?: boolean;
          poll_id?: string;
          read_poll?: boolean;
          update_poll?: boolean;
        };
        Relationships: [
          {
            foreignKeyName: 'poll_guest_permissions_poll_id_fkey';
            columns: ['poll_id'];
            isOneToOne: true;
            referencedRelation: 'polls';
            referencedColumns: ['id'];
          },
        ];
      };
      poll_guest_votes: {
        Row: {
          created_at: string;
          guest_id: string;
          id: string;
          option_id: string;
        };
        Insert: {
          created_at?: string;
          guest_id: string;
          id?: string;
          option_id: string;
        };
        Update: {
          created_at?: string;
          guest_id?: string;
          id?: string;
          option_id?: string;
        };
        Relationships: [
          {
            foreignKeyName: 'guest_poll_votes_guest_id_fkey';
            columns: ['guest_id'];
            isOneToOne: false;
            referencedRelation: 'meet_together_guests';
            referencedColumns: ['id'];
          },
          {
            foreignKeyName: 'guest_poll_votes_option_id_fkey';
            columns: ['option_id'];
            isOneToOne: false;
            referencedRelation: 'poll_options';
            referencedColumns: ['id'];
          },
        ];
      };
      poll_options: {
        Row: {
          created_at: string;
          id: string;
          poll_id: string;
          value: string;
        };
        Insert: {
          created_at?: string;
          id?: string;
          poll_id: string;
          value?: string;
        };
        Update: {
          created_at?: string;
          id?: string;
          poll_id?: string;
          value?: string;
        };
        Relationships: [
          {
            foreignKeyName: 'poll_option_poll_id_fkey';
            columns: ['poll_id'];
            isOneToOne: false;
            referencedRelation: 'polls';
            referencedColumns: ['id'];
          },
        ];
      };
      poll_user_permissions: {
        Row: {
          can_vote: boolean;
          created_at: string;
          delete_poll: boolean;
          poll_id: string;
          read_poll: boolean;
          update_poll: boolean;
          user_id: string;
        };
        Insert: {
          can_vote?: boolean;
          created_at?: string;
          delete_poll?: boolean;
          poll_id: string;
          read_poll?: boolean;
          update_poll?: boolean;
          user_id: string;
        };
        Update: {
          can_vote?: boolean;
          created_at?: string;
          delete_poll?: boolean;
          poll_id?: string;
          read_poll?: boolean;
          update_poll?: boolean;
          user_id?: string;
        };
        Relationships: [
          {
            foreignKeyName: 'poll_user_permissions_poll_id_fkey';
            columns: ['poll_id'];
            isOneToOne: false;
            referencedRelation: 'polls';
            referencedColumns: ['id'];
          },
          {
            foreignKeyName: 'poll_user_permissions_user_id_fkey';
            columns: ['user_id'];
            isOneToOne: false;
            referencedRelation: 'nova_user_challenge_leaderboard';
            referencedColumns: ['user_id'];
          },
          {
            foreignKeyName: 'poll_user_permissions_user_id_fkey';
            columns: ['user_id'];
            isOneToOne: false;
            referencedRelation: 'nova_user_leaderboard';
            referencedColumns: ['user_id'];
          },
          {
            foreignKeyName: 'poll_user_permissions_user_id_fkey';
            columns: ['user_id'];
            isOneToOne: false;
            referencedRelation: 'shortened_links_creator_stats';
            referencedColumns: ['id'];
          },
          {
            foreignKeyName: 'poll_user_permissions_user_id_fkey';
            columns: ['user_id'];
            isOneToOne: false;
            referencedRelation: 'users';
            referencedColumns: ['id'];
          },
        ];
      };
      poll_user_votes: {
        Row: {
          created_at: string;
          id: string;
          option_id: string;
          user_id: string;
        };
        Insert: {
          created_at?: string;
          id?: string;
          option_id: string;
          user_id: string;
        };
        Update: {
          created_at?: string;
          id?: string;
          option_id?: string;
          user_id?: string;
        };
        Relationships: [
          {
            foreignKeyName: 'users_poll_votes_option_id_fkey';
            columns: ['option_id'];
            isOneToOne: false;
            referencedRelation: 'poll_options';
            referencedColumns: ['id'];
          },
          {
            foreignKeyName: 'users_poll_votes_user_id_fkey';
            columns: ['user_id'];
            isOneToOne: false;
            referencedRelation: 'nova_user_challenge_leaderboard';
            referencedColumns: ['user_id'];
          },
          {
            foreignKeyName: 'users_poll_votes_user_id_fkey';
            columns: ['user_id'];
            isOneToOne: false;
            referencedRelation: 'nova_user_leaderboard';
            referencedColumns: ['user_id'];
          },
          {
            foreignKeyName: 'users_poll_votes_user_id_fkey';
            columns: ['user_id'];
            isOneToOne: false;
            referencedRelation: 'shortened_links_creator_stats';
            referencedColumns: ['id'];
          },
          {
            foreignKeyName: 'users_poll_votes_user_id_fkey';
            columns: ['user_id'];
            isOneToOne: false;
            referencedRelation: 'users';
            referencedColumns: ['id'];
          },
        ];
      };
      polls: {
        Row: {
          allow_anonymous_updates: boolean;
          created_at: string;
          creator_id: string;
          id: string;
          name: string;
          plan_id: string | null;
          ws_id: string | null;
        };
        Insert: {
          allow_anonymous_updates?: boolean;
          created_at?: string;
          creator_id: string;
          id?: string;
          name?: string;
          plan_id?: string | null;
          ws_id?: string | null;
        };
        Update: {
          allow_anonymous_updates?: boolean;
          created_at?: string;
          creator_id?: string;
          id?: string;
          name?: string;
          plan_id?: string | null;
          ws_id?: string | null;
        };
        Relationships: [
          {
            foreignKeyName: 'polls_creator_id_fkey';
            columns: ['creator_id'];
            isOneToOne: false;
            referencedRelation: 'nova_user_challenge_leaderboard';
            referencedColumns: ['user_id'];
          },
          {
            foreignKeyName: 'polls_creator_id_fkey';
            columns: ['creator_id'];
            isOneToOne: false;
            referencedRelation: 'nova_user_leaderboard';
            referencedColumns: ['user_id'];
          },
          {
            foreignKeyName: 'polls_creator_id_fkey';
            columns: ['creator_id'];
            isOneToOne: false;
            referencedRelation: 'shortened_links_creator_stats';
            referencedColumns: ['id'];
          },
          {
            foreignKeyName: 'polls_creator_id_fkey';
            columns: ['creator_id'];
            isOneToOne: false;
            referencedRelation: 'users';
            referencedColumns: ['id'];
          },
          {
            foreignKeyName: 'polls_plan_id_fkey';
            columns: ['plan_id'];
            isOneToOne: false;
            referencedRelation: 'meet_together_plans';
            referencedColumns: ['id'];
          },
          {
            foreignKeyName: 'polls_ws_id_fkey';
            columns: ['ws_id'];
            isOneToOne: false;
            referencedRelation: 'workspace_link_counts';
            referencedColumns: ['id'];
          },
          {
            foreignKeyName: 'polls_ws_id_fkey';
            columns: ['ws_id'];
            isOneToOne: false;
            referencedRelation: 'workspaces';
            referencedColumns: ['id'];
          },
        ];
      };
      product_categories: {
        Row: {
          created_at: string | null;
          id: string;
          name: string | null;
          ws_id: string;
        };
        Insert: {
          created_at?: string | null;
          id?: string;
          name?: string | null;
          ws_id: string;
        };
        Update: {
          created_at?: string | null;
          id?: string;
          name?: string | null;
          ws_id?: string;
        };
        Relationships: [
          {
            foreignKeyName: 'product_categories_ws_id_fkey';
            columns: ['ws_id'];
            isOneToOne: false;
            referencedRelation: 'workspace_link_counts';
            referencedColumns: ['id'];
          },
          {
            foreignKeyName: 'product_categories_ws_id_fkey';
            columns: ['ws_id'];
            isOneToOne: false;
            referencedRelation: 'workspaces';
            referencedColumns: ['id'];
          },
        ];
      };
      product_stock_changes: {
        Row: {
          amount: number;
          beneficiary_id: string | null;
          created_at: string;
          creator_id: string;
          id: string;
          product_id: string;
          unit_id: string;
          warehouse_id: string;
        };
        Insert: {
          amount: number;
          beneficiary_id?: string | null;
          created_at?: string;
          creator_id: string;
          id?: string;
          product_id: string;
          unit_id: string;
          warehouse_id: string;
        };
        Update: {
          amount?: number;
          beneficiary_id?: string | null;
          created_at?: string;
          creator_id?: string;
          id?: string;
          product_id?: string;
          unit_id?: string;
          warehouse_id?: string;
        };
        Relationships: [
          {
            foreignKeyName: 'product_stock_changes_beneficiary_id_fkey';
            columns: ['beneficiary_id'];
            isOneToOne: false;
            referencedRelation: 'distinct_invoice_creators';
            referencedColumns: ['id'];
          },
          {
            foreignKeyName: 'product_stock_changes_beneficiary_id_fkey';
            columns: ['beneficiary_id'];
            isOneToOne: false;
            referencedRelation: 'group_user_with_attendance';
            referencedColumns: ['user_id'];
          },
          {
            foreignKeyName: 'product_stock_changes_beneficiary_id_fkey';
            columns: ['beneficiary_id'];
            isOneToOne: false;
            referencedRelation: 'workspace_users';
            referencedColumns: ['id'];
          },
          {
            foreignKeyName: 'product_stock_changes_beneficiary_id_fkey';
            columns: ['beneficiary_id'];
            isOneToOne: false;
            referencedRelation: 'workspace_users_with_groups';
            referencedColumns: ['id'];
          },
          {
            foreignKeyName: 'product_stock_changes_creator_id_fkey';
            columns: ['creator_id'];
            isOneToOne: false;
            referencedRelation: 'distinct_invoice_creators';
            referencedColumns: ['id'];
          },
          {
            foreignKeyName: 'product_stock_changes_creator_id_fkey';
            columns: ['creator_id'];
            isOneToOne: false;
            referencedRelation: 'group_user_with_attendance';
            referencedColumns: ['user_id'];
          },
          {
            foreignKeyName: 'product_stock_changes_creator_id_fkey';
            columns: ['creator_id'];
            isOneToOne: false;
            referencedRelation: 'workspace_users';
            referencedColumns: ['id'];
          },
          {
            foreignKeyName: 'product_stock_changes_creator_id_fkey';
            columns: ['creator_id'];
            isOneToOne: false;
            referencedRelation: 'workspace_users_with_groups';
            referencedColumns: ['id'];
          },
          {
            foreignKeyName: 'product_stock_changes_product_id_fkey';
            columns: ['product_id'];
            isOneToOne: false;
            referencedRelation: 'workspace_products';
            referencedColumns: ['id'];
          },
          {
            foreignKeyName: 'product_stock_changes_unit_id_fkey';
            columns: ['unit_id'];
            isOneToOne: false;
            referencedRelation: 'inventory_units';
            referencedColumns: ['id'];
          },
          {
            foreignKeyName: 'product_stock_changes_warehouse_id_fkey';
            columns: ['warehouse_id'];
            isOneToOne: false;
            referencedRelation: 'inventory_warehouses';
            referencedColumns: ['id'];
          },
        ];
      };
      quiz_options: {
        Row: {
          created_at: string;
          explanation: string | null;
          id: string;
          is_correct: boolean;
          points: number | null;
          quiz_id: string;
          value: string;
        };
        Insert: {
          created_at?: string;
          explanation?: string | null;
          id?: string;
          is_correct: boolean;
          points?: number | null;
          quiz_id: string;
          value: string;
        };
        Update: {
          created_at?: string;
          explanation?: string | null;
          id?: string;
          is_correct?: boolean;
          points?: number | null;
          quiz_id?: string;
          value?: string;
        };
        Relationships: [
          {
            foreignKeyName: 'quiz_options_quiz_id_fkey';
            columns: ['quiz_id'];
            isOneToOne: false;
            referencedRelation: 'workspace_quizzes';
            referencedColumns: ['id'];
          },
        ];
      };
      quiz_set_quizzes: {
        Row: {
          created_at: string;
          quiz_id: string;
          set_id: string;
        };
        Insert: {
          created_at?: string;
          quiz_id: string;
          set_id: string;
        };
        Update: {
          created_at?: string;
          quiz_id?: string;
          set_id?: string;
        };
        Relationships: [
          {
            foreignKeyName: 'quiz_set_quizzes_quiz_id_fkey';
            columns: ['quiz_id'];
            isOneToOne: false;
            referencedRelation: 'workspace_quizzes';
            referencedColumns: ['id'];
          },
          {
            foreignKeyName: 'quiz_set_quizzes_set_id_fkey';
            columns: ['set_id'];
            isOneToOne: false;
            referencedRelation: 'workspace_quiz_sets';
            referencedColumns: ['id'];
          },
        ];
      };
      recording_sessions: {
        Row: {
          created_at: string;
          id: string;
          meeting_id: string;
          status: Database['public']['Enums']['recording_status'];
          updated_at: string;
          user_id: string;
        };
        Insert: {
          created_at?: string;
          id?: string;
          meeting_id: string;
          status?: Database['public']['Enums']['recording_status'];
          updated_at?: string;
          user_id: string;
        };
        Update: {
          created_at?: string;
          id?: string;
          meeting_id?: string;
          status?: Database['public']['Enums']['recording_status'];
          updated_at?: string;
          user_id?: string;
        };
        Relationships: [
          {
            foreignKeyName: 'recording_sessions_meeting_id_fkey';
            columns: ['meeting_id'];
            isOneToOne: false;
            referencedRelation: 'workspace_meetings';
            referencedColumns: ['id'];
          },
          {
            foreignKeyName: 'recording_sessions_user_id_fkey';
            columns: ['user_id'];
            isOneToOne: false;
            referencedRelation: 'nova_user_challenge_leaderboard';
            referencedColumns: ['user_id'];
          },
          {
            foreignKeyName: 'recording_sessions_user_id_fkey';
            columns: ['user_id'];
            isOneToOne: false;
            referencedRelation: 'nova_user_leaderboard';
            referencedColumns: ['user_id'];
          },
          {
            foreignKeyName: 'recording_sessions_user_id_fkey';
            columns: ['user_id'];
            isOneToOne: false;
            referencedRelation: 'shortened_links_creator_stats';
            referencedColumns: ['id'];
          },
          {
            foreignKeyName: 'recording_sessions_user_id_fkey';
            columns: ['user_id'];
            isOneToOne: false;
            referencedRelation: 'users';
            referencedColumns: ['id'];
          },
        ];
      };
      recording_transcripts: {
        Row: {
          created_at: string;
          duration_in_seconds: number;
          id: string;
          language: string;
          segments: Json | null;
          session_id: string;
          text: string;
        };
        Insert: {
          created_at?: string;
          duration_in_seconds?: number;
          id?: string;
          language?: string;
          segments?: Json | null;
          session_id: string;
          text: string;
        };
        Update: {
          created_at?: string;
          duration_in_seconds?: number;
          id?: string;
          language?: string;
          segments?: Json | null;
          session_id?: string;
          text?: string;
        };
        Relationships: [
          {
            foreignKeyName: 'recording_transcripts_session_id_fkey';
            columns: ['session_id'];
            isOneToOne: true;
            referencedRelation: 'recording_sessions';
            referencedColumns: ['id'];
          },
        ];
      };
      recurring_transactions: {
        Row: {
          amount: number;
          category_id: string | null;
          created_at: string | null;
          description: string | null;
          end_date: string | null;
          frequency: Database['public']['Enums']['recurring_frequency'];
          id: string;
          is_active: boolean;
          last_occurrence: string | null;
          name: string;
          next_occurrence: string;
          start_date: string;
          updated_at: string | null;
          wallet_id: string;
          ws_id: string;
        };
        Insert: {
          amount: number;
          category_id?: string | null;
          created_at?: string | null;
          description?: string | null;
          end_date?: string | null;
          frequency?: Database['public']['Enums']['recurring_frequency'];
          id?: string;
          is_active?: boolean;
          last_occurrence?: string | null;
          name: string;
          next_occurrence: string;
          start_date: string;
          updated_at?: string | null;
          wallet_id: string;
          ws_id: string;
        };
        Update: {
          amount?: number;
          category_id?: string | null;
          created_at?: string | null;
          description?: string | null;
          end_date?: string | null;
          frequency?: Database['public']['Enums']['recurring_frequency'];
          id?: string;
          is_active?: boolean;
          last_occurrence?: string | null;
          name?: string;
          next_occurrence?: string;
          start_date?: string;
          updated_at?: string | null;
          wallet_id?: string;
          ws_id?: string;
        };
        Relationships: [
          {
            foreignKeyName: 'recurring_transactions_category_id_fkey';
            columns: ['category_id'];
            isOneToOne: false;
            referencedRelation: 'transaction_categories';
            referencedColumns: ['id'];
          },
          {
            foreignKeyName: 'recurring_transactions_wallet_id_fkey';
            columns: ['wallet_id'];
            isOneToOne: false;
            referencedRelation: 'workspace_wallets';
            referencedColumns: ['id'];
          },
          {
            foreignKeyName: 'recurring_transactions_ws_id_fkey';
            columns: ['ws_id'];
            isOneToOne: false;
            referencedRelation: 'workspace_link_counts';
            referencedColumns: ['id'];
          },
          {
            foreignKeyName: 'recurring_transactions_ws_id_fkey';
            columns: ['ws_id'];
            isOneToOne: false;
            referencedRelation: 'workspaces';
            referencedColumns: ['id'];
          },
        ];
      };
      sent_emails: {
        Row: {
          content: string;
          created_at: string;
          email: string;
          id: string;
          post_id: string | null;
          receiver_id: string;
          sender_id: string;
          source_email: string;
          source_name: string;
          subject: string;
          ws_id: string;
        };
        Insert: {
          content: string;
          created_at?: string;
          email: string;
          id?: string;
          post_id?: string | null;
          receiver_id: string;
          sender_id: string;
          source_email: string;
          source_name: string;
          subject: string;
          ws_id: string;
        };
        Update: {
          content?: string;
          created_at?: string;
          email?: string;
          id?: string;
          post_id?: string | null;
          receiver_id?: string;
          sender_id?: string;
          source_email?: string;
          source_name?: string;
          subject?: string;
          ws_id?: string;
        };
        Relationships: [
          {
            foreignKeyName: 'sent_emails_post_id_fkey';
            columns: ['post_id'];
            isOneToOne: false;
            referencedRelation: 'user_group_posts';
            referencedColumns: ['id'];
          },
          {
            foreignKeyName: 'sent_emails_receiver_id_fkey';
            columns: ['receiver_id'];
            isOneToOne: false;
            referencedRelation: 'distinct_invoice_creators';
            referencedColumns: ['id'];
          },
          {
            foreignKeyName: 'sent_emails_receiver_id_fkey';
            columns: ['receiver_id'];
            isOneToOne: false;
            referencedRelation: 'group_user_with_attendance';
            referencedColumns: ['user_id'];
          },
          {
            foreignKeyName: 'sent_emails_receiver_id_fkey';
            columns: ['receiver_id'];
            isOneToOne: false;
            referencedRelation: 'workspace_users';
            referencedColumns: ['id'];
          },
          {
            foreignKeyName: 'sent_emails_receiver_id_fkey';
            columns: ['receiver_id'];
            isOneToOne: false;
            referencedRelation: 'workspace_users_with_groups';
            referencedColumns: ['id'];
          },
          {
            foreignKeyName: 'sent_emails_sender_id_fkey';
            columns: ['sender_id'];
            isOneToOne: false;
            referencedRelation: 'nova_user_challenge_leaderboard';
            referencedColumns: ['user_id'];
          },
          {
            foreignKeyName: 'sent_emails_sender_id_fkey';
            columns: ['sender_id'];
            isOneToOne: false;
            referencedRelation: 'nova_user_leaderboard';
            referencedColumns: ['user_id'];
          },
          {
            foreignKeyName: 'sent_emails_sender_id_fkey';
            columns: ['sender_id'];
            isOneToOne: false;
            referencedRelation: 'shortened_links_creator_stats';
            referencedColumns: ['id'];
          },
          {
            foreignKeyName: 'sent_emails_sender_id_fkey';
            columns: ['sender_id'];
            isOneToOne: false;
            referencedRelation: 'users';
            referencedColumns: ['id'];
          },
          {
            foreignKeyName: 'sent_emails_ws_id_fkey';
            columns: ['ws_id'];
            isOneToOne: false;
            referencedRelation: 'workspace_link_counts';
            referencedColumns: ['id'];
          },
          {
            foreignKeyName: 'sent_emails_ws_id_fkey';
            columns: ['ws_id'];
            isOneToOne: false;
            referencedRelation: 'workspaces';
            referencedColumns: ['id'];
          },
        ];
      };
      shortened_links: {
        Row: {
          created_at: string;
          creator_id: string;
          domain: string;
          id: string;
          link: string;
          slug: string;
          ws_id: string;
        };
        Insert: {
          created_at?: string;
          creator_id: string;
          domain: string;
          id?: string;
          link: string;
          slug: string;
          ws_id: string;
        };
        Update: {
          created_at?: string;
          creator_id?: string;
          domain?: string;
          id?: string;
          link?: string;
          slug?: string;
          ws_id?: string;
        };
        Relationships: [
          {
            foreignKeyName: 'shortened_links_creator_id_fkey';
            columns: ['creator_id'];
            isOneToOne: false;
            referencedRelation: 'nova_user_challenge_leaderboard';
            referencedColumns: ['user_id'];
          },
          {
            foreignKeyName: 'shortened_links_creator_id_fkey';
            columns: ['creator_id'];
            isOneToOne: false;
            referencedRelation: 'nova_user_leaderboard';
            referencedColumns: ['user_id'];
          },
          {
            foreignKeyName: 'shortened_links_creator_id_fkey';
            columns: ['creator_id'];
            isOneToOne: false;
            referencedRelation: 'shortened_links_creator_stats';
            referencedColumns: ['id'];
          },
          {
            foreignKeyName: 'shortened_links_creator_id_fkey';
            columns: ['creator_id'];
            isOneToOne: false;
            referencedRelation: 'users';
            referencedColumns: ['id'];
          },
          {
            foreignKeyName: 'shortened_links_ws_id_fkey';
            columns: ['ws_id'];
            isOneToOne: false;
            referencedRelation: 'workspace_link_counts';
            referencedColumns: ['id'];
          },
          {
            foreignKeyName: 'shortened_links_ws_id_fkey';
            columns: ['ws_id'];
            isOneToOne: false;
            referencedRelation: 'workspaces';
            referencedColumns: ['id'];
          },
        ];
      };
      support_inquiries: {
        Row: {
          created_at: string;
          creator_id: string | null;
          email: string;
          id: string;
          images: string[] | null;
          is_read: boolean;
          is_resolved: boolean;
          message: string;
          name: string;
          product: Database['public']['Enums']['product'];
          subject: string;
          type: Database['public']['Enums']['support_type'];
        };
        Insert: {
          created_at?: string;
          creator_id?: string | null;
          email: string;
          id?: string;
          images?: string[] | null;
          is_read?: boolean;
          is_resolved?: boolean;
          message: string;
          name: string;
          product?: Database['public']['Enums']['product'];
          subject: string;
          type?: Database['public']['Enums']['support_type'];
        };
        Update: {
          created_at?: string;
          creator_id?: string | null;
          email?: string;
          id?: string;
          images?: string[] | null;
          is_read?: boolean;
          is_resolved?: boolean;
          message?: string;
          name?: string;
          product?: Database['public']['Enums']['product'];
          subject?: string;
          type?: Database['public']['Enums']['support_type'];
        };
        Relationships: [
          {
            foreignKeyName: 'fk_support_inquiries_creator_id';
            columns: ['creator_id'];
            isOneToOne: false;
            referencedRelation: 'nova_user_challenge_leaderboard';
            referencedColumns: ['user_id'];
          },
          {
            foreignKeyName: 'fk_support_inquiries_creator_id';
            columns: ['creator_id'];
            isOneToOne: false;
            referencedRelation: 'nova_user_leaderboard';
            referencedColumns: ['user_id'];
          },
          {
            foreignKeyName: 'fk_support_inquiries_creator_id';
            columns: ['creator_id'];
            isOneToOne: false;
            referencedRelation: 'shortened_links_creator_stats';
            referencedColumns: ['id'];
          },
          {
            foreignKeyName: 'fk_support_inquiries_creator_id';
            columns: ['creator_id'];
            isOneToOne: false;
            referencedRelation: 'users';
            referencedColumns: ['id'];
          },
        ];
      };
      task_assignees: {
        Row: {
          created_at: string | null;
          task_id: string;
          user_id: string;
        };
        Insert: {
          created_at?: string | null;
          task_id: string;
          user_id: string;
        };
        Update: {
          created_at?: string | null;
          task_id?: string;
          user_id?: string;
        };
        Relationships: [
          {
            foreignKeyName: 'task_assignees_task_id_fkey';
            columns: ['task_id'];
            isOneToOne: false;
            referencedRelation: 'tasks';
            referencedColumns: ['id'];
          },
          {
            foreignKeyName: 'task_assignees_user_id_fkey';
            columns: ['user_id'];
            isOneToOne: false;
            referencedRelation: 'nova_user_challenge_leaderboard';
            referencedColumns: ['user_id'];
          },
          {
            foreignKeyName: 'task_assignees_user_id_fkey';
            columns: ['user_id'];
            isOneToOne: false;
            referencedRelation: 'nova_user_leaderboard';
            referencedColumns: ['user_id'];
          },
          {
            foreignKeyName: 'task_assignees_user_id_fkey';
            columns: ['user_id'];
            isOneToOne: false;
            referencedRelation: 'shortened_links_creator_stats';
            referencedColumns: ['id'];
          },
          {
            foreignKeyName: 'task_assignees_user_id_fkey';
            columns: ['user_id'];
            isOneToOne: false;
            referencedRelation: 'users';
            referencedColumns: ['id'];
          },
        ];
      };
      task_board_status_templates: {
        Row: {
          created_at: string | null;
          description: string | null;
          id: string;
          is_default: boolean | null;
          name: string;
          statuses: Json;
          updated_at: string | null;
        };
        Insert: {
          created_at?: string | null;
          description?: string | null;
          id?: string;
          is_default?: boolean | null;
          name: string;
          statuses: Json;
          updated_at?: string | null;
        };
        Update: {
          created_at?: string | null;
          description?: string | null;
          id?: string;
          is_default?: boolean | null;
          name?: string;
          statuses?: Json;
          updated_at?: string | null;
        };
        Relationships: [];
      };
      task_cycle_tasks: {
        Row: {
          created_at: string | null;
          cycle_id: string;
          task_id: string;
        };
        Insert: {
          created_at?: string | null;
          cycle_id: string;
          task_id: string;
        };
        Update: {
          created_at?: string | null;
          cycle_id?: string;
          task_id?: string;
        };
        Relationships: [
          {
            foreignKeyName: 'task_cycle_tasks_cycle_id_fkey';
            columns: ['cycle_id'];
            isOneToOne: false;
            referencedRelation: 'task_cycles';
            referencedColumns: ['id'];
          },
          {
            foreignKeyName: 'task_cycle_tasks_task_id_fkey';
            columns: ['task_id'];
            isOneToOne: false;
            referencedRelation: 'tasks';
            referencedColumns: ['id'];
          },
        ];
      };
      task_cycles: {
        Row: {
          archived: boolean | null;
          created_at: string | null;
          creator_id: string;
          deleted: boolean | null;
          description: string | null;
          end_date: string | null;
          id: string;
          name: string;
          start_date: string | null;
          status: string | null;
          updated_at: string | null;
          ws_id: string;
        };
        Insert: {
          archived?: boolean | null;
          created_at?: string | null;
          creator_id?: string;
          deleted?: boolean | null;
          description?: string | null;
          end_date?: string | null;
          id?: string;
          name: string;
          start_date?: string | null;
          status?: string | null;
          updated_at?: string | null;
          ws_id: string;
        };
        Update: {
          archived?: boolean | null;
          created_at?: string | null;
          creator_id?: string;
          deleted?: boolean | null;
          description?: string | null;
          end_date?: string | null;
          id?: string;
          name?: string;
          start_date?: string | null;
          status?: string | null;
          updated_at?: string | null;
          ws_id?: string;
        };
        Relationships: [
          {
            foreignKeyName: 'task_cycles_creator_id_fkey';
            columns: ['creator_id'];
            isOneToOne: false;
            referencedRelation: 'nova_user_challenge_leaderboard';
            referencedColumns: ['user_id'];
          },
          {
            foreignKeyName: 'task_cycles_creator_id_fkey';
            columns: ['creator_id'];
            isOneToOne: false;
            referencedRelation: 'nova_user_leaderboard';
            referencedColumns: ['user_id'];
          },
          {
            foreignKeyName: 'task_cycles_creator_id_fkey';
            columns: ['creator_id'];
            isOneToOne: false;
            referencedRelation: 'shortened_links_creator_stats';
            referencedColumns: ['id'];
          },
          {
            foreignKeyName: 'task_cycles_creator_id_fkey';
            columns: ['creator_id'];
            isOneToOne: false;
            referencedRelation: 'users';
            referencedColumns: ['id'];
          },
          {
            foreignKeyName: 'task_cycles_ws_id_fkey';
            columns: ['ws_id'];
            isOneToOne: false;
            referencedRelation: 'workspace_link_counts';
            referencedColumns: ['id'];
          },
          {
            foreignKeyName: 'task_cycles_ws_id_fkey';
            columns: ['ws_id'];
            isOneToOne: false;
            referencedRelation: 'workspaces';
            referencedColumns: ['id'];
          },
        ];
      };
      task_initiatives: {
        Row: {
          archived: boolean | null;
          created_at: string | null;
          creator_id: string;
          deleted: boolean | null;
          description: string | null;
          id: string;
          name: string;
          status: string | null;
          updated_at: string | null;
          ws_id: string;
        };
        Insert: {
          archived?: boolean | null;
          created_at?: string | null;
          creator_id?: string;
          deleted?: boolean | null;
          description?: string | null;
          id?: string;
          name: string;
          status?: string | null;
          updated_at?: string | null;
          ws_id: string;
        };
        Update: {
          archived?: boolean | null;
          created_at?: string | null;
          creator_id?: string;
          deleted?: boolean | null;
          description?: string | null;
          id?: string;
          name?: string;
          status?: string | null;
          updated_at?: string | null;
          ws_id?: string;
        };
        Relationships: [
          {
            foreignKeyName: 'task_initiatives_creator_id_fkey';
            columns: ['creator_id'];
            isOneToOne: false;
            referencedRelation: 'nova_user_challenge_leaderboard';
            referencedColumns: ['user_id'];
          },
          {
            foreignKeyName: 'task_initiatives_creator_id_fkey';
            columns: ['creator_id'];
            isOneToOne: false;
            referencedRelation: 'nova_user_leaderboard';
            referencedColumns: ['user_id'];
          },
          {
            foreignKeyName: 'task_initiatives_creator_id_fkey';
            columns: ['creator_id'];
            isOneToOne: false;
            referencedRelation: 'shortened_links_creator_stats';
            referencedColumns: ['id'];
          },
          {
            foreignKeyName: 'task_initiatives_creator_id_fkey';
            columns: ['creator_id'];
            isOneToOne: false;
            referencedRelation: 'users';
            referencedColumns: ['id'];
          },
          {
            foreignKeyName: 'task_initiatives_ws_id_fkey';
            columns: ['ws_id'];
            isOneToOne: false;
            referencedRelation: 'workspace_link_counts';
            referencedColumns: ['id'];
          },
          {
            foreignKeyName: 'task_initiatives_ws_id_fkey';
            columns: ['ws_id'];
            isOneToOne: false;
            referencedRelation: 'workspaces';
            referencedColumns: ['id'];
          },
        ];
      };
      task_labels: {
        Row: {
          label_id: string;
          task_id: string;
        };
        Insert: {
          label_id: string;
          task_id: string;
        };
        Update: {
          label_id?: string;
          task_id?: string;
        };
        Relationships: [
          {
            foreignKeyName: 'task_labels_label_id_fkey';
            columns: ['label_id'];
            isOneToOne: false;
            referencedRelation: 'workspace_task_labels';
            referencedColumns: ['id'];
          },
          {
            foreignKeyName: 'task_labels_task_id_fkey';
            columns: ['task_id'];
            isOneToOne: false;
            referencedRelation: 'tasks';
            referencedColumns: ['id'];
          },
        ];
      };
      task_lists: {
        Row: {
          archived: boolean | null;
          board_id: string;
          color: string | null;
          created_at: string | null;
          creator_id: string | null;
          deleted: boolean | null;
          id: string;
          name: string | null;
          position: number | null;
          status: Database['public']['Enums']['task_board_status'] | null;
        };
        Insert: {
          archived?: boolean | null;
          board_id: string;
          color?: string | null;
          created_at?: string | null;
          creator_id?: string | null;
          deleted?: boolean | null;
          id?: string;
          name?: string | null;
          position?: number | null;
          status?: Database['public']['Enums']['task_board_status'] | null;
        };
        Update: {
          archived?: boolean | null;
          board_id?: string;
          color?: string | null;
          created_at?: string | null;
          creator_id?: string | null;
          deleted?: boolean | null;
          id?: string;
          name?: string | null;
          position?: number | null;
          status?: Database['public']['Enums']['task_board_status'] | null;
        };
        Relationships: [
          {
            foreignKeyName: 'task_lists_board_id_fkey';
            columns: ['board_id'];
            isOneToOne: false;
            referencedRelation: 'workspace_boards';
            referencedColumns: ['id'];
          },
          {
            foreignKeyName: 'task_lists_creator_id_fkey';
            columns: ['creator_id'];
            isOneToOne: false;
            referencedRelation: 'nova_user_challenge_leaderboard';
            referencedColumns: ['user_id'];
          },
          {
            foreignKeyName: 'task_lists_creator_id_fkey';
            columns: ['creator_id'];
            isOneToOne: false;
            referencedRelation: 'nova_user_leaderboard';
            referencedColumns: ['user_id'];
          },
          {
            foreignKeyName: 'task_lists_creator_id_fkey';
            columns: ['creator_id'];
            isOneToOne: false;
            referencedRelation: 'shortened_links_creator_stats';
            referencedColumns: ['id'];
          },
          {
            foreignKeyName: 'task_lists_creator_id_fkey';
            columns: ['creator_id'];
            isOneToOne: false;
            referencedRelation: 'users';
            referencedColumns: ['id'];
          },
        ];
      };
      task_project_initiatives: {
        Row: {
          created_at: string | null;
          initiative_id: string;
          project_id: string;
        };
        Insert: {
          created_at?: string | null;
          initiative_id: string;
          project_id: string;
        };
        Update: {
          created_at?: string | null;
          initiative_id?: string;
          project_id?: string;
        };
        Relationships: [
          {
            foreignKeyName: 'task_project_initiatives_initiative_id_fkey';
            columns: ['initiative_id'];
            isOneToOne: false;
            referencedRelation: 'task_initiatives';
            referencedColumns: ['id'];
          },
          {
            foreignKeyName: 'task_project_initiatives_project_id_fkey';
            columns: ['project_id'];
            isOneToOne: false;
            referencedRelation: 'task_projects';
            referencedColumns: ['id'];
          },
        ];
      };
      task_project_tasks: {
        Row: {
          created_at: string | null;
          project_id: string;
          task_id: string;
        };
        Insert: {
          created_at?: string | null;
          project_id: string;
          task_id: string;
        };
        Update: {
          created_at?: string | null;
          project_id?: string;
          task_id?: string;
        };
        Relationships: [
          {
            foreignKeyName: 'task_project_tasks_project_id_fkey';
            columns: ['project_id'];
            isOneToOne: false;
            referencedRelation: 'task_projects';
            referencedColumns: ['id'];
          },
          {
            foreignKeyName: 'task_project_tasks_task_id_fkey';
            columns: ['task_id'];
            isOneToOne: false;
            referencedRelation: 'tasks';
            referencedColumns: ['id'];
          },
        ];
      };
      task_project_update_attachments: {
        Row: {
          created_at: string;
          deleted_at: string | null;
          file_name: string;
          file_path: string;
          file_size: number;
          id: string;
          mime_type: string;
          update_id: string;
          uploaded_by: string;
        };
        Insert: {
          created_at?: string;
          deleted_at?: string | null;
          file_name: string;
          file_path: string;
          file_size: number;
          id?: string;
          mime_type: string;
          update_id: string;
          uploaded_by: string;
        };
        Update: {
          created_at?: string;
          deleted_at?: string | null;
          file_name?: string;
          file_path?: string;
          file_size?: number;
          id?: string;
          mime_type?: string;
          update_id?: string;
          uploaded_by?: string;
        };
        Relationships: [
          {
            foreignKeyName: 'task_project_update_attachments_update_id_fkey';
            columns: ['update_id'];
            isOneToOne: false;
            referencedRelation: 'task_project_updates';
            referencedColumns: ['id'];
          },
          {
            foreignKeyName: 'task_project_update_attachments_uploaded_by_fkey';
            columns: ['uploaded_by'];
            isOneToOne: false;
            referencedRelation: 'nova_user_challenge_leaderboard';
            referencedColumns: ['user_id'];
          },
          {
            foreignKeyName: 'task_project_update_attachments_uploaded_by_fkey';
            columns: ['uploaded_by'];
            isOneToOne: false;
            referencedRelation: 'nova_user_leaderboard';
            referencedColumns: ['user_id'];
          },
          {
            foreignKeyName: 'task_project_update_attachments_uploaded_by_fkey';
            columns: ['uploaded_by'];
            isOneToOne: false;
            referencedRelation: 'shortened_links_creator_stats';
            referencedColumns: ['id'];
          },
          {
            foreignKeyName: 'task_project_update_attachments_uploaded_by_fkey';
            columns: ['uploaded_by'];
            isOneToOne: false;
            referencedRelation: 'users';
            referencedColumns: ['id'];
          },
        ];
      };
      task_project_update_comments: {
        Row: {
          content: string;
          created_at: string;
          deleted_at: string | null;
          id: string;
          parent_id: string | null;
          update_id: string;
          updated_at: string;
          user_id: string;
        };
        Insert: {
          content: string;
          created_at?: string;
          deleted_at?: string | null;
          id?: string;
          parent_id?: string | null;
          update_id: string;
          updated_at?: string;
          user_id: string;
        };
        Update: {
          content?: string;
          created_at?: string;
          deleted_at?: string | null;
          id?: string;
          parent_id?: string | null;
          update_id?: string;
          updated_at?: string;
          user_id?: string;
        };
        Relationships: [
          {
            foreignKeyName: 'task_project_update_comments_parent_id_fkey';
            columns: ['parent_id'];
            isOneToOne: false;
            referencedRelation: 'task_project_update_comments';
            referencedColumns: ['id'];
          },
          {
            foreignKeyName: 'task_project_update_comments_update_id_fkey';
            columns: ['update_id'];
            isOneToOne: false;
            referencedRelation: 'task_project_updates';
            referencedColumns: ['id'];
          },
          {
            foreignKeyName: 'task_project_update_comments_user_id_fkey';
            columns: ['user_id'];
            isOneToOne: false;
            referencedRelation: 'nova_user_challenge_leaderboard';
            referencedColumns: ['user_id'];
          },
          {
            foreignKeyName: 'task_project_update_comments_user_id_fkey';
            columns: ['user_id'];
            isOneToOne: false;
            referencedRelation: 'nova_user_leaderboard';
            referencedColumns: ['user_id'];
          },
          {
            foreignKeyName: 'task_project_update_comments_user_id_fkey';
            columns: ['user_id'];
            isOneToOne: false;
            referencedRelation: 'shortened_links_creator_stats';
            referencedColumns: ['id'];
          },
          {
            foreignKeyName: 'task_project_update_comments_user_id_fkey';
            columns: ['user_id'];
            isOneToOne: false;
            referencedRelation: 'users';
            referencedColumns: ['id'];
          },
        ];
      };
      task_project_update_reactions: {
        Row: {
          created_at: string;
          emoji: string;
          id: string;
          update_id: string;
          user_id: string;
        };
        Insert: {
          created_at?: string;
          emoji: string;
          id?: string;
          update_id: string;
          user_id: string;
        };
        Update: {
          created_at?: string;
          emoji?: string;
          id?: string;
          update_id?: string;
          user_id?: string;
        };
        Relationships: [
          {
            foreignKeyName: 'task_project_update_reactions_update_id_fkey';
            columns: ['update_id'];
            isOneToOne: false;
            referencedRelation: 'task_project_updates';
            referencedColumns: ['id'];
          },
          {
            foreignKeyName: 'task_project_update_reactions_user_id_fkey';
            columns: ['user_id'];
            isOneToOne: false;
            referencedRelation: 'nova_user_challenge_leaderboard';
            referencedColumns: ['user_id'];
          },
          {
            foreignKeyName: 'task_project_update_reactions_user_id_fkey';
            columns: ['user_id'];
            isOneToOne: false;
            referencedRelation: 'nova_user_leaderboard';
            referencedColumns: ['user_id'];
          },
          {
            foreignKeyName: 'task_project_update_reactions_user_id_fkey';
            columns: ['user_id'];
            isOneToOne: false;
            referencedRelation: 'shortened_links_creator_stats';
            referencedColumns: ['id'];
          },
          {
            foreignKeyName: 'task_project_update_reactions_user_id_fkey';
            columns: ['user_id'];
            isOneToOne: false;
            referencedRelation: 'users';
            referencedColumns: ['id'];
          },
        ];
      };
      task_project_updates: {
        Row: {
          content: string;
          created_at: string;
          creator_id: string;
          deleted_at: string | null;
          id: string;
          project_id: string;
          updated_at: string;
        };
        Insert: {
          content: string;
          created_at?: string;
          creator_id: string;
          deleted_at?: string | null;
          id?: string;
          project_id: string;
          updated_at?: string;
        };
        Update: {
          content?: string;
          created_at?: string;
          creator_id?: string;
          deleted_at?: string | null;
          id?: string;
          project_id?: string;
          updated_at?: string;
        };
        Relationships: [
          {
            foreignKeyName: 'task_project_updates_creator_id_fkey';
            columns: ['creator_id'];
            isOneToOne: false;
            referencedRelation: 'nova_user_challenge_leaderboard';
            referencedColumns: ['user_id'];
          },
          {
            foreignKeyName: 'task_project_updates_creator_id_fkey';
            columns: ['creator_id'];
            isOneToOne: false;
            referencedRelation: 'nova_user_leaderboard';
            referencedColumns: ['user_id'];
          },
          {
            foreignKeyName: 'task_project_updates_creator_id_fkey';
            columns: ['creator_id'];
            isOneToOne: false;
            referencedRelation: 'shortened_links_creator_stats';
            referencedColumns: ['id'];
          },
          {
            foreignKeyName: 'task_project_updates_creator_id_fkey';
            columns: ['creator_id'];
            isOneToOne: false;
            referencedRelation: 'users';
            referencedColumns: ['id'];
          },
          {
            foreignKeyName: 'task_project_updates_project_id_fkey';
            columns: ['project_id'];
            isOneToOne: false;
            referencedRelation: 'task_projects';
            referencedColumns: ['id'];
          },
        ];
      };
      task_projects: {
        Row: {
          archived: boolean | null;
          created_at: string | null;
          creator_id: string;
          deleted: boolean | null;
          description: string | null;
          description_yjs_state: string | null;
          end_date: string | null;
          health_status: string | null;
          id: string;
          lead_id: string | null;
          name: string;
          priority: Database['public']['Enums']['task_priority'] | null;
          start_date: string | null;
          status: string | null;
          updated_at: string | null;
          ws_id: string;
        };
        Insert: {
          archived?: boolean | null;
          created_at?: string | null;
          creator_id?: string;
          deleted?: boolean | null;
          description?: string | null;
          description_yjs_state?: string | null;
          end_date?: string | null;
          health_status?: string | null;
          id?: string;
          lead_id?: string | null;
          name: string;
          priority?: Database['public']['Enums']['task_priority'] | null;
          start_date?: string | null;
          status?: string | null;
          updated_at?: string | null;
          ws_id: string;
        };
        Update: {
          archived?: boolean | null;
          created_at?: string | null;
          creator_id?: string;
          deleted?: boolean | null;
          description?: string | null;
          description_yjs_state?: string | null;
          end_date?: string | null;
          health_status?: string | null;
          id?: string;
          lead_id?: string | null;
          name?: string;
          priority?: Database['public']['Enums']['task_priority'] | null;
          start_date?: string | null;
          status?: string | null;
          updated_at?: string | null;
          ws_id?: string;
        };
        Relationships: [
          {
            foreignKeyName: 'task_projects_creator_id_fkey';
            columns: ['creator_id'];
            isOneToOne: false;
            referencedRelation: 'nova_user_challenge_leaderboard';
            referencedColumns: ['user_id'];
          },
          {
            foreignKeyName: 'task_projects_creator_id_fkey';
            columns: ['creator_id'];
            isOneToOne: false;
            referencedRelation: 'nova_user_leaderboard';
            referencedColumns: ['user_id'];
          },
          {
            foreignKeyName: 'task_projects_creator_id_fkey';
            columns: ['creator_id'];
            isOneToOne: false;
            referencedRelation: 'shortened_links_creator_stats';
            referencedColumns: ['id'];
          },
          {
            foreignKeyName: 'task_projects_creator_id_fkey';
            columns: ['creator_id'];
            isOneToOne: false;
            referencedRelation: 'users';
            referencedColumns: ['id'];
          },
          {
            foreignKeyName: 'task_projects_lead_id_fkey';
            columns: ['lead_id'];
            isOneToOne: false;
            referencedRelation: 'nova_user_challenge_leaderboard';
            referencedColumns: ['user_id'];
          },
          {
            foreignKeyName: 'task_projects_lead_id_fkey';
            columns: ['lead_id'];
            isOneToOne: false;
            referencedRelation: 'nova_user_leaderboard';
            referencedColumns: ['user_id'];
          },
          {
            foreignKeyName: 'task_projects_lead_id_fkey';
            columns: ['lead_id'];
            isOneToOne: false;
            referencedRelation: 'shortened_links_creator_stats';
            referencedColumns: ['id'];
          },
          {
            foreignKeyName: 'task_projects_lead_id_fkey';
            columns: ['lead_id'];
            isOneToOne: false;
            referencedRelation: 'users';
            referencedColumns: ['id'];
          },
          {
            foreignKeyName: 'task_projects_lead_workspace_member_fkey';
            columns: ['ws_id', 'lead_id'];
            isOneToOne: false;
            referencedRelation: 'workspace_members';
            referencedColumns: ['ws_id', 'user_id'];
          },
          {
            foreignKeyName: 'task_projects_ws_id_fkey';
            columns: ['ws_id'];
            isOneToOne: false;
            referencedRelation: 'workspace_link_counts';
            referencedColumns: ['id'];
          },
          {
            foreignKeyName: 'task_projects_ws_id_fkey';
            columns: ['ws_id'];
            isOneToOne: false;
            referencedRelation: 'workspaces';
            referencedColumns: ['id'];
          },
        ];
      };
      tasks: {
        Row: {
          calendar_hours: Database['public']['Enums']['calendar_hours'] | null;
          closed_at: string | null;
          completed: boolean | null;
          completed_at: string | null;
          created_at: string | null;
          creator_id: string | null;
          deleted_at: string | null;
          description: string | null;
          description_yjs_state: number[] | null;
          embedding: string | null;
          end_date: string | null;
          estimation_points: number | null;
          fts: unknown;
          id: string;
          is_splittable: boolean | null;
          list_id: string | null;
          max_split_duration_minutes: number | null;
          min_split_duration_minutes: number | null;
          name: string;
          priority: Database['public']['Enums']['task_priority'] | null;
          sort_key: number | null;
          start_date: string | null;
          total_duration: number | null;
        };
        Insert: {
          calendar_hours?: Database['public']['Enums']['calendar_hours'] | null;
          closed_at?: string | null;
          completed?: boolean | null;
          completed_at?: string | null;
          created_at?: string | null;
          creator_id?: string | null;
          deleted_at?: string | null;
          description?: string | null;
          description_yjs_state?: number[] | null;
          embedding?: string | null;
          end_date?: string | null;
          estimation_points?: number | null;
          fts?: unknown;
          id?: string;
          is_splittable?: boolean | null;
          list_id?: string | null;
          max_split_duration_minutes?: number | null;
          min_split_duration_minutes?: number | null;
          name: string;
          priority?: Database['public']['Enums']['task_priority'] | null;
          sort_key?: number | null;
          start_date?: string | null;
          total_duration?: number | null;
        };
        Update: {
          calendar_hours?: Database['public']['Enums']['calendar_hours'] | null;
          closed_at?: string | null;
          completed?: boolean | null;
          completed_at?: string | null;
          created_at?: string | null;
          creator_id?: string | null;
          deleted_at?: string | null;
          description?: string | null;
          description_yjs_state?: number[] | null;
          embedding?: string | null;
          end_date?: string | null;
          estimation_points?: number | null;
          fts?: unknown;
          id?: string;
          is_splittable?: boolean | null;
          list_id?: string | null;
          max_split_duration_minutes?: number | null;
          min_split_duration_minutes?: number | null;
          name?: string;
          priority?: Database['public']['Enums']['task_priority'] | null;
          sort_key?: number | null;
          start_date?: string | null;
          total_duration?: number | null;
        };
        Relationships: [
          {
            foreignKeyName: 'tasks_creator_id_fkey';
            columns: ['creator_id'];
            isOneToOne: false;
            referencedRelation: 'nova_user_challenge_leaderboard';
            referencedColumns: ['user_id'];
          },
          {
            foreignKeyName: 'tasks_creator_id_fkey';
            columns: ['creator_id'];
            isOneToOne: false;
            referencedRelation: 'nova_user_leaderboard';
            referencedColumns: ['user_id'];
          },
          {
            foreignKeyName: 'tasks_creator_id_fkey';
            columns: ['creator_id'];
            isOneToOne: false;
            referencedRelation: 'shortened_links_creator_stats';
            referencedColumns: ['id'];
          },
          {
            foreignKeyName: 'tasks_creator_id_fkey';
            columns: ['creator_id'];
            isOneToOne: false;
            referencedRelation: 'users';
            referencedColumns: ['id'];
          },
          {
            foreignKeyName: 'tasks_list_id_fkey';
            columns: ['list_id'];
            isOneToOne: false;
            referencedRelation: 'task_lists';
            referencedColumns: ['id'];
          },
        ];
      };
      team_members: {
        Row: {
          team_id: string;
          user_id: string;
        };
        Insert: {
          team_id: string;
          user_id: string;
        };
        Update: {
          team_id?: string;
          user_id?: string;
        };
        Relationships: [
          {
            foreignKeyName: 'project_members_project_id_fkey';
            columns: ['team_id'];
            isOneToOne: false;
            referencedRelation: 'workspace_teams';
            referencedColumns: ['id'];
          },
          {
            foreignKeyName: 'project_members_user_id_fkey';
            columns: ['user_id'];
            isOneToOne: false;
            referencedRelation: 'nova_user_challenge_leaderboard';
            referencedColumns: ['user_id'];
          },
          {
            foreignKeyName: 'project_members_user_id_fkey';
            columns: ['user_id'];
            isOneToOne: false;
            referencedRelation: 'nova_user_leaderboard';
            referencedColumns: ['user_id'];
          },
          {
            foreignKeyName: 'project_members_user_id_fkey';
            columns: ['user_id'];
            isOneToOne: false;
            referencedRelation: 'shortened_links_creator_stats';
            referencedColumns: ['id'];
          },
          {
            foreignKeyName: 'project_members_user_id_fkey';
            columns: ['user_id'];
            isOneToOne: false;
            referencedRelation: 'users';
            referencedColumns: ['id'];
          },
        ];
      };
      time_tracking_categories: {
        Row: {
          color: string | null;
          created_at: string | null;
          description: string | null;
          id: string;
          name: string;
          updated_at: string | null;
          ws_id: string;
        };
        Insert: {
          color?: string | null;
          created_at?: string | null;
          description?: string | null;
          id?: string;
          name: string;
          updated_at?: string | null;
          ws_id: string;
        };
        Update: {
          color?: string | null;
          created_at?: string | null;
          description?: string | null;
          id?: string;
          name?: string;
          updated_at?: string | null;
          ws_id?: string;
        };
        Relationships: [
          {
            foreignKeyName: 'time_tracking_categories_color_fkey';
            columns: ['color'];
            isOneToOne: false;
            referencedRelation: 'calendar_event_colors';
            referencedColumns: ['value'];
          },
          {
            foreignKeyName: 'time_tracking_categories_ws_id_fkey';
            columns: ['ws_id'];
            isOneToOne: false;
            referencedRelation: 'workspace_link_counts';
            referencedColumns: ['id'];
          },
          {
            foreignKeyName: 'time_tracking_categories_ws_id_fkey';
            columns: ['ws_id'];
            isOneToOne: false;
            referencedRelation: 'workspaces';
            referencedColumns: ['id'];
          },
        ];
      };
      time_tracking_goals: {
        Row: {
          category_id: string | null;
          created_at: string | null;
          daily_goal_minutes: number;
          id: string;
          is_active: boolean | null;
          updated_at: string | null;
          user_id: string;
          weekly_goal_minutes: number | null;
          ws_id: string;
        };
        Insert: {
          category_id?: string | null;
          created_at?: string | null;
          daily_goal_minutes?: number;
          id?: string;
          is_active?: boolean | null;
          updated_at?: string | null;
          user_id: string;
          weekly_goal_minutes?: number | null;
          ws_id: string;
        };
        Update: {
          category_id?: string | null;
          created_at?: string | null;
          daily_goal_minutes?: number;
          id?: string;
          is_active?: boolean | null;
          updated_at?: string | null;
          user_id?: string;
          weekly_goal_minutes?: number | null;
          ws_id?: string;
        };
        Relationships: [
          {
            foreignKeyName: 'time_tracking_goals_category_id_fkey';
            columns: ['category_id'];
            isOneToOne: false;
            referencedRelation: 'time_tracking_categories';
            referencedColumns: ['id'];
          },
          {
            foreignKeyName: 'time_tracking_goals_user_id_fkey';
            columns: ['user_id'];
            isOneToOne: false;
            referencedRelation: 'nova_user_challenge_leaderboard';
            referencedColumns: ['user_id'];
          },
          {
            foreignKeyName: 'time_tracking_goals_user_id_fkey';
            columns: ['user_id'];
            isOneToOne: false;
            referencedRelation: 'nova_user_leaderboard';
            referencedColumns: ['user_id'];
          },
          {
            foreignKeyName: 'time_tracking_goals_user_id_fkey';
            columns: ['user_id'];
            isOneToOne: false;
            referencedRelation: 'shortened_links_creator_stats';
            referencedColumns: ['id'];
          },
          {
            foreignKeyName: 'time_tracking_goals_user_id_fkey';
            columns: ['user_id'];
            isOneToOne: false;
            referencedRelation: 'users';
            referencedColumns: ['id'];
          },
          {
            foreignKeyName: 'time_tracking_goals_ws_id_fkey';
            columns: ['ws_id'];
            isOneToOne: false;
            referencedRelation: 'workspace_link_counts';
            referencedColumns: ['id'];
          },
          {
            foreignKeyName: 'time_tracking_goals_ws_id_fkey';
            columns: ['ws_id'];
            isOneToOne: false;
            referencedRelation: 'workspaces';
            referencedColumns: ['id'];
          },
        ];
      };
      time_tracking_sessions: {
        Row: {
          category_id: string | null;
          created_at: string | null;
          date: string | null;
          description: string | null;
          duration_seconds: number | null;
          end_time: string | null;
          id: string;
          is_running: boolean | null;
          productivity_score: number | null;
          start_time: string;
          tags: string[] | null;
          task_id: string | null;
          title: string;
          updated_at: string | null;
          user_id: string;
          was_resumed: boolean;
          ws_id: string;
        };
        Insert: {
          category_id?: string | null;
          created_at?: string | null;
          date?: string | null;
          description?: string | null;
          duration_seconds?: number | null;
          end_time?: string | null;
          id?: string;
          is_running?: boolean | null;
          productivity_score?: number | null;
          start_time: string;
          tags?: string[] | null;
          task_id?: string | null;
          title: string;
          updated_at?: string | null;
          user_id: string;
          was_resumed?: boolean;
          ws_id: string;
        };
        Update: {
          category_id?: string | null;
          created_at?: string | null;
          date?: string | null;
          description?: string | null;
          duration_seconds?: number | null;
          end_time?: string | null;
          id?: string;
          is_running?: boolean | null;
          productivity_score?: number | null;
          start_time?: string;
          tags?: string[] | null;
          task_id?: string | null;
          title?: string;
          updated_at?: string | null;
          user_id?: string;
          was_resumed?: boolean;
          ws_id?: string;
        };
        Relationships: [
          {
            foreignKeyName: 'time_tracking_sessions_category_id_fkey';
            columns: ['category_id'];
            isOneToOne: false;
            referencedRelation: 'time_tracking_categories';
            referencedColumns: ['id'];
          },
          {
            foreignKeyName: 'time_tracking_sessions_task_id_fkey';
            columns: ['task_id'];
            isOneToOne: false;
            referencedRelation: 'tasks';
            referencedColumns: ['id'];
          },
          {
            foreignKeyName: 'time_tracking_sessions_user_id_fkey';
            columns: ['user_id'];
            isOneToOne: false;
            referencedRelation: 'nova_user_challenge_leaderboard';
            referencedColumns: ['user_id'];
          },
          {
            foreignKeyName: 'time_tracking_sessions_user_id_fkey';
            columns: ['user_id'];
            isOneToOne: false;
            referencedRelation: 'nova_user_leaderboard';
            referencedColumns: ['user_id'];
          },
          {
            foreignKeyName: 'time_tracking_sessions_user_id_fkey';
            columns: ['user_id'];
            isOneToOne: false;
            referencedRelation: 'shortened_links_creator_stats';
            referencedColumns: ['id'];
          },
          {
            foreignKeyName: 'time_tracking_sessions_user_id_fkey';
            columns: ['user_id'];
            isOneToOne: false;
            referencedRelation: 'users';
            referencedColumns: ['id'];
          },
          {
            foreignKeyName: 'time_tracking_sessions_ws_id_fkey';
            columns: ['ws_id'];
            isOneToOne: false;
            referencedRelation: 'workspace_link_counts';
            referencedColumns: ['id'];
          },
          {
            foreignKeyName: 'time_tracking_sessions_ws_id_fkey';
            columns: ['ws_id'];
            isOneToOne: false;
            referencedRelation: 'workspaces';
            referencedColumns: ['id'];
          },
        ];
      };
      timezones: {
        Row: {
          abbr: string;
          created_at: string | null;
          id: string;
          isdst: boolean;
          offset: number;
          text: string;
          utc: string[];
          value: string;
        };
        Insert: {
          abbr: string;
          created_at?: string | null;
          id?: string;
          isdst: boolean;
          offset: number;
          text: string;
          utc: string[];
          value: string;
        };
        Update: {
          abbr?: string;
          created_at?: string | null;
          id?: string;
          isdst?: boolean;
          offset?: number;
          text?: string;
          utc?: string[];
          value?: string;
        };
        Relationships: [];
      };
      transaction_categories: {
        Row: {
          created_at: string | null;
          id: string;
          is_expense: boolean | null;
          name: string;
          ws_id: string;
        };
        Insert: {
          created_at?: string | null;
          id?: string;
          is_expense?: boolean | null;
          name: string;
          ws_id: string;
        };
        Update: {
          created_at?: string | null;
          id?: string;
          is_expense?: boolean | null;
          name?: string;
          ws_id?: string;
        };
        Relationships: [
          {
            foreignKeyName: 'transaction_categories_ws_id_fkey';
            columns: ['ws_id'];
            isOneToOne: false;
            referencedRelation: 'workspace_link_counts';
            referencedColumns: ['id'];
          },
          {
            foreignKeyName: 'transaction_categories_ws_id_fkey';
            columns: ['ws_id'];
            isOneToOne: false;
            referencedRelation: 'workspaces';
            referencedColumns: ['id'];
          },
        ];
      };
      transaction_tags: {
        Row: {
          color: string;
          created_at: string | null;
          description: string | null;
          id: string;
          name: string;
          updated_at: string | null;
          ws_id: string;
        };
        Insert: {
          color?: string;
          created_at?: string | null;
          description?: string | null;
          id?: string;
          name: string;
          updated_at?: string | null;
          ws_id: string;
        };
        Update: {
          color?: string;
          created_at?: string | null;
          description?: string | null;
          id?: string;
          name?: string;
          updated_at?: string | null;
          ws_id?: string;
        };
        Relationships: [
          {
            foreignKeyName: 'transaction_tags_ws_id_fkey';
            columns: ['ws_id'];
            isOneToOne: false;
            referencedRelation: 'workspace_link_counts';
            referencedColumns: ['id'];
          },
          {
            foreignKeyName: 'transaction_tags_ws_id_fkey';
            columns: ['ws_id'];
            isOneToOne: false;
            referencedRelation: 'workspaces';
            referencedColumns: ['id'];
          },
        ];
      };
      user_feedbacks: {
        Row: {
          content: string;
          created_at: string;
          creator_id: string | null;
          group_id: string | null;
          id: string;
          require_attention: boolean;
          user_id: string;
        };
        Insert: {
          content: string;
          created_at?: string;
          creator_id?: string | null;
          group_id?: string | null;
          id?: string;
          require_attention?: boolean;
          user_id: string;
        };
        Update: {
          content?: string;
          created_at?: string;
          creator_id?: string | null;
          group_id?: string | null;
          id?: string;
          require_attention?: boolean;
          user_id?: string;
        };
        Relationships: [
          {
            foreignKeyName: 'user_feedbacks_creator_id_fkey';
            columns: ['creator_id'];
            isOneToOne: false;
            referencedRelation: 'distinct_invoice_creators';
            referencedColumns: ['id'];
          },
          {
            foreignKeyName: 'user_feedbacks_creator_id_fkey';
            columns: ['creator_id'];
            isOneToOne: false;
            referencedRelation: 'group_user_with_attendance';
            referencedColumns: ['user_id'];
          },
          {
            foreignKeyName: 'user_feedbacks_creator_id_fkey';
            columns: ['creator_id'];
            isOneToOne: false;
            referencedRelation: 'workspace_users';
            referencedColumns: ['id'];
          },
          {
            foreignKeyName: 'user_feedbacks_creator_id_fkey';
            columns: ['creator_id'];
            isOneToOne: false;
            referencedRelation: 'workspace_users_with_groups';
            referencedColumns: ['id'];
          },
          {
            foreignKeyName: 'user_feedbacks_group_id_fkey';
            columns: ['group_id'];
            isOneToOne: false;
            referencedRelation: 'group_users_with_post_checks';
            referencedColumns: ['group_id'];
          },
          {
            foreignKeyName: 'user_feedbacks_group_id_fkey';
            columns: ['group_id'];
            isOneToOne: false;
            referencedRelation: 'group_with_attendance';
            referencedColumns: ['group_id'];
          },
          {
            foreignKeyName: 'user_feedbacks_group_id_fkey';
            columns: ['group_id'];
            isOneToOne: false;
            referencedRelation: 'user_groups_with_tags';
            referencedColumns: ['id'];
          },
          {
            foreignKeyName: 'user_feedbacks_group_id_fkey';
            columns: ['group_id'];
            isOneToOne: false;
            referencedRelation: 'workspace_user_groups';
            referencedColumns: ['id'];
          },
          {
            foreignKeyName: 'user_feedbacks_group_id_fkey';
            columns: ['group_id'];
            isOneToOne: false;
            referencedRelation: 'workspace_user_groups_with_amount';
            referencedColumns: ['id'];
          },
          {
            foreignKeyName: 'user_feedbacks_group_id_fkey';
            columns: ['group_id'];
            isOneToOne: false;
            referencedRelation: 'workspace_user_groups_with_guest';
            referencedColumns: ['id'];
          },
          {
            foreignKeyName: 'user_feedbacks_user_id_fkey';
            columns: ['user_id'];
            isOneToOne: false;
            referencedRelation: 'distinct_invoice_creators';
            referencedColumns: ['id'];
          },
          {
            foreignKeyName: 'user_feedbacks_user_id_fkey';
            columns: ['user_id'];
            isOneToOne: false;
            referencedRelation: 'group_user_with_attendance';
            referencedColumns: ['user_id'];
          },
          {
            foreignKeyName: 'user_feedbacks_user_id_fkey';
            columns: ['user_id'];
            isOneToOne: false;
            referencedRelation: 'workspace_users';
            referencedColumns: ['id'];
          },
          {
            foreignKeyName: 'user_feedbacks_user_id_fkey';
            columns: ['user_id'];
            isOneToOne: false;
            referencedRelation: 'workspace_users_with_groups';
            referencedColumns: ['id'];
          },
        ];
      };
      user_group_attendance: {
        Row: {
          created_at: string;
          date: string;
          group_id: string;
          notes: string;
          status: string;
          user_id: string;
        };
        Insert: {
          created_at?: string;
          date: string;
          group_id: string;
          notes?: string;
          status: string;
          user_id: string;
        };
        Update: {
          created_at?: string;
          date?: string;
          group_id?: string;
          notes?: string;
          status?: string;
          user_id?: string;
        };
        Relationships: [
          {
            foreignKeyName: 'user_group_attendance_group_id_fkey';
            columns: ['group_id'];
            isOneToOne: false;
            referencedRelation: 'group_users_with_post_checks';
            referencedColumns: ['group_id'];
          },
          {
            foreignKeyName: 'user_group_attendance_group_id_fkey';
            columns: ['group_id'];
            isOneToOne: false;
            referencedRelation: 'group_with_attendance';
            referencedColumns: ['group_id'];
          },
          {
            foreignKeyName: 'user_group_attendance_group_id_fkey';
            columns: ['group_id'];
            isOneToOne: false;
            referencedRelation: 'user_groups_with_tags';
            referencedColumns: ['id'];
          },
          {
            foreignKeyName: 'user_group_attendance_group_id_fkey';
            columns: ['group_id'];
            isOneToOne: false;
            referencedRelation: 'workspace_user_groups';
            referencedColumns: ['id'];
          },
          {
            foreignKeyName: 'user_group_attendance_group_id_fkey';
            columns: ['group_id'];
            isOneToOne: false;
            referencedRelation: 'workspace_user_groups_with_amount';
            referencedColumns: ['id'];
          },
          {
            foreignKeyName: 'user_group_attendance_group_id_fkey';
            columns: ['group_id'];
            isOneToOne: false;
            referencedRelation: 'workspace_user_groups_with_guest';
            referencedColumns: ['id'];
          },
          {
            foreignKeyName: 'user_group_attendance_user_id_fkey';
            columns: ['user_id'];
            isOneToOne: false;
            referencedRelation: 'distinct_invoice_creators';
            referencedColumns: ['id'];
          },
          {
            foreignKeyName: 'user_group_attendance_user_id_fkey';
            columns: ['user_id'];
            isOneToOne: false;
            referencedRelation: 'group_user_with_attendance';
            referencedColumns: ['user_id'];
          },
          {
            foreignKeyName: 'user_group_attendance_user_id_fkey';
            columns: ['user_id'];
            isOneToOne: false;
            referencedRelation: 'workspace_users';
            referencedColumns: ['id'];
          },
          {
            foreignKeyName: 'user_group_attendance_user_id_fkey';
            columns: ['user_id'];
            isOneToOne: false;
            referencedRelation: 'workspace_users_with_groups';
            referencedColumns: ['id'];
          },
        ];
      };
      user_group_linked_products: {
        Row: {
          created_at: string;
          group_id: string;
          product_id: string;
          unit_id: string;
          warehouse_id: string | null;
        };
        Insert: {
          created_at?: string;
          group_id: string;
          product_id: string;
          unit_id: string;
          warehouse_id?: string | null;
        };
        Update: {
          created_at?: string;
          group_id?: string;
          product_id?: string;
          unit_id?: string;
          warehouse_id?: string | null;
        };
        Relationships: [
          {
            foreignKeyName: 'user_group_linked_products_group_id_fkey';
            columns: ['group_id'];
            isOneToOne: false;
            referencedRelation: 'group_users_with_post_checks';
            referencedColumns: ['group_id'];
          },
          {
            foreignKeyName: 'user_group_linked_products_group_id_fkey';
            columns: ['group_id'];
            isOneToOne: false;
            referencedRelation: 'group_with_attendance';
            referencedColumns: ['group_id'];
          },
          {
            foreignKeyName: 'user_group_linked_products_group_id_fkey';
            columns: ['group_id'];
            isOneToOne: false;
            referencedRelation: 'user_groups_with_tags';
            referencedColumns: ['id'];
          },
          {
            foreignKeyName: 'user_group_linked_products_group_id_fkey';
            columns: ['group_id'];
            isOneToOne: false;
            referencedRelation: 'workspace_user_groups';
            referencedColumns: ['id'];
          },
          {
            foreignKeyName: 'user_group_linked_products_group_id_fkey';
            columns: ['group_id'];
            isOneToOne: false;
            referencedRelation: 'workspace_user_groups_with_amount';
            referencedColumns: ['id'];
          },
          {
            foreignKeyName: 'user_group_linked_products_group_id_fkey';
            columns: ['group_id'];
            isOneToOne: false;
            referencedRelation: 'workspace_user_groups_with_guest';
            referencedColumns: ['id'];
          },
          {
            foreignKeyName: 'user_group_linked_products_product_id_fkey';
            columns: ['product_id'];
            isOneToOne: false;
            referencedRelation: 'workspace_products';
            referencedColumns: ['id'];
          },
          {
            foreignKeyName: 'user_group_linked_products_unit_id_fkey';
            columns: ['unit_id'];
            isOneToOne: false;
            referencedRelation: 'inventory_units';
            referencedColumns: ['id'];
          },
          {
            foreignKeyName: 'user_group_linked_products_warehouse_id_fkey';
            columns: ['warehouse_id'];
            isOneToOne: false;
            referencedRelation: 'inventory_warehouses';
            referencedColumns: ['id'];
          },
        ];
      };
      user_group_post_checks: {
        Row: {
          created_at: string;
          email_id: string | null;
          is_completed: boolean;
          notes: string | null;
          post_id: string;
          user_id: string;
        };
        Insert: {
          created_at?: string;
          email_id?: string | null;
          is_completed: boolean;
          notes?: string | null;
          post_id: string;
          user_id: string;
        };
        Update: {
          created_at?: string;
          email_id?: string | null;
          is_completed?: boolean;
          notes?: string | null;
          post_id?: string;
          user_id?: string;
        };
        Relationships: [
          {
            foreignKeyName: 'user_group_post_checks_email_id_fkey';
            columns: ['email_id'];
            isOneToOne: true;
            referencedRelation: 'sent_emails';
            referencedColumns: ['id'];
          },
          {
            foreignKeyName: 'user_group_post_checks_post_id_fkey';
            columns: ['post_id'];
            isOneToOne: false;
            referencedRelation: 'user_group_posts';
            referencedColumns: ['id'];
          },
          {
            foreignKeyName: 'user_group_post_checks_user_id_fkey';
            columns: ['user_id'];
            isOneToOne: false;
            referencedRelation: 'distinct_invoice_creators';
            referencedColumns: ['id'];
          },
          {
            foreignKeyName: 'user_group_post_checks_user_id_fkey';
            columns: ['user_id'];
            isOneToOne: false;
            referencedRelation: 'group_user_with_attendance';
            referencedColumns: ['user_id'];
          },
          {
            foreignKeyName: 'user_group_post_checks_user_id_fkey';
            columns: ['user_id'];
            isOneToOne: false;
            referencedRelation: 'workspace_users';
            referencedColumns: ['id'];
          },
          {
            foreignKeyName: 'user_group_post_checks_user_id_fkey';
            columns: ['user_id'];
            isOneToOne: false;
            referencedRelation: 'workspace_users_with_groups';
            referencedColumns: ['id'];
          },
        ];
      };
      user_group_posts: {
        Row: {
          content: string | null;
          created_at: string;
          group_id: string;
          id: string;
          notes: string | null;
          title: string | null;
        };
        Insert: {
          content?: string | null;
          created_at?: string;
          group_id: string;
          id?: string;
          notes?: string | null;
          title?: string | null;
        };
        Update: {
          content?: string | null;
          created_at?: string;
          group_id?: string;
          id?: string;
          notes?: string | null;
          title?: string | null;
        };
        Relationships: [
          {
            foreignKeyName: 'user_group_posts_group_id_fkey';
            columns: ['group_id'];
            isOneToOne: false;
            referencedRelation: 'group_users_with_post_checks';
            referencedColumns: ['group_id'];
          },
          {
            foreignKeyName: 'user_group_posts_group_id_fkey';
            columns: ['group_id'];
            isOneToOne: false;
            referencedRelation: 'group_with_attendance';
            referencedColumns: ['group_id'];
          },
          {
            foreignKeyName: 'user_group_posts_group_id_fkey';
            columns: ['group_id'];
            isOneToOne: false;
            referencedRelation: 'user_groups_with_tags';
            referencedColumns: ['id'];
          },
          {
            foreignKeyName: 'user_group_posts_group_id_fkey';
            columns: ['group_id'];
            isOneToOne: false;
            referencedRelation: 'workspace_user_groups';
            referencedColumns: ['id'];
          },
          {
            foreignKeyName: 'user_group_posts_group_id_fkey';
            columns: ['group_id'];
            isOneToOne: false;
            referencedRelation: 'workspace_user_groups_with_amount';
            referencedColumns: ['id'];
          },
          {
            foreignKeyName: 'user_group_posts_group_id_fkey';
            columns: ['group_id'];
            isOneToOne: false;
            referencedRelation: 'workspace_user_groups_with_guest';
            referencedColumns: ['id'];
          },
        ];
      };
      user_indicators: {
        Row: {
          created_at: string;
          creator_id: string | null;
          indicator_id: string;
          user_id: string;
          value: number | null;
        };
        Insert: {
          created_at?: string;
          creator_id?: string | null;
          indicator_id: string;
          user_id: string;
          value?: number | null;
        };
        Update: {
          created_at?: string;
          creator_id?: string | null;
          indicator_id?: string;
          user_id?: string;
          value?: number | null;
        };
        Relationships: [
          {
            foreignKeyName: 'user_indicators_creator_id_fkey';
            columns: ['creator_id'];
            isOneToOne: false;
            referencedRelation: 'distinct_invoice_creators';
            referencedColumns: ['id'];
          },
          {
            foreignKeyName: 'user_indicators_creator_id_fkey';
            columns: ['creator_id'];
            isOneToOne: false;
            referencedRelation: 'group_user_with_attendance';
            referencedColumns: ['user_id'];
          },
          {
            foreignKeyName: 'user_indicators_creator_id_fkey';
            columns: ['creator_id'];
            isOneToOne: false;
            referencedRelation: 'workspace_users';
            referencedColumns: ['id'];
          },
          {
            foreignKeyName: 'user_indicators_creator_id_fkey';
            columns: ['creator_id'];
            isOneToOne: false;
            referencedRelation: 'workspace_users_with_groups';
            referencedColumns: ['id'];
          },
          {
            foreignKeyName: 'user_indicators_indicator_id_fkey';
            columns: ['indicator_id'];
            isOneToOne: false;
            referencedRelation: 'healthcare_vitals';
            referencedColumns: ['id'];
          },
          {
            foreignKeyName: 'user_indicators_user_id_fkey';
            columns: ['user_id'];
            isOneToOne: false;
            referencedRelation: 'distinct_invoice_creators';
            referencedColumns: ['id'];
          },
          {
            foreignKeyName: 'user_indicators_user_id_fkey';
            columns: ['user_id'];
            isOneToOne: false;
            referencedRelation: 'group_user_with_attendance';
            referencedColumns: ['user_id'];
          },
          {
            foreignKeyName: 'user_indicators_user_id_fkey';
            columns: ['user_id'];
            isOneToOne: false;
            referencedRelation: 'workspace_users';
            referencedColumns: ['id'];
          },
          {
            foreignKeyName: 'user_indicators_user_id_fkey';
            columns: ['user_id'];
            isOneToOne: false;
            referencedRelation: 'workspace_users_with_groups';
            referencedColumns: ['id'];
          },
        ];
      };
      user_linked_promotions: {
        Row: {
          created_at: string;
          promo_id: string;
          user_id: string;
        };
        Insert: {
          created_at?: string;
          promo_id: string;
          user_id: string;
        };
        Update: {
          created_at?: string;
          promo_id?: string;
          user_id?: string;
        };
        Relationships: [
          {
            foreignKeyName: 'user_linked_promotions_promo_id_fkey';
            columns: ['promo_id'];
            isOneToOne: false;
            referencedRelation: 'v_user_referral_discounts';
            referencedColumns: ['promo_id'];
          },
          {
            foreignKeyName: 'user_linked_promotions_promo_id_fkey';
            columns: ['promo_id'];
            isOneToOne: false;
            referencedRelation: 'workspace_promotions';
            referencedColumns: ['id'];
          },
          {
            foreignKeyName: 'user_linked_promotions_user_id_fkey';
            columns: ['user_id'];
            isOneToOne: false;
            referencedRelation: 'distinct_invoice_creators';
            referencedColumns: ['id'];
          },
          {
            foreignKeyName: 'user_linked_promotions_user_id_fkey';
            columns: ['user_id'];
            isOneToOne: false;
            referencedRelation: 'group_user_with_attendance';
            referencedColumns: ['user_id'];
          },
          {
            foreignKeyName: 'user_linked_promotions_user_id_fkey';
            columns: ['user_id'];
            isOneToOne: false;
            referencedRelation: 'workspace_users';
            referencedColumns: ['id'];
          },
          {
            foreignKeyName: 'user_linked_promotions_user_id_fkey';
            columns: ['user_id'];
            isOneToOne: false;
            referencedRelation: 'workspace_users_with_groups';
            referencedColumns: ['id'];
          },
        ];
      };
      user_private_details: {
        Row: {
          birthday: string | null;
          default_workspace_id: string | null;
          email: string | null;
          full_name: string | null;
          new_email: string | null;
          user_id: string;
        };
        Insert: {
          birthday?: string | null;
          default_workspace_id?: string | null;
          email?: string | null;
          full_name?: string | null;
          new_email?: string | null;
          user_id: string;
        };
        Update: {
          birthday?: string | null;
          default_workspace_id?: string | null;
          email?: string | null;
          full_name?: string | null;
          new_email?: string | null;
          user_id?: string;
        };
        Relationships: [
          {
            foreignKeyName: 'user_private_details_default_workspace_id_fkey';
            columns: ['default_workspace_id'];
            isOneToOne: false;
            referencedRelation: 'workspace_link_counts';
            referencedColumns: ['id'];
          },
          {
            foreignKeyName: 'user_private_details_default_workspace_id_fkey';
            columns: ['default_workspace_id'];
            isOneToOne: false;
            referencedRelation: 'workspaces';
            referencedColumns: ['id'];
          },
          {
            foreignKeyName: 'user_private_details_user_id_fkey';
            columns: ['user_id'];
            isOneToOne: true;
            referencedRelation: 'nova_user_challenge_leaderboard';
            referencedColumns: ['user_id'];
          },
          {
            foreignKeyName: 'user_private_details_user_id_fkey';
            columns: ['user_id'];
            isOneToOne: true;
            referencedRelation: 'nova_user_leaderboard';
            referencedColumns: ['user_id'];
          },
          {
            foreignKeyName: 'user_private_details_user_id_fkey';
            columns: ['user_id'];
            isOneToOne: true;
            referencedRelation: 'shortened_links_creator_stats';
            referencedColumns: ['id'];
          },
          {
            foreignKeyName: 'user_private_details_user_id_fkey';
            columns: ['user_id'];
            isOneToOne: true;
            referencedRelation: 'users';
            referencedColumns: ['id'];
          },
        ];
      };
      users: {
        Row: {
          avatar_url: string | null;
          bio: string | null;
          created_at: string | null;
          deleted: boolean | null;
          display_name: string | null;
          handle: string | null;
          id: string;
          services: Database['public']['Enums']['platform_service'][];
        };
        Insert: {
          avatar_url?: string | null;
          bio?: string | null;
          created_at?: string | null;
          deleted?: boolean | null;
          display_name?: string | null;
          handle?: string | null;
          id?: string;
          services?: Database['public']['Enums']['platform_service'][];
        };
        Update: {
          avatar_url?: string | null;
          bio?: string | null;
          created_at?: string | null;
          deleted?: boolean | null;
          display_name?: string | null;
          handle?: string | null;
          id?: string;
          services?: Database['public']['Enums']['platform_service'][];
        };
        Relationships: [
          {
            foreignKeyName: 'users_handle_fkey';
            columns: ['handle'];
            isOneToOne: true;
            referencedRelation: 'handles';
            referencedColumns: ['value'];
          },
        ];
      };
      vital_group_vitals: {
        Row: {
          created_at: string | null;
          group_id: string;
          vital_id: string;
        };
        Insert: {
          created_at?: string | null;
          group_id: string;
          vital_id: string;
        };
        Update: {
          created_at?: string | null;
          group_id?: string;
          vital_id?: string;
        };
        Relationships: [
          {
            foreignKeyName: 'vital_group_vitals_group_id_fkey';
            columns: ['group_id'];
            isOneToOne: false;
            referencedRelation: 'healthcare_vital_groups';
            referencedColumns: ['id'];
          },
          {
            foreignKeyName: 'vital_group_vitals_vital_id_fkey';
            columns: ['vital_id'];
            isOneToOne: false;
            referencedRelation: 'healthcare_vitals';
            referencedColumns: ['id'];
          },
        ];
      };
      wallet_transaction_tags: {
        Row: {
          created_at: string | null;
          tag_id: string;
          transaction_id: string;
        };
        Insert: {
          created_at?: string | null;
          tag_id: string;
          transaction_id: string;
        };
        Update: {
          created_at?: string | null;
          tag_id?: string;
          transaction_id?: string;
        };
        Relationships: [
          {
            foreignKeyName: 'wallet_transaction_tags_tag_id_fkey';
            columns: ['tag_id'];
            isOneToOne: false;
            referencedRelation: 'transaction_tags';
            referencedColumns: ['id'];
          },
          {
            foreignKeyName: 'wallet_transaction_tags_transaction_id_fkey';
            columns: ['transaction_id'];
            isOneToOne: false;
            referencedRelation: 'wallet_transactions';
            referencedColumns: ['id'];
          },
        ];
      };
      wallet_transactions: {
        Row: {
          amount: number | null;
          category_id: string | null;
          created_at: string | null;
          creator_id: string | null;
          description: string | null;
          id: string;
          invoice_id: string | null;
          report_opt_in: boolean;
          taken_at: string;
          wallet_id: string;
        };
        Insert: {
          amount?: number | null;
          category_id?: string | null;
          created_at?: string | null;
          creator_id?: string | null;
          description?: string | null;
          id?: string;
          invoice_id?: string | null;
          report_opt_in?: boolean;
          taken_at?: string;
          wallet_id: string;
        };
        Update: {
          amount?: number | null;
          category_id?: string | null;
          created_at?: string | null;
          creator_id?: string | null;
          description?: string | null;
          id?: string;
          invoice_id?: string | null;
          report_opt_in?: boolean;
          taken_at?: string;
          wallet_id?: string;
        };
        Relationships: [
          {
            foreignKeyName: 'wallet_transactions_category_id_fkey';
            columns: ['category_id'];
            isOneToOne: false;
            referencedRelation: 'transaction_categories';
            referencedColumns: ['id'];
          },
          {
            foreignKeyName: 'wallet_transactions_creator_id_fkey';
            columns: ['creator_id'];
            isOneToOne: false;
            referencedRelation: 'distinct_invoice_creators';
            referencedColumns: ['id'];
          },
          {
            foreignKeyName: 'wallet_transactions_creator_id_fkey';
            columns: ['creator_id'];
            isOneToOne: false;
            referencedRelation: 'group_user_with_attendance';
            referencedColumns: ['user_id'];
          },
          {
            foreignKeyName: 'wallet_transactions_creator_id_fkey';
            columns: ['creator_id'];
            isOneToOne: false;
            referencedRelation: 'workspace_users';
            referencedColumns: ['id'];
          },
          {
            foreignKeyName: 'wallet_transactions_creator_id_fkey';
            columns: ['creator_id'];
            isOneToOne: false;
            referencedRelation: 'workspace_users_with_groups';
            referencedColumns: ['id'];
          },
          {
            foreignKeyName: 'wallet_transactions_invoice_id_fkey';
            columns: ['invoice_id'];
            isOneToOne: true;
            referencedRelation: 'finance_invoices';
            referencedColumns: ['id'];
          },
          {
            foreignKeyName: 'wallet_transactions_wallet_id_fkey';
            columns: ['wallet_id'];
            isOneToOne: false;
            referencedRelation: 'workspace_wallets';
            referencedColumns: ['id'];
          },
        ];
      };
      wallet_types: {
        Row: {
          id: string;
        };
        Insert: {
          id: string;
        };
        Update: {
          id?: string;
        };
        Relationships: [];
      };
      workspace_ai_executions: {
        Row: {
          api_key_id: string;
          created_at: string;
          finish_reason: string;
          id: string;
          input: string;
          input_tokens: number;
          model_id: string;
          output: string;
          output_tokens: number;
          reasoning_tokens: number;
          system_prompt: string;
          total_tokens: number;
          ws_id: string;
        };
        Insert: {
          api_key_id: string;
          created_at?: string;
          finish_reason: string;
          id?: string;
          input: string;
          input_tokens: number;
          model_id: string;
          output: string;
          output_tokens: number;
          reasoning_tokens: number;
          system_prompt: string;
          total_tokens: number;
          ws_id: string;
        };
        Update: {
          api_key_id?: string;
          created_at?: string;
          finish_reason?: string;
          id?: string;
          input?: string;
          input_tokens?: number;
          model_id?: string;
          output?: string;
          output_tokens?: number;
          reasoning_tokens?: number;
          system_prompt?: string;
          total_tokens?: number;
          ws_id?: string;
        };
        Relationships: [
          {
            foreignKeyName: 'workspace_ai_executions_api_key_fkey';
            columns: ['api_key_id'];
            isOneToOne: false;
            referencedRelation: 'workspace_api_keys';
            referencedColumns: ['id'];
          },
          {
            foreignKeyName: 'workspace_ai_executions_model_id_fkey';
            columns: ['model_id'];
            isOneToOne: false;
            referencedRelation: 'ai_models';
            referencedColumns: ['id'];
          },
          {
            foreignKeyName: 'workspace_ai_executions_ws_id_fkey';
            columns: ['ws_id'];
            isOneToOne: false;
            referencedRelation: 'workspace_link_counts';
            referencedColumns: ['id'];
          },
          {
            foreignKeyName: 'workspace_ai_executions_ws_id_fkey';
            columns: ['ws_id'];
            isOneToOne: false;
            referencedRelation: 'workspaces';
            referencedColumns: ['id'];
          },
        ];
      };
      workspace_ai_models: {
        Row: {
          created_at: string;
          description: string | null;
          id: string;
          name: string;
          updated_at: string;
          url: string;
          ws_id: string;
        };
        Insert: {
          created_at?: string;
          description?: string | null;
          id?: string;
          name: string;
          updated_at?: string;
          url: string;
          ws_id: string;
        };
        Update: {
          created_at?: string;
          description?: string | null;
          id?: string;
          name?: string;
          updated_at?: string;
          url?: string;
          ws_id?: string;
        };
        Relationships: [
          {
            foreignKeyName: 'workspace_ai_models_ws_id_fkey';
            columns: ['ws_id'];
            isOneToOne: false;
            referencedRelation: 'workspace_link_counts';
            referencedColumns: ['id'];
          },
          {
            foreignKeyName: 'workspace_ai_models_ws_id_fkey';
            columns: ['ws_id'];
            isOneToOne: false;
            referencedRelation: 'workspaces';
            referencedColumns: ['id'];
          },
        ];
      };
      workspace_ai_prompts: {
        Row: {
          created_at: string;
          creator_id: string | null;
          id: string;
          input: string;
          model: string;
          name: string | null;
          output: string;
          ws_id: string | null;
        };
        Insert: {
          created_at?: string;
          creator_id?: string | null;
          id?: string;
          input: string;
          model: string;
          name?: string | null;
          output: string;
          ws_id?: string | null;
        };
        Update: {
          created_at?: string;
          creator_id?: string | null;
          id?: string;
          input?: string;
          model?: string;
          name?: string | null;
          output?: string;
          ws_id?: string | null;
        };
        Relationships: [
          {
            foreignKeyName: 'public_workspace_ai_prompts_creator_id_fkey';
            columns: ['creator_id'];
            isOneToOne: false;
            referencedRelation: 'nova_user_challenge_leaderboard';
            referencedColumns: ['user_id'];
          },
          {
            foreignKeyName: 'public_workspace_ai_prompts_creator_id_fkey';
            columns: ['creator_id'];
            isOneToOne: false;
            referencedRelation: 'nova_user_leaderboard';
            referencedColumns: ['user_id'];
          },
          {
            foreignKeyName: 'public_workspace_ai_prompts_creator_id_fkey';
            columns: ['creator_id'];
            isOneToOne: false;
            referencedRelation: 'shortened_links_creator_stats';
            referencedColumns: ['id'];
          },
          {
            foreignKeyName: 'public_workspace_ai_prompts_creator_id_fkey';
            columns: ['creator_id'];
            isOneToOne: false;
            referencedRelation: 'users';
            referencedColumns: ['id'];
          },
          {
            foreignKeyName: 'public_workspace_ai_prompts_model_fkey';
            columns: ['model'];
            isOneToOne: false;
            referencedRelation: 'ai_models';
            referencedColumns: ['id'];
          },
          {
            foreignKeyName: 'public_workspace_ai_prompts_ws_id_fkey';
            columns: ['ws_id'];
            isOneToOne: false;
            referencedRelation: 'workspace_link_counts';
            referencedColumns: ['id'];
          },
          {
            foreignKeyName: 'public_workspace_ai_prompts_ws_id_fkey';
            columns: ['ws_id'];
            isOneToOne: false;
            referencedRelation: 'workspaces';
            referencedColumns: ['id'];
          },
        ];
      };
      workspace_api_key_usage_logs: {
        Row: {
          api_key_id: string;
          created_at: string;
          endpoint: string;
          error_message: string | null;
          id: string;
          ip_address: string | null;
          method: string;
          request_params: Json | null;
          response_time_ms: number | null;
          status_code: number;
          user_agent: string | null;
          ws_id: string;
        };
        Insert: {
          api_key_id: string;
          created_at?: string;
          endpoint: string;
          error_message?: string | null;
          id?: string;
          ip_address?: string | null;
          method: string;
          request_params?: Json | null;
          response_time_ms?: number | null;
          status_code: number;
          user_agent?: string | null;
          ws_id: string;
        };
        Update: {
          api_key_id?: string;
          created_at?: string;
          endpoint?: string;
          error_message?: string | null;
          id?: string;
          ip_address?: string | null;
          method?: string;
          request_params?: Json | null;
          response_time_ms?: number | null;
          status_code?: number;
          user_agent?: string | null;
          ws_id?: string;
        };
        Relationships: [
          {
            foreignKeyName: 'workspace_api_key_usage_logs_api_key_id_fkey';
            columns: ['api_key_id'];
            isOneToOne: false;
            referencedRelation: 'workspace_api_keys';
            referencedColumns: ['id'];
          },
          {
            foreignKeyName: 'workspace_api_key_usage_logs_ws_id_fkey';
            columns: ['ws_id'];
            isOneToOne: false;
            referencedRelation: 'workspace_link_counts';
            referencedColumns: ['id'];
          },
          {
            foreignKeyName: 'workspace_api_key_usage_logs_ws_id_fkey';
            columns: ['ws_id'];
            isOneToOne: false;
            referencedRelation: 'workspaces';
            referencedColumns: ['id'];
          },
        ];
      };
      workspace_api_keys: {
        Row: {
          created_at: string;
          created_by: string | null;
          description: string | null;
          expires_at: string | null;
          id: string;
          key_hash: string | null;
          key_prefix: string | null;
          last_used_at: string | null;
          name: string;
          role_id: string | null;
          scopes: Database['public']['Enums']['workspace_api_key_scope'][];
          updated_at: string;
          ws_id: string;
        };
        Insert: {
          created_at?: string;
          created_by?: string | null;
          description?: string | null;
          expires_at?: string | null;
          id?: string;
          key_hash?: string | null;
          key_prefix?: string | null;
          last_used_at?: string | null;
          name: string;
          role_id?: string | null;
          scopes?: Database['public']['Enums']['workspace_api_key_scope'][];
          updated_at?: string;
          ws_id: string;
        };
        Update: {
          created_at?: string;
          created_by?: string | null;
          description?: string | null;
          expires_at?: string | null;
          id?: string;
          key_hash?: string | null;
          key_prefix?: string | null;
          last_used_at?: string | null;
          name?: string;
          role_id?: string | null;
          scopes?: Database['public']['Enums']['workspace_api_key_scope'][];
          updated_at?: string;
          ws_id?: string;
        };
        Relationships: [
          {
            foreignKeyName: 'workspace_api_keys_role_id_fkey';
            columns: ['role_id'];
            isOneToOne: false;
            referencedRelation: 'workspace_roles';
            referencedColumns: ['id'];
          },
          {
            foreignKeyName: 'workspace_api_keys_ws_id_fkey';
            columns: ['ws_id'];
            isOneToOne: false;
            referencedRelation: 'workspace_link_counts';
            referencedColumns: ['id'];
          },
          {
            foreignKeyName: 'workspace_api_keys_ws_id_fkey';
            columns: ['ws_id'];
            isOneToOne: false;
            referencedRelation: 'workspaces';
            referencedColumns: ['id'];
          },
        ];
      };
      workspace_boards: {
        Row: {
          allow_zero_estimates: boolean;
          archived_at: string | null;
          count_unestimated_issues: boolean;
          created_at: string | null;
          creator_id: string | null;
          deleted_at: string | null;
          estimation_type:
            | Database['public']['Enums']['estimation_type']
            | null;
          extended_estimation: boolean;
          id: string;
          name: string | null;
          template_id: string | null;
          ws_id: string;
        };
        Insert: {
          allow_zero_estimates?: boolean;
          archived_at?: string | null;
          count_unestimated_issues?: boolean;
          created_at?: string | null;
          creator_id?: string | null;
          deleted_at?: string | null;
          estimation_type?:
            | Database['public']['Enums']['estimation_type']
            | null;
          extended_estimation?: boolean;
          id?: string;
          name?: string | null;
          template_id?: string | null;
          ws_id: string;
        };
        Update: {
          allow_zero_estimates?: boolean;
          archived_at?: string | null;
          count_unestimated_issues?: boolean;
          created_at?: string | null;
          creator_id?: string | null;
          deleted_at?: string | null;
          estimation_type?:
            | Database['public']['Enums']['estimation_type']
            | null;
          extended_estimation?: boolean;
          id?: string;
          name?: string | null;
          template_id?: string | null;
          ws_id?: string;
        };
        Relationships: [
          {
            foreignKeyName: 'project_boards_creator_id_fkey';
            columns: ['creator_id'];
            isOneToOne: false;
            referencedRelation: 'nova_user_challenge_leaderboard';
            referencedColumns: ['user_id'];
          },
          {
            foreignKeyName: 'project_boards_creator_id_fkey';
            columns: ['creator_id'];
            isOneToOne: false;
            referencedRelation: 'nova_user_leaderboard';
            referencedColumns: ['user_id'];
          },
          {
            foreignKeyName: 'project_boards_creator_id_fkey';
            columns: ['creator_id'];
            isOneToOne: false;
            referencedRelation: 'shortened_links_creator_stats';
            referencedColumns: ['id'];
          },
          {
            foreignKeyName: 'project_boards_creator_id_fkey';
            columns: ['creator_id'];
            isOneToOne: false;
            referencedRelation: 'users';
            referencedColumns: ['id'];
          },
          {
            foreignKeyName: 'workspace_boards_template_id_fkey';
            columns: ['template_id'];
            isOneToOne: false;
            referencedRelation: 'task_board_status_templates';
            referencedColumns: ['id'];
          },
          {
            foreignKeyName: 'workspace_boards_ws_id_fkey';
            columns: ['ws_id'];
            isOneToOne: false;
            referencedRelation: 'workspace_link_counts';
            referencedColumns: ['id'];
          },
          {
            foreignKeyName: 'workspace_boards_ws_id_fkey';
            columns: ['ws_id'];
            isOneToOne: false;
            referencedRelation: 'workspaces';
            referencedColumns: ['id'];
          },
        ];
      };
      workspace_calendar_events: {
        Row: {
          color: string | null;
          created_at: string | null;
          description: string;
          end_at: string;
          google_event_id: string | null;
          id: string;
          location: string | null;
          locked: boolean;
          start_at: string;
          task_id: string | null;
          title: string;
          ws_id: string;
        };
        Insert: {
          color?: string | null;
          created_at?: string | null;
          description?: string;
          end_at: string;
          google_event_id?: string | null;
          id?: string;
          location?: string | null;
          locked?: boolean;
          start_at: string;
          task_id?: string | null;
          title?: string;
          ws_id: string;
        };
        Update: {
          color?: string | null;
          created_at?: string | null;
          description?: string;
          end_at?: string;
          google_event_id?: string | null;
          id?: string;
          location?: string | null;
          locked?: boolean;
          start_at?: string;
          task_id?: string | null;
          title?: string;
          ws_id?: string;
        };
        Relationships: [
          {
            foreignKeyName: 'workspace_calendar_events_color_fkey';
            columns: ['color'];
            isOneToOne: false;
            referencedRelation: 'calendar_event_colors';
            referencedColumns: ['value'];
          },
          {
            foreignKeyName: 'workspace_calendar_events_ws_id_fkey';
            columns: ['ws_id'];
            isOneToOne: false;
            referencedRelation: 'workspace_link_counts';
            referencedColumns: ['id'];
          },
          {
            foreignKeyName: 'workspace_calendar_events_ws_id_fkey';
            columns: ['ws_id'];
            isOneToOne: false;
            referencedRelation: 'workspaces';
            referencedColumns: ['id'];
          },
        ];
      };
      workspace_calendar_hour_settings: {
        Row: {
          created_at: string;
          data: Json;
          type: Database['public']['Enums']['calendar_hour_type'];
          ws_id: string;
        };
        Insert: {
          created_at?: string;
          data: Json;
          type: Database['public']['Enums']['calendar_hour_type'];
          ws_id: string;
        };
        Update: {
          created_at?: string;
          data?: Json;
          type?: Database['public']['Enums']['calendar_hour_type'];
          ws_id?: string;
        };
        Relationships: [
          {
            foreignKeyName: 'workspace_calendar_hour_settings_ws_id_fkey';
            columns: ['ws_id'];
            isOneToOne: false;
            referencedRelation: 'workspace_link_counts';
            referencedColumns: ['id'];
          },
          {
            foreignKeyName: 'workspace_calendar_hour_settings_ws_id_fkey';
            columns: ['ws_id'];
            isOneToOne: false;
            referencedRelation: 'workspaces';
            referencedColumns: ['id'];
          },
        ];
      };
      workspace_calendar_sync_coordination: {
        Row: {
          created_at: string | null;
          last_upsert: string;
          updated_at: string | null;
          ws_id: string;
        };
        Insert: {
          created_at?: string | null;
          last_upsert?: string;
          updated_at?: string | null;
          ws_id: string;
        };
        Update: {
          created_at?: string | null;
          last_upsert?: string;
          updated_at?: string | null;
          ws_id?: string;
        };
        Relationships: [
          {
            foreignKeyName: 'workspace_calendar_sync_coordination_ws_id_fkey';
            columns: ['ws_id'];
            isOneToOne: true;
            referencedRelation: 'workspace_link_counts';
            referencedColumns: ['id'];
          },
          {
            foreignKeyName: 'workspace_calendar_sync_coordination_ws_id_fkey';
            columns: ['ws_id'];
            isOneToOne: true;
            referencedRelation: 'workspaces';
            referencedColumns: ['id'];
          },
        ];
      };
      workspace_calendar_sync_log: {
        Row: {
          created_at: string;
          deleted_events: Json | null;
          error_message: string | null;
          event_snapshot_before: Json;
          google_account_email: string | null;
          id: string;
          status: string;
          sync_ended_at: string | null;
          sync_started_at: string;
          triggered_by: string;
          upserted_events: Json | null;
          ws_id: string;
        };
        Insert: {
          created_at?: string;
          deleted_events?: Json | null;
          error_message?: string | null;
          event_snapshot_before: Json;
          google_account_email?: string | null;
          id?: string;
          status: string;
          sync_ended_at?: string | null;
          sync_started_at: string;
          triggered_by: string;
          upserted_events?: Json | null;
          ws_id: string;
        };
        Update: {
          created_at?: string;
          deleted_events?: Json | null;
          error_message?: string | null;
          event_snapshot_before?: Json;
          google_account_email?: string | null;
          id?: string;
          status?: string;
          sync_ended_at?: string | null;
          sync_started_at?: string;
          triggered_by?: string;
          upserted_events?: Json | null;
          ws_id?: string;
        };
        Relationships: [
          {
            foreignKeyName: 'workspace_calendar_sync_log_ws_id_fkey';
            columns: ['ws_id'];
            isOneToOne: false;
            referencedRelation: 'workspace_link_counts';
            referencedColumns: ['id'];
          },
          {
            foreignKeyName: 'workspace_calendar_sync_log_ws_id_fkey';
            columns: ['ws_id'];
            isOneToOne: false;
            referencedRelation: 'workspaces';
            referencedColumns: ['id'];
          },
        ];
      };
      workspace_chat_channels: {
        Row: {
          created_at: string | null;
          created_by: string | null;
          description: string | null;
          id: string;
          is_private: boolean | null;
          name: string;
          updated_at: string | null;
          ws_id: string;
        };
        Insert: {
          created_at?: string | null;
          created_by?: string | null;
          description?: string | null;
          id?: string;
          is_private?: boolean | null;
          name: string;
          updated_at?: string | null;
          ws_id: string;
        };
        Update: {
          created_at?: string | null;
          created_by?: string | null;
          description?: string | null;
          id?: string;
          is_private?: boolean | null;
          name?: string;
          updated_at?: string | null;
          ws_id?: string;
        };
        Relationships: [
          {
            foreignKeyName: 'workspace_chat_channels_ws_id_fkey';
            columns: ['ws_id'];
            isOneToOne: false;
            referencedRelation: 'workspace_link_counts';
            referencedColumns: ['id'];
          },
          {
            foreignKeyName: 'workspace_chat_channels_ws_id_fkey';
            columns: ['ws_id'];
            isOneToOne: false;
            referencedRelation: 'workspaces';
            referencedColumns: ['id'];
          },
        ];
      };
      workspace_chat_messages: {
        Row: {
          channel_id: string;
          content: string;
          created_at: string | null;
          deleted_at: string | null;
          id: string;
          updated_at: string | null;
          user_id: string;
        };
        Insert: {
          channel_id: string;
          content: string;
          created_at?: string | null;
          deleted_at?: string | null;
          id?: string;
          updated_at?: string | null;
          user_id: string;
        };
        Update: {
          channel_id?: string;
          content?: string;
          created_at?: string | null;
          deleted_at?: string | null;
          id?: string;
          updated_at?: string | null;
          user_id?: string;
        };
        Relationships: [
          {
            foreignKeyName: 'workspace_chat_messages_channel_id_fkey';
            columns: ['channel_id'];
            isOneToOne: false;
            referencedRelation: 'workspace_chat_channels';
            referencedColumns: ['id'];
          },
        ];
      };
      workspace_chat_participants: {
        Row: {
          channel_id: string;
          id: string;
          joined_at: string | null;
          last_read_at: string | null;
          user_id: string;
        };
        Insert: {
          channel_id: string;
          id?: string;
          joined_at?: string | null;
          last_read_at?: string | null;
          user_id: string;
        };
        Update: {
          channel_id?: string;
          id?: string;
          joined_at?: string | null;
          last_read_at?: string | null;
          user_id?: string;
        };
        Relationships: [
          {
            foreignKeyName: 'workspace_chat_participants_channel_id_fkey';
            columns: ['channel_id'];
            isOneToOne: false;
            referencedRelation: 'workspace_chat_channels';
            referencedColumns: ['id'];
          },
        ];
      };
      workspace_chat_typing_indicators: {
        Row: {
          channel_id: string;
          id: string;
          updated_at: string | null;
          user_id: string;
        };
        Insert: {
          channel_id: string;
          id?: string;
          updated_at?: string | null;
          user_id: string;
        };
        Update: {
          channel_id?: string;
          id?: string;
          updated_at?: string | null;
          user_id?: string;
        };
        Relationships: [
          {
            foreignKeyName: 'workspace_chat_typing_indicators_channel_id_fkey';
            columns: ['channel_id'];
            isOneToOne: false;
            referencedRelation: 'workspace_chat_channels';
            referencedColumns: ['id'];
          },
        ];
      };
      workspace_configs: {
        Row: {
          created_at: string;
          id: string;
          updated_at: string;
          value: string;
          ws_id: string;
        };
        Insert: {
          created_at?: string;
          id: string;
          updated_at?: string;
          value: string;
          ws_id: string;
        };
        Update: {
          created_at?: string;
          id?: string;
          updated_at?: string;
          value?: string;
          ws_id?: string;
        };
        Relationships: [
          {
            foreignKeyName: 'public_workspace_configs_ws_id_fkey';
            columns: ['ws_id'];
            isOneToOne: false;
            referencedRelation: 'workspace_link_counts';
            referencedColumns: ['id'];
          },
          {
            foreignKeyName: 'public_workspace_configs_ws_id_fkey';
            columns: ['ws_id'];
            isOneToOne: false;
            referencedRelation: 'workspaces';
            referencedColumns: ['id'];
          },
        ];
      };
      workspace_course_modules: {
        Row: {
          content: Json | null;
          course_id: string;
          created_at: string;
          extra_content: Json | null;
          id: string;
          is_public: boolean;
          is_published: boolean;
          name: string;
          youtube_links: string[] | null;
        };
        Insert: {
          content?: Json | null;
          course_id: string;
          created_at?: string;
          extra_content?: Json | null;
          id?: string;
          is_public?: boolean;
          is_published?: boolean;
          name?: string;
          youtube_links?: string[] | null;
        };
        Update: {
          content?: Json | null;
          course_id?: string;
          created_at?: string;
          extra_content?: Json | null;
          id?: string;
          is_public?: boolean;
          is_published?: boolean;
          name?: string;
          youtube_links?: string[] | null;
        };
        Relationships: [
          {
            foreignKeyName: 'workspace_course_modules_course_id_fkey';
            columns: ['course_id'];
            isOneToOne: false;
            referencedRelation: 'workspace_courses';
            referencedColumns: ['id'];
          },
        ];
      };
      workspace_courses: {
        Row: {
          cert_template: Database['public']['Enums']['certificate_templates'];
          created_at: string;
          description: string | null;
          id: string;
          is_public: boolean;
          is_published: boolean;
          name: string;
          ws_id: string;
        };
        Insert: {
          cert_template?: Database['public']['Enums']['certificate_templates'];
          created_at?: string;
          description?: string | null;
          id?: string;
          is_public?: boolean;
          is_published?: boolean;
          name?: string;
          ws_id: string;
        };
        Update: {
          cert_template?: Database['public']['Enums']['certificate_templates'];
          created_at?: string;
          description?: string | null;
          id?: string;
          is_public?: boolean;
          is_published?: boolean;
          name?: string;
          ws_id?: string;
        };
        Relationships: [
          {
            foreignKeyName: 'workspace_courses_ws_id_fkey';
            columns: ['ws_id'];
            isOneToOne: false;
            referencedRelation: 'workspace_link_counts';
            referencedColumns: ['id'];
          },
          {
            foreignKeyName: 'workspace_courses_ws_id_fkey';
            columns: ['ws_id'];
            isOneToOne: false;
            referencedRelation: 'workspaces';
            referencedColumns: ['id'];
          },
        ];
      };
      workspace_cron_executions: {
        Row: {
          created_at: string;
          cron_run_id: number | null;
          end_time: string | null;
          id: string;
          job_id: string;
          response: string | null;
          start_time: string | null;
          status: string;
        };
        Insert: {
          created_at?: string;
          cron_run_id?: number | null;
          end_time?: string | null;
          id?: string;
          job_id: string;
          response?: string | null;
          start_time?: string | null;
          status: string;
        };
        Update: {
          created_at?: string;
          cron_run_id?: number | null;
          end_time?: string | null;
          id?: string;
          job_id?: string;
          response?: string | null;
          start_time?: string | null;
          status?: string;
        };
        Relationships: [
          {
            foreignKeyName: 'workspace_cron_executions_job_id_fkey';
            columns: ['job_id'];
            isOneToOne: false;
            referencedRelation: 'workspace_cron_jobs';
            referencedColumns: ['id'];
          },
        ];
      };
      workspace_cron_jobs: {
        Row: {
          active: boolean;
          created_at: string;
          cron_job_id: number | null;
          dataset_id: string;
          id: string;
          name: string;
          schedule: string;
          ws_id: string;
        };
        Insert: {
          active?: boolean;
          created_at?: string;
          cron_job_id?: number | null;
          dataset_id: string;
          id?: string;
          name: string;
          schedule: string;
          ws_id: string;
        };
        Update: {
          active?: boolean;
          created_at?: string;
          cron_job_id?: number | null;
          dataset_id?: string;
          id?: string;
          name?: string;
          schedule?: string;
          ws_id?: string;
        };
        Relationships: [
          {
            foreignKeyName: 'workspace_cron_jobs_dataset_id_fkey';
            columns: ['dataset_id'];
            isOneToOne: false;
            referencedRelation: 'workspace_datasets';
            referencedColumns: ['id'];
          },
          {
            foreignKeyName: 'workspace_cron_jobs_ws_id_fkey';
            columns: ['ws_id'];
            isOneToOne: false;
            referencedRelation: 'workspace_link_counts';
            referencedColumns: ['id'];
          },
          {
            foreignKeyName: 'workspace_cron_jobs_ws_id_fkey';
            columns: ['ws_id'];
            isOneToOne: false;
            referencedRelation: 'workspaces';
            referencedColumns: ['id'];
          },
        ];
      };
      workspace_dataset_cells: {
        Row: {
          column_id: string;
          created_at: string;
          data: string | null;
          dataset_id: string;
          id: string;
          row_id: string;
        };
        Insert: {
          column_id: string;
          created_at?: string;
          data?: string | null;
          dataset_id: string;
          id?: string;
          row_id: string;
        };
        Update: {
          column_id?: string;
          created_at?: string;
          data?: string | null;
          dataset_id?: string;
          id?: string;
          row_id?: string;
        };
        Relationships: [
          {
            foreignKeyName: 'workspace_dataset_cell_column_id_fkey';
            columns: ['column_id'];
            isOneToOne: false;
            referencedRelation: 'workspace_dataset_columns';
            referencedColumns: ['id'];
          },
          {
            foreignKeyName: 'workspace_dataset_cell_dataset_id_fkey';
            columns: ['dataset_id'];
            isOneToOne: false;
            referencedRelation: 'workspace_datasets';
            referencedColumns: ['id'];
          },
          {
            foreignKeyName: 'workspace_dataset_cell_row_id_fkey';
            columns: ['row_id'];
            isOneToOne: false;
            referencedRelation: 'workspace_dataset_row_cells';
            referencedColumns: ['row_id'];
          },
          {
            foreignKeyName: 'workspace_dataset_cell_row_id_fkey';
            columns: ['row_id'];
            isOneToOne: false;
            referencedRelation: 'workspace_dataset_rows';
            referencedColumns: ['id'];
          },
        ];
      };
      workspace_dataset_columns: {
        Row: {
          alias: string | null;
          created_at: string;
          dataset_id: string;
          description: string | null;
          id: string;
          name: string;
        };
        Insert: {
          alias?: string | null;
          created_at?: string;
          dataset_id: string;
          description?: string | null;
          id?: string;
          name: string;
        };
        Update: {
          alias?: string | null;
          created_at?: string;
          dataset_id?: string;
          description?: string | null;
          id?: string;
          name?: string;
        };
        Relationships: [
          {
            foreignKeyName: 'workspace_dataset_columns_dataset_id_fkey';
            columns: ['dataset_id'];
            isOneToOne: false;
            referencedRelation: 'workspace_datasets';
            referencedColumns: ['id'];
          },
        ];
      };
      workspace_dataset_rows: {
        Row: {
          created_at: string;
          dataset_id: string;
          id: string;
        };
        Insert: {
          created_at?: string;
          dataset_id: string;
          id?: string;
        };
        Update: {
          created_at?: string;
          dataset_id?: string;
          id?: string;
        };
        Relationships: [
          {
            foreignKeyName: 'workspace_dataset_rows_dataset_id_fkey';
            columns: ['dataset_id'];
            isOneToOne: false;
            referencedRelation: 'workspace_datasets';
            referencedColumns: ['id'];
          },
        ];
      };
      workspace_datasets: {
        Row: {
          created_at: string;
          description: string | null;
          id: string;
          name: string;
          url: string | null;
          ws_id: string;
        };
        Insert: {
          created_at?: string;
          description?: string | null;
          id?: string;
          name: string;
          url?: string | null;
          ws_id: string;
        };
        Update: {
          created_at?: string;
          description?: string | null;
          id?: string;
          name?: string;
          url?: string | null;
          ws_id?: string;
        };
        Relationships: [
          {
            foreignKeyName: 'workspace_datasets_ws_id_fkey';
            columns: ['ws_id'];
            isOneToOne: false;
            referencedRelation: 'workspace_link_counts';
            referencedColumns: ['id'];
          },
          {
            foreignKeyName: 'workspace_datasets_ws_id_fkey';
            columns: ['ws_id'];
            isOneToOne: false;
            referencedRelation: 'workspaces';
            referencedColumns: ['id'];
          },
        ];
      };
      workspace_default_permissions: {
        Row: {
          created_at: string;
          enabled: boolean;
          permission: Database['public']['Enums']['workspace_role_permission'];
          ws_id: string;
        };
        Insert: {
          created_at?: string;
          enabled?: boolean;
          permission: Database['public']['Enums']['workspace_role_permission'];
          ws_id: string;
        };
        Update: {
          created_at?: string;
          enabled?: boolean;
          permission?: Database['public']['Enums']['workspace_role_permission'];
          ws_id?: string;
        };
        Relationships: [
          {
            foreignKeyName: 'public_workspace_default_permissions_ws_id_fkey';
            columns: ['ws_id'];
            isOneToOne: false;
            referencedRelation: 'workspace_link_counts';
            referencedColumns: ['id'];
          },
          {
            foreignKeyName: 'public_workspace_default_permissions_ws_id_fkey';
            columns: ['ws_id'];
            isOneToOne: false;
            referencedRelation: 'workspaces';
            referencedColumns: ['id'];
          },
        ];
      };
      workspace_default_roles: {
        Row: {
          id: string;
        };
        Insert: {
          id: string;
        };
        Update: {
          id?: string;
        };
        Relationships: [];
      };
      workspace_documents: {
        Row: {
          content: Json | null;
          created_at: string;
          id: string;
          is_public: boolean | null;
          legacy_content: string | null;
          name: string | null;
          ws_id: string | null;
        };
        Insert: {
          content?: Json | null;
          created_at?: string;
          id?: string;
          is_public?: boolean | null;
          legacy_content?: string | null;
          name?: string | null;
          ws_id?: string | null;
        };
        Update: {
          content?: Json | null;
          created_at?: string;
          id?: string;
          is_public?: boolean | null;
          legacy_content?: string | null;
          name?: string | null;
          ws_id?: string | null;
        };
        Relationships: [
          {
            foreignKeyName: 'workspace_documents_ws_id_fkey';
            columns: ['ws_id'];
            isOneToOne: false;
            referencedRelation: 'workspace_link_counts';
            referencedColumns: ['id'];
          },
          {
            foreignKeyName: 'workspace_documents_ws_id_fkey';
            columns: ['ws_id'];
            isOneToOne: false;
            referencedRelation: 'workspaces';
            referencedColumns: ['id'];
          },
        ];
      };
      workspace_education_access_requests: {
        Row: {
          admin_notes: string | null;
          created_at: string;
          creator_id: string;
          feature: Database['public']['Enums']['feature_flag'];
          id: string;
          message: string;
          reviewed_at: string | null;
          reviewed_by: string | null;
          status: string;
          updated_at: string;
          workspace_name: string;
          ws_id: string;
        };
        Insert: {
          admin_notes?: string | null;
          created_at?: string;
          creator_id: string;
          feature?: Database['public']['Enums']['feature_flag'];
          id?: string;
          message: string;
          reviewed_at?: string | null;
          reviewed_by?: string | null;
          status?: string;
          updated_at?: string;
          workspace_name: string;
          ws_id: string;
        };
        Update: {
          admin_notes?: string | null;
          created_at?: string;
          creator_id?: string;
          feature?: Database['public']['Enums']['feature_flag'];
          id?: string;
          message?: string;
          reviewed_at?: string | null;
          reviewed_by?: string | null;
          status?: string;
          updated_at?: string;
          workspace_name?: string;
          ws_id?: string;
        };
        Relationships: [
          {
            foreignKeyName: 'workspace_education_access_requests_creator_id_fkey';
            columns: ['creator_id'];
            isOneToOne: false;
            referencedRelation: 'nova_user_challenge_leaderboard';
            referencedColumns: ['user_id'];
          },
          {
            foreignKeyName: 'workspace_education_access_requests_creator_id_fkey';
            columns: ['creator_id'];
            isOneToOne: false;
            referencedRelation: 'nova_user_leaderboard';
            referencedColumns: ['user_id'];
          },
          {
            foreignKeyName: 'workspace_education_access_requests_creator_id_fkey';
            columns: ['creator_id'];
            isOneToOne: false;
            referencedRelation: 'shortened_links_creator_stats';
            referencedColumns: ['id'];
          },
          {
            foreignKeyName: 'workspace_education_access_requests_creator_id_fkey';
            columns: ['creator_id'];
            isOneToOne: false;
            referencedRelation: 'users';
            referencedColumns: ['id'];
          },
          {
            foreignKeyName: 'workspace_education_access_requests_reviewed_by_fkey';
            columns: ['reviewed_by'];
            isOneToOne: false;
            referencedRelation: 'nova_user_challenge_leaderboard';
            referencedColumns: ['user_id'];
          },
          {
            foreignKeyName: 'workspace_education_access_requests_reviewed_by_fkey';
            columns: ['reviewed_by'];
            isOneToOne: false;
            referencedRelation: 'nova_user_leaderboard';
            referencedColumns: ['user_id'];
          },
          {
            foreignKeyName: 'workspace_education_access_requests_reviewed_by_fkey';
            columns: ['reviewed_by'];
            isOneToOne: false;
            referencedRelation: 'shortened_links_creator_stats';
            referencedColumns: ['id'];
          },
          {
            foreignKeyName: 'workspace_education_access_requests_reviewed_by_fkey';
            columns: ['reviewed_by'];
            isOneToOne: false;
            referencedRelation: 'users';
            referencedColumns: ['id'];
          },
          {
            foreignKeyName: 'workspace_education_access_requests_ws_id_fkey';
            columns: ['ws_id'];
            isOneToOne: false;
            referencedRelation: 'workspace_link_counts';
            referencedColumns: ['id'];
          },
          {
            foreignKeyName: 'workspace_education_access_requests_ws_id_fkey';
            columns: ['ws_id'];
            isOneToOne: false;
            referencedRelation: 'workspaces';
            referencedColumns: ['id'];
          },
        ];
      };
      workspace_email_credentials: {
        Row: {
          access_id: string;
          access_key: string;
          created_at: string;
          id: string;
          region: string;
          source_email: string;
          source_name: string;
          ws_id: string;
        };
        Insert: {
          access_id: string;
          access_key: string;
          created_at?: string;
          id?: string;
          region?: string;
          source_email?: string;
          source_name?: string;
          ws_id: string;
        };
        Update: {
          access_id?: string;
          access_key?: string;
          created_at?: string;
          id?: string;
          region?: string;
          source_email?: string;
          source_name?: string;
          ws_id?: string;
        };
        Relationships: [
          {
            foreignKeyName: 'workspace_email_credentials_ws_id_fkey';
            columns: ['ws_id'];
            isOneToOne: false;
            referencedRelation: 'workspace_link_counts';
            referencedColumns: ['id'];
          },
          {
            foreignKeyName: 'workspace_email_credentials_ws_id_fkey';
            columns: ['ws_id'];
            isOneToOne: false;
            referencedRelation: 'workspaces';
            referencedColumns: ['id'];
          },
        ];
      };
      workspace_email_invites: {
        Row: {
          created_at: string;
          email: string;
          invited_by: string | null;
          role: string;
          role_title: string;
          ws_id: string;
        };
        Insert: {
          created_at?: string;
          email: string;
          invited_by?: string | null;
          role?: string;
          role_title?: string;
          ws_id: string;
        };
        Update: {
          created_at?: string;
          email?: string;
          invited_by?: string | null;
          role?: string;
          role_title?: string;
          ws_id?: string;
        };
        Relationships: [
          {
            foreignKeyName: 'workspace_email_invites_invited_by_fkey';
            columns: ['invited_by'];
            isOneToOne: false;
            referencedRelation: 'nova_user_challenge_leaderboard';
            referencedColumns: ['user_id'];
          },
          {
            foreignKeyName: 'workspace_email_invites_invited_by_fkey';
            columns: ['invited_by'];
            isOneToOne: false;
            referencedRelation: 'nova_user_leaderboard';
            referencedColumns: ['user_id'];
          },
          {
            foreignKeyName: 'workspace_email_invites_invited_by_fkey';
            columns: ['invited_by'];
            isOneToOne: false;
            referencedRelation: 'shortened_links_creator_stats';
            referencedColumns: ['id'];
          },
          {
            foreignKeyName: 'workspace_email_invites_invited_by_fkey';
            columns: ['invited_by'];
            isOneToOne: false;
            referencedRelation: 'users';
            referencedColumns: ['id'];
          },
          {
            foreignKeyName: 'workspace_email_invites_role_fkey';
            columns: ['role'];
            isOneToOne: false;
            referencedRelation: 'workspace_default_roles';
            referencedColumns: ['id'];
          },
          {
            foreignKeyName: 'workspace_email_invites_ws_id_fkey';
            columns: ['ws_id'];
            isOneToOne: false;
            referencedRelation: 'workspace_link_counts';
            referencedColumns: ['id'];
          },
          {
            foreignKeyName: 'workspace_email_invites_ws_id_fkey';
            columns: ['ws_id'];
            isOneToOne: false;
            referencedRelation: 'workspaces';
            referencedColumns: ['id'];
          },
        ];
      };
      workspace_flashcards: {
        Row: {
          back: string;
          created_at: string;
          front: string;
          id: string;
          ws_id: string;
        };
        Insert: {
          back: string;
          created_at?: string;
          front: string;
          id?: string;
          ws_id: string;
        };
        Update: {
          back?: string;
          created_at?: string;
          front?: string;
          id?: string;
          ws_id?: string;
        };
        Relationships: [
          {
            foreignKeyName: 'workspace_flashcards_ws_id_fkey';
            columns: ['ws_id'];
            isOneToOne: false;
            referencedRelation: 'workspace_link_counts';
            referencedColumns: ['id'];
          },
          {
            foreignKeyName: 'workspace_flashcards_ws_id_fkey';
            columns: ['ws_id'];
            isOneToOne: false;
            referencedRelation: 'workspaces';
            referencedColumns: ['id'];
          },
        ];
      };
      workspace_invite_link_uses: {
        Row: {
          id: string;
          invite_link_id: string;
          joined_at: string;
          user_id: string;
          ws_id: string;
        };
        Insert: {
          id?: string;
          invite_link_id: string;
          joined_at?: string;
          user_id: string;
          ws_id: string;
        };
        Update: {
          id?: string;
          invite_link_id?: string;
          joined_at?: string;
          user_id?: string;
          ws_id?: string;
        };
        Relationships: [
          {
            foreignKeyName: 'workspace_invite_link_uses_invite_link_id_fkey';
            columns: ['invite_link_id'];
            isOneToOne: false;
            referencedRelation: 'workspace_invite_links';
            referencedColumns: ['id'];
          },
          {
            foreignKeyName: 'workspace_invite_link_uses_invite_link_id_fkey';
            columns: ['invite_link_id'];
            isOneToOne: false;
            referencedRelation: 'workspace_invite_links_with_stats';
            referencedColumns: ['id'];
          },
          {
            foreignKeyName: 'workspace_invite_link_uses_user_id_fkey';
            columns: ['user_id'];
            isOneToOne: false;
            referencedRelation: 'nova_user_challenge_leaderboard';
            referencedColumns: ['user_id'];
          },
          {
            foreignKeyName: 'workspace_invite_link_uses_user_id_fkey';
            columns: ['user_id'];
            isOneToOne: false;
            referencedRelation: 'nova_user_leaderboard';
            referencedColumns: ['user_id'];
          },
          {
            foreignKeyName: 'workspace_invite_link_uses_user_id_fkey';
            columns: ['user_id'];
            isOneToOne: false;
            referencedRelation: 'shortened_links_creator_stats';
            referencedColumns: ['id'];
          },
          {
            foreignKeyName: 'workspace_invite_link_uses_user_id_fkey';
            columns: ['user_id'];
            isOneToOne: false;
            referencedRelation: 'users';
            referencedColumns: ['id'];
          },
          {
            foreignKeyName: 'workspace_invite_link_uses_ws_id_fkey';
            columns: ['ws_id'];
            isOneToOne: false;
            referencedRelation: 'workspace_link_counts';
            referencedColumns: ['id'];
          },
          {
            foreignKeyName: 'workspace_invite_link_uses_ws_id_fkey';
            columns: ['ws_id'];
            isOneToOne: false;
            referencedRelation: 'workspaces';
            referencedColumns: ['id'];
          },
        ];
      };
      workspace_invite_links: {
        Row: {
          code: string;
          created_at: string;
          creator_id: string;
          expires_at: string | null;
          id: string;
          max_uses: number | null;
          role: string;
          role_title: string;
          updated_at: string;
          ws_id: string;
        };
        Insert: {
          code: string;
          created_at?: string;
          creator_id: string;
          expires_at?: string | null;
          id?: string;
          max_uses?: number | null;
          role?: string;
          role_title?: string;
          updated_at?: string;
          ws_id: string;
        };
        Update: {
          code?: string;
          created_at?: string;
          creator_id?: string;
          expires_at?: string | null;
          id?: string;
          max_uses?: number | null;
          role?: string;
          role_title?: string;
          updated_at?: string;
          ws_id?: string;
        };
        Relationships: [
          {
            foreignKeyName: 'workspace_invite_links_creator_id_fkey';
            columns: ['creator_id'];
            isOneToOne: false;
            referencedRelation: 'nova_user_challenge_leaderboard';
            referencedColumns: ['user_id'];
          },
          {
            foreignKeyName: 'workspace_invite_links_creator_id_fkey';
            columns: ['creator_id'];
            isOneToOne: false;
            referencedRelation: 'nova_user_leaderboard';
            referencedColumns: ['user_id'];
          },
          {
            foreignKeyName: 'workspace_invite_links_creator_id_fkey';
            columns: ['creator_id'];
            isOneToOne: false;
            referencedRelation: 'shortened_links_creator_stats';
            referencedColumns: ['id'];
          },
          {
            foreignKeyName: 'workspace_invite_links_creator_id_fkey';
            columns: ['creator_id'];
            isOneToOne: false;
            referencedRelation: 'users';
            referencedColumns: ['id'];
          },
          {
            foreignKeyName: 'workspace_invite_links_role_fkey';
            columns: ['role'];
            isOneToOne: false;
            referencedRelation: 'workspace_default_roles';
            referencedColumns: ['id'];
          },
          {
            foreignKeyName: 'workspace_invite_links_ws_id_fkey';
            columns: ['ws_id'];
            isOneToOne: false;
            referencedRelation: 'workspace_link_counts';
            referencedColumns: ['id'];
          },
          {
            foreignKeyName: 'workspace_invite_links_ws_id_fkey';
            columns: ['ws_id'];
            isOneToOne: false;
            referencedRelation: 'workspaces';
            referencedColumns: ['id'];
          },
        ];
      };
      workspace_invites: {
        Row: {
          created_at: string | null;
          role: string;
          role_title: string | null;
          user_id: string;
          ws_id: string;
        };
        Insert: {
          created_at?: string | null;
          role?: string;
          role_title?: string | null;
          user_id: string;
          ws_id: string;
        };
        Update: {
          created_at?: string | null;
          role?: string;
          role_title?: string | null;
          user_id?: string;
          ws_id?: string;
        };
        Relationships: [
          {
            foreignKeyName: 'workspace_invites_role_fkey';
            columns: ['role'];
            isOneToOne: false;
            referencedRelation: 'workspace_default_roles';
            referencedColumns: ['id'];
          },
          {
            foreignKeyName: 'workspace_invites_user_id_fkey';
            columns: ['user_id'];
            isOneToOne: false;
            referencedRelation: 'nova_user_challenge_leaderboard';
            referencedColumns: ['user_id'];
          },
          {
            foreignKeyName: 'workspace_invites_user_id_fkey';
            columns: ['user_id'];
            isOneToOne: false;
            referencedRelation: 'nova_user_leaderboard';
            referencedColumns: ['user_id'];
          },
          {
            foreignKeyName: 'workspace_invites_user_id_fkey';
            columns: ['user_id'];
            isOneToOne: false;
            referencedRelation: 'shortened_links_creator_stats';
            referencedColumns: ['id'];
          },
          {
            foreignKeyName: 'workspace_invites_user_id_fkey';
            columns: ['user_id'];
            isOneToOne: false;
            referencedRelation: 'users';
            referencedColumns: ['id'];
          },
          {
            foreignKeyName: 'workspace_invites_ws_id_fkey';
            columns: ['ws_id'];
            isOneToOne: false;
            referencedRelation: 'workspace_link_counts';
            referencedColumns: ['id'];
          },
          {
            foreignKeyName: 'workspace_invites_ws_id_fkey';
            columns: ['ws_id'];
            isOneToOne: false;
            referencedRelation: 'workspaces';
            referencedColumns: ['id'];
          },
        ];
      };
      workspace_meetings: {
        Row: {
          created_at: string;
          creator_id: string;
          id: string;
          name: string;
          time: string;
          ws_id: string;
        };
        Insert: {
          created_at?: string;
          creator_id: string;
          id?: string;
          name: string;
          time?: string;
          ws_id: string;
        };
        Update: {
          created_at?: string;
          creator_id?: string;
          id?: string;
          name?: string;
          time?: string;
          ws_id?: string;
        };
        Relationships: [
          {
            foreignKeyName: 'workspace_meetings_creator_id_fkey';
            columns: ['creator_id'];
            isOneToOne: false;
            referencedRelation: 'nova_user_challenge_leaderboard';
            referencedColumns: ['user_id'];
          },
          {
            foreignKeyName: 'workspace_meetings_creator_id_fkey';
            columns: ['creator_id'];
            isOneToOne: false;
            referencedRelation: 'nova_user_leaderboard';
            referencedColumns: ['user_id'];
          },
          {
            foreignKeyName: 'workspace_meetings_creator_id_fkey';
            columns: ['creator_id'];
            isOneToOne: false;
            referencedRelation: 'shortened_links_creator_stats';
            referencedColumns: ['id'];
          },
          {
            foreignKeyName: 'workspace_meetings_creator_id_fkey';
            columns: ['creator_id'];
            isOneToOne: false;
            referencedRelation: 'users';
            referencedColumns: ['id'];
          },
          {
            foreignKeyName: 'workspace_meetings_ws_id_fkey';
            columns: ['ws_id'];
            isOneToOne: false;
            referencedRelation: 'workspace_link_counts';
            referencedColumns: ['id'];
          },
          {
            foreignKeyName: 'workspace_meetings_ws_id_fkey';
            columns: ['ws_id'];
            isOneToOne: false;
            referencedRelation: 'workspaces';
            referencedColumns: ['id'];
          },
        ];
      };
      workspace_members: {
        Row: {
          created_at: string | null;
          role: string;
          role_title: string;
          sort_key: number | null;
          user_id: string;
          ws_id: string;
        };
        Insert: {
          created_at?: string | null;
          role?: string;
          role_title?: string;
          sort_key?: number | null;
          user_id?: string;
          ws_id: string;
        };
        Update: {
          created_at?: string | null;
          role?: string;
          role_title?: string;
          sort_key?: number | null;
          user_id?: string;
          ws_id?: string;
        };
        Relationships: [
          {
            foreignKeyName: 'workspace_members_role_fkey';
            columns: ['role'];
            isOneToOne: false;
            referencedRelation: 'workspace_default_roles';
            referencedColumns: ['id'];
          },
          {
            foreignKeyName: 'workspace_members_user_id_fkey';
            columns: ['user_id'];
            isOneToOne: false;
            referencedRelation: 'nova_user_challenge_leaderboard';
            referencedColumns: ['user_id'];
          },
          {
            foreignKeyName: 'workspace_members_user_id_fkey';
            columns: ['user_id'];
            isOneToOne: false;
            referencedRelation: 'nova_user_leaderboard';
            referencedColumns: ['user_id'];
          },
          {
            foreignKeyName: 'workspace_members_user_id_fkey';
            columns: ['user_id'];
            isOneToOne: false;
            referencedRelation: 'shortened_links_creator_stats';
            referencedColumns: ['id'];
          },
          {
            foreignKeyName: 'workspace_members_user_id_fkey';
            columns: ['user_id'];
            isOneToOne: false;
            referencedRelation: 'users';
            referencedColumns: ['id'];
          },
          {
            foreignKeyName: 'workspace_members_ws_id_fkey';
            columns: ['ws_id'];
            isOneToOne: false;
            referencedRelation: 'workspace_link_counts';
            referencedColumns: ['id'];
          },
          {
            foreignKeyName: 'workspace_members_ws_id_fkey';
            columns: ['ws_id'];
            isOneToOne: false;
            referencedRelation: 'workspaces';
            referencedColumns: ['id'];
          },
        ];
      };
      workspace_products: {
        Row: {
          avatar_url: string | null;
          category_id: string;
          created_at: string | null;
          creator_id: string | null;
          description: string | null;
          id: string;
          manufacturer: string | null;
          name: string | null;
          usage: string | null;
          ws_id: string;
        };
        Insert: {
          avatar_url?: string | null;
          category_id: string;
          created_at?: string | null;
          creator_id?: string | null;
          description?: string | null;
          id?: string;
          manufacturer?: string | null;
          name?: string | null;
          usage?: string | null;
          ws_id: string;
        };
        Update: {
          avatar_url?: string | null;
          category_id?: string;
          created_at?: string | null;
          creator_id?: string | null;
          description?: string | null;
          id?: string;
          manufacturer?: string | null;
          name?: string | null;
          usage?: string | null;
          ws_id?: string;
        };
        Relationships: [
          {
            foreignKeyName: 'public_workspace_products_creator_id_fkey';
            columns: ['creator_id'];
            isOneToOne: false;
            referencedRelation: 'distinct_invoice_creators';
            referencedColumns: ['id'];
          },
          {
            foreignKeyName: 'public_workspace_products_creator_id_fkey';
            columns: ['creator_id'];
            isOneToOne: false;
            referencedRelation: 'group_user_with_attendance';
            referencedColumns: ['user_id'];
          },
          {
            foreignKeyName: 'public_workspace_products_creator_id_fkey';
            columns: ['creator_id'];
            isOneToOne: false;
            referencedRelation: 'workspace_users';
            referencedColumns: ['id'];
          },
          {
            foreignKeyName: 'public_workspace_products_creator_id_fkey';
            columns: ['creator_id'];
            isOneToOne: false;
            referencedRelation: 'workspace_users_with_groups';
            referencedColumns: ['id'];
          },
          {
            foreignKeyName: 'workspace_products_category_id_fkey';
            columns: ['category_id'];
            isOneToOne: false;
            referencedRelation: 'product_categories';
            referencedColumns: ['id'];
          },
          {
            foreignKeyName: 'workspace_products_ws_id_fkey';
            columns: ['ws_id'];
            isOneToOne: false;
            referencedRelation: 'workspace_link_counts';
            referencedColumns: ['id'];
          },
          {
            foreignKeyName: 'workspace_products_ws_id_fkey';
            columns: ['ws_id'];
            isOneToOne: false;
            referencedRelation: 'workspaces';
            referencedColumns: ['id'];
          },
        ];
      };
      workspace_promotions: {
        Row: {
          code: string | null;
          created_at: string;
          creator_id: string | null;
          description: string | null;
          id: string;
          name: string | null;
          owner_id: string | null;
          promo_type: Database['public']['Enums']['promotion_type'];
          use_ratio: boolean;
          value: number;
          ws_id: string;
        };
        Insert: {
          code?: string | null;
          created_at?: string;
          creator_id?: string | null;
          description?: string | null;
          id?: string;
          name?: string | null;
          owner_id?: string | null;
          promo_type?: Database['public']['Enums']['promotion_type'];
          use_ratio?: boolean;
          value: number;
          ws_id: string;
        };
        Update: {
          code?: string | null;
          created_at?: string;
          creator_id?: string | null;
          description?: string | null;
          id?: string;
          name?: string | null;
          owner_id?: string | null;
          promo_type?: Database['public']['Enums']['promotion_type'];
          use_ratio?: boolean;
          value?: number;
          ws_id?: string;
        };
        Relationships: [
          {
            foreignKeyName: 'fk_workspace_promotions_owner';
            columns: ['owner_id'];
            isOneToOne: false;
            referencedRelation: 'distinct_invoice_creators';
            referencedColumns: ['id'];
          },
          {
            foreignKeyName: 'fk_workspace_promotions_owner';
            columns: ['owner_id'];
            isOneToOne: false;
            referencedRelation: 'group_user_with_attendance';
            referencedColumns: ['user_id'];
          },
          {
            foreignKeyName: 'fk_workspace_promotions_owner';
            columns: ['owner_id'];
            isOneToOne: false;
            referencedRelation: 'workspace_users';
            referencedColumns: ['id'];
          },
          {
            foreignKeyName: 'fk_workspace_promotions_owner';
            columns: ['owner_id'];
            isOneToOne: false;
            referencedRelation: 'workspace_users_with_groups';
            referencedColumns: ['id'];
          },
          {
            foreignKeyName: 'public_workspace_promotions_creator_id_fkey';
            columns: ['creator_id'];
            isOneToOne: false;
            referencedRelation: 'distinct_invoice_creators';
            referencedColumns: ['id'];
          },
          {
            foreignKeyName: 'public_workspace_promotions_creator_id_fkey';
            columns: ['creator_id'];
            isOneToOne: false;
            referencedRelation: 'group_user_with_attendance';
            referencedColumns: ['user_id'];
          },
          {
            foreignKeyName: 'public_workspace_promotions_creator_id_fkey';
            columns: ['creator_id'];
            isOneToOne: false;
            referencedRelation: 'workspace_users';
            referencedColumns: ['id'];
          },
          {
            foreignKeyName: 'public_workspace_promotions_creator_id_fkey';
            columns: ['creator_id'];
            isOneToOne: false;
            referencedRelation: 'workspace_users_with_groups';
            referencedColumns: ['id'];
          },
          {
            foreignKeyName: 'workspace_promotions_ws_id_fkey';
            columns: ['ws_id'];
            isOneToOne: false;
            referencedRelation: 'workspace_link_counts';
            referencedColumns: ['id'];
          },
          {
            foreignKeyName: 'workspace_promotions_ws_id_fkey';
            columns: ['ws_id'];
            isOneToOne: false;
            referencedRelation: 'workspaces';
            referencedColumns: ['id'];
          },
        ];
      };
      workspace_quiz_attempt_answers: {
        Row: {
          attempt_id: string;
          id: string;
          is_correct: boolean;
          quiz_id: string;
          score_awarded: number;
          selected_option_id: string;
        };
        Insert: {
          attempt_id: string;
          id?: string;
          is_correct: boolean;
          quiz_id: string;
          score_awarded: number;
          selected_option_id: string;
        };
        Update: {
          attempt_id?: string;
          id?: string;
          is_correct?: boolean;
          quiz_id?: string;
          score_awarded?: number;
          selected_option_id?: string;
        };
        Relationships: [
          {
            foreignKeyName: 'wq_answer_attempt_fkey';
            columns: ['attempt_id'];
            isOneToOne: false;
            referencedRelation: 'workspace_quiz_attempts';
            referencedColumns: ['id'];
          },
          {
            foreignKeyName: 'wq_answer_option_fkey';
            columns: ['selected_option_id'];
            isOneToOne: false;
            referencedRelation: 'quiz_options';
            referencedColumns: ['id'];
          },
          {
            foreignKeyName: 'wq_answer_quiz_fkey';
            columns: ['quiz_id'];
            isOneToOne: false;
            referencedRelation: 'workspace_quizzes';
            referencedColumns: ['id'];
          },
        ];
      };
      workspace_quiz_attempts: {
        Row: {
          attempt_number: number;
          completed_at: string | null;
          duration_seconds: number | null;
          id: string;
          set_id: string;
          started_at: string;
          submitted_at: string;
          total_score: number | null;
          user_id: string;
        };
        Insert: {
          attempt_number: number;
          completed_at?: string | null;
          duration_seconds?: number | null;
          id?: string;
          set_id: string;
          started_at?: string;
          submitted_at?: string;
          total_score?: number | null;
          user_id: string;
        };
        Update: {
          attempt_number?: number;
          completed_at?: string | null;
          duration_seconds?: number | null;
          id?: string;
          set_id?: string;
          started_at?: string;
          submitted_at?: string;
          total_score?: number | null;
          user_id?: string;
        };
        Relationships: [
          {
            foreignKeyName: 'wq_attempts_set_fkey';
            columns: ['set_id'];
            isOneToOne: false;
            referencedRelation: 'workspace_quiz_sets';
            referencedColumns: ['id'];
          },
          {
            foreignKeyName: 'wq_attempts_user_fkey';
            columns: ['user_id'];
            isOneToOne: false;
            referencedRelation: 'nova_user_challenge_leaderboard';
            referencedColumns: ['user_id'];
          },
          {
            foreignKeyName: 'wq_attempts_user_fkey';
            columns: ['user_id'];
            isOneToOne: false;
            referencedRelation: 'nova_user_leaderboard';
            referencedColumns: ['user_id'];
          },
          {
            foreignKeyName: 'wq_attempts_user_fkey';
            columns: ['user_id'];
            isOneToOne: false;
            referencedRelation: 'shortened_links_creator_stats';
            referencedColumns: ['id'];
          },
          {
            foreignKeyName: 'wq_attempts_user_fkey';
            columns: ['user_id'];
            isOneToOne: false;
            referencedRelation: 'users';
            referencedColumns: ['id'];
          },
        ];
      };
      workspace_quiz_sets: {
        Row: {
          allow_view_old_attempts: boolean;
          allow_view_results: boolean;
          attempt_limit: number | null;
          available_date: string;
          created_at: string;
          due_date: string;
          explanation_mode: number;
          id: string;
          instruction: Json | null;
          name: string;
          results_released: boolean;
          time_limit_minutes: number | null;
          ws_id: string | null;
        };
        Insert: {
          allow_view_old_attempts?: boolean;
          allow_view_results?: boolean;
          attempt_limit?: number | null;
          available_date?: string;
          created_at?: string;
          due_date?: string;
          explanation_mode?: number;
          id?: string;
          instruction?: Json | null;
          name?: string;
          results_released?: boolean;
          time_limit_minutes?: number | null;
          ws_id?: string | null;
        };
        Update: {
          allow_view_old_attempts?: boolean;
          allow_view_results?: boolean;
          attempt_limit?: number | null;
          available_date?: string;
          created_at?: string;
          due_date?: string;
          explanation_mode?: number;
          id?: string;
          instruction?: Json | null;
          name?: string;
          results_released?: boolean;
          time_limit_minutes?: number | null;
          ws_id?: string | null;
        };
        Relationships: [
          {
            foreignKeyName: 'workspace_quiz_sets_ws_id_fkey';
            columns: ['ws_id'];
            isOneToOne: false;
            referencedRelation: 'workspace_link_counts';
            referencedColumns: ['id'];
          },
          {
            foreignKeyName: 'workspace_quiz_sets_ws_id_fkey';
            columns: ['ws_id'];
            isOneToOne: false;
            referencedRelation: 'workspaces';
            referencedColumns: ['id'];
          },
        ];
      };
      workspace_quizzes: {
        Row: {
          created_at: string;
          id: string;
          instruction: Json | null;
          question: string;
          score: number;
          ws_id: string;
        };
        Insert: {
          created_at?: string;
          id?: string;
          instruction?: Json | null;
          question: string;
          score?: number;
          ws_id: string;
        };
        Update: {
          created_at?: string;
          id?: string;
          instruction?: Json | null;
          question?: string;
          score?: number;
          ws_id?: string;
        };
        Relationships: [
          {
            foreignKeyName: 'workspace_quizzes_ws_id_fkey';
            columns: ['ws_id'];
            isOneToOne: false;
            referencedRelation: 'workspace_link_counts';
            referencedColumns: ['id'];
          },
          {
            foreignKeyName: 'workspace_quizzes_ws_id_fkey';
            columns: ['ws_id'];
            isOneToOne: false;
            referencedRelation: 'workspaces';
            referencedColumns: ['id'];
          },
        ];
      };
      workspace_role_members: {
        Row: {
          created_at: string;
          role_id: string;
          user_id: string;
        };
        Insert: {
          created_at?: string;
          role_id: string;
          user_id: string;
        };
        Update: {
          created_at?: string;
          role_id?: string;
          user_id?: string;
        };
        Relationships: [
          {
            foreignKeyName: 'public_workspace_role_members_role_id_fkey';
            columns: ['role_id'];
            isOneToOne: false;
            referencedRelation: 'workspace_roles';
            referencedColumns: ['id'];
          },
          {
            foreignKeyName: 'public_workspace_role_members_user_id_fkey';
            columns: ['user_id'];
            isOneToOne: false;
            referencedRelation: 'nova_user_challenge_leaderboard';
            referencedColumns: ['user_id'];
          },
          {
            foreignKeyName: 'public_workspace_role_members_user_id_fkey';
            columns: ['user_id'];
            isOneToOne: false;
            referencedRelation: 'nova_user_leaderboard';
            referencedColumns: ['user_id'];
          },
          {
            foreignKeyName: 'public_workspace_role_members_user_id_fkey';
            columns: ['user_id'];
            isOneToOne: false;
            referencedRelation: 'shortened_links_creator_stats';
            referencedColumns: ['id'];
          },
          {
            foreignKeyName: 'public_workspace_role_members_user_id_fkey';
            columns: ['user_id'];
            isOneToOne: false;
            referencedRelation: 'users';
            referencedColumns: ['id'];
          },
        ];
      };
      workspace_role_permissions: {
        Row: {
          created_at: string;
          enabled: boolean;
          permission: Database['public']['Enums']['workspace_role_permission'];
          role_id: string;
          ws_id: string;
        };
        Insert: {
          created_at?: string;
          enabled?: boolean;
          permission: Database['public']['Enums']['workspace_role_permission'];
          role_id: string;
          ws_id: string;
        };
        Update: {
          created_at?: string;
          enabled?: boolean;
          permission?: Database['public']['Enums']['workspace_role_permission'];
          role_id?: string;
          ws_id?: string;
        };
        Relationships: [
          {
            foreignKeyName: 'public_workspace_role_permissions_role_id_fkey';
            columns: ['role_id'];
            isOneToOne: false;
            referencedRelation: 'workspace_roles';
            referencedColumns: ['id'];
          },
          {
            foreignKeyName: 'public_workspace_role_permissions_ws_id_fkey';
            columns: ['ws_id'];
            isOneToOne: false;
            referencedRelation: 'workspace_link_counts';
            referencedColumns: ['id'];
          },
          {
            foreignKeyName: 'public_workspace_role_permissions_ws_id_fkey';
            columns: ['ws_id'];
            isOneToOne: false;
            referencedRelation: 'workspaces';
            referencedColumns: ['id'];
          },
        ];
      };
      workspace_roles: {
        Row: {
          created_at: string;
          id: string;
          name: string;
          ws_id: string;
        };
        Insert: {
          created_at?: string;
          id?: string;
          name: string;
          ws_id: string;
        };
        Update: {
          created_at?: string;
          id?: string;
          name?: string;
          ws_id?: string;
        };
        Relationships: [
          {
            foreignKeyName: 'public_workspace_roles_ws_id_fkey';
            columns: ['ws_id'];
            isOneToOne: false;
            referencedRelation: 'workspace_link_counts';
            referencedColumns: ['id'];
          },
          {
            foreignKeyName: 'public_workspace_roles_ws_id_fkey';
            columns: ['ws_id'];
            isOneToOne: false;
            referencedRelation: 'workspaces';
            referencedColumns: ['id'];
          },
        ];
      };
      workspace_secrets: {
        Row: {
          created_at: string;
          id: string;
          name: string;
          value: string | null;
          ws_id: string;
        };
        Insert: {
          created_at?: string;
          id?: string;
          name?: string;
          value?: string | null;
          ws_id: string;
        };
        Update: {
          created_at?: string;
          id?: string;
          name?: string;
          value?: string | null;
          ws_id?: string;
        };
        Relationships: [
          {
            foreignKeyName: 'workspace_secrets_ws_id_fkey';
            columns: ['ws_id'];
            isOneToOne: false;
            referencedRelation: 'workspace_link_counts';
            referencedColumns: ['id'];
          },
          {
            foreignKeyName: 'workspace_secrets_ws_id_fkey';
            columns: ['ws_id'];
            isOneToOne: false;
            referencedRelation: 'workspaces';
            referencedColumns: ['id'];
          },
        ];
      };
      workspace_settings: {
        Row: {
          created_at: string;
          guest_user_checkup_threshold: number | null;
          referral_count_cap: number;
          referral_increment_percent: number;
          referral_promotion_id: string | null;
          updated_at: string;
          ws_id: string;
        };
        Insert: {
          created_at?: string;
          guest_user_checkup_threshold?: number | null;
          referral_count_cap?: number;
          referral_increment_percent?: number;
          referral_promotion_id?: string | null;
          updated_at?: string;
          ws_id: string;
        };
        Update: {
          created_at?: string;
          guest_user_checkup_threshold?: number | null;
          referral_count_cap?: number;
          referral_increment_percent?: number;
          referral_promotion_id?: string | null;
          updated_at?: string;
          ws_id?: string;
        };
        Relationships: [
          {
            foreignKeyName: 'workspace_settings_referral_promo_fkey';
            columns: ['ws_id', 'referral_promotion_id'];
            isOneToOne: false;
            referencedRelation: 'v_user_referral_discounts';
            referencedColumns: ['ws_id', 'promo_id'];
          },
          {
            foreignKeyName: 'workspace_settings_referral_promo_fkey';
            columns: ['ws_id', 'referral_promotion_id'];
            isOneToOne: false;
            referencedRelation: 'workspace_promotions';
            referencedColumns: ['ws_id', 'id'];
          },
          {
            foreignKeyName: 'workspace_settings_ws_id_fkey';
            columns: ['ws_id'];
            isOneToOne: true;
            referencedRelation: 'workspace_link_counts';
            referencedColumns: ['id'];
          },
          {
            foreignKeyName: 'workspace_settings_ws_id_fkey';
            columns: ['ws_id'];
            isOneToOne: true;
            referencedRelation: 'workspaces';
            referencedColumns: ['id'];
          },
        ];
      };
      workspace_subscription: {
        Row: {
          cancel_at_period_end: boolean | null;
          created_at: string;
          current_period_end: string | null;
          current_period_start: string | null;
          id: string;
          polar_subscription_id: string;
          product_id: string | null;
          status: Database['public']['Enums']['subscription_status'] | null;
          updated_at: string | null;
          ws_id: string;
        };
        Insert: {
          cancel_at_period_end?: boolean | null;
          created_at?: string;
          current_period_end?: string | null;
          current_period_start?: string | null;
          id?: string;
          polar_subscription_id: string;
          product_id?: string | null;
          status?: Database['public']['Enums']['subscription_status'] | null;
          updated_at?: string | null;
          ws_id: string;
        };
        Update: {
          cancel_at_period_end?: boolean | null;
          created_at?: string;
          current_period_end?: string | null;
          current_period_start?: string | null;
          id?: string;
          polar_subscription_id?: string;
          product_id?: string | null;
          status?: Database['public']['Enums']['subscription_status'] | null;
          updated_at?: string | null;
          ws_id?: string;
        };
        Relationships: [
          {
            foreignKeyName: 'workspace_subscription_product_id_fkey';
            columns: ['product_id'];
            isOneToOne: false;
            referencedRelation: 'workspace_subscription_products';
            referencedColumns: ['id'];
          },
          {
            foreignKeyName: 'workspace_subscription_ws_id_fkey';
            columns: ['ws_id'];
            isOneToOne: false;
            referencedRelation: 'workspace_link_counts';
            referencedColumns: ['id'];
          },
          {
            foreignKeyName: 'workspace_subscription_ws_id_fkey';
            columns: ['ws_id'];
            isOneToOne: false;
            referencedRelation: 'workspaces';
            referencedColumns: ['id'];
          },
        ];
      };
      workspace_subscription_products: {
        Row: {
          created_at: string;
          description: string | null;
          id: string;
          name: string | null;
          price: number | null;
          recurring_interval: string | null;
        };
        Insert: {
          created_at?: string;
          description?: string | null;
          id: string;
          name?: string | null;
          price?: number | null;
          recurring_interval?: string | null;
        };
        Update: {
          created_at?: string;
          description?: string | null;
          id?: string;
          name?: string | null;
          price?: number | null;
          recurring_interval?: string | null;
        };
        Relationships: [];
      };
      workspace_task_labels: {
        Row: {
          color: string;
          created_at: string;
          creator_id: string | null;
          id: string;
          name: string;
          ws_id: string;
        };
        Insert: {
          color: string;
          created_at?: string;
          creator_id?: string | null;
          id?: string;
          name: string;
          ws_id: string;
        };
        Update: {
          color?: string;
          created_at?: string;
          creator_id?: string | null;
          id?: string;
          name?: string;
          ws_id?: string;
        };
        Relationships: [
          {
            foreignKeyName: 'workspace_task_labels_creator_id_fkey';
            columns: ['creator_id'];
            isOneToOne: false;
            referencedRelation: 'nova_user_challenge_leaderboard';
            referencedColumns: ['user_id'];
          },
          {
            foreignKeyName: 'workspace_task_labels_creator_id_fkey';
            columns: ['creator_id'];
            isOneToOne: false;
            referencedRelation: 'nova_user_leaderboard';
            referencedColumns: ['user_id'];
          },
          {
            foreignKeyName: 'workspace_task_labels_creator_id_fkey';
            columns: ['creator_id'];
            isOneToOne: false;
            referencedRelation: 'shortened_links_creator_stats';
            referencedColumns: ['id'];
          },
          {
            foreignKeyName: 'workspace_task_labels_creator_id_fkey';
            columns: ['creator_id'];
            isOneToOne: false;
            referencedRelation: 'users';
            referencedColumns: ['id'];
          },
          {
            foreignKeyName: 'workspace_task_labels_ws_id_fkey';
            columns: ['ws_id'];
            isOneToOne: false;
            referencedRelation: 'workspace_link_counts';
            referencedColumns: ['id'];
          },
          {
            foreignKeyName: 'workspace_task_labels_ws_id_fkey';
            columns: ['ws_id'];
            isOneToOne: false;
            referencedRelation: 'workspaces';
            referencedColumns: ['id'];
          },
        ];
      };
      workspace_teams: {
        Row: {
          created_at: string | null;
          deleted: boolean | null;
          id: string;
          name: string | null;
          ws_id: string;
        };
        Insert: {
          created_at?: string | null;
          deleted?: boolean | null;
          id?: string;
          name?: string | null;
          ws_id: string;
        };
        Update: {
          created_at?: string | null;
          deleted?: boolean | null;
          id?: string;
          name?: string | null;
          ws_id?: string;
        };
        Relationships: [
          {
            foreignKeyName: 'workspace_teams_ws_id_fkey';
            columns: ['ws_id'];
            isOneToOne: false;
            referencedRelation: 'workspace_link_counts';
            referencedColumns: ['id'];
          },
          {
            foreignKeyName: 'workspace_teams_ws_id_fkey';
            columns: ['ws_id'];
            isOneToOne: false;
            referencedRelation: 'workspaces';
            referencedColumns: ['id'];
          },
        ];
      };
      workspace_user_fields: {
        Row: {
          created_at: string;
          default_value: string | null;
          description: string | null;
          id: string;
          name: string;
          notes: string | null;
          possible_values: string[] | null;
          type: string;
          ws_id: string;
        };
        Insert: {
          created_at?: string;
          default_value?: string | null;
          description?: string | null;
          id?: string;
          name: string;
          notes?: string | null;
          possible_values?: string[] | null;
          type: string;
          ws_id: string;
        };
        Update: {
          created_at?: string;
          default_value?: string | null;
          description?: string | null;
          id?: string;
          name?: string;
          notes?: string | null;
          possible_values?: string[] | null;
          type?: string;
          ws_id?: string;
        };
        Relationships: [
          {
            foreignKeyName: 'public_workspace_user_fields_type_fkey';
            columns: ['type'];
            isOneToOne: false;
            referencedRelation: 'field_types';
            referencedColumns: ['id'];
          },
          {
            foreignKeyName: 'public_workspace_user_fields_ws_id_fkey';
            columns: ['ws_id'];
            isOneToOne: false;
            referencedRelation: 'workspace_link_counts';
            referencedColumns: ['id'];
          },
          {
            foreignKeyName: 'public_workspace_user_fields_ws_id_fkey';
            columns: ['ws_id'];
            isOneToOne: false;
            referencedRelation: 'workspaces';
            referencedColumns: ['id'];
          },
        ];
      };
      workspace_user_group_tag_groups: {
        Row: {
          created_at: string;
          group_id: string;
          tag_id: string;
        };
        Insert: {
          created_at?: string;
          group_id: string;
          tag_id: string;
        };
        Update: {
          created_at?: string;
          group_id?: string;
          tag_id?: string;
        };
        Relationships: [
          {
            foreignKeyName: 'public_workspace_user_group_tag_groups_group_id_fkey';
            columns: ['group_id'];
            isOneToOne: false;
            referencedRelation: 'group_users_with_post_checks';
            referencedColumns: ['group_id'];
          },
          {
            foreignKeyName: 'public_workspace_user_group_tag_groups_group_id_fkey';
            columns: ['group_id'];
            isOneToOne: false;
            referencedRelation: 'group_with_attendance';
            referencedColumns: ['group_id'];
          },
          {
            foreignKeyName: 'public_workspace_user_group_tag_groups_group_id_fkey';
            columns: ['group_id'];
            isOneToOne: false;
            referencedRelation: 'user_groups_with_tags';
            referencedColumns: ['id'];
          },
          {
            foreignKeyName: 'public_workspace_user_group_tag_groups_group_id_fkey';
            columns: ['group_id'];
            isOneToOne: false;
            referencedRelation: 'workspace_user_groups';
            referencedColumns: ['id'];
          },
          {
            foreignKeyName: 'public_workspace_user_group_tag_groups_group_id_fkey';
            columns: ['group_id'];
            isOneToOne: false;
            referencedRelation: 'workspace_user_groups_with_amount';
            referencedColumns: ['id'];
          },
          {
            foreignKeyName: 'public_workspace_user_group_tag_groups_group_id_fkey';
            columns: ['group_id'];
            isOneToOne: false;
            referencedRelation: 'workspace_user_groups_with_guest';
            referencedColumns: ['id'];
          },
          {
            foreignKeyName: 'public_workspace_user_group_tag_groups_tag_id_fkey';
            columns: ['tag_id'];
            isOneToOne: false;
            referencedRelation: 'workspace_user_group_tags';
            referencedColumns: ['id'];
          },
        ];
      };
      workspace_user_group_tags: {
        Row: {
          color: string | null;
          created_at: string;
          id: string;
          name: string;
          ws_id: string;
        };
        Insert: {
          color?: string | null;
          created_at?: string;
          id?: string;
          name: string;
          ws_id: string;
        };
        Update: {
          color?: string | null;
          created_at?: string;
          id?: string;
          name?: string;
          ws_id?: string;
        };
        Relationships: [
          {
            foreignKeyName: 'public_workspace_user_group_tags_ws_id_fkey';
            columns: ['ws_id'];
            isOneToOne: false;
            referencedRelation: 'workspace_link_counts';
            referencedColumns: ['id'];
          },
          {
            foreignKeyName: 'public_workspace_user_group_tags_ws_id_fkey';
            columns: ['ws_id'];
            isOneToOne: false;
            referencedRelation: 'workspaces';
            referencedColumns: ['id'];
          },
        ];
      };
      workspace_user_groups: {
        Row: {
          archived: boolean;
          created_at: string | null;
          ending_date: string | null;
          id: string;
          is_guest: boolean | null;
          name: string;
          notes: string | null;
          sessions: string[] | null;
          starting_date: string | null;
          ws_id: string;
        };
        Insert: {
          archived?: boolean;
          created_at?: string | null;
          ending_date?: string | null;
          id?: string;
          is_guest?: boolean | null;
          name: string;
          notes?: string | null;
          sessions?: string[] | null;
          starting_date?: string | null;
          ws_id: string;
        };
        Update: {
          archived?: boolean;
          created_at?: string | null;
          ending_date?: string | null;
          id?: string;
          is_guest?: boolean | null;
          name?: string;
          notes?: string | null;
          sessions?: string[] | null;
          starting_date?: string | null;
          ws_id?: string;
        };
        Relationships: [
          {
            foreignKeyName: 'workspace_user_roles_ws_id_fkey';
            columns: ['ws_id'];
            isOneToOne: false;
            referencedRelation: 'workspace_link_counts';
            referencedColumns: ['id'];
          },
          {
            foreignKeyName: 'workspace_user_roles_ws_id_fkey';
            columns: ['ws_id'];
            isOneToOne: false;
            referencedRelation: 'workspaces';
            referencedColumns: ['id'];
          },
        ];
      };
      workspace_user_groups_users: {
        Row: {
          created_at: string | null;
          group_id: string;
          role: string | null;
          user_id: string;
        };
        Insert: {
          created_at?: string | null;
          group_id: string;
          role?: string | null;
          user_id: string;
        };
        Update: {
          created_at?: string | null;
          group_id?: string;
          role?: string | null;
          user_id?: string;
        };
        Relationships: [
          {
            foreignKeyName: 'workspace_user_roles_users_role_id_fkey';
            columns: ['group_id'];
            isOneToOne: false;
            referencedRelation: 'group_users_with_post_checks';
            referencedColumns: ['group_id'];
          },
          {
            foreignKeyName: 'workspace_user_roles_users_role_id_fkey';
            columns: ['group_id'];
            isOneToOne: false;
            referencedRelation: 'group_with_attendance';
            referencedColumns: ['group_id'];
          },
          {
            foreignKeyName: 'workspace_user_roles_users_role_id_fkey';
            columns: ['group_id'];
            isOneToOne: false;
            referencedRelation: 'user_groups_with_tags';
            referencedColumns: ['id'];
          },
          {
            foreignKeyName: 'workspace_user_roles_users_role_id_fkey';
            columns: ['group_id'];
            isOneToOne: false;
            referencedRelation: 'workspace_user_groups';
            referencedColumns: ['id'];
          },
          {
            foreignKeyName: 'workspace_user_roles_users_role_id_fkey';
            columns: ['group_id'];
            isOneToOne: false;
            referencedRelation: 'workspace_user_groups_with_amount';
            referencedColumns: ['id'];
          },
          {
            foreignKeyName: 'workspace_user_roles_users_role_id_fkey';
            columns: ['group_id'];
            isOneToOne: false;
            referencedRelation: 'workspace_user_groups_with_guest';
            referencedColumns: ['id'];
          },
          {
            foreignKeyName: 'workspace_user_roles_users_user_id_fkey';
            columns: ['user_id'];
            isOneToOne: false;
            referencedRelation: 'distinct_invoice_creators';
            referencedColumns: ['id'];
          },
          {
            foreignKeyName: 'workspace_user_roles_users_user_id_fkey';
            columns: ['user_id'];
            isOneToOne: false;
            referencedRelation: 'group_user_with_attendance';
            referencedColumns: ['user_id'];
          },
          {
            foreignKeyName: 'workspace_user_roles_users_user_id_fkey';
            columns: ['user_id'];
            isOneToOne: false;
            referencedRelation: 'workspace_users';
            referencedColumns: ['id'];
          },
          {
            foreignKeyName: 'workspace_user_roles_users_user_id_fkey';
            columns: ['user_id'];
            isOneToOne: false;
            referencedRelation: 'workspace_users_with_groups';
            referencedColumns: ['id'];
          },
        ];
      };
      workspace_user_linked_users: {
        Row: {
          created_at: string;
          platform_user_id: string;
          virtual_user_id: string;
          ws_id: string;
        };
        Insert: {
          created_at?: string;
          platform_user_id: string;
          virtual_user_id: string;
          ws_id: string;
        };
        Update: {
          created_at?: string;
          platform_user_id?: string;
          virtual_user_id?: string;
          ws_id?: string;
        };
        Relationships: [
          {
            foreignKeyName: 'workspace_user_linked_users_platform_user_id_fkey';
            columns: ['platform_user_id'];
            isOneToOne: false;
            referencedRelation: 'nova_user_challenge_leaderboard';
            referencedColumns: ['user_id'];
          },
          {
            foreignKeyName: 'workspace_user_linked_users_platform_user_id_fkey';
            columns: ['platform_user_id'];
            isOneToOne: false;
            referencedRelation: 'nova_user_leaderboard';
            referencedColumns: ['user_id'];
          },
          {
            foreignKeyName: 'workspace_user_linked_users_platform_user_id_fkey';
            columns: ['platform_user_id'];
            isOneToOne: false;
            referencedRelation: 'shortened_links_creator_stats';
            referencedColumns: ['id'];
          },
          {
            foreignKeyName: 'workspace_user_linked_users_platform_user_id_fkey';
            columns: ['platform_user_id'];
            isOneToOne: false;
            referencedRelation: 'users';
            referencedColumns: ['id'];
          },
          {
            foreignKeyName: 'workspace_user_linked_users_virtual_user_id_fkey';
            columns: ['virtual_user_id'];
            isOneToOne: false;
            referencedRelation: 'distinct_invoice_creators';
            referencedColumns: ['id'];
          },
          {
            foreignKeyName: 'workspace_user_linked_users_virtual_user_id_fkey';
            columns: ['virtual_user_id'];
            isOneToOne: false;
            referencedRelation: 'group_user_with_attendance';
            referencedColumns: ['user_id'];
          },
          {
            foreignKeyName: 'workspace_user_linked_users_virtual_user_id_fkey';
            columns: ['virtual_user_id'];
            isOneToOne: false;
            referencedRelation: 'workspace_users';
            referencedColumns: ['id'];
          },
          {
            foreignKeyName: 'workspace_user_linked_users_virtual_user_id_fkey';
            columns: ['virtual_user_id'];
            isOneToOne: false;
            referencedRelation: 'workspace_users_with_groups';
            referencedColumns: ['id'];
          },
          {
            foreignKeyName: 'workspace_user_linked_users_ws_id_fkey';
            columns: ['ws_id'];
            isOneToOne: false;
            referencedRelation: 'workspace_link_counts';
            referencedColumns: ['id'];
          },
          {
            foreignKeyName: 'workspace_user_linked_users_ws_id_fkey';
            columns: ['ws_id'];
            isOneToOne: false;
            referencedRelation: 'workspaces';
            referencedColumns: ['id'];
          },
        ];
      };
      workspace_user_status_changes: {
        Row: {
          archived: boolean;
          archived_until: string | null;
          created_at: string;
          creator_id: string;
          id: string;
          user_id: string;
          ws_id: string;
        };
        Insert: {
          archived: boolean;
          archived_until?: string | null;
          created_at?: string;
          creator_id: string;
          id?: string;
          user_id: string;
          ws_id: string;
        };
        Update: {
          archived?: boolean;
          archived_until?: string | null;
          created_at?: string;
          creator_id?: string;
          id?: string;
          user_id?: string;
          ws_id?: string;
        };
        Relationships: [
          {
            foreignKeyName: 'workspace_user_status_changes_creator_id_fkey';
            columns: ['creator_id'];
            isOneToOne: false;
            referencedRelation: 'distinct_invoice_creators';
            referencedColumns: ['id'];
          },
          {
            foreignKeyName: 'workspace_user_status_changes_creator_id_fkey';
            columns: ['creator_id'];
            isOneToOne: false;
            referencedRelation: 'group_user_with_attendance';
            referencedColumns: ['user_id'];
          },
          {
            foreignKeyName: 'workspace_user_status_changes_creator_id_fkey';
            columns: ['creator_id'];
            isOneToOne: false;
            referencedRelation: 'workspace_users';
            referencedColumns: ['id'];
          },
          {
            foreignKeyName: 'workspace_user_status_changes_creator_id_fkey';
            columns: ['creator_id'];
            isOneToOne: false;
            referencedRelation: 'workspace_users_with_groups';
            referencedColumns: ['id'];
          },
          {
            foreignKeyName: 'workspace_user_status_changes_user_id_fkey';
            columns: ['user_id'];
            isOneToOne: false;
            referencedRelation: 'distinct_invoice_creators';
            referencedColumns: ['id'];
          },
          {
            foreignKeyName: 'workspace_user_status_changes_user_id_fkey';
            columns: ['user_id'];
            isOneToOne: false;
            referencedRelation: 'group_user_with_attendance';
            referencedColumns: ['user_id'];
          },
          {
            foreignKeyName: 'workspace_user_status_changes_user_id_fkey';
            columns: ['user_id'];
            isOneToOne: false;
            referencedRelation: 'workspace_users';
            referencedColumns: ['id'];
          },
          {
            foreignKeyName: 'workspace_user_status_changes_user_id_fkey';
            columns: ['user_id'];
            isOneToOne: false;
            referencedRelation: 'workspace_users_with_groups';
            referencedColumns: ['id'];
          },
          {
            foreignKeyName: 'workspace_user_status_changes_ws_id_fkey';
            columns: ['ws_id'];
            isOneToOne: false;
            referencedRelation: 'workspace_link_counts';
            referencedColumns: ['id'];
          },
          {
            foreignKeyName: 'workspace_user_status_changes_ws_id_fkey';
            columns: ['ws_id'];
            isOneToOne: false;
            referencedRelation: 'workspaces';
            referencedColumns: ['id'];
          },
        ];
      };
      workspace_users: {
        Row: {
          address: string | null;
          archived: boolean;
          archived_until: string | null;
          avatar_url: string | null;
          balance: number | null;
          birthday: string | null;
          created_at: string | null;
          created_by: string | null;
          display_name: string | null;
          email: string | null;
          ethnicity: string | null;
          full_name: string | null;
          gender: string | null;
          guardian: string | null;
          id: string;
          national_id: string | null;
          note: string | null;
          phone: string | null;
          referred_by: string | null;
          updated_at: string;
          updated_by: string | null;
          ws_id: string;
        };
        Insert: {
          address?: string | null;
          archived?: boolean;
          archived_until?: string | null;
          avatar_url?: string | null;
          balance?: number | null;
          birthday?: string | null;
          created_at?: string | null;
          created_by?: string | null;
          display_name?: string | null;
          email?: string | null;
          ethnicity?: string | null;
          full_name?: string | null;
          gender?: string | null;
          guardian?: string | null;
          id?: string;
          national_id?: string | null;
          note?: string | null;
          phone?: string | null;
          referred_by?: string | null;
          updated_at?: string;
          updated_by?: string | null;
          ws_id: string;
        };
        Update: {
          address?: string | null;
          archived?: boolean;
          archived_until?: string | null;
          avatar_url?: string | null;
          balance?: number | null;
          birthday?: string | null;
          created_at?: string | null;
          created_by?: string | null;
          display_name?: string | null;
          email?: string | null;
          ethnicity?: string | null;
          full_name?: string | null;
          gender?: string | null;
          guardian?: string | null;
          id?: string;
          national_id?: string | null;
          note?: string | null;
          phone?: string | null;
          referred_by?: string | null;
          updated_at?: string;
          updated_by?: string | null;
          ws_id?: string;
        };
        Relationships: [
          {
            foreignKeyName: 'fk_workspace_users_referred_by';
            columns: ['referred_by'];
            isOneToOne: false;
            referencedRelation: 'distinct_invoice_creators';
            referencedColumns: ['id'];
          },
          {
            foreignKeyName: 'fk_workspace_users_referred_by';
            columns: ['referred_by'];
            isOneToOne: false;
            referencedRelation: 'group_user_with_attendance';
            referencedColumns: ['user_id'];
          },
          {
            foreignKeyName: 'fk_workspace_users_referred_by';
            columns: ['referred_by'];
            isOneToOne: false;
            referencedRelation: 'workspace_users';
            referencedColumns: ['id'];
          },
          {
            foreignKeyName: 'fk_workspace_users_referred_by';
            columns: ['referred_by'];
            isOneToOne: false;
            referencedRelation: 'workspace_users_with_groups';
            referencedColumns: ['id'];
          },
          {
            foreignKeyName: 'public_workspace_users_updated_by_fkey';
            columns: ['updated_by'];
            isOneToOne: false;
            referencedRelation: 'distinct_invoice_creators';
            referencedColumns: ['id'];
          },
          {
            foreignKeyName: 'public_workspace_users_updated_by_fkey';
            columns: ['updated_by'];
            isOneToOne: false;
            referencedRelation: 'group_user_with_attendance';
            referencedColumns: ['user_id'];
          },
          {
            foreignKeyName: 'public_workspace_users_updated_by_fkey';
            columns: ['updated_by'];
            isOneToOne: false;
            referencedRelation: 'workspace_users';
            referencedColumns: ['id'];
          },
          {
            foreignKeyName: 'public_workspace_users_updated_by_fkey';
            columns: ['updated_by'];
            isOneToOne: false;
            referencedRelation: 'workspace_users_with_groups';
            referencedColumns: ['id'];
          },
          {
            foreignKeyName: 'workspace_users_created_by_fkey';
            columns: ['created_by'];
            isOneToOne: false;
            referencedRelation: 'distinct_invoice_creators';
            referencedColumns: ['id'];
          },
          {
            foreignKeyName: 'workspace_users_created_by_fkey';
            columns: ['created_by'];
            isOneToOne: false;
            referencedRelation: 'group_user_with_attendance';
            referencedColumns: ['user_id'];
          },
          {
            foreignKeyName: 'workspace_users_created_by_fkey';
            columns: ['created_by'];
            isOneToOne: false;
            referencedRelation: 'workspace_users';
            referencedColumns: ['id'];
          },
          {
            foreignKeyName: 'workspace_users_created_by_fkey';
            columns: ['created_by'];
            isOneToOne: false;
            referencedRelation: 'workspace_users_with_groups';
            referencedColumns: ['id'];
          },
          {
            foreignKeyName: 'workspace_users_ws_id_fkey';
            columns: ['ws_id'];
            isOneToOne: false;
            referencedRelation: 'workspace_link_counts';
            referencedColumns: ['id'];
          },
          {
            foreignKeyName: 'workspace_users_ws_id_fkey';
            columns: ['ws_id'];
            isOneToOne: false;
            referencedRelation: 'workspaces';
            referencedColumns: ['id'];
          },
        ];
      };
      workspace_wallet_transfers: {
        Row: {
          created_at: string | null;
          from_transaction_id: string;
          to_transaction_id: string;
        };
        Insert: {
          created_at?: string | null;
          from_transaction_id: string;
          to_transaction_id: string;
        };
        Update: {
          created_at?: string | null;
          from_transaction_id?: string;
          to_transaction_id?: string;
        };
        Relationships: [
          {
            foreignKeyName: 'workspace_wallet_transfers_from_transaction_id_fkey';
            columns: ['from_transaction_id'];
            isOneToOne: false;
            referencedRelation: 'wallet_transactions';
            referencedColumns: ['id'];
          },
          {
            foreignKeyName: 'workspace_wallet_transfers_to_transaction_id_fkey';
            columns: ['to_transaction_id'];
            isOneToOne: false;
            referencedRelation: 'wallet_transactions';
            referencedColumns: ['id'];
          },
        ];
      };
      workspace_wallets: {
        Row: {
          balance: number | null;
          created_at: string | null;
          currency: string;
          description: string | null;
          id: string;
          name: string | null;
          report_opt_in: boolean;
          type: string;
          ws_id: string;
        };
        Insert: {
          balance?: number | null;
          created_at?: string | null;
          currency?: string;
          description?: string | null;
          id?: string;
          name?: string | null;
          report_opt_in?: boolean;
          type?: string;
          ws_id: string;
        };
        Update: {
          balance?: number | null;
          created_at?: string | null;
          currency?: string;
          description?: string | null;
          id?: string;
          name?: string | null;
          report_opt_in?: boolean;
          type?: string;
          ws_id?: string;
        };
        Relationships: [
          {
            foreignKeyName: 'workspace_wallets_currency_fkey';
            columns: ['currency'];
            isOneToOne: false;
            referencedRelation: 'currencies';
            referencedColumns: ['code'];
          },
          {
            foreignKeyName: 'workspace_wallets_type_fkey';
            columns: ['type'];
            isOneToOne: false;
            referencedRelation: 'wallet_types';
            referencedColumns: ['id'];
          },
          {
            foreignKeyName: 'workspace_wallets_ws_id_fkey';
            columns: ['ws_id'];
            isOneToOne: false;
            referencedRelation: 'workspace_link_counts';
            referencedColumns: ['id'];
          },
          {
            foreignKeyName: 'workspace_wallets_ws_id_fkey';
            columns: ['ws_id'];
            isOneToOne: false;
            referencedRelation: 'workspaces';
            referencedColumns: ['id'];
          },
        ];
      };
      workspace_whiteboards: {
        Row: {
          created_at: string;
          creator_id: string;
          description: string | null;
          id: string;
          snapshot: Json | null;
          thumbnail_url: string | null;
          title: string;
          updated_at: string;
          ws_id: string;
        };
        Insert: {
          created_at?: string;
          creator_id: string;
          description?: string | null;
          id?: string;
          snapshot?: Json | null;
          thumbnail_url?: string | null;
          title: string;
          updated_at?: string;
          ws_id: string;
        };
        Update: {
          created_at?: string;
          creator_id?: string;
          description?: string | null;
          id?: string;
          snapshot?: Json | null;
          thumbnail_url?: string | null;
          title?: string;
          updated_at?: string;
          ws_id?: string;
        };
        Relationships: [
          {
            foreignKeyName: 'workspace_whiteboards_creator_id_fkey';
            columns: ['creator_id'];
            isOneToOne: false;
            referencedRelation: 'nova_user_challenge_leaderboard';
            referencedColumns: ['user_id'];
          },
          {
            foreignKeyName: 'workspace_whiteboards_creator_id_fkey';
            columns: ['creator_id'];
            isOneToOne: false;
            referencedRelation: 'nova_user_leaderboard';
            referencedColumns: ['user_id'];
          },
          {
            foreignKeyName: 'workspace_whiteboards_creator_id_fkey';
            columns: ['creator_id'];
            isOneToOne: false;
            referencedRelation: 'shortened_links_creator_stats';
            referencedColumns: ['id'];
          },
          {
            foreignKeyName: 'workspace_whiteboards_creator_id_fkey';
            columns: ['creator_id'];
            isOneToOne: false;
            referencedRelation: 'users';
            referencedColumns: ['id'];
          },
          {
            foreignKeyName: 'workspace_whiteboards_ws_id_fkey';
            columns: ['ws_id'];
            isOneToOne: false;
            referencedRelation: 'workspace_link_counts';
            referencedColumns: ['id'];
          },
          {
            foreignKeyName: 'workspace_whiteboards_ws_id_fkey';
            columns: ['ws_id'];
            isOneToOne: false;
            referencedRelation: 'workspaces';
            referencedColumns: ['id'];
          },
        ];
      };
      workspaces: {
        Row: {
          avatar_url: string | null;
          created_at: string | null;
          creator_id: string | null;
          deleted: boolean | null;
          handle: string | null;
          id: string;
          logo_url: string | null;
          name: string | null;
          personal: boolean;
        };
        Insert: {
          avatar_url?: string | null;
          created_at?: string | null;
          creator_id?: string | null;
          deleted?: boolean | null;
          handle?: string | null;
          id?: string;
          logo_url?: string | null;
          name?: string | null;
          personal?: boolean;
        };
        Update: {
          avatar_url?: string | null;
          created_at?: string | null;
          creator_id?: string | null;
          deleted?: boolean | null;
          handle?: string | null;
          id?: string;
          logo_url?: string | null;
          name?: string | null;
          personal?: boolean;
        };
        Relationships: [
          {
            foreignKeyName: 'workspaces_creator_id_fkey';
            columns: ['creator_id'];
            isOneToOne: false;
            referencedRelation: 'nova_user_challenge_leaderboard';
            referencedColumns: ['user_id'];
          },
          {
            foreignKeyName: 'workspaces_creator_id_fkey';
            columns: ['creator_id'];
            isOneToOne: false;
            referencedRelation: 'nova_user_leaderboard';
            referencedColumns: ['user_id'];
          },
          {
            foreignKeyName: 'workspaces_creator_id_fkey';
            columns: ['creator_id'];
            isOneToOne: false;
            referencedRelation: 'shortened_links_creator_stats';
            referencedColumns: ['id'];
          },
          {
            foreignKeyName: 'workspaces_creator_id_fkey';
            columns: ['creator_id'];
            isOneToOne: false;
            referencedRelation: 'users';
            referencedColumns: ['id'];
          },
        ];
      };
    };
    Views: {
      audit_logs: {
        Row: {
          auth_role: string | null;
          auth_uid: string | null;
          id: number | null;
          old_record: Json | null;
          old_record_id: string | null;
          op: 'INSERT' | 'UPDATE' | 'DELETE' | 'TRUNCATE' | null;
          record: Json | null;
          record_id: string | null;
          table_name: unknown;
          ts: string | null;
          ws_id: string | null;
        };
        Insert: {
          auth_role?: string | null;
          auth_uid?: string | null;
          id?: number | null;
          old_record?: Json | null;
          old_record_id?: string | null;
          op?: 'INSERT' | 'UPDATE' | 'DELETE' | 'TRUNCATE' | null;
          record?: Json | null;
          record_id?: string | null;
          table_name?: unknown;
          ts?: string | null;
          ws_id?: never;
        };
        Update: {
          auth_role?: string | null;
          auth_uid?: string | null;
          id?: number | null;
          old_record?: Json | null;
          old_record_id?: string | null;
          op?: 'INSERT' | 'UPDATE' | 'DELETE' | 'TRUNCATE' | null;
          record?: Json | null;
          record_id?: string | null;
          table_name?: unknown;
          ts?: string | null;
          ws_id?: never;
        };
        Relationships: [];
      };
      calendar_event_participants: {
        Row: {
          created_at: string | null;
          display_name: string | null;
          event_id: string | null;
          going: boolean | null;
          handle: string | null;
          participant_id: string | null;
          type: string | null;
        };
        Relationships: [];
      };
      distinct_invoice_creators: {
        Row: {
          display_name: string | null;
          id: string | null;
        };
        Relationships: [];
      };
      group_user_with_attendance: {
        Row: {
          attendance_count: number | null;
          full_name: string | null;
          group_id: string | null;
          is_completed: boolean | null;
          post_id: string | null;
          user_id: string | null;
        };
        Relationships: [
          {
            foreignKeyName: 'user_group_post_checks_post_id_fkey';
            columns: ['post_id'];
            isOneToOne: false;
            referencedRelation: 'user_group_posts';
            referencedColumns: ['id'];
          },
          {
            foreignKeyName: 'workspace_user_roles_users_role_id_fkey';
            columns: ['group_id'];
            isOneToOne: false;
            referencedRelation: 'group_users_with_post_checks';
            referencedColumns: ['group_id'];
          },
          {
            foreignKeyName: 'workspace_user_roles_users_role_id_fkey';
            columns: ['group_id'];
            isOneToOne: false;
            referencedRelation: 'group_with_attendance';
            referencedColumns: ['group_id'];
          },
          {
            foreignKeyName: 'workspace_user_roles_users_role_id_fkey';
            columns: ['group_id'];
            isOneToOne: false;
            referencedRelation: 'user_groups_with_tags';
            referencedColumns: ['id'];
          },
          {
            foreignKeyName: 'workspace_user_roles_users_role_id_fkey';
            columns: ['group_id'];
            isOneToOne: false;
            referencedRelation: 'workspace_user_groups';
            referencedColumns: ['id'];
          },
          {
            foreignKeyName: 'workspace_user_roles_users_role_id_fkey';
            columns: ['group_id'];
            isOneToOne: false;
            referencedRelation: 'workspace_user_groups_with_amount';
            referencedColumns: ['id'];
          },
          {
            foreignKeyName: 'workspace_user_roles_users_role_id_fkey';
            columns: ['group_id'];
            isOneToOne: false;
            referencedRelation: 'workspace_user_groups_with_guest';
            referencedColumns: ['id'];
          },
        ];
      };
      group_users_with_post_checks: {
        Row: {
          attendance_count: number | null;
          email: string | null;
          full_name: string | null;
          gender: string | null;
          group_id: string | null;
          is_completed: boolean | null;
          phone: string | null;
          post_id: string | null;
          user_id: string | null;
          ws_id: string | null;
        };
        Relationships: [
          {
            foreignKeyName: 'user_group_post_checks_post_id_fkey';
            columns: ['post_id'];
            isOneToOne: false;
            referencedRelation: 'user_group_posts';
            referencedColumns: ['id'];
          },
          {
            foreignKeyName: 'workspace_user_roles_users_user_id_fkey';
            columns: ['user_id'];
            isOneToOne: false;
            referencedRelation: 'distinct_invoice_creators';
            referencedColumns: ['id'];
          },
          {
            foreignKeyName: 'workspace_user_roles_users_user_id_fkey';
            columns: ['user_id'];
            isOneToOne: false;
            referencedRelation: 'group_user_with_attendance';
            referencedColumns: ['user_id'];
          },
          {
            foreignKeyName: 'workspace_user_roles_users_user_id_fkey';
            columns: ['user_id'];
            isOneToOne: false;
            referencedRelation: 'workspace_users';
            referencedColumns: ['id'];
          },
          {
            foreignKeyName: 'workspace_user_roles_users_user_id_fkey';
            columns: ['user_id'];
            isOneToOne: false;
            referencedRelation: 'workspace_users_with_groups';
            referencedColumns: ['id'];
          },
          {
            foreignKeyName: 'workspace_user_roles_ws_id_fkey';
            columns: ['ws_id'];
            isOneToOne: false;
            referencedRelation: 'workspace_link_counts';
            referencedColumns: ['id'];
          },
          {
            foreignKeyName: 'workspace_user_roles_ws_id_fkey';
            columns: ['ws_id'];
            isOneToOne: false;
            referencedRelation: 'workspaces';
            referencedColumns: ['id'];
          },
        ];
      };
      group_with_attendance: {
        Row: {
          attendance_count: number | null;
          email: string | null;
          full_name: string | null;
          gender: string | null;
          group_id: string | null;
          phone: string | null;
          user_id: string | null;
          ws_id: string | null;
        };
        Relationships: [
          {
            foreignKeyName: 'workspace_user_roles_users_user_id_fkey';
            columns: ['user_id'];
            isOneToOne: false;
            referencedRelation: 'distinct_invoice_creators';
            referencedColumns: ['id'];
          },
          {
            foreignKeyName: 'workspace_user_roles_users_user_id_fkey';
            columns: ['user_id'];
            isOneToOne: false;
            referencedRelation: 'group_user_with_attendance';
            referencedColumns: ['user_id'];
          },
          {
            foreignKeyName: 'workspace_user_roles_users_user_id_fkey';
            columns: ['user_id'];
            isOneToOne: false;
            referencedRelation: 'workspace_users';
            referencedColumns: ['id'];
          },
          {
            foreignKeyName: 'workspace_user_roles_users_user_id_fkey';
            columns: ['user_id'];
            isOneToOne: false;
            referencedRelation: 'workspace_users_with_groups';
            referencedColumns: ['id'];
          },
          {
            foreignKeyName: 'workspace_user_roles_ws_id_fkey';
            columns: ['ws_id'];
            isOneToOne: false;
            referencedRelation: 'workspace_link_counts';
            referencedColumns: ['id'];
          },
          {
            foreignKeyName: 'workspace_user_roles_ws_id_fkey';
            columns: ['ws_id'];
            isOneToOne: false;
            referencedRelation: 'workspaces';
            referencedColumns: ['id'];
          },
        ];
      };
      link_analytics_device_insights: {
        Row: {
          browser: string | null;
          click_count: number | null;
          device_type: string | null;
          domain: string | null;
          first_click_at: string | null;
          last_click_at: string | null;
          link_id: string | null;
          os: string | null;
          slug: string | null;
          unique_visitors: number | null;
        };
        Relationships: [];
      };
      link_analytics_geo_insights: {
        Row: {
          city: string | null;
          click_count: number | null;
          country: string | null;
          country_region: string | null;
          domain: string | null;
          first_click_at: string | null;
          last_click_at: string | null;
          latitude: number | null;
          link_id: string | null;
          longitude: number | null;
          postal_code: string | null;
          slug: string | null;
          timezone: string | null;
          unique_visitors: number | null;
          vercel_region: string | null;
        };
        Relationships: [];
      };
      link_analytics_summary: {
        Row: {
          creator_id: string | null;
          domain: string | null;
          first_click_at: string | null;
          last_click_at: string | null;
          link_created_at: string | null;
          link_id: string | null;
          original_url: string | null;
          slug: string | null;
          top_browser: string | null;
          top_city: string | null;
          top_country: string | null;
          top_device_type: string | null;
          top_os: string | null;
          top_referrer_domain: string | null;
          top_vercel_region: string | null;
          total_clicks: number | null;
          unique_browsers: number | null;
          unique_cities: number | null;
          unique_countries: number | null;
          unique_device_types: number | null;
          unique_operating_systems: number | null;
          unique_referrers: number | null;
          unique_visitors: number | null;
          ws_id: string | null;
        };
        Relationships: [
          {
            foreignKeyName: 'shortened_links_creator_id_fkey';
            columns: ['creator_id'];
            isOneToOne: false;
            referencedRelation: 'nova_user_challenge_leaderboard';
            referencedColumns: ['user_id'];
          },
          {
            foreignKeyName: 'shortened_links_creator_id_fkey';
            columns: ['creator_id'];
            isOneToOne: false;
            referencedRelation: 'nova_user_leaderboard';
            referencedColumns: ['user_id'];
          },
          {
            foreignKeyName: 'shortened_links_creator_id_fkey';
            columns: ['creator_id'];
            isOneToOne: false;
            referencedRelation: 'shortened_links_creator_stats';
            referencedColumns: ['id'];
          },
          {
            foreignKeyName: 'shortened_links_creator_id_fkey';
            columns: ['creator_id'];
            isOneToOne: false;
            referencedRelation: 'users';
            referencedColumns: ['id'];
          },
          {
            foreignKeyName: 'shortened_links_ws_id_fkey';
            columns: ['ws_id'];
            isOneToOne: false;
            referencedRelation: 'workspace_link_counts';
            referencedColumns: ['id'];
          },
          {
            foreignKeyName: 'shortened_links_ws_id_fkey';
            columns: ['ws_id'];
            isOneToOne: false;
            referencedRelation: 'workspaces';
            referencedColumns: ['id'];
          },
        ];
      };
      meet_together_users: {
        Row: {
          display_name: string | null;
          is_guest: boolean | null;
          plan_id: string | null;
          timeblock_count: number | null;
          user_id: string | null;
        };
        Relationships: [];
      };
      nova_submissions_with_scores: {
        Row: {
          created_at: string | null;
          criteria_score: number | null;
          id: string | null;
          passed_tests: number | null;
          problem_id: string | null;
          prompt: string | null;
          session_id: string | null;
          sum_criterion_score: number | null;
          test_case_score: number | null;
          total_criteria: number | null;
          total_score: number | null;
          total_tests: number | null;
          user_id: string | null;
        };
        Relationships: [
          {
            foreignKeyName: 'nova_submissions_problem_id_fkey';
            columns: ['problem_id'];
            isOneToOne: false;
            referencedRelation: 'nova_problems';
            referencedColumns: ['id'];
          },
          {
            foreignKeyName: 'nova_submissions_session_id_fkey';
            columns: ['session_id'];
            isOneToOne: false;
            referencedRelation: 'nova_sessions';
            referencedColumns: ['id'];
          },
          {
            foreignKeyName: 'nova_submissions_user_id_fkey';
            columns: ['user_id'];
            isOneToOne: false;
            referencedRelation: 'nova_user_challenge_leaderboard';
            referencedColumns: ['user_id'];
          },
          {
            foreignKeyName: 'nova_submissions_user_id_fkey';
            columns: ['user_id'];
            isOneToOne: false;
            referencedRelation: 'nova_user_leaderboard';
            referencedColumns: ['user_id'];
          },
          {
            foreignKeyName: 'nova_submissions_user_id_fkey';
            columns: ['user_id'];
            isOneToOne: false;
            referencedRelation: 'shortened_links_creator_stats';
            referencedColumns: ['id'];
          },
          {
            foreignKeyName: 'nova_submissions_user_id_fkey';
            columns: ['user_id'];
            isOneToOne: false;
            referencedRelation: 'users';
            referencedColumns: ['id'];
          },
        ];
      };
      nova_team_challenge_leaderboard: {
        Row: {
          challenge_id: string | null;
          name: string | null;
          problem_scores: Json | null;
          score: number | null;
          team_id: string | null;
        };
        Relationships: [
          {
            foreignKeyName: 'nova_problems_challenge_id_fkey';
            columns: ['challenge_id'];
            isOneToOne: false;
            referencedRelation: 'nova_challenges';
            referencedColumns: ['id'];
          },
          {
            foreignKeyName: 'nova_problems_challenge_id_fkey';
            columns: ['challenge_id'];
            isOneToOne: false;
            referencedRelation: 'nova_user_challenge_leaderboard';
            referencedColumns: ['challenge_id'];
          },
        ];
      };
      nova_team_leaderboard: {
        Row: {
          challenge_scores: Json | null;
          name: string | null;
          score: number | null;
          team_id: string | null;
        };
        Relationships: [];
      };
      nova_user_challenge_leaderboard: {
        Row: {
          avatar: string | null;
          challenge_id: string | null;
          name: string | null;
          problem_scores: Json | null;
          score: number | null;
          user_id: string | null;
        };
        Relationships: [];
      };
      nova_user_leaderboard: {
        Row: {
          avatar: string | null;
          challenge_scores: Json | null;
          name: string | null;
          score: number | null;
          user_id: string | null;
        };
        Relationships: [];
      };
      shortened_links_creator_stats: {
        Row: {
          avatar_url: string | null;
          display_name: string | null;
          domain_count: number | null;
          email: string | null;
          first_link_created: string | null;
          id: string | null;
          last_link_created: string | null;
          link_count: number | null;
        };
        Relationships: [];
      };
      shortened_links_domain_stats: {
        Row: {
          creator_count: number | null;
          domain: string | null;
          first_created: string | null;
          last_created: string | null;
          link_count: number | null;
        };
        Relationships: [];
      };
      time_tracking_session_analytics: {
        Row: {
          category_color: string | null;
          category_id: string | null;
          category_name: string | null;
          created_at: string | null;
          day_of_week: number | null;
          description: string | null;
          duration_seconds: number | null;
          end_time: string | null;
          id: string | null;
          is_running: boolean | null;
          productivity_score: number | null;
          session_date: string | null;
          session_length_category: string | null;
          session_month: string | null;
          session_week: string | null;
          start_hour: number | null;
          start_time: string | null;
          tags: string[] | null;
          task_id: string | null;
          task_name: string | null;
          title: string | null;
          updated_at: string | null;
          user_id: string | null;
          was_resumed: boolean | null;
          ws_id: string | null;
        };
        Relationships: [
          {
            foreignKeyName: 'time_tracking_categories_color_fkey';
            columns: ['category_color'];
            isOneToOne: false;
            referencedRelation: 'calendar_event_colors';
            referencedColumns: ['value'];
          },
          {
            foreignKeyName: 'time_tracking_sessions_category_id_fkey';
            columns: ['category_id'];
            isOneToOne: false;
            referencedRelation: 'time_tracking_categories';
            referencedColumns: ['id'];
          },
          {
            foreignKeyName: 'time_tracking_sessions_task_id_fkey';
            columns: ['task_id'];
            isOneToOne: false;
            referencedRelation: 'tasks';
            referencedColumns: ['id'];
          },
          {
            foreignKeyName: 'time_tracking_sessions_user_id_fkey';
            columns: ['user_id'];
            isOneToOne: false;
            referencedRelation: 'nova_user_challenge_leaderboard';
            referencedColumns: ['user_id'];
          },
          {
            foreignKeyName: 'time_tracking_sessions_user_id_fkey';
            columns: ['user_id'];
            isOneToOne: false;
            referencedRelation: 'nova_user_leaderboard';
            referencedColumns: ['user_id'];
          },
          {
            foreignKeyName: 'time_tracking_sessions_user_id_fkey';
            columns: ['user_id'];
            isOneToOne: false;
            referencedRelation: 'shortened_links_creator_stats';
            referencedColumns: ['id'];
          },
          {
            foreignKeyName: 'time_tracking_sessions_user_id_fkey';
            columns: ['user_id'];
            isOneToOne: false;
            referencedRelation: 'users';
            referencedColumns: ['id'];
          },
          {
            foreignKeyName: 'time_tracking_sessions_ws_id_fkey';
            columns: ['ws_id'];
            isOneToOne: false;
            referencedRelation: 'workspace_link_counts';
            referencedColumns: ['id'];
          },
          {
            foreignKeyName: 'time_tracking_sessions_ws_id_fkey';
            columns: ['ws_id'];
            isOneToOne: false;
            referencedRelation: 'workspaces';
            referencedColumns: ['id'];
          },
        ];
      };
      user_groups_with_tags: {
        Row: {
          archived: boolean | null;
          created_at: string | null;
          ending_date: string | null;
          id: string | null;
          name: string | null;
          notes: string | null;
          sessions: string[] | null;
          starting_date: string | null;
          tag_count: number | null;
          tags: Json | null;
          ws_id: string | null;
        };
        Insert: {
          archived?: boolean | null;
          created_at?: string | null;
          ending_date?: string | null;
          id?: string | null;
          name?: string | null;
          notes?: string | null;
          sessions?: string[] | null;
          starting_date?: string | null;
          tag_count?: never;
          tags?: never;
          ws_id?: string | null;
        };
        Update: {
          archived?: boolean | null;
          created_at?: string | null;
          ending_date?: string | null;
          id?: string | null;
          name?: string | null;
          notes?: string | null;
          sessions?: string[] | null;
          starting_date?: string | null;
          tag_count?: never;
          tags?: never;
          ws_id?: string | null;
        };
        Relationships: [
          {
            foreignKeyName: 'workspace_user_roles_ws_id_fkey';
            columns: ['ws_id'];
            isOneToOne: false;
            referencedRelation: 'workspace_link_counts';
            referencedColumns: ['id'];
          },
          {
            foreignKeyName: 'workspace_user_roles_ws_id_fkey';
            columns: ['ws_id'];
            isOneToOne: false;
            referencedRelation: 'workspaces';
            referencedColumns: ['id'];
          },
        ];
      };
      v_user_referral_discounts: {
        Row: {
          calculated_discount_value: number | null;
          promo_code: string | null;
          promo_id: string | null;
          user_id: string | null;
          ws_id: string | null;
        };
        Relationships: [
          {
            foreignKeyName: 'fk_workspace_promotions_owner';
            columns: ['user_id'];
            isOneToOne: false;
            referencedRelation: 'distinct_invoice_creators';
            referencedColumns: ['id'];
          },
          {
            foreignKeyName: 'fk_workspace_promotions_owner';
            columns: ['user_id'];
            isOneToOne: false;
            referencedRelation: 'group_user_with_attendance';
            referencedColumns: ['user_id'];
          },
          {
            foreignKeyName: 'fk_workspace_promotions_owner';
            columns: ['user_id'];
            isOneToOne: false;
            referencedRelation: 'workspace_users';
            referencedColumns: ['id'];
          },
          {
            foreignKeyName: 'fk_workspace_promotions_owner';
            columns: ['user_id'];
            isOneToOne: false;
            referencedRelation: 'workspace_users_with_groups';
            referencedColumns: ['id'];
          },
          {
            foreignKeyName: 'workspace_promotions_ws_id_fkey';
            columns: ['ws_id'];
            isOneToOne: false;
            referencedRelation: 'workspace_link_counts';
            referencedColumns: ['id'];
          },
          {
            foreignKeyName: 'workspace_promotions_ws_id_fkey';
            columns: ['ws_id'];
            isOneToOne: false;
            referencedRelation: 'workspaces';
            referencedColumns: ['id'];
          },
        ];
      };
      workspace_dataset_row_cells: {
        Row: {
          cells: Json | null;
          created_at: string | null;
          dataset_id: string | null;
          row_id: string | null;
        };
        Relationships: [
          {
            foreignKeyName: 'workspace_dataset_rows_dataset_id_fkey';
            columns: ['dataset_id'];
            isOneToOne: false;
            referencedRelation: 'workspace_datasets';
            referencedColumns: ['id'];
          },
        ];
      };
      workspace_invite_links_with_stats: {
        Row: {
          code: string | null;
          created_at: string | null;
          creator_id: string | null;
          current_uses: number | null;
          expires_at: string | null;
          id: string | null;
          is_expired: boolean | null;
          is_full: boolean | null;
          max_uses: number | null;
          role: string | null;
          role_title: string | null;
          updated_at: string | null;
          ws_id: string | null;
        };
        Relationships: [
          {
            foreignKeyName: 'workspace_invite_links_creator_id_fkey';
            columns: ['creator_id'];
            isOneToOne: false;
            referencedRelation: 'nova_user_challenge_leaderboard';
            referencedColumns: ['user_id'];
          },
          {
            foreignKeyName: 'workspace_invite_links_creator_id_fkey';
            columns: ['creator_id'];
            isOneToOne: false;
            referencedRelation: 'nova_user_leaderboard';
            referencedColumns: ['user_id'];
          },
          {
            foreignKeyName: 'workspace_invite_links_creator_id_fkey';
            columns: ['creator_id'];
            isOneToOne: false;
            referencedRelation: 'shortened_links_creator_stats';
            referencedColumns: ['id'];
          },
          {
            foreignKeyName: 'workspace_invite_links_creator_id_fkey';
            columns: ['creator_id'];
            isOneToOne: false;
            referencedRelation: 'users';
            referencedColumns: ['id'];
          },
          {
            foreignKeyName: 'workspace_invite_links_role_fkey';
            columns: ['role'];
            isOneToOne: false;
            referencedRelation: 'workspace_default_roles';
            referencedColumns: ['id'];
          },
          {
            foreignKeyName: 'workspace_invite_links_ws_id_fkey';
            columns: ['ws_id'];
            isOneToOne: false;
            referencedRelation: 'workspace_link_counts';
            referencedColumns: ['id'];
          },
          {
            foreignKeyName: 'workspace_invite_links_ws_id_fkey';
            columns: ['ws_id'];
            isOneToOne: false;
            referencedRelation: 'workspaces';
            referencedColumns: ['id'];
          },
        ];
      };
      workspace_link_counts: {
        Row: {
          id: string | null;
          link_count: number | null;
          logo_url: string | null;
          name: string | null;
        };
        Relationships: [];
      };
      workspace_members_and_invites: {
        Row: {
          avatar_url: string | null;
          created_at: string | null;
          display_name: string | null;
          email: string | null;
          handle: string | null;
          id: string | null;
          pending: boolean | null;
          role: string | null;
          role_title: string | null;
          ws_id: string | null;
        };
        Relationships: [];
      };
      workspace_user_groups_with_amount: {
        Row: {
          amount: number | null;
          archived: boolean | null;
          created_at: string | null;
          ending_date: string | null;
          id: string | null;
          name: string | null;
          notes: string | null;
          sessions: string[] | null;
          starting_date: string | null;
          ws_id: string | null;
        };
        Relationships: [
          {
            foreignKeyName: 'workspace_user_roles_ws_id_fkey';
            columns: ['ws_id'];
            isOneToOne: false;
            referencedRelation: 'workspace_link_counts';
            referencedColumns: ['id'];
          },
          {
            foreignKeyName: 'workspace_user_roles_ws_id_fkey';
            columns: ['ws_id'];
            isOneToOne: false;
            referencedRelation: 'workspaces';
            referencedColumns: ['id'];
          },
        ];
      };
      workspace_user_groups_with_guest: {
        Row: {
          amount: number | null;
          archived: boolean | null;
          created_at: string | null;
          ending_date: string | null;
          id: string | null;
          is_guest: boolean | null;
          name: string | null;
          notes: string | null;
          sessions: string[] | null;
          starting_date: string | null;
          ws_id: string | null;
        };
        Relationships: [
          {
            foreignKeyName: 'workspace_user_roles_ws_id_fkey';
            columns: ['ws_id'];
            isOneToOne: false;
            referencedRelation: 'workspace_link_counts';
            referencedColumns: ['id'];
          },
          {
            foreignKeyName: 'workspace_user_roles_ws_id_fkey';
            columns: ['ws_id'];
            isOneToOne: false;
            referencedRelation: 'workspaces';
            referencedColumns: ['id'];
          },
        ];
      };
      workspace_users_with_groups: {
        Row: {
          address: string | null;
          archived: boolean | null;
          archived_until: string | null;
          avatar_url: string | null;
          balance: number | null;
          birthday: string | null;
          created_at: string | null;
          created_by: string | null;
          display_name: string | null;
          email: string | null;
          ethnicity: string | null;
          full_name: string | null;
          gender: string | null;
          group_count: number | null;
          groups: Json | null;
          guardian: string | null;
          id: string | null;
          linked_users: Json | null;
          national_id: string | null;
          note: string | null;
          phone: string | null;
          updated_at: string | null;
          updated_by: string | null;
          ws_id: string | null;
        };
        Insert: {
          address?: string | null;
          archived?: boolean | null;
          archived_until?: string | null;
          avatar_url?: string | null;
          balance?: number | null;
          birthday?: string | null;
          created_at?: string | null;
          created_by?: string | null;
          display_name?: string | null;
          email?: string | null;
          ethnicity?: string | null;
          full_name?: string | null;
          gender?: string | null;
          group_count?: never;
          groups?: never;
          guardian?: string | null;
          id?: string | null;
          linked_users?: never;
          national_id?: string | null;
          note?: string | null;
          phone?: string | null;
          updated_at?: string | null;
          updated_by?: string | null;
          ws_id?: string | null;
        };
        Update: {
          address?: string | null;
          archived?: boolean | null;
          archived_until?: string | null;
          avatar_url?: string | null;
          balance?: number | null;
          birthday?: string | null;
          created_at?: string | null;
          created_by?: string | null;
          display_name?: string | null;
          email?: string | null;
          ethnicity?: string | null;
          full_name?: string | null;
          gender?: string | null;
          group_count?: never;
          groups?: never;
          guardian?: string | null;
          id?: string | null;
          linked_users?: never;
          national_id?: string | null;
          note?: string | null;
          phone?: string | null;
          updated_at?: string | null;
          updated_by?: string | null;
          ws_id?: string | null;
        };
        Relationships: [
          {
            foreignKeyName: 'public_workspace_users_updated_by_fkey';
            columns: ['updated_by'];
            isOneToOne: false;
            referencedRelation: 'distinct_invoice_creators';
            referencedColumns: ['id'];
          },
          {
            foreignKeyName: 'public_workspace_users_updated_by_fkey';
            columns: ['updated_by'];
            isOneToOne: false;
            referencedRelation: 'group_user_with_attendance';
            referencedColumns: ['user_id'];
          },
          {
            foreignKeyName: 'public_workspace_users_updated_by_fkey';
            columns: ['updated_by'];
            isOneToOne: false;
            referencedRelation: 'workspace_users';
            referencedColumns: ['id'];
          },
          {
            foreignKeyName: 'public_workspace_users_updated_by_fkey';
            columns: ['updated_by'];
            isOneToOne: false;
            referencedRelation: 'workspace_users_with_groups';
            referencedColumns: ['id'];
          },
          {
            foreignKeyName: 'workspace_users_created_by_fkey';
            columns: ['created_by'];
            isOneToOne: false;
            referencedRelation: 'distinct_invoice_creators';
            referencedColumns: ['id'];
          },
          {
            foreignKeyName: 'workspace_users_created_by_fkey';
            columns: ['created_by'];
            isOneToOne: false;
            referencedRelation: 'group_user_with_attendance';
            referencedColumns: ['user_id'];
          },
          {
            foreignKeyName: 'workspace_users_created_by_fkey';
            columns: ['created_by'];
            isOneToOne: false;
            referencedRelation: 'workspace_users';
            referencedColumns: ['id'];
          },
          {
            foreignKeyName: 'workspace_users_created_by_fkey';
            columns: ['created_by'];
            isOneToOne: false;
            referencedRelation: 'workspace_users_with_groups';
            referencedColumns: ['id'];
          },
          {
            foreignKeyName: 'workspace_users_ws_id_fkey';
            columns: ['ws_id'];
            isOneToOne: false;
            referencedRelation: 'workspace_link_counts';
            referencedColumns: ['id'];
          },
          {
            foreignKeyName: 'workspace_users_ws_id_fkey';
            columns: ['ws_id'];
            isOneToOne: false;
            referencedRelation: 'workspaces';
            referencedColumns: ['id'];
          },
        ];
      };
    };
    Functions: {
      atomic_sync_token_operation: {
        Args: {
          p_calendar_id?: string;
          p_operation?: string;
          p_sync_token?: string;
          p_ws_id: string;
        };
        Returns: {
          last_synced_at: string;
          message: string;
          success: boolean;
          sync_token: string;
        }[];
      };
      calculate_next_occurrence: {
        Args: {
          frequency: Database['public']['Enums']['recurring_frequency'];
          from_date: string;
        };
        Returns: string;
      };
      calculate_productivity_score: {
        Args: { category_color: string; duration_seconds: number };
        Returns: number;
      };
      can_create_workspace: { Args: { p_user_id: string }; Returns: boolean };
      can_manage_indicator: {
        Args: { p_indicator_id: string };
        Returns: boolean;
      };
      check_guest_group: { Args: { group_id: string }; Returns: boolean };
      check_guest_lead_eligibility: {
        Args: { p_user_id: string; p_ws_id: string };
        Returns: Json;
      };
      check_ws_creator: { Args: { ws_id: string }; Returns: boolean };
      cleanup_expired_cross_app_tokens: { Args: never; Returns: undefined };
      cleanup_old_api_key_usage_logs: { Args: never; Returns: undefined };
      cleanup_old_typing_indicators: { Args: never; Returns: undefined };
      cleanup_role_inconsistencies: { Args: never; Returns: undefined };
      compute_ai_cost_usd: {
        Args: {
          p_input_tokens: number;
          p_model_id: string;
          p_output_tokens: number;
          p_pricing: Json;
          p_reasoning_tokens: number;
        };
        Returns: number;
      };
      count_search_users: {
        Args: {
          enabled_filter?: boolean;
          role_filter?: string;
          search_query: string;
        };
        Returns: number;
      };
      count_user_workspaces: { Args: { user_id: string }; Returns: number };
      create_ai_chat: {
        Args: { message: string; model: string; title: string };
        Returns: string;
      };
      create_guest_lead_email: {
        Args: {
          p_content: string;
          p_email: string;
          p_post_id?: string;
          p_receiver_id: string;
          p_sender_id: string;
          p_source_email: string;
          p_source_name: string;
          p_subject: string;
          p_ws_id: string;
        };
        Returns: Json;
      };
      extract_domain: { Args: { url: string }; Returns: string };
      extract_referrer_domain: { Args: { url: string }; Returns: string };
      generate_cross_app_token:
        | {
            Args: {
              p_expiry_seconds?: number;
              p_origin_app: string;
              p_session_data?: Json;
              p_target_app: string;
              p_user_id: string;
            };
            Returns: string;
          }
        | {
            Args: {
              p_expiry_seconds?: number;
              p_origin_app: string;
              p_target_app: string;
              p_user_id: string;
            };
            Returns: string;
          };
      get_ai_execution_daily_stats_v2: {
        Args: {
          p_end_date?: string;
          p_pricing?: Json;
          p_start_date?: string;
          p_ws_id: string;
        };
        Returns: {
          date: string;
          executions: number;
          input_tokens: number;
          output_tokens: number;
          reasoning_tokens: number;
          total_cost_usd: number;
          total_tokens: number;
        }[];
      };
      get_ai_execution_model_stats_v2: {
        Args: {
          p_end_date?: string;
          p_pricing?: Json;
          p_start_date?: string;
          p_ws_id: string;
        };
        Returns: {
          avg_cost_per_execution: number;
          avg_tokens_per_execution: number;
          executions: number;
          model_id: string;
          percentage_of_total: number;
          total_cost_usd: number;
          total_tokens: number;
        }[];
      };
      get_ai_execution_monthly_cost_v2: {
        Args: {
          p_exchange_rate?: number;
          p_month?: number;
          p_pricing?: Json;
          p_ws_id: string;
          p_year?: number;
        };
        Returns: {
          avg_daily_cost: number;
          executions: number;
          total_cost_usd: number;
          total_cost_vnd: number;
        }[];
      };
      get_ai_execution_summary_v2: {
        Args: {
          p_end_date?: string;
          p_exchange_rate?: number;
          p_pricing?: Json;
          p_start_date?: string;
          p_ws_id: string;
        };
        Returns: {
          avg_cost_per_execution: number;
          avg_tokens_per_execution: number;
          total_cost_usd: number;
          total_cost_vnd: number;
          total_executions: number;
          total_input_tokens: number;
          total_output_tokens: number;
          total_reasoning_tokens: number;
          total_tokens: number;
        }[];
      };
      get_available_referral_users: {
        Args: { p_user_id: string; p_ws_id: string };
        Returns: {
          display_name: string;
          email: string;
          full_name: string;
          id: string;
          phone: string;
        }[];
      };
      get_browsers: {
        Args: { p_limit?: number; p_link_id: string };
        Returns: {
          browser: string;
          count: number;
        }[];
      };
      get_budget_status: {
        Args: { _ws_id: string };
        Returns: {
          amount: number;
          budget_id: string;
          budget_name: string;
          is_near_threshold: boolean;
          is_over_budget: boolean;
          percentage_used: number;
          remaining: number;
          spent: number;
        }[];
      };
      get_challenge_stats: {
        Args: { challenge_id_param: string; user_id_param: string };
        Returns: {
          problems_attempted: number;
          total_score: number;
        }[];
      };
      get_clicks_by_day: {
        Args: { p_days?: number; p_link_id: string };
        Returns: {
          click_date: string;
          clicks: number;
        }[];
      };
      get_clicks_by_day_of_week: {
        Args: { p_link_id: string };
        Returns: {
          clicks: number;
          day_name: string;
          day_of_week: number;
        }[];
      };
      get_clicks_by_hour: {
        Args: { p_link_id: string };
        Returns: {
          clicks: number;
          hour: number;
        }[];
      };
      get_created_workspace_count: {
        Args: { user_id: string };
        Returns: number;
      };
      get_daily_activity_heatmap: {
        Args: { p_days_back?: number; p_user_id?: string; p_ws_id: string };
        Returns: Json;
      };
      get_daily_income_expense: {
        Args: { _ws_id: string; past_days?: number };
        Returns: {
          day: string;
          total_expense: number;
          total_income: number;
        }[];
      };
      get_daily_prompt_completion_tokens: {
        Args: { past_days?: number };
        Returns: {
          day: string;
          total_completion_tokens: number;
          total_prompt_tokens: number;
        }[];
      };
      get_default_ai_pricing: { Args: never; Returns: Json };
      get_device_types: {
        Args: { p_limit?: number; p_link_id: string };
        Returns: {
          count: number;
          device_type: string;
        }[];
      };
      get_finance_invoices_count: { Args: { ws_id: string }; Returns: number };
      get_guest_user_leads: {
        Args: {
          p_page?: number;
          p_page_size?: number;
          p_search?: string;
          p_threshold?: number;
          p_ws_id: string;
        };
        Returns: {
          attendance_count: number;
          created_at: string;
          email: string;
          full_name: string;
          gender: string;
          group_id: string;
          group_name: string;
          has_lead_generation: boolean;
          id: string;
          phone: string;
          total_count: number;
        }[];
      };
      get_healthcare_checkups_count: {
        Args: { ws_id: string };
        Returns: number;
      };
      get_healthcare_diagnoses_count: {
        Args: { ws_id: string };
        Returns: number;
      };
      get_healthcare_vital_groups_count: {
        Args: { ws_id: string };
        Returns: number;
      };
      get_healthcare_vitals_count: { Args: { ws_id: string }; Returns: number };
      get_hourly_prompt_completion_tokens: {
        Args: { past_hours?: number };
        Returns: {
          hour: string;
          total_completion_tokens: number;
          total_prompt_tokens: number;
        }[];
      };
      get_inventory_batches_count: { Args: { ws_id: string }; Returns: number };
      get_inventory_product_categories_count: {
        Args: { ws_id: string };
        Returns: number;
      };
      get_inventory_products: {
        Args: {
          _category_ids?: string[];
          _has_unit?: boolean;
          _warehouse_ids?: string[];
          _ws_id?: string;
        };
        Returns: {
          amount: number;
          category: string;
          created_at: string;
          id: string;
          manufacturer: string;
          name: string;
          price: number;
          unit: string;
          unit_id: string;
          ws_id: string;
        }[];
      };
      get_inventory_products_count: {
        Args: { ws_id: string };
        Returns: number;
      };
      get_inventory_suppliers_count: {
        Args: { ws_id: string };
        Returns: number;
      };
      get_inventory_units_count: { Args: { ws_id: string }; Returns: number };
      get_inventory_warehouses_count: {
        Args: { ws_id: string };
        Returns: number;
      };
      get_joined_workspace_count: {
        Args: { user_id: string };
        Returns: number;
      };
      get_monthly_income_expense: {
        Args: { _ws_id: string; past_months?: number };
        Returns: {
          month: string;
          total_expense: number;
          total_income: number;
        }[];
      };
      get_monthly_prompt_completion_tokens: {
        Args: { past_months?: number };
        Returns: {
          month: string;
          total_completion_tokens: number;
          total_prompt_tokens: number;
        }[];
      };
      get_operating_systems: {
        Args: { p_limit?: number; p_link_id: string };
        Returns: {
          count: number;
          os: string;
        }[];
      };
      get_pending_event_participants: {
        Args: { _event_id: string };
        Returns: number;
      };
      get_pending_invoices: {
        Args: { p_limit?: number; p_offset?: number; p_ws_id: string };
        Returns: {
          attendance_days: number;
          group_id: string;
          group_name: string;
          months_owed: string;
          potential_total: number;
          total_sessions: number;
          user_id: string;
          user_name: string;
        }[];
      };
      get_pending_invoices_base: {
        Args: { p_ws_id: string };
        Returns: {
          attendance_days: number;
          group_id: string;
          group_name: string;
          month: string;
          sessions: string[];
          user_id: string;
          user_name: string;
        }[];
      };
      get_pending_invoices_count: {
        Args: { p_ws_id: string };
        Returns: number;
      };
      get_period_summary_stats: {
        Args: { p_period?: string; p_ws_id: string };
        Returns: Json;
      };
      get_possible_excluded_groups: {
        Args: { _ws_id: string; included_groups: string[] };
        Returns: {
          amount: number;
          id: string;
          name: string;
          ws_id: string;
        }[];
      };
      get_possible_excluded_tags: {
        Args: { _ws_id: string; included_tags: string[] };
        Returns: {
          amount: number;
          id: string;
          name: string;
          ws_id: string;
        }[];
      };
      get_session_statistics: {
        Args: never;
        Returns: {
          active_count: number;
          completed_count: number;
          latest_session_date: string;
          total_count: number;
          unique_users_count: number;
        }[];
      };
      get_session_templates: {
        Args: {
          limit_count?: number;
          user_id_param: string;
          workspace_id: string;
        };
        Returns: {
          avg_duration: number;
          category_color: string;
          category_id: string;
          category_name: string;
          description: string;
          last_used: string;
          tags: string[];
          task_id: string;
          task_name: string;
          title: string;
          usage_count: number;
        }[];
      };
      get_submission_statistics: {
        Args: never;
        Returns: {
          latest_submission_date: string;
          total_count: number;
          unique_users_count: number;
        }[];
      };
      get_time_tracking_sessions_paginated: {
        Args: {
          p_limit?: number;
          p_page?: number;
          p_period?: string;
          p_search?: string;
          p_ws_id: string;
        };
        Returns: Json;
      };
      get_time_tracking_stats: {
        Args: { p_user_id?: string; p_ws_id: string };
        Returns: Json;
      };
      get_top_cities: {
        Args: { p_limit?: number; p_link_id: string };
        Returns: {
          city: string;
          count: number;
          country: string;
        }[];
      };
      get_top_countries: {
        Args: { p_limit?: number; p_link_id: string };
        Returns: {
          count: number;
          country: string;
        }[];
      };
      get_top_referrers: {
        Args: { p_limit?: number; p_link_id: string };
        Returns: {
          count: number;
          domain: string;
        }[];
      };
      get_transaction_categories_with_amount_by_workspace: {
        Args: { p_ws_id: string };
        Returns: {
          amount: number;
          created_at: string;
          id: string;
          is_expense: boolean;
          name: string;
          transaction_count: number;
          ws_id: string;
        }[];
      };
      get_transaction_count_by_tag: {
        Args: { _ws_id: string };
        Returns: {
          tag_color: string;
          tag_id: string;
          tag_name: string;
          transaction_count: number;
        }[];
      };
      get_upcoming_recurring_transactions: {
        Args: { _ws_id: string; days_ahead?: number };
        Returns: {
          amount: number;
          category_name: string;
          frequency: Database['public']['Enums']['recurring_frequency'];
          id: string;
          name: string;
          next_occurrence: string;
          wallet_name: string;
        }[];
      };
      get_user_accessible_tasks: {
        Args: {
          p_include_deleted?: boolean;
          p_list_statuses?: Database['public']['Enums']['task_board_status'][];
          p_user_id: string;
          p_ws_id?: string;
        };
        Returns: {
          task_calendar_hours: Database['public']['Enums']['calendar_hours'];
          task_closed_at: string;
          task_completed_at: string;
          task_created_at: string;
          task_creator_id: string;
          task_deleted_at: string;
          task_description: string;
          task_end_date: string;
          task_estimation_points: number;
          task_id: string;
          task_is_splittable: boolean;
          task_list_id: string;
          task_max_split_duration_minutes: number;
          task_min_split_duration_minutes: number;
          task_name: string;
          task_priority: Database['public']['Enums']['task_priority'];
          task_start_date: string;
          task_total_duration: number;
        }[];
      };
      get_user_role: {
        Args: { user_id: string; ws_id: string };
        Returns: string;
      };
      get_user_session_stats: {
        Args: { user_id: string };
        Returns: {
          active_sessions: number;
          current_session_age: unknown;
          total_sessions: number;
        }[];
      };
      get_user_sessions: {
        Args: { user_id: string };
        Returns: {
          created_at: string;
          ip: string;
          is_current: boolean;
          session_id: string;
          updated_at: string;
          user_agent: string;
        }[];
      };
      get_user_tasks: {
        Args: { _board_id: string };
        Returns: {
          board_id: string;
          completed: boolean;
          description: string;
          end_date: string;
          id: string;
          list_id: string;
          name: string;
          priority: number;
          start_date: string;
        }[];
      };
      get_user_whitelist_status: {
        Args: { user_id_param: string };
        Returns: {
          allow_challenge_management: boolean;
          allow_manage_all_challenges: boolean;
          allow_role_management: boolean;
          enabled: boolean;
          is_whitelisted: boolean;
        }[];
      };
      get_workspace_drive_size: { Args: { ws_id: string }; Returns: number };
      get_workspace_member_count: {
        Args: { p_ws_id: string };
        Returns: number;
      };
      get_workspace_products_count: {
        Args: { ws_id: string };
        Returns: number;
      };
      get_workspace_storage_limit: { Args: { ws_id: string }; Returns: number };
      get_workspace_transaction_categories_count: {
        Args: { ws_id: string };
        Returns: number;
      };
      get_workspace_transactions_count: {
        Args: { end_date?: string; start_date?: string; ws_id: string };
        Returns: number;
      };
      get_workspace_user_groups: {
        Args: {
          _ws_id: string;
          excluded_tags: string[];
          included_tags: string[];
          search_query: string;
        };
        Returns: {
          created_at: string;
          id: string;
          name: string;
          notes: string;
          tag_count: number;
          tags: string[];
          ws_id: string;
        }[];
      };
      get_workspace_user_groups_count: {
        Args: { ws_id: string };
        Returns: number;
      };
      get_workspace_user_with_details: {
        Args: { p_user_id: string; p_ws_id: string };
        Returns: Json;
      };
      get_workspace_users: {
        Args: {
          _ws_id: string;
          excluded_groups: string[];
          included_groups: string[];
          search_query: string;
        };
        Returns: {
          address: string;
          archived: boolean;
          archived_until: string;
          avatar_url: string;
          balance: number;
          birthday: string;
          created_at: string;
          display_name: string;
          email: string;
          ethnicity: string;
          full_name: string;
          gender: string;
          group_count: number;
          groups: string[];
          guardian: string;
          id: string;
          linked_users: Json;
          national_id: string;
          note: string;
          phone: string;
          updated_at: string;
          ws_id: string;
        }[];
      };
      get_workspace_users_count: { Args: { ws_id: string }; Returns: number };
      get_workspace_wallets_count: { Args: { ws_id: string }; Returns: number };
      get_workspace_wallets_expense: {
        Args: { end_date?: string; start_date?: string; ws_id: string };
        Returns: number;
      };
      get_workspace_wallets_income: {
        Args: { end_date?: string; start_date?: string; ws_id: string };
        Returns: number;
      };
      hard_delete_soft_deleted_items: { Args: never; Returns: undefined };
      has_other_owner: {
        Args: { _user_id: string; _ws_id: string };
        Returns: boolean;
      };
      has_workspace_permission: {
        Args: { p_permission: string; p_user_id: string; p_ws_id: string };
        Returns: boolean;
      };
      insert_ai_chat_message: {
        Args: { chat_id: string; message: string; source: string };
        Returns: undefined;
      };
      is_list_accessible: { Args: { _list_id: string }; Returns: boolean };
      is_member_invited: {
        Args: { _org_id: string; _user_id: string };
        Returns: boolean;
      };
      is_nova_challenge_manager: { Args: never; Returns: boolean };
      is_nova_role_manager: { Args: never; Returns: boolean };
      is_nova_user_email_in_team: {
        Args: { _team_id: string; _user_email: string };
        Returns: boolean;
      };
      is_nova_user_id_in_team: {
        Args: { _team_id: string; _user_id: string };
        Returns: boolean;
      };
      is_org_member: {
        Args: { _org_id: string; _user_id: string };
        Returns: boolean;
      };
      is_personal_workspace: { Args: { p_ws_id: string }; Returns: boolean };
      is_project_member: { Args: { _project_id: string }; Returns: boolean };
      is_task_accessible: { Args: { _task_id: string }; Returns: boolean };
      is_task_board_member: {
        Args: { _board_id: string; _user_id: string };
        Returns: boolean;
      };
      is_tuturuuu_email: { Args: { user_email: string }; Returns: boolean };
      is_user_guest: { Args: { user_uuid: string }; Returns: boolean };
      is_user_task_in_board: {
        Args: { _task_id: string; _user_id: string };
        Returns: boolean;
      };
      is_user_whitelisted: {
        Args: { user_id_param: string };
        Returns: boolean;
      };
      is_workspace_owner: {
        Args: { p_user_id: string; p_ws_id: string };
        Returns: boolean;
      };
      match_tasks: {
        Args: {
          filter_deleted?: boolean;
          filter_ws_id?: string;
          match_count?: number;
          match_threshold?: number;
          query_embedding: string;
          query_text: string;
        };
        Returns: {
          closed_at: string;
          completed_at: string;
          description: string;
          end_date: string;
          id: string;
          list_id: string;
          name: string;
          similarity: number;
          start_date: string;
        }[];
      };
      normalize_task_sort_keys: { Args: never; Returns: undefined };
      nova_get_all_challenges_with_user_stats: {
        Args: { user_id: string };
        Returns: Json;
      };
      nova_get_challenge_with_user_stats: {
        Args: { challenge_id: string; user_id: string };
        Returns: Json;
      };
      nova_get_user_daily_sessions: {
        Args: { challenge_id: string; user_id: string };
        Returns: number;
      };
      nova_get_user_total_sessions: {
        Args: { challenge_id: string; user_id: string };
        Returns: number;
      };
      parse_user_agent: {
        Args: { user_agent: string };
        Returns: {
          browser: string;
          device_type: string;
          os: string;
        }[];
      };
      process_recurring_transactions: {
        Args: never;
        Returns: {
          processed_count: number;
          recurring_id: string;
          transaction_id: string;
        }[];
      };
      revoke_all_cross_app_tokens: {
        Args: { p_user_id: string };
        Returns: undefined;
      };
      revoke_all_other_sessions: { Args: { user_id: string }; Returns: number };
      revoke_user_session: {
        Args: { session_id: string; target_user_id: string };
        Returns: boolean;
      };
      search_users: {
        Args: {
          enabled_filter?: boolean;
          page_number: number;
          page_size: number;
          role_filter?: string;
          search_query: string;
        };
        Returns: {
          allow_challenge_management: boolean;
          allow_manage_all_challenges: boolean;
          allow_role_management: boolean;
          avatar_url: string;
          bio: string;
          birthday: string;
          created_at: string;
          deleted: boolean;
          display_name: string;
          email: string;
          enabled: boolean;
          full_name: string;
          handle: string;
          id: string;
          new_email: string;
          team_name: string[];
          user_id: string;
        }[];
      };
      search_users_by_name: {
        Args: {
          min_similarity?: number;
          result_limit?: number;
          search_query: string;
        };
        Returns: {
          avatar_url: string;
          display_name: string;
          handle: string;
          id: string;
          relevance: number;
        }[];
      };
      show_limit: { Args: never; Returns: number };
      show_trgm: { Args: { '': string }; Returns: string[] };
      sum_quiz_scores: {
        Args: { p_set_id: string };
        Returns: {
          sum: number;
        }[];
      };
      transactions_have_same_abs_amount: {
        Args: { transaction_id_1: string; transaction_id_2: string };
        Returns: boolean;
      };
      transactions_have_same_amount: {
        Args: { transaction_id_1: string; transaction_id_2: string };
        Returns: boolean;
      };
      update_expired_sessions: { Args: never; Returns: undefined };
      update_many_tasks: { Args: { updates: Json }; Returns: number };
      update_session_total_score: {
        Args: { challenge_id_param: string; user_id_param: string };
        Returns: undefined;
      };
      upsert_calendar_events_and_count: {
        Args: { events: Json };
        Returns: Json;
      };
      user_is_in_channel: {
        Args: { p_channel_id: string; p_user_id: string };
        Returns: boolean;
      };
      validate_cross_app_token: {
        Args: { p_target_app: string; p_token: string };
        Returns: string;
      };
      validate_cross_app_token_with_session: {
        Args: { p_target_app: string; p_token: string };
        Returns: {
          session_data: Json;
          user_id: string;
        }[];
      };
    };
    Enums: {
      ai_message_type:
        | 'message'
        | 'file'
        | 'summary'
        | 'notes'
        | 'multi_choice_quiz'
        | 'paragraph_quiz'
        | 'flashcards';
      calendar_hour_type: 'WORK' | 'PERSONAL' | 'MEETING';
      calendar_hours: 'work_hours' | 'personal_hours' | 'meeting_hours';
      certificate_templates: 'original' | 'modern' | 'elegant';
      chat_role: 'FUNCTION' | 'USER' | 'SYSTEM' | 'ASSISTANT';
      dataset_type: 'excel' | 'csv' | 'html';
      estimation_type: 'exponential' | 'fibonacci' | 'linear' | 't-shirt';
      feature_flag:
        | 'ENABLE_AI'
        | 'ENABLE_EDUCATION'
        | 'ENABLE_CHALLENGES'
        | 'ENABLE_QUIZZES';
      platform_service: 'TUTURUUU' | 'REWISE' | 'NOVA' | 'UPSKII';
      product:
        | 'web'
        | 'nova'
        | 'rewise'
        | 'calendar'
        | 'finance'
        | 'tudo'
        | 'tumeet'
        | 'shortener'
        | 'qr'
        | 'drive'
        | 'mail'
        | 'other';
      promotion_type: 'REGULAR' | 'REFERRAL';
      recording_status:
        | 'recording'
        | 'interrupted'
        | 'pending_transcription'
        | 'transcribing'
        | 'completed'
        | 'failed';
      recurring_frequency: 'daily' | 'weekly' | 'monthly' | 'yearly';
      subscription_status: 'trialing' | 'active' | 'canceled' | 'past_due';
      support_type: 'bug' | 'feature-request' | 'support' | 'job-application';
      task_board_status: 'not_started' | 'active' | 'done' | 'closed';
      task_priority: 'low' | 'normal' | 'high' | 'critical';
      workspace_api_key_scope:
        | 'gemini-2.0-flash'
        | 'gemini-2.5-flash'
        | 'gemini-2.0-pro'
        | 'gemini-2.5-pro'
        | 'gemini-2.0-flash-lite'
        | 'gemini-2.5-flash-lite';
      workspace_role_permission:
        | 'view_infrastructure'
        | 'manage_workspace_secrets'
        | 'manage_external_migrations'
        | 'manage_workspace_roles'
        | 'manage_workspace_members'
        | 'manage_workspace_settings'
        | 'manage_workspace_integrations'
        | 'manage_workspace_billing'
        | 'manage_workspace_security'
        | 'manage_workspace_audit_logs'
        | 'manage_user_report_templates'
        | 'manage_calendar'
        | 'manage_projects'
        | 'manage_documents'
        | 'manage_drive'
        | 'manage_users'
        | 'export_users_data'
        | 'manage_inventory'
        | 'manage_finance'
        | 'export_finance_data'
        | 'ai_chat'
        | 'ai_lab'
        | 'send_user_group_post_emails'
        | 'view_users_private_info'
        | 'view_users_public_info'
        | 'view_finance_stats'
        | 'create_users'
        | 'update_users'
        | 'delete_users'
        | 'check_user_attendance'
        | 'create_inventory'
        | 'update_inventory'
        | 'delete_inventory'
        | 'view_inventory'
        | 'view_transactions'
        | 'create_transactions'
        | 'update_transactions'
        | 'delete_transactions'
        | 'view_invoices'
        | 'create_invoices'
        | 'update_invoices'
        | 'delete_invoices'
        | 'view_user_groups'
        | 'create_user_groups'
        | 'update_user_groups'
        | 'delete_user_groups'
        | 'view_user_groups_scores'
        | 'create_user_groups_scores'
        | 'update_user_groups_scores'
        | 'delete_user_groups_scores'
        | 'view_user_groups_posts'
        | 'create_user_groups_posts'
        | 'update_user_groups_posts'
        | 'delete_user_groups_posts'
        | 'create_lead_generations'
        | 'manage_api_keys';
    };
    CompositeTypes: {
      [_ in never]: never;
    };
  };
};

type DatabaseWithoutInternals = Omit<Database, '__InternalSupabase'>;

type DefaultSchema = DatabaseWithoutInternals[Extract<
  keyof Database,
  'public'
>];

export type Tables<
  DefaultSchemaTableNameOrOptions extends
    | keyof (DefaultSchema['Tables'] & DefaultSchema['Views'])
    | { schema: keyof DatabaseWithoutInternals },
  TableName extends DefaultSchemaTableNameOrOptions extends {
    schema: keyof DatabaseWithoutInternals;
  }
    ? keyof (DatabaseWithoutInternals[DefaultSchemaTableNameOrOptions['schema']]['Tables'] &
        DatabaseWithoutInternals[DefaultSchemaTableNameOrOptions['schema']]['Views'])
    : never = never,
> = DefaultSchemaTableNameOrOptions extends {
  schema: keyof DatabaseWithoutInternals;
}
  ? (DatabaseWithoutInternals[DefaultSchemaTableNameOrOptions['schema']]['Tables'] &
      DatabaseWithoutInternals[DefaultSchemaTableNameOrOptions['schema']]['Views'])[TableName] extends {
      Row: infer R;
    }
    ? R
    : never
  : DefaultSchemaTableNameOrOptions extends keyof (DefaultSchema['Tables'] &
        DefaultSchema['Views'])
    ? (DefaultSchema['Tables'] &
        DefaultSchema['Views'])[DefaultSchemaTableNameOrOptions] extends {
        Row: infer R;
      }
      ? R
      : never
    : never;

export type TablesInsert<
  DefaultSchemaTableNameOrOptions extends
    | keyof DefaultSchema['Tables']
    | { schema: keyof DatabaseWithoutInternals },
  TableName extends DefaultSchemaTableNameOrOptions extends {
    schema: keyof DatabaseWithoutInternals;
  }
    ? keyof DatabaseWithoutInternals[DefaultSchemaTableNameOrOptions['schema']]['Tables']
    : never = never,
> = DefaultSchemaTableNameOrOptions extends {
  schema: keyof DatabaseWithoutInternals;
}
  ? DatabaseWithoutInternals[DefaultSchemaTableNameOrOptions['schema']]['Tables'][TableName] extends {
      Insert: infer I;
    }
    ? I
    : never
  : DefaultSchemaTableNameOrOptions extends keyof DefaultSchema['Tables']
    ? DefaultSchema['Tables'][DefaultSchemaTableNameOrOptions] extends {
        Insert: infer I;
      }
      ? I
      : never
    : never;

export type TablesUpdate<
  DefaultSchemaTableNameOrOptions extends
    | keyof DefaultSchema['Tables']
    | { schema: keyof DatabaseWithoutInternals },
  TableName extends DefaultSchemaTableNameOrOptions extends {
    schema: keyof DatabaseWithoutInternals;
  }
    ? keyof DatabaseWithoutInternals[DefaultSchemaTableNameOrOptions['schema']]['Tables']
    : never = never,
> = DefaultSchemaTableNameOrOptions extends {
  schema: keyof DatabaseWithoutInternals;
}
  ? DatabaseWithoutInternals[DefaultSchemaTableNameOrOptions['schema']]['Tables'][TableName] extends {
      Update: infer U;
    }
    ? U
    : never
  : DefaultSchemaTableNameOrOptions extends keyof DefaultSchema['Tables']
    ? DefaultSchema['Tables'][DefaultSchemaTableNameOrOptions] extends {
        Update: infer U;
      }
      ? U
      : never
    : never;

export type Enums<
  DefaultSchemaEnumNameOrOptions extends
    | keyof DefaultSchema['Enums']
    | { schema: keyof DatabaseWithoutInternals },
  EnumName extends DefaultSchemaEnumNameOrOptions extends {
    schema: keyof DatabaseWithoutInternals;
  }
    ? keyof DatabaseWithoutInternals[DefaultSchemaEnumNameOrOptions['schema']]['Enums']
    : never = never,
> = DefaultSchemaEnumNameOrOptions extends {
  schema: keyof DatabaseWithoutInternals;
}
  ? DatabaseWithoutInternals[DefaultSchemaEnumNameOrOptions['schema']]['Enums'][EnumName]
  : DefaultSchemaEnumNameOrOptions extends keyof DefaultSchema['Enums']
    ? DefaultSchema['Enums'][DefaultSchemaEnumNameOrOptions]
    : never;

export type CompositeTypes<
  PublicCompositeTypeNameOrOptions extends
    | keyof DefaultSchema['CompositeTypes']
    | { schema: keyof DatabaseWithoutInternals },
  CompositeTypeName extends PublicCompositeTypeNameOrOptions extends {
    schema: keyof DatabaseWithoutInternals;
  }
    ? keyof DatabaseWithoutInternals[PublicCompositeTypeNameOrOptions['schema']]['CompositeTypes']
    : never = never,
> = PublicCompositeTypeNameOrOptions extends {
  schema: keyof DatabaseWithoutInternals;
}
  ? DatabaseWithoutInternals[PublicCompositeTypeNameOrOptions['schema']]['CompositeTypes'][CompositeTypeName]
  : PublicCompositeTypeNameOrOptions extends keyof DefaultSchema['CompositeTypes']
    ? DefaultSchema['CompositeTypes'][PublicCompositeTypeNameOrOptions]
    : never;

export const Constants = {
  public: {
    Enums: {
      ai_message_type: [
        'message',
        'file',
        'summary',
        'notes',
        'multi_choice_quiz',
        'paragraph_quiz',
        'flashcards',
      ],
      calendar_hour_type: ['WORK', 'PERSONAL', 'MEETING'],
      calendar_hours: ['work_hours', 'personal_hours', 'meeting_hours'],
      certificate_templates: ['original', 'modern', 'elegant'],
      chat_role: ['FUNCTION', 'USER', 'SYSTEM', 'ASSISTANT'],
      dataset_type: ['excel', 'csv', 'html'],
      estimation_type: ['exponential', 'fibonacci', 'linear', 't-shirt'],
      feature_flag: [
        'ENABLE_AI',
        'ENABLE_EDUCATION',
        'ENABLE_CHALLENGES',
        'ENABLE_QUIZZES',
      ],
      platform_service: ['TUTURUUU', 'REWISE', 'NOVA', 'UPSKII'],
      product: [
        'web',
        'nova',
        'rewise',
        'calendar',
        'finance',
        'tudo',
        'tumeet',
        'shortener',
        'qr',
        'drive',
        'mail',
        'other',
      ],
      promotion_type: ['REGULAR', 'REFERRAL'],
      recording_status: [
        'recording',
        'interrupted',
        'pending_transcription',
        'transcribing',
        'completed',
        'failed',
      ],
      recurring_frequency: ['daily', 'weekly', 'monthly', 'yearly'],
      subscription_status: ['trialing', 'active', 'canceled', 'past_due'],
      support_type: ['bug', 'feature-request', 'support', 'job-application'],
      task_board_status: ['not_started', 'active', 'done', 'closed'],
      task_priority: ['low', 'normal', 'high', 'critical'],
      workspace_api_key_scope: [
        'gemini-2.0-flash',
        'gemini-2.5-flash',
        'gemini-2.0-pro',
        'gemini-2.5-pro',
        'gemini-2.0-flash-lite',
        'gemini-2.5-flash-lite',
      ],
      workspace_role_permission: [
        'view_infrastructure',
        'manage_workspace_secrets',
        'manage_external_migrations',
        'manage_workspace_roles',
        'manage_workspace_members',
        'manage_workspace_settings',
        'manage_workspace_integrations',
        'manage_workspace_billing',
        'manage_workspace_security',
        'manage_workspace_audit_logs',
        'manage_user_report_templates',
        'manage_calendar',
        'manage_projects',
        'manage_documents',
        'manage_drive',
        'manage_users',
        'export_users_data',
        'manage_inventory',
        'manage_finance',
        'export_finance_data',
        'ai_chat',
        'ai_lab',
        'send_user_group_post_emails',
        'view_users_private_info',
        'view_users_public_info',
        'view_finance_stats',
        'create_users',
        'update_users',
        'delete_users',
        'check_user_attendance',
        'create_inventory',
        'update_inventory',
        'delete_inventory',
        'view_inventory',
        'view_transactions',
        'create_transactions',
        'update_transactions',
        'delete_transactions',
        'view_invoices',
        'create_invoices',
        'update_invoices',
        'delete_invoices',
        'view_user_groups',
        'create_user_groups',
        'update_user_groups',
        'delete_user_groups',
        'view_user_groups_scores',
        'create_user_groups_scores',
        'update_user_groups_scores',
        'delete_user_groups_scores',
        'view_user_groups_posts',
        'create_user_groups_posts',
        'update_user_groups_posts',
        'delete_user_groups_posts',
        'create_lead_generations',
        'manage_api_keys',
      ],
    },
  },
} as const;<|MERGE_RESOLUTION|>--- conflicted
+++ resolved
@@ -1267,29 +1267,11 @@
           statement_date: number;
           wallet_id: string;
         };
-<<<<<<< HEAD
         Insert: {
           limit: number;
           payment_date: number;
           statement_date: number;
           wallet_id: string;
-=======
-        Returns: boolean;
-      };
-      has_workspace_permission: {
-        Args: {
-          p_permission: string;
-          p_user_id: string;
-          p_ws_id: string;
-        };
-        Returns: boolean;
-      };
-      insert_ai_chat_message: {
-        Args: {
-          chat_id: string;
-          message: string;
-          source: string;
->>>>>>> f8d483ee
         };
         Update: {
           limit?: number;
@@ -13099,6 +13081,14 @@
       };
       has_workspace_permission: {
         Args: { p_permission: string; p_user_id: string; p_ws_id: string };
+        Returns: boolean;
+      };
+      has_workspace_permission: {
+        Args: {
+          p_permission: string;
+          p_user_id: string;
+          p_ws_id: string;
+        };
         Returns: boolean;
       };
       insert_ai_chat_message: {
