export type Json =
  | string
  | number
  | boolean
  | null
  | { [key: string]: Json | undefined }
  | Json[];

export type Database = {
  public: {
    Tables: {
      ai_chat_members: {
        Row: {
          chat_id: string;
          created_at: string;
          email: string;
        };
        Insert: {
          chat_id: string;
          created_at?: string;
          email: string;
        };
        Update: {
          chat_id?: string;
          created_at?: string;
          email?: string;
        };
        Relationships: [
          {
            foreignKeyName: 'ai_chat_members_chat_id_fkey';
            columns: ['chat_id'];
            isOneToOne: false;
            referencedRelation: 'ai_chats';
            referencedColumns: ['id'];
          },
        ];
      };
      ai_chat_messages: {
        Row: {
          chat_id: string;
          completion_tokens: number;
          content: string | null;
          created_at: string;
          creator_id: string | null;
          finish_reason: string | null;
          id: string;
          metadata: Json | null;
          model: string | null;
          prompt_tokens: number;
          role: Database['public']['Enums']['chat_role'];
          type: Database['public']['Enums']['ai_message_type'];
        };
        Insert: {
          chat_id: string;
          completion_tokens?: number;
          content?: string | null;
          created_at?: string;
          creator_id?: string | null;
          finish_reason?: string | null;
          id?: string;
          metadata?: Json | null;
          model?: string | null;
          prompt_tokens?: number;
          role: Database['public']['Enums']['chat_role'];
          type?: Database['public']['Enums']['ai_message_type'];
        };
        Update: {
          chat_id?: string;
          completion_tokens?: number;
          content?: string | null;
          created_at?: string;
          creator_id?: string | null;
          finish_reason?: string | null;
          id?: string;
          metadata?: Json | null;
          model?: string | null;
          prompt_tokens?: number;
          role?: Database['public']['Enums']['chat_role'];
          type?: Database['public']['Enums']['ai_message_type'];
        };
        Relationships: [
          {
            foreignKeyName: 'ai_chat_messages_chat_id_fkey';
            columns: ['chat_id'];
            isOneToOne: false;
            referencedRelation: 'ai_chats';
            referencedColumns: ['id'];
          },
          {
            foreignKeyName: 'ai_chat_messages_creator_id_fkey';
            columns: ['creator_id'];
            isOneToOne: false;
            referencedRelation: 'nova_user_challenge_leaderboard';
            referencedColumns: ['user_id'];
          },
          {
            foreignKeyName: 'ai_chat_messages_creator_id_fkey';
            columns: ['creator_id'];
            isOneToOne: false;
            referencedRelation: 'nova_user_leaderboard';
            referencedColumns: ['user_id'];
          },
          {
            foreignKeyName: 'ai_chat_messages_creator_id_fkey';
            columns: ['creator_id'];
            isOneToOne: false;
            referencedRelation: 'users';
            referencedColumns: ['id'];
          },
          {
            foreignKeyName: 'public_ai_chat_messages_model_fkey';
            columns: ['model'];
            isOneToOne: false;
            referencedRelation: 'ai_models';
            referencedColumns: ['id'];
          },
        ];
      };
      ai_chats: {
        Row: {
          created_at: string;
          creator_id: string | null;
          id: string;
          is_public: boolean;
          latest_summarized_message_id: string | null;
          model: string | null;
          pinned: boolean;
          summary: string | null;
          title: string | null;
        };
        Insert: {
          created_at?: string;
          creator_id?: string | null;
          id?: string;
          is_public?: boolean;
          latest_summarized_message_id?: string | null;
          model?: string | null;
          pinned?: boolean;
          summary?: string | null;
          title?: string | null;
        };
        Update: {
          created_at?: string;
          creator_id?: string | null;
          id?: string;
          is_public?: boolean;
          latest_summarized_message_id?: string | null;
          model?: string | null;
          pinned?: boolean;
          summary?: string | null;
          title?: string | null;
        };
        Relationships: [
          {
            foreignKeyName: 'ai_chats_creator_id_fkey';
            columns: ['creator_id'];
            isOneToOne: false;
            referencedRelation: 'nova_user_challenge_leaderboard';
            referencedColumns: ['user_id'];
          },
          {
            foreignKeyName: 'ai_chats_creator_id_fkey';
            columns: ['creator_id'];
            isOneToOne: false;
            referencedRelation: 'nova_user_leaderboard';
            referencedColumns: ['user_id'];
          },
          {
            foreignKeyName: 'ai_chats_creator_id_fkey';
            columns: ['creator_id'];
            isOneToOne: false;
            referencedRelation: 'users';
            referencedColumns: ['id'];
          },
          {
            foreignKeyName: 'public_ai_chats_latest_summarized_message_id_fkey';
            columns: ['latest_summarized_message_id'];
            isOneToOne: false;
            referencedRelation: 'ai_chat_messages';
            referencedColumns: ['id'];
          },
          {
            foreignKeyName: 'public_ai_chats_model_fkey';
            columns: ['model'];
            isOneToOne: false;
            referencedRelation: 'ai_models';
            referencedColumns: ['id'];
          },
        ];
      };
      ai_models: {
        Row: {
          created_at: string;
          enabled: boolean;
          id: string;
          name: string | null;
          provider: string | null;
        };
        Insert: {
          created_at?: string;
          enabled?: boolean;
          id: string;
          name?: string | null;
          provider?: string | null;
        };
        Update: {
          created_at?: string;
          enabled?: boolean;
          id?: string;
          name?: string | null;
          provider?: string | null;
        };
        Relationships: [
          {
            foreignKeyName: 'public_ai_models_provider_fkey';
            columns: ['provider'];
            isOneToOne: false;
            referencedRelation: 'ai_providers';
            referencedColumns: ['id'];
          },
        ];
      };
      ai_providers: {
        Row: {
          created_at: string;
          id: string;
          name: string;
        };
        Insert: {
          created_at?: string;
          id: string;
          name: string;
        };
        Update: {
          created_at?: string;
          id?: string;
          name?: string;
        };
        Relationships: [];
      };
      ai_whitelisted_domains: {
        Row: {
          created_at: string;
          description: string | null;
          domain: string;
          enabled: boolean;
        };
        Insert: {
          created_at?: string;
          description?: string | null;
          domain: string;
          enabled?: boolean;
        };
        Update: {
          created_at?: string;
          description?: string | null;
          domain?: string;
          enabled?: boolean;
        };
        Relationships: [];
      };
      ai_whitelisted_emails: {
        Row: {
          created_at: string;
          email: string;
          enabled: boolean;
        };
        Insert: {
          created_at?: string;
          email: string;
          enabled?: boolean;
        };
        Update: {
          created_at?: string;
          email?: string;
          enabled?: boolean;
        };
        Relationships: [];
      };
      aurora_ml_forecast: {
        Row: {
          catboost: number;
          created_at: string;
          date: string;
          elasticnet: number;
          id: string;
          lightgbm: number;
          ws_id: string;
          xgboost: number;
        };
        Insert: {
          catboost: number;
          created_at?: string;
          date: string;
          elasticnet: number;
          id?: string;
          lightgbm: number;
          ws_id: string;
          xgboost: number;
        };
        Update: {
          catboost?: number;
          created_at?: string;
          date?: string;
          elasticnet?: number;
          id?: string;
          lightgbm?: number;
          ws_id?: string;
          xgboost?: number;
        };
        Relationships: [
          {
            foreignKeyName: 'aurora_ml_forecast_ws_id_fkey';
            columns: ['ws_id'];
            isOneToOne: false;
            referencedRelation: 'workspaces';
            referencedColumns: ['id'];
          },
        ];
      };
      aurora_ml_metrics: {
        Row: {
          created_at: string;
          directional_accuracy: number;
          id: string;
          model: string;
          rmse: number;
          turning_point_accuracy: number;
          weighted_score: number;
          ws_id: string;
        };
        Insert: {
          created_at?: string;
          directional_accuracy: number;
          id?: string;
          model: string;
          rmse: number;
          turning_point_accuracy: number;
          weighted_score: number;
          ws_id: string;
        };
        Update: {
          created_at?: string;
          directional_accuracy?: number;
          id?: string;
          model?: string;
          rmse?: number;
          turning_point_accuracy?: number;
          weighted_score?: number;
          ws_id?: string;
        };
        Relationships: [
          {
            foreignKeyName: 'aurora_ml_metrics_ws_id_fkey';
            columns: ['ws_id'];
            isOneToOne: false;
            referencedRelation: 'workspaces';
            referencedColumns: ['id'];
          },
        ];
      };
      aurora_statistical_forecast: {
        Row: {
          auto_arima: number;
          auto_arima_hi_90: number;
          auto_arima_lo_90: number;
          auto_ets: number;
          auto_ets_hi_90: number;
          auto_ets_lo_90: number;
          auto_theta: number;
          auto_theta_hi_90: number;
          auto_theta_lo_90: number;
          ces: number;
          ces_hi_90: number;
          ces_lo_90: number;
          created_at: string;
          date: string;
          id: string;
          ws_id: string;
        };
        Insert: {
          auto_arima: number;
          auto_arima_hi_90: number;
          auto_arima_lo_90: number;
          auto_ets: number;
          auto_ets_hi_90: number;
          auto_ets_lo_90: number;
          auto_theta: number;
          auto_theta_hi_90: number;
          auto_theta_lo_90: number;
          ces: number;
          ces_hi_90: number;
          ces_lo_90: number;
          created_at?: string;
          date: string;
          id?: string;
          ws_id: string;
        };
        Update: {
          auto_arima?: number;
          auto_arima_hi_90?: number;
          auto_arima_lo_90?: number;
          auto_ets?: number;
          auto_ets_hi_90?: number;
          auto_ets_lo_90?: number;
          auto_theta?: number;
          auto_theta_hi_90?: number;
          auto_theta_lo_90?: number;
          ces?: number;
          ces_hi_90?: number;
          ces_lo_90?: number;
          created_at?: string;
          date?: string;
          id?: string;
          ws_id?: string;
        };
        Relationships: [
          {
            foreignKeyName: 'aurora_statistical_forecast_ws_id_fkey';
            columns: ['ws_id'];
            isOneToOne: false;
            referencedRelation: 'workspaces';
            referencedColumns: ['id'];
          },
        ];
      };
      aurora_statistical_metrics: {
        Row: {
          created_at: string;
          directional_accuracy: number;
          id: string;
          model: string;
          no_scaling: boolean;
          rmse: number;
          turning_point_accuracy: number;
          weighted_score: number;
          ws_id: string;
        };
        Insert: {
          created_at?: string;
          directional_accuracy: number;
          id?: string;
          model: string;
          no_scaling: boolean;
          rmse: number;
          turning_point_accuracy: number;
          weighted_score: number;
          ws_id: string;
        };
        Update: {
          created_at?: string;
          directional_accuracy?: number;
          id?: string;
          model?: string;
          no_scaling?: boolean;
          rmse?: number;
          turning_point_accuracy?: number;
          weighted_score?: number;
          ws_id?: string;
        };
        Relationships: [
          {
            foreignKeyName: 'aurora_statistical_metrics_ws_id_fkey';
            columns: ['ws_id'];
            isOneToOne: false;
            referencedRelation: 'workspaces';
            referencedColumns: ['id'];
          },
        ];
      };
      calendar_auth_tokens: {
        Row: {
          access_token: string;
          created_at: string;
          id: string;
          refresh_token: string;
          user_id: string;
          ws_id: string;
        };
        Insert: {
          access_token: string;
          created_at?: string;
          id?: string;
          refresh_token: string;
          user_id: string;
          ws_id: string;
        };
        Update: {
          access_token?: string;
          created_at?: string;
          id?: string;
          refresh_token?: string;
          user_id?: string;
          ws_id?: string;
        };
        Relationships: [
          {
            foreignKeyName: 'calendar_auth_tokens_user_id_fkey';
            columns: ['user_id'];
            isOneToOne: false;
            referencedRelation: 'nova_user_challenge_leaderboard';
            referencedColumns: ['user_id'];
          },
          {
            foreignKeyName: 'calendar_auth_tokens_user_id_fkey';
            columns: ['user_id'];
            isOneToOne: false;
            referencedRelation: 'nova_user_leaderboard';
            referencedColumns: ['user_id'];
          },
          {
            foreignKeyName: 'calendar_auth_tokens_user_id_fkey';
            columns: ['user_id'];
            isOneToOne: false;
            referencedRelation: 'users';
            referencedColumns: ['id'];
          },
          {
            foreignKeyName: 'calendar_auth_tokens_ws_id_fkey';
            columns: ['ws_id'];
            isOneToOne: false;
            referencedRelation: 'workspaces';
            referencedColumns: ['id'];
          },
        ];
      };
      calendar_event_colors: {
        Row: {
          value: string;
        };
        Insert: {
          value: string;
        };
        Update: {
          value?: string;
        };
        Relationships: [];
      };
      calendar_event_participant_groups: {
        Row: {
          created_at: string | null;
          event_id: string;
          group_id: string;
          notes: string | null;
          role: string | null;
        };
        Insert: {
          created_at?: string | null;
          event_id: string;
          group_id: string;
          notes?: string | null;
          role?: string | null;
        };
        Update: {
          created_at?: string | null;
          event_id?: string;
          group_id?: string;
          notes?: string | null;
          role?: string | null;
        };
        Relationships: [
          {
            foreignKeyName: 'calendar_event_participant_groups_event_id_fkey';
            columns: ['event_id'];
            isOneToOne: false;
            referencedRelation: 'workspace_calendar_events';
            referencedColumns: ['id'];
          },
          {
            foreignKeyName: 'calendar_event_participant_groups_group_id_fkey';
            columns: ['group_id'];
            isOneToOne: false;
            referencedRelation: 'user_groups_with_tags';
            referencedColumns: ['id'];
          },
          {
            foreignKeyName: 'calendar_event_participant_groups_group_id_fkey';
            columns: ['group_id'];
            isOneToOne: false;
            referencedRelation: 'workspace_user_groups';
            referencedColumns: ['id'];
          },
          {
            foreignKeyName: 'calendar_event_participant_groups_group_id_fkey';
            columns: ['group_id'];
            isOneToOne: false;
            referencedRelation: 'workspace_user_groups_with_amount';
            referencedColumns: ['id'];
          },
        ];
      };
      calendar_event_platform_participants: {
        Row: {
          created_at: string | null;
          event_id: string;
          going: boolean | null;
          notes: string;
          role: string | null;
          user_id: string;
        };
        Insert: {
          created_at?: string | null;
          event_id: string;
          going?: boolean | null;
          notes?: string;
          role?: string | null;
          user_id: string;
        };
        Update: {
          created_at?: string | null;
          event_id?: string;
          going?: boolean | null;
          notes?: string;
          role?: string | null;
          user_id?: string;
        };
        Relationships: [
          {
            foreignKeyName: 'calendar_event_platform_participants_event_id_fkey';
            columns: ['event_id'];
            isOneToOne: false;
            referencedRelation: 'workspace_calendar_events';
            referencedColumns: ['id'];
          },
          {
            foreignKeyName: 'calendar_event_platform_participants_user_id_fkey';
            columns: ['user_id'];
            isOneToOne: false;
            referencedRelation: 'nova_user_challenge_leaderboard';
            referencedColumns: ['user_id'];
          },
          {
            foreignKeyName: 'calendar_event_platform_participants_user_id_fkey';
            columns: ['user_id'];
            isOneToOne: false;
            referencedRelation: 'nova_user_leaderboard';
            referencedColumns: ['user_id'];
          },
          {
            foreignKeyName: 'calendar_event_platform_participants_user_id_fkey';
            columns: ['user_id'];
            isOneToOne: false;
            referencedRelation: 'users';
            referencedColumns: ['id'];
          },
        ];
      };
      calendar_event_virtual_participants: {
        Row: {
          created_at: string | null;
          event_id: string;
          going: boolean | null;
          notes: string;
          role: string | null;
          user_id: string;
        };
        Insert: {
          created_at?: string | null;
          event_id: string;
          going?: boolean | null;
          notes?: string;
          role?: string | null;
          user_id: string;
        };
        Update: {
          created_at?: string | null;
          event_id?: string;
          going?: boolean | null;
          notes?: string;
          role?: string | null;
          user_id?: string;
        };
        Relationships: [
          {
            foreignKeyName: 'calendar_event_virtual_participants_event_id_fkey';
            columns: ['event_id'];
            isOneToOne: false;
            referencedRelation: 'workspace_calendar_events';
            referencedColumns: ['id'];
          },
          {
            foreignKeyName: 'calendar_event_virtual_participants_user_id_fkey';
            columns: ['user_id'];
            isOneToOne: false;
            referencedRelation: 'distinct_invoice_creators';
            referencedColumns: ['id'];
          },
          {
            foreignKeyName: 'calendar_event_virtual_participants_user_id_fkey';
            columns: ['user_id'];
            isOneToOne: false;
            referencedRelation: 'workspace_users';
            referencedColumns: ['id'];
          },
          {
            foreignKeyName: 'calendar_event_virtual_participants_user_id_fkey';
            columns: ['user_id'];
            isOneToOne: false;
            referencedRelation: 'workspace_users_with_groups';
            referencedColumns: ['id'];
          },
        ];
      };
      course_certificates: {
        Row: {
          completed_date: string;
          course_id: string;
          created_at: string;
          id: string;
          user_id: string;
        };
        Insert: {
          completed_date: string;
          course_id: string;
          created_at?: string;
          id?: string;
          user_id?: string;
        };
        Update: {
          completed_date?: string;
          course_id?: string;
          created_at?: string;
          id?: string;
          user_id?: string;
        };
        Relationships: [
          {
            foreignKeyName: 'course_certificates_course_id_fkey';
            columns: ['course_id'];
            isOneToOne: false;
            referencedRelation: 'workspace_courses';
            referencedColumns: ['id'];
          },
          {
            foreignKeyName: 'course_certificates_user_id_fkey';
            columns: ['user_id'];
            isOneToOne: false;
            referencedRelation: 'nova_user_challenge_leaderboard';
            referencedColumns: ['user_id'];
          },
          {
            foreignKeyName: 'course_certificates_user_id_fkey';
            columns: ['user_id'];
            isOneToOne: false;
            referencedRelation: 'nova_user_leaderboard';
            referencedColumns: ['user_id'];
          },
          {
            foreignKeyName: 'course_certificates_user_id_fkey';
            columns: ['user_id'];
            isOneToOne: false;
            referencedRelation: 'users';
            referencedColumns: ['id'];
          },
        ];
      };
      course_module_completion_status: {
        Row: {
          completed_at: string | null;
          completion_id: string;
          completion_status: boolean;
          created_at: string | null;
          module_id: string;
          user_id: string | null;
        };
        Insert: {
          completed_at?: string | null;
          completion_id?: string;
          completion_status?: boolean;
          created_at?: string | null;
          module_id: string;
          user_id?: string | null;
        };
        Update: {
          completed_at?: string | null;
          completion_id?: string;
          completion_status?: boolean;
          created_at?: string | null;
          module_id?: string;
          user_id?: string | null;
        };
        Relationships: [
          {
            foreignKeyName: 'course_module_completion_status_module_id_fkey';
            columns: ['module_id'];
            isOneToOne: false;
            referencedRelation: 'workspace_course_modules';
            referencedColumns: ['id'];
          },
          {
            foreignKeyName: 'course_module_completion_status_user_id_fkey';
            columns: ['user_id'];
            isOneToOne: false;
            referencedRelation: 'nova_user_challenge_leaderboard';
            referencedColumns: ['user_id'];
          },
          {
            foreignKeyName: 'course_module_completion_status_user_id_fkey';
            columns: ['user_id'];
            isOneToOne: false;
            referencedRelation: 'nova_user_leaderboard';
            referencedColumns: ['user_id'];
          },
          {
            foreignKeyName: 'course_module_completion_status_user_id_fkey';
            columns: ['user_id'];
            isOneToOne: false;
            referencedRelation: 'users';
            referencedColumns: ['id'];
          },
        ];
      };
      course_module_flashcards: {
        Row: {
          created_at: string;
          flashcard_id: string;
          module_id: string;
        };
        Insert: {
          created_at?: string;
          flashcard_id: string;
          module_id: string;
        };
        Update: {
          created_at?: string;
          flashcard_id?: string;
          module_id?: string;
        };
        Relationships: [
          {
            foreignKeyName: 'course_module_flashcards_flashcard_id_fkey';
            columns: ['flashcard_id'];
            isOneToOne: false;
            referencedRelation: 'workspace_flashcards';
            referencedColumns: ['id'];
          },
          {
            foreignKeyName: 'course_module_flashcards_module_id_fkey';
            columns: ['module_id'];
            isOneToOne: false;
            referencedRelation: 'workspace_course_modules';
            referencedColumns: ['id'];
          },
        ];
      };
      course_module_quiz_sets: {
        Row: {
          created_at: string;
          module_id: string;
          set_id: string;
        };
        Insert: {
          created_at?: string;
          module_id: string;
          set_id: string;
        };
        Update: {
          created_at?: string;
          module_id?: string;
          set_id?: string;
        };
        Relationships: [
          {
            foreignKeyName: 'course_module_quiz_sets_module_id_fkey';
            columns: ['module_id'];
            isOneToOne: false;
            referencedRelation: 'workspace_course_modules';
            referencedColumns: ['id'];
          },
          {
            foreignKeyName: 'course_module_quiz_sets_set_id_fkey';
            columns: ['set_id'];
            isOneToOne: false;
            referencedRelation: 'workspace_quiz_sets';
            referencedColumns: ['id'];
          },
        ];
      };
      course_module_quizzes: {
        Row: {
          created_at: string;
          module_id: string;
          quiz_id: string;
        };
        Insert: {
          created_at?: string;
          module_id: string;
          quiz_id: string;
        };
        Update: {
          created_at?: string;
          module_id?: string;
          quiz_id?: string;
        };
        Relationships: [
          {
            foreignKeyName: 'course_module_quizzes_module_id_fkey';
            columns: ['module_id'];
            isOneToOne: false;
            referencedRelation: 'workspace_course_modules';
            referencedColumns: ['id'];
          },
          {
            foreignKeyName: 'course_module_quizzes_quiz_id_fkey';
            columns: ['quiz_id'];
            isOneToOne: false;
            referencedRelation: 'workspace_quizzes';
            referencedColumns: ['id'];
          },
        ];
      };
      crawled_url_next_urls: {
        Row: {
          created_at: string;
          origin_id: string;
          skipped: boolean;
          url: string;
        };
        Insert: {
          created_at?: string;
          origin_id?: string;
          skipped: boolean;
          url: string;
        };
        Update: {
          created_at?: string;
          origin_id?: string;
          skipped?: boolean;
          url?: string;
        };
        Relationships: [
          {
            foreignKeyName: 'crawled_url_next_urls_origin_id_fkey';
            columns: ['origin_id'];
            isOneToOne: false;
            referencedRelation: 'crawled_urls';
            referencedColumns: ['id'];
          },
        ];
      };
      crawled_urls: {
        Row: {
          created_at: string;
          creator_id: string;
          html: string | null;
          id: string;
          markdown: string | null;
          url: string;
        };
        Insert: {
          created_at?: string;
          creator_id: string;
          html?: string | null;
          id?: string;
          markdown?: string | null;
          url: string;
        };
        Update: {
          created_at?: string;
          creator_id?: string;
          html?: string | null;
          id?: string;
          markdown?: string | null;
          url?: string;
        };
        Relationships: [
          {
            foreignKeyName: 'crawled_urls_creator_id_fkey';
            columns: ['creator_id'];
            isOneToOne: false;
            referencedRelation: 'nova_user_challenge_leaderboard';
            referencedColumns: ['user_id'];
          },
          {
            foreignKeyName: 'crawled_urls_creator_id_fkey';
            columns: ['creator_id'];
            isOneToOne: false;
            referencedRelation: 'nova_user_leaderboard';
            referencedColumns: ['user_id'];
          },
          {
            foreignKeyName: 'crawled_urls_creator_id_fkey';
            columns: ['creator_id'];
            isOneToOne: false;
            referencedRelation: 'users';
            referencedColumns: ['id'];
          },
        ];
      };
      credit_wallets: {
        Row: {
          limit: number;
          payment_date: number;
          statement_date: number;
          wallet_id: string;
        };
        Insert: {
          limit: number;
          payment_date: number;
          statement_date: number;
          wallet_id: string;
        };
        Update: {
          limit?: number;
          payment_date?: number;
          statement_date?: number;
          wallet_id?: string;
        };
        Relationships: [
          {
            foreignKeyName: 'credit_wallets_wallet_id_fkey';
            columns: ['wallet_id'];
            isOneToOne: true;
            referencedRelation: 'workspace_wallets';
            referencedColumns: ['id'];
          },
        ];
      };
      cross_app_tokens: {
        Row: {
          created_at: string;
          expires_at: string;
          id: string;
          is_revoked: boolean;
          origin_app: string;
          session_data: Json | null;
          target_app: string;
          token: string;
          used_at: string | null;
          user_id: string;
        };
        Insert: {
          created_at?: string;
          expires_at: string;
          id?: string;
          is_revoked?: boolean;
          origin_app: string;
          session_data?: Json | null;
          target_app: string;
          token: string;
          used_at?: string | null;
          user_id: string;
        };
        Update: {
          created_at?: string;
          expires_at?: string;
          id?: string;
          is_revoked?: boolean;
          origin_app?: string;
          session_data?: Json | null;
          target_app?: string;
          token?: string;
          used_at?: string | null;
          user_id?: string;
        };
        Relationships: [
          {
            foreignKeyName: 'cross_app_tokens_user_id_fkey';
            columns: ['user_id'];
            isOneToOne: false;
            referencedRelation: 'nova_user_challenge_leaderboard';
            referencedColumns: ['user_id'];
          },
          {
            foreignKeyName: 'cross_app_tokens_user_id_fkey';
            columns: ['user_id'];
            isOneToOne: false;
            referencedRelation: 'nova_user_leaderboard';
            referencedColumns: ['user_id'];
          },
          {
            foreignKeyName: 'cross_app_tokens_user_id_fkey';
            columns: ['user_id'];
            isOneToOne: false;
            referencedRelation: 'users';
            referencedColumns: ['id'];
          },
        ];
      };
      currencies: {
        Row: {
          code: string;
          name: string;
        };
        Insert: {
          code: string;
          name: string;
        };
        Update: {
          code?: string;
          name?: string;
        };
        Relationships: [];
      };
      external_user_monthly_report_logs: {
        Row: {
          content: string;
          created_at: string;
          creator_id: string | null;
          feedback: string;
          group_id: string;
          id: string;
          report_id: string;
          score: number | null;
          scores: number[] | null;
          title: string;
          user_id: string;
        };
        Insert: {
          content?: string;
          created_at?: string;
          creator_id?: string | null;
          feedback?: string;
          group_id: string;
          id?: string;
          report_id: string;
          score?: number | null;
          scores?: number[] | null;
          title?: string;
          user_id: string;
        };
        Update: {
          content?: string;
          created_at?: string;
          creator_id?: string | null;
          feedback?: string;
          group_id?: string;
          id?: string;
          report_id?: string;
          score?: number | null;
          scores?: number[] | null;
          title?: string;
          user_id?: string;
        };
        Relationships: [
          {
            foreignKeyName: 'external_user_monthly_report_logs_creator_id_fkey';
            columns: ['creator_id'];
            isOneToOne: false;
            referencedRelation: 'distinct_invoice_creators';
            referencedColumns: ['id'];
          },
          {
            foreignKeyName: 'external_user_monthly_report_logs_creator_id_fkey';
            columns: ['creator_id'];
            isOneToOne: false;
            referencedRelation: 'workspace_users';
            referencedColumns: ['id'];
          },
          {
            foreignKeyName: 'external_user_monthly_report_logs_creator_id_fkey';
            columns: ['creator_id'];
            isOneToOne: false;
            referencedRelation: 'workspace_users_with_groups';
            referencedColumns: ['id'];
          },
          {
            foreignKeyName: 'external_user_monthly_report_logs_group_id_fkey';
            columns: ['group_id'];
            isOneToOne: false;
            referencedRelation: 'user_groups_with_tags';
            referencedColumns: ['id'];
          },
          {
            foreignKeyName: 'external_user_monthly_report_logs_group_id_fkey';
            columns: ['group_id'];
            isOneToOne: false;
            referencedRelation: 'workspace_user_groups';
            referencedColumns: ['id'];
          },
          {
            foreignKeyName: 'external_user_monthly_report_logs_group_id_fkey';
            columns: ['group_id'];
            isOneToOne: false;
            referencedRelation: 'workspace_user_groups_with_amount';
            referencedColumns: ['id'];
          },
          {
            foreignKeyName: 'external_user_monthly_report_logs_report_id_fkey';
            columns: ['report_id'];
            isOneToOne: false;
            referencedRelation: 'external_user_monthly_reports';
            referencedColumns: ['id'];
          },
          {
            foreignKeyName: 'external_user_monthly_report_logs_user_id_fkey';
            columns: ['user_id'];
            isOneToOne: false;
            referencedRelation: 'distinct_invoice_creators';
            referencedColumns: ['id'];
          },
          {
            foreignKeyName: 'external_user_monthly_report_logs_user_id_fkey';
            columns: ['user_id'];
            isOneToOne: false;
            referencedRelation: 'workspace_users';
            referencedColumns: ['id'];
          },
          {
            foreignKeyName: 'external_user_monthly_report_logs_user_id_fkey';
            columns: ['user_id'];
            isOneToOne: false;
            referencedRelation: 'workspace_users_with_groups';
            referencedColumns: ['id'];
          },
        ];
      };
      external_user_monthly_reports: {
        Row: {
          content: string;
          created_at: string;
          creator_id: string | null;
          feedback: string;
          group_id: string;
          id: string;
          score: number | null;
          scores: number[] | null;
          title: string;
          updated_at: string;
          user_id: string;
        };
        Insert: {
          content: string;
          created_at?: string;
          creator_id?: string | null;
          feedback: string;
          group_id: string;
          id?: string;
          score?: number | null;
          scores?: number[] | null;
          title: string;
          updated_at: string;
          user_id: string;
        };
        Update: {
          content?: string;
          created_at?: string;
          creator_id?: string | null;
          feedback?: string;
          group_id?: string;
          id?: string;
          score?: number | null;
          scores?: number[] | null;
          title?: string;
          updated_at?: string;
          user_id?: string;
        };
        Relationships: [
          {
            foreignKeyName: 'external_user_monthly_reports_creator_id_fkey';
            columns: ['creator_id'];
            isOneToOne: false;
            referencedRelation: 'distinct_invoice_creators';
            referencedColumns: ['id'];
          },
          {
            foreignKeyName: 'external_user_monthly_reports_creator_id_fkey';
            columns: ['creator_id'];
            isOneToOne: false;
            referencedRelation: 'workspace_users';
            referencedColumns: ['id'];
          },
          {
            foreignKeyName: 'external_user_monthly_reports_creator_id_fkey';
            columns: ['creator_id'];
            isOneToOne: false;
            referencedRelation: 'workspace_users_with_groups';
            referencedColumns: ['id'];
          },
          {
            foreignKeyName: 'external_user_monthly_reports_group_id_fkey';
            columns: ['group_id'];
            isOneToOne: false;
            referencedRelation: 'user_groups_with_tags';
            referencedColumns: ['id'];
          },
          {
            foreignKeyName: 'external_user_monthly_reports_group_id_fkey';
            columns: ['group_id'];
            isOneToOne: false;
            referencedRelation: 'workspace_user_groups';
            referencedColumns: ['id'];
          },
          {
            foreignKeyName: 'external_user_monthly_reports_group_id_fkey';
            columns: ['group_id'];
            isOneToOne: false;
            referencedRelation: 'workspace_user_groups_with_amount';
            referencedColumns: ['id'];
          },
          {
            foreignKeyName: 'public_external_user_monthly_reports_user_id_fkey';
            columns: ['user_id'];
            isOneToOne: false;
            referencedRelation: 'distinct_invoice_creators';
            referencedColumns: ['id'];
          },
          {
            foreignKeyName: 'public_external_user_monthly_reports_user_id_fkey';
            columns: ['user_id'];
            isOneToOne: false;
            referencedRelation: 'workspace_users';
            referencedColumns: ['id'];
          },
          {
            foreignKeyName: 'public_external_user_monthly_reports_user_id_fkey';
            columns: ['user_id'];
            isOneToOne: false;
            referencedRelation: 'workspace_users_with_groups';
            referencedColumns: ['id'];
          },
        ];
      };
      field_types: {
        Row: {
          enabled: boolean;
          id: string;
        };
        Insert: {
          enabled?: boolean;
          id: string;
        };
        Update: {
          enabled?: boolean;
          id?: string;
        };
        Relationships: [];
      };
      finance_invoice_products: {
        Row: {
          amount: number;
          created_at: string | null;
          invoice_id: string;
          price: number;
          product_id: string | null;
          product_name: string;
          product_unit: string;
          total_diff: number;
          unit_id: string;
          warehouse: string;
          warehouse_id: string;
        };
        Insert: {
          amount: number;
          created_at?: string | null;
          invoice_id: string;
          price: number;
          product_id?: string | null;
          product_name?: string;
          product_unit?: string;
          total_diff?: number;
          unit_id: string;
          warehouse?: string;
          warehouse_id: string;
        };
        Update: {
          amount?: number;
          created_at?: string | null;
          invoice_id?: string;
          price?: number;
          product_id?: string | null;
          product_name?: string;
          product_unit?: string;
          total_diff?: number;
          unit_id?: string;
          warehouse?: string;
          warehouse_id?: string;
        };
        Relationships: [
          {
            foreignKeyName: 'finance_invoice_products_invoice_id_fkey';
            columns: ['invoice_id'];
            isOneToOne: false;
            referencedRelation: 'finance_invoices';
            referencedColumns: ['id'];
          },
          {
            foreignKeyName: 'finance_invoice_products_product_id_fkey';
            columns: ['product_id'];
            isOneToOne: false;
            referencedRelation: 'workspace_products';
            referencedColumns: ['id'];
          },
          {
            foreignKeyName: 'finance_invoice_products_unit_id_fkey';
            columns: ['unit_id'];
            isOneToOne: false;
            referencedRelation: 'inventory_units';
            referencedColumns: ['id'];
          },
          {
            foreignKeyName: 'finance_invoice_products_warehouse_id_fkey';
            columns: ['warehouse_id'];
            isOneToOne: false;
            referencedRelation: 'inventory_warehouses';
            referencedColumns: ['id'];
          },
        ];
      };
      finance_invoice_promotions: {
        Row: {
          code: string;
          created_at: string;
          description: string | null;
          invoice_id: string | null;
          name: string | null;
          promo_id: string | null;
          use_ratio: boolean;
          value: number;
        };
        Insert: {
          code?: string;
          created_at?: string;
          description?: string | null;
          invoice_id?: string | null;
          name?: string | null;
          promo_id?: string | null;
          use_ratio: boolean;
          value: number;
        };
        Update: {
          code?: string;
          created_at?: string;
          description?: string | null;
          invoice_id?: string | null;
          name?: string | null;
          promo_id?: string | null;
          use_ratio?: boolean;
          value?: number;
        };
        Relationships: [
          {
            foreignKeyName: 'finance_invoice_promotions_invoice_id_fkey';
            columns: ['invoice_id'];
            isOneToOne: false;
            referencedRelation: 'finance_invoices';
            referencedColumns: ['id'];
          },
          {
            foreignKeyName: 'finance_invoice_promotions_promo_id_fkey';
            columns: ['promo_id'];
            isOneToOne: false;
            referencedRelation: 'workspace_promotions';
            referencedColumns: ['id'];
          },
        ];
      };
      finance_invoices: {
        Row: {
          category_id: string;
          completed_at: string | null;
          created_at: string | null;
          creator_id: string | null;
          customer_id: string | null;
          id: string;
          note: string | null;
          notice: string | null;
          paid_amount: number;
          price: number;
          total_diff: number;
          transaction_id: string | null;
          user_group_id: string | null;
          valid_until: string | null;
          wallet_id: string;
          ws_id: string;
        };
        Insert: {
          category_id: string;
          completed_at?: string | null;
          created_at?: string | null;
          creator_id?: string | null;
          customer_id?: string | null;
          id?: string;
          note?: string | null;
          notice?: string | null;
          paid_amount?: number;
          price: number;
          total_diff?: number;
          transaction_id?: string | null;
          user_group_id?: string | null;
          valid_until?: string | null;
          wallet_id: string;
          ws_id: string;
        };
        Update: {
          category_id?: string;
          completed_at?: string | null;
          created_at?: string | null;
          creator_id?: string | null;
          customer_id?: string | null;
          id?: string;
          note?: string | null;
          notice?: string | null;
          paid_amount?: number;
          price?: number;
          total_diff?: number;
          transaction_id?: string | null;
          user_group_id?: string | null;
          valid_until?: string | null;
          wallet_id?: string;
          ws_id?: string;
        };
        Relationships: [
          {
            foreignKeyName: 'finance_invoices_category_id_fkey';
            columns: ['category_id'];
            isOneToOne: false;
            referencedRelation: 'transaction_categories';
            referencedColumns: ['id'];
          },
          {
            foreignKeyName: 'finance_invoices_creator_id_fkey';
            columns: ['creator_id'];
            isOneToOne: false;
            referencedRelation: 'distinct_invoice_creators';
            referencedColumns: ['id'];
          },
          {
            foreignKeyName: 'finance_invoices_creator_id_fkey';
            columns: ['creator_id'];
            isOneToOne: false;
            referencedRelation: 'workspace_users';
            referencedColumns: ['id'];
          },
          {
            foreignKeyName: 'finance_invoices_creator_id_fkey';
            columns: ['creator_id'];
            isOneToOne: false;
            referencedRelation: 'workspace_users_with_groups';
            referencedColumns: ['id'];
          },
          {
            foreignKeyName: 'finance_invoices_customer_id_fkey';
            columns: ['customer_id'];
            isOneToOne: false;
            referencedRelation: 'distinct_invoice_creators';
            referencedColumns: ['id'];
          },
          {
            foreignKeyName: 'finance_invoices_customer_id_fkey';
            columns: ['customer_id'];
            isOneToOne: false;
            referencedRelation: 'workspace_users';
            referencedColumns: ['id'];
          },
          {
            foreignKeyName: 'finance_invoices_customer_id_fkey';
            columns: ['customer_id'];
            isOneToOne: false;
            referencedRelation: 'workspace_users_with_groups';
            referencedColumns: ['id'];
          },
          {
            foreignKeyName: 'finance_invoices_transaction_id_fkey';
            columns: ['transaction_id'];
            isOneToOne: true;
            referencedRelation: 'wallet_transactions';
            referencedColumns: ['id'];
          },
          {
            foreignKeyName: 'finance_invoices_wallet_id_fkey';
            columns: ['wallet_id'];
            isOneToOne: false;
            referencedRelation: 'workspace_wallets';
            referencedColumns: ['id'];
          },
          {
            foreignKeyName: 'finance_invoices_ws_id_fkey';
            columns: ['ws_id'];
            isOneToOne: false;
            referencedRelation: 'workspaces';
            referencedColumns: ['id'];
          },
          {
            foreignKeyName: 'public_finance_invoices_user_group_id_fkey';
            columns: ['user_group_id'];
            isOneToOne: false;
            referencedRelation: 'user_groups_with_tags';
            referencedColumns: ['id'];
          },
          {
            foreignKeyName: 'public_finance_invoices_user_group_id_fkey';
            columns: ['user_group_id'];
            isOneToOne: false;
            referencedRelation: 'workspace_user_groups';
            referencedColumns: ['id'];
          },
          {
            foreignKeyName: 'public_finance_invoices_user_group_id_fkey';
            columns: ['user_group_id'];
            isOneToOne: false;
            referencedRelation: 'workspace_user_groups_with_amount';
            referencedColumns: ['id'];
          },
        ];
      };
      handles: {
        Row: {
          created_at: string | null;
          creator_id: string | null;
          value: string;
        };
        Insert: {
          created_at?: string | null;
          creator_id?: string | null;
          value: string;
        };
        Update: {
          created_at?: string | null;
          creator_id?: string | null;
          value?: string;
        };
        Relationships: [
          {
            foreignKeyName: 'handles_creator_id_fkey';
            columns: ['creator_id'];
            isOneToOne: false;
            referencedRelation: 'nova_user_challenge_leaderboard';
            referencedColumns: ['user_id'];
          },
          {
            foreignKeyName: 'handles_creator_id_fkey';
            columns: ['creator_id'];
            isOneToOne: false;
            referencedRelation: 'nova_user_leaderboard';
            referencedColumns: ['user_id'];
          },
          {
            foreignKeyName: 'handles_creator_id_fkey';
            columns: ['creator_id'];
            isOneToOne: false;
            referencedRelation: 'users';
            referencedColumns: ['id'];
          },
        ];
      };
      healthcare_checkup_vital_groups: {
        Row: {
          checkup_id: string;
          created_at: string | null;
          group_id: string;
        };
        Insert: {
          checkup_id: string;
          created_at?: string | null;
          group_id: string;
        };
        Update: {
          checkup_id?: string;
          created_at?: string | null;
          group_id?: string;
        };
        Relationships: [
          {
            foreignKeyName: 'healthcare_checkup_vital_groups_checkup_id_fkey';
            columns: ['checkup_id'];
            isOneToOne: false;
            referencedRelation: 'healthcare_checkups';
            referencedColumns: ['id'];
          },
          {
            foreignKeyName: 'healthcare_checkup_vital_groups_group_id_fkey';
            columns: ['group_id'];
            isOneToOne: false;
            referencedRelation: 'healthcare_vital_groups';
            referencedColumns: ['id'];
          },
        ];
      };
      healthcare_checkup_vitals: {
        Row: {
          checkup_id: string;
          created_at: string | null;
          value: number | null;
          vital_id: string;
        };
        Insert: {
          checkup_id: string;
          created_at?: string | null;
          value?: number | null;
          vital_id: string;
        };
        Update: {
          checkup_id?: string;
          created_at?: string | null;
          value?: number | null;
          vital_id?: string;
        };
        Relationships: [
          {
            foreignKeyName: 'healthcare_checkup_vitals_checkup_id_fkey';
            columns: ['checkup_id'];
            isOneToOne: false;
            referencedRelation: 'healthcare_checkups';
            referencedColumns: ['id'];
          },
          {
            foreignKeyName: 'healthcare_checkup_vitals_vital_id_fkey';
            columns: ['vital_id'];
            isOneToOne: false;
            referencedRelation: 'healthcare_vitals';
            referencedColumns: ['id'];
          },
        ];
      };
      healthcare_checkups: {
        Row: {
          checked: boolean;
          checkup_at: string;
          completed_at: string | null;
          created_at: string | null;
          creator_id: string;
          diagnosis_id: string | null;
          id: string;
          next_checked: boolean | null;
          next_checkup_at: string | null;
          note: string | null;
          patient_id: string;
          ws_id: string;
        };
        Insert: {
          checked?: boolean;
          checkup_at?: string;
          completed_at?: string | null;
          created_at?: string | null;
          creator_id: string;
          diagnosis_id?: string | null;
          id?: string;
          next_checked?: boolean | null;
          next_checkup_at?: string | null;
          note?: string | null;
          patient_id: string;
          ws_id: string;
        };
        Update: {
          checked?: boolean;
          checkup_at?: string;
          completed_at?: string | null;
          created_at?: string | null;
          creator_id?: string;
          diagnosis_id?: string | null;
          id?: string;
          next_checked?: boolean | null;
          next_checkup_at?: string | null;
          note?: string | null;
          patient_id?: string;
          ws_id?: string;
        };
        Relationships: [
          {
            foreignKeyName: 'healthcare_checkups_creator_id_fkey';
            columns: ['creator_id'];
            isOneToOne: false;
            referencedRelation: 'nova_user_challenge_leaderboard';
            referencedColumns: ['user_id'];
          },
          {
            foreignKeyName: 'healthcare_checkups_creator_id_fkey';
            columns: ['creator_id'];
            isOneToOne: false;
            referencedRelation: 'nova_user_leaderboard';
            referencedColumns: ['user_id'];
          },
          {
            foreignKeyName: 'healthcare_checkups_creator_id_fkey';
            columns: ['creator_id'];
            isOneToOne: false;
            referencedRelation: 'users';
            referencedColumns: ['id'];
          },
          {
            foreignKeyName: 'healthcare_checkups_diagnosis_id_fkey';
            columns: ['diagnosis_id'];
            isOneToOne: false;
            referencedRelation: 'healthcare_diagnoses';
            referencedColumns: ['id'];
          },
          {
            foreignKeyName: 'healthcare_checkups_patient_id_fkey';
            columns: ['patient_id'];
            isOneToOne: false;
            referencedRelation: 'distinct_invoice_creators';
            referencedColumns: ['id'];
          },
          {
            foreignKeyName: 'healthcare_checkups_patient_id_fkey';
            columns: ['patient_id'];
            isOneToOne: false;
            referencedRelation: 'workspace_users';
            referencedColumns: ['id'];
          },
          {
            foreignKeyName: 'healthcare_checkups_patient_id_fkey';
            columns: ['patient_id'];
            isOneToOne: false;
            referencedRelation: 'workspace_users_with_groups';
            referencedColumns: ['id'];
          },
          {
            foreignKeyName: 'healthcare_checkups_ws_id_fkey';
            columns: ['ws_id'];
            isOneToOne: false;
            referencedRelation: 'workspaces';
            referencedColumns: ['id'];
          },
        ];
      };
      healthcare_diagnoses: {
        Row: {
          created_at: string | null;
          description: string | null;
          id: string;
          name: string | null;
          note: string | null;
          ws_id: string;
        };
        Insert: {
          created_at?: string | null;
          description?: string | null;
          id?: string;
          name?: string | null;
          note?: string | null;
          ws_id: string;
        };
        Update: {
          created_at?: string | null;
          description?: string | null;
          id?: string;
          name?: string | null;
          note?: string | null;
          ws_id?: string;
        };
        Relationships: [
          {
            foreignKeyName: 'healthcare_diagnoses_ws_id_fkey';
            columns: ['ws_id'];
            isOneToOne: false;
            referencedRelation: 'workspaces';
            referencedColumns: ['id'];
          },
        ];
      };
      healthcare_vital_groups: {
        Row: {
          created_at: string | null;
          description: string | null;
          id: string;
          name: string;
          note: string | null;
          ws_id: string;
        };
        Insert: {
          created_at?: string | null;
          description?: string | null;
          id?: string;
          name: string;
          note?: string | null;
          ws_id: string;
        };
        Update: {
          created_at?: string | null;
          description?: string | null;
          id?: string;
          name?: string;
          note?: string | null;
          ws_id?: string;
        };
        Relationships: [
          {
            foreignKeyName: 'healthcare_vital_groups_ws_id_fkey';
            columns: ['ws_id'];
            isOneToOne: false;
            referencedRelation: 'workspaces';
            referencedColumns: ['id'];
          },
        ];
      };
      healthcare_vitals: {
        Row: {
          created_at: string | null;
          factor: number;
          group_id: string | null;
          id: string;
          name: string;
          unit: string;
          ws_id: string;
        };
        Insert: {
          created_at?: string | null;
          factor?: number;
          group_id?: string | null;
          id?: string;
          name: string;
          unit: string;
          ws_id: string;
        };
        Update: {
          created_at?: string | null;
          factor?: number;
          group_id?: string | null;
          id?: string;
          name?: string;
          unit?: string;
          ws_id?: string;
        };
        Relationships: [
          {
            foreignKeyName: 'healthcare_vitals_ws_id_fkey';
            columns: ['ws_id'];
            isOneToOne: false;
            referencedRelation: 'workspaces';
            referencedColumns: ['id'];
          },
          {
            foreignKeyName: 'public_healthcare_vitals_group_id_fkey';
            columns: ['group_id'];
            isOneToOne: false;
            referencedRelation: 'user_groups_with_tags';
            referencedColumns: ['id'];
          },
          {
            foreignKeyName: 'public_healthcare_vitals_group_id_fkey';
            columns: ['group_id'];
            isOneToOne: false;
            referencedRelation: 'workspace_user_groups';
            referencedColumns: ['id'];
          },
          {
            foreignKeyName: 'public_healthcare_vitals_group_id_fkey';
            columns: ['group_id'];
            isOneToOne: false;
            referencedRelation: 'workspace_user_groups_with_amount';
            referencedColumns: ['id'];
          },
        ];
      };
      inventory_batch_products: {
        Row: {
          amount: number;
          batch_id: string;
          created_at: string | null;
          price: number;
          product_id: string;
          unit_id: string;
        };
        Insert: {
          amount?: number;
          batch_id: string;
          created_at?: string | null;
          price?: number;
          product_id: string;
          unit_id: string;
        };
        Update: {
          amount?: number;
          batch_id?: string;
          created_at?: string | null;
          price?: number;
          product_id?: string;
          unit_id?: string;
        };
        Relationships: [
          {
            foreignKeyName: 'inventory_batch_products_batch_id_fkey';
            columns: ['batch_id'];
            isOneToOne: false;
            referencedRelation: 'inventory_batches';
            referencedColumns: ['id'];
          },
          {
            foreignKeyName: 'inventory_batch_products_product_id_fkey';
            columns: ['product_id'];
            isOneToOne: false;
            referencedRelation: 'workspace_products';
            referencedColumns: ['id'];
          },
          {
            foreignKeyName: 'inventory_batch_products_unit_id_fkey';
            columns: ['unit_id'];
            isOneToOne: false;
            referencedRelation: 'inventory_units';
            referencedColumns: ['id'];
          },
        ];
      };
      inventory_batches: {
        Row: {
          created_at: string | null;
          id: string;
          price: number;
          supplier_id: string | null;
          total_diff: number;
          warehouse_id: string;
        };
        Insert: {
          created_at?: string | null;
          id?: string;
          price?: number;
          supplier_id?: string | null;
          total_diff?: number;
          warehouse_id: string;
        };
        Update: {
          created_at?: string | null;
          id?: string;
          price?: number;
          supplier_id?: string | null;
          total_diff?: number;
          warehouse_id?: string;
        };
        Relationships: [
          {
            foreignKeyName: 'inventory_batches_supplier_id_fkey';
            columns: ['supplier_id'];
            isOneToOne: false;
            referencedRelation: 'inventory_suppliers';
            referencedColumns: ['id'];
          },
          {
            foreignKeyName: 'inventory_batches_warehouse_id_fkey';
            columns: ['warehouse_id'];
            isOneToOne: false;
            referencedRelation: 'inventory_warehouses';
            referencedColumns: ['id'];
          },
        ];
      };
      inventory_products: {
        Row: {
          amount: number | null;
          created_at: string | null;
          min_amount: number;
          price: number;
          product_id: string;
          unit_id: string;
          warehouse_id: string;
        };
        Insert: {
          amount?: number | null;
          created_at?: string | null;
          min_amount?: number;
          price?: number;
          product_id: string;
          unit_id: string;
          warehouse_id: string;
        };
        Update: {
          amount?: number | null;
          created_at?: string | null;
          min_amount?: number;
          price?: number;
          product_id?: string;
          unit_id?: string;
          warehouse_id?: string;
        };
        Relationships: [
          {
            foreignKeyName: 'inventory_products_product_id_fkey';
            columns: ['product_id'];
            isOneToOne: false;
            referencedRelation: 'workspace_products';
            referencedColumns: ['id'];
          },
          {
            foreignKeyName: 'inventory_products_unit_id_fkey';
            columns: ['unit_id'];
            isOneToOne: false;
            referencedRelation: 'inventory_units';
            referencedColumns: ['id'];
          },
          {
            foreignKeyName: 'inventory_products_warehouse_id_fkey';
            columns: ['warehouse_id'];
            isOneToOne: false;
            referencedRelation: 'inventory_warehouses';
            referencedColumns: ['id'];
          },
        ];
      };
      inventory_suppliers: {
        Row: {
          created_at: string | null;
          id: string;
          name: string | null;
          ws_id: string;
        };
        Insert: {
          created_at?: string | null;
          id?: string;
          name?: string | null;
          ws_id: string;
        };
        Update: {
          created_at?: string | null;
          id?: string;
          name?: string | null;
          ws_id?: string;
        };
        Relationships: [
          {
            foreignKeyName: 'inventory_suppliers_ws_id_fkey';
            columns: ['ws_id'];
            isOneToOne: false;
            referencedRelation: 'workspaces';
            referencedColumns: ['id'];
          },
        ];
      };
      inventory_units: {
        Row: {
          created_at: string | null;
          id: string;
          name: string | null;
          ws_id: string;
        };
        Insert: {
          created_at?: string | null;
          id?: string;
          name?: string | null;
          ws_id: string;
        };
        Update: {
          created_at?: string | null;
          id?: string;
          name?: string | null;
          ws_id?: string;
        };
        Relationships: [
          {
            foreignKeyName: 'inventory_units_ws_id_fkey';
            columns: ['ws_id'];
            isOneToOne: false;
            referencedRelation: 'workspaces';
            referencedColumns: ['id'];
          },
        ];
      };
      inventory_warehouses: {
        Row: {
          created_at: string | null;
          id: string;
          name: string | null;
          ws_id: string;
        };
        Insert: {
          created_at?: string | null;
          id?: string;
          name?: string | null;
          ws_id: string;
        };
        Update: {
          created_at?: string | null;
          id?: string;
          name?: string | null;
          ws_id?: string;
        };
        Relationships: [
          {
            foreignKeyName: 'inventory_warehouses_ws_id_fkey';
            columns: ['ws_id'];
            isOneToOne: false;
            referencedRelation: 'workspaces';
            referencedColumns: ['id'];
          },
        ];
      };
      meet_together_guest_timeblocks: {
        Row: {
          created_at: string;
          date: string;
          end_time: string;
          id: string;
          plan_id: string;
          start_time: string;
          user_id: string;
        };
        Insert: {
          created_at?: string;
          date: string;
          end_time: string;
          id?: string;
          plan_id: string;
          start_time: string;
          user_id: string;
        };
        Update: {
          created_at?: string;
          date?: string;
          end_time?: string;
          id?: string;
          plan_id?: string;
          start_time?: string;
          user_id?: string;
        };
        Relationships: [
          {
            foreignKeyName: 'meet_together_guest_timeblocks_plan_id_fkey';
            columns: ['plan_id'];
            isOneToOne: false;
            referencedRelation: 'meet_together_plans';
            referencedColumns: ['id'];
          },
          {
            foreignKeyName: 'meet_together_guest_timeblocks_user_id_fkey';
            columns: ['user_id'];
            isOneToOne: false;
            referencedRelation: 'meet_together_guests';
            referencedColumns: ['id'];
          },
        ];
      };
      meet_together_guests: {
        Row: {
          created_at: string;
          id: string;
          name: string;
          password_hash: string;
          password_salt: string;
          plan_id: string;
        };
        Insert: {
          created_at?: string;
          id?: string;
          name: string;
          password_hash: string;
          password_salt: string;
          plan_id: string;
        };
        Update: {
          created_at?: string;
          id?: string;
          name?: string;
          password_hash?: string;
          password_salt?: string;
          plan_id?: string;
        };
        Relationships: [
          {
            foreignKeyName: 'meet_together_guests_plan_id_fkey';
            columns: ['plan_id'];
            isOneToOne: false;
            referencedRelation: 'meet_together_plans';
            referencedColumns: ['id'];
          },
        ];
      };
      meet_together_plans: {
        Row: {
          created_at: string | null;
          creator_id: string | null;
          dates: string[];
          description: string | null;
          end_time: string;
          id: string;
          is_public: boolean;
          name: string | null;
          start_time: string;
        };
        Insert: {
          created_at?: string | null;
          creator_id?: string | null;
          dates: string[];
          description?: string | null;
          end_time: string;
          id?: string;
          is_public?: boolean;
          name?: string | null;
          start_time: string;
        };
        Update: {
          created_at?: string | null;
          creator_id?: string | null;
          dates?: string[];
          description?: string | null;
          end_time?: string;
          id?: string;
          is_public?: boolean;
          name?: string | null;
          start_time?: string;
        };
        Relationships: [
          {
            foreignKeyName: 'meet_together_plans_creator_id_fkey';
            columns: ['creator_id'];
            isOneToOne: false;
            referencedRelation: 'nova_user_challenge_leaderboard';
            referencedColumns: ['user_id'];
          },
          {
            foreignKeyName: 'meet_together_plans_creator_id_fkey';
            columns: ['creator_id'];
            isOneToOne: false;
            referencedRelation: 'nova_user_leaderboard';
            referencedColumns: ['user_id'];
          },
          {
            foreignKeyName: 'meet_together_plans_creator_id_fkey';
            columns: ['creator_id'];
            isOneToOne: false;
            referencedRelation: 'users';
            referencedColumns: ['id'];
          },
        ];
      };
      meet_together_user_timeblocks: {
        Row: {
          created_at: string;
          date: string;
          end_time: string;
          id: string;
          plan_id: string;
          start_time: string;
          user_id: string;
        };
        Insert: {
          created_at?: string;
          date: string;
          end_time: string;
          id?: string;
          plan_id: string;
          start_time: string;
          user_id: string;
        };
        Update: {
          created_at?: string;
          date?: string;
          end_time?: string;
          id?: string;
          plan_id?: string;
          start_time?: string;
          user_id?: string;
        };
        Relationships: [
          {
            foreignKeyName: 'meet_together_user_timeblocks_plan_id_fkey';
            columns: ['plan_id'];
            isOneToOne: false;
            referencedRelation: 'meet_together_plans';
            referencedColumns: ['id'];
          },
          {
            foreignKeyName: 'meet_together_user_timeblocks_user_id_fkey';
            columns: ['user_id'];
            isOneToOne: false;
            referencedRelation: 'nova_user_challenge_leaderboard';
            referencedColumns: ['user_id'];
          },
          {
            foreignKeyName: 'meet_together_user_timeblocks_user_id_fkey';
            columns: ['user_id'];
            isOneToOne: false;
            referencedRelation: 'nova_user_leaderboard';
            referencedColumns: ['user_id'];
          },
          {
            foreignKeyName: 'meet_together_user_timeblocks_user_id_fkey';
            columns: ['user_id'];
            isOneToOne: false;
            referencedRelation: 'users';
            referencedColumns: ['id'];
          },
        ];
      };
      nova_challenge_criteria: {
        Row: {
          challenge_id: string;
          created_at: string;
          description: string;
          id: string;
          name: string;
        };
        Insert: {
          challenge_id: string;
          created_at?: string;
          description: string;
          id?: string;
          name: string;
        };
        Update: {
          challenge_id?: string;
          created_at?: string;
          description?: string;
          id?: string;
          name?: string;
        };
        Relationships: [
          {
            foreignKeyName: 'nova_challenge_criteria_challenge_id_fkey';
            columns: ['challenge_id'];
            isOneToOne: false;
            referencedRelation: 'nova_challenges';
            referencedColumns: ['id'];
          },
          {
            foreignKeyName: 'nova_challenge_criteria_challenge_id_fkey';
            columns: ['challenge_id'];
            isOneToOne: false;
            referencedRelation: 'nova_user_challenge_leaderboard';
            referencedColumns: ['challenge_id'];
          },
        ];
      };
      nova_challenge_manager_emails: {
        Row: {
          challenge_id: string;
          created_at: string;
          email: string;
        };
        Insert: {
          challenge_id?: string;
          created_at?: string;
          email: string;
        };
        Update: {
          challenge_id?: string;
          created_at?: string;
          email?: string;
        };
        Relationships: [
          {
            foreignKeyName: 'nova_challenge_manager_emails_challenge_id_fkey';
            columns: ['challenge_id'];
            isOneToOne: false;
            referencedRelation: 'nova_challenges';
            referencedColumns: ['id'];
          },
          {
            foreignKeyName: 'nova_challenge_manager_emails_challenge_id_fkey';
            columns: ['challenge_id'];
            isOneToOne: false;
            referencedRelation: 'nova_user_challenge_leaderboard';
            referencedColumns: ['challenge_id'];
          },
        ];
      };
      nova_challenge_whitelisted_emails: {
        Row: {
          challenge_id: string;
          created_at: string;
          email: string;
        };
        Insert: {
          challenge_id: string;
          created_at?: string;
          email: string;
        };
        Update: {
          challenge_id?: string;
          created_at?: string;
          email?: string;
        };
        Relationships: [
          {
            foreignKeyName: 'nova_challenge_whitelisted_emails_challenge_id_fkey';
            columns: ['challenge_id'];
            isOneToOne: false;
            referencedRelation: 'nova_challenges';
            referencedColumns: ['id'];
          },
          {
            foreignKeyName: 'nova_challenge_whitelisted_emails_challenge_id_fkey';
            columns: ['challenge_id'];
            isOneToOne: false;
            referencedRelation: 'nova_user_challenge_leaderboard';
            referencedColumns: ['challenge_id'];
          },
        ];
      };
      nova_challenges: {
        Row: {
          close_at: string | null;
          created_at: string;
          description: string;
          duration: number;
          enabled: boolean;
          id: string;
          max_attempts: number;
          max_daily_attempts: number;
          open_at: string | null;
          password_hash: string | null;
          password_salt: string | null;
          previewable_at: string | null;
          title: string;
          whitelisted_only: boolean;
        };
        Insert: {
          close_at?: string | null;
          created_at?: string;
          description: string;
          duration: number;
          enabled?: boolean;
          id?: string;
          max_attempts?: number;
          max_daily_attempts?: number;
          open_at?: string | null;
          password_hash?: string | null;
          password_salt?: string | null;
          previewable_at?: string | null;
          title: string;
          whitelisted_only?: boolean;
        };
        Update: {
          close_at?: string | null;
          created_at?: string;
          description?: string;
          duration?: number;
          enabled?: boolean;
          id?: string;
          max_attempts?: number;
          max_daily_attempts?: number;
          open_at?: string | null;
          password_hash?: string | null;
          password_salt?: string | null;
          previewable_at?: string | null;
          title?: string;
          whitelisted_only?: boolean;
        };
        Relationships: [];
      };
      nova_problem_test_cases: {
        Row: {
          created_at: string;
          hidden: boolean;
          id: string;
          input: string;
          output: string;
          problem_id: string;
        };
        Insert: {
          created_at?: string;
          hidden?: boolean;
          id?: string;
          input: string;
          output: string;
          problem_id: string;
        };
        Update: {
          created_at?: string;
          hidden?: boolean;
          id?: string;
          input?: string;
          output?: string;
          problem_id?: string;
        };
        Relationships: [
          {
            foreignKeyName: 'nova_problem_testcases_problem_id_fkey';
            columns: ['problem_id'];
            isOneToOne: false;
            referencedRelation: 'nova_problems';
            referencedColumns: ['id'];
          },
        ];
      };
      nova_problems: {
        Row: {
          challenge_id: string;
          created_at: string;
          description: string;
          example_input: string;
          example_output: string;
          id: string;
          max_prompt_length: number;
          title: string;
        };
        Insert: {
          challenge_id: string;
          created_at?: string;
          description: string;
          example_input: string;
          example_output: string;
          id?: string;
          max_prompt_length: number;
          title: string;
        };
        Update: {
          challenge_id?: string;
          created_at?: string;
          description?: string;
          example_input?: string;
          example_output?: string;
          id?: string;
          max_prompt_length?: number;
          title?: string;
        };
        Relationships: [
          {
            foreignKeyName: 'nova_problems_challenge_id_fkey';
            columns: ['challenge_id'];
            isOneToOne: false;
            referencedRelation: 'nova_challenges';
            referencedColumns: ['id'];
          },
          {
            foreignKeyName: 'nova_problems_challenge_id_fkey';
            columns: ['challenge_id'];
            isOneToOne: false;
            referencedRelation: 'nova_user_challenge_leaderboard';
            referencedColumns: ['challenge_id'];
          },
        ];
      };
      nova_sessions: {
        Row: {
          challenge_id: string;
          created_at: string;
          end_time: string | null;
          id: string;
          start_time: string;
          status: string;
          user_id: string;
        };
        Insert: {
          challenge_id: string;
          created_at?: string;
          end_time?: string | null;
          id?: string;
          start_time: string;
          status: string;
          user_id: string;
        };
        Update: {
          challenge_id?: string;
          created_at?: string;
          end_time?: string | null;
          id?: string;
          start_time?: string;
          status?: string;
          user_id?: string;
        };
        Relationships: [
          {
            foreignKeyName: 'nova_sessions_challenge_id_fkey';
            columns: ['challenge_id'];
            isOneToOne: false;
            referencedRelation: 'nova_challenges';
            referencedColumns: ['id'];
          },
          {
            foreignKeyName: 'nova_sessions_challenge_id_fkey';
            columns: ['challenge_id'];
            isOneToOne: false;
            referencedRelation: 'nova_user_challenge_leaderboard';
            referencedColumns: ['challenge_id'];
          },
          {
            foreignKeyName: 'nova_sessions_user_id_fkey';
            columns: ['user_id'];
            isOneToOne: false;
            referencedRelation: 'nova_user_challenge_leaderboard';
            referencedColumns: ['user_id'];
          },
          {
            foreignKeyName: 'nova_sessions_user_id_fkey';
            columns: ['user_id'];
            isOneToOne: false;
            referencedRelation: 'nova_user_leaderboard';
            referencedColumns: ['user_id'];
          },
          {
            foreignKeyName: 'nova_sessions_user_id_fkey';
            columns: ['user_id'];
            isOneToOne: false;
            referencedRelation: 'users';
            referencedColumns: ['id'];
          },
        ];
      };
      nova_submission_criteria: {
        Row: {
          created_at: string;
          criteria_id: string;
          feedback: string;
          improvements: string[] | null;
          score: number;
          strengths: string[] | null;
          submission_id: string;
        };
        Insert: {
          created_at?: string;
          criteria_id: string;
          feedback: string;
          improvements?: string[] | null;
          score: number;
          strengths?: string[] | null;
          submission_id: string;
        };
        Update: {
          created_at?: string;
          criteria_id?: string;
          feedback?: string;
          improvements?: string[] | null;
          score?: number;
          strengths?: string[] | null;
          submission_id?: string;
        };
        Relationships: [
          {
            foreignKeyName: 'nova_submission_criteria_criteria_id_fkey';
            columns: ['criteria_id'];
            isOneToOne: false;
            referencedRelation: 'nova_challenge_criteria';
            referencedColumns: ['id'];
          },
          {
            foreignKeyName: 'nova_submission_criteria_submission_id_fkey';
            columns: ['submission_id'];
            isOneToOne: false;
            referencedRelation: 'nova_submissions';
            referencedColumns: ['id'];
          },
          {
            foreignKeyName: 'nova_submission_criteria_submission_id_fkey';
            columns: ['submission_id'];
            isOneToOne: false;
            referencedRelation: 'nova_submissions_with_scores';
            referencedColumns: ['id'];
          },
        ];
      };
      nova_submission_test_cases: {
        Row: {
          confidence: number | null;
          created_at: string;
          matched: boolean;
          output: string;
          reasoning: string | null;
          submission_id: string;
          test_case_id: string;
        };
        Insert: {
          confidence?: number | null;
          created_at?: string;
          matched?: boolean;
          output: string;
          reasoning?: string | null;
          submission_id: string;
          test_case_id: string;
        };
        Update: {
          confidence?: number | null;
          created_at?: string;
          matched?: boolean;
          output?: string;
          reasoning?: string | null;
          submission_id?: string;
          test_case_id?: string;
        };
        Relationships: [
          {
            foreignKeyName: 'nova_submission_test_cases_submission_id_fkey';
            columns: ['submission_id'];
            isOneToOne: false;
            referencedRelation: 'nova_submissions';
            referencedColumns: ['id'];
          },
          {
            foreignKeyName: 'nova_submission_test_cases_submission_id_fkey';
            columns: ['submission_id'];
            isOneToOne: false;
            referencedRelation: 'nova_submissions_with_scores';
            referencedColumns: ['id'];
          },
          {
            foreignKeyName: 'nova_submission_test_cases_test_case_id_fkey';
            columns: ['test_case_id'];
            isOneToOne: false;
            referencedRelation: 'nova_problem_test_cases';
            referencedColumns: ['id'];
          },
        ];
      };
      nova_submissions: {
        Row: {
          created_at: string;
          id: string;
          overall_assessment: string | null;
          problem_id: string;
          prompt: string;
          session_id: string | null;
          user_id: string;
        };
        Insert: {
          created_at?: string;
          id?: string;
          overall_assessment?: string | null;
          problem_id: string;
          prompt: string;
          session_id?: string | null;
          user_id: string;
        };
        Update: {
          created_at?: string;
          id?: string;
          overall_assessment?: string | null;
          problem_id?: string;
          prompt?: string;
          session_id?: string | null;
          user_id?: string;
        };
        Relationships: [
          {
            foreignKeyName: 'nova_submissions_problem_id_fkey';
            columns: ['problem_id'];
            isOneToOne: false;
            referencedRelation: 'nova_problems';
            referencedColumns: ['id'];
          },
          {
            foreignKeyName: 'nova_submissions_session_id_fkey';
            columns: ['session_id'];
            isOneToOne: false;
            referencedRelation: 'nova_sessions';
            referencedColumns: ['id'];
          },
          {
            foreignKeyName: 'nova_submissions_user_id_fkey';
            columns: ['user_id'];
            isOneToOne: false;
            referencedRelation: 'nova_user_challenge_leaderboard';
            referencedColumns: ['user_id'];
          },
          {
            foreignKeyName: 'nova_submissions_user_id_fkey';
            columns: ['user_id'];
            isOneToOne: false;
            referencedRelation: 'nova_user_leaderboard';
            referencedColumns: ['user_id'];
          },
          {
            foreignKeyName: 'nova_submissions_user_id_fkey';
            columns: ['user_id'];
            isOneToOne: false;
            referencedRelation: 'users';
            referencedColumns: ['id'];
          },
        ];
      };
      nova_team_emails: {
        Row: {
          created_at: string;
          email: string;
          team_id: string;
        };
        Insert: {
          created_at?: string;
          email: string;
          team_id: string;
        };
        Update: {
          created_at?: string;
          email?: string;
          team_id?: string;
        };
        Relationships: [
          {
            foreignKeyName: 'nova_team_emails_team_id_fkey';
            columns: ['team_id'];
            isOneToOne: false;
            referencedRelation: 'nova_team_challenge_leaderboard';
            referencedColumns: ['team_id'];
          },
          {
            foreignKeyName: 'nova_team_emails_team_id_fkey';
            columns: ['team_id'];
            isOneToOne: false;
            referencedRelation: 'nova_team_leaderboard';
            referencedColumns: ['team_id'];
          },
          {
            foreignKeyName: 'nova_team_emails_team_id_fkey';
            columns: ['team_id'];
            isOneToOne: false;
            referencedRelation: 'nova_teams';
            referencedColumns: ['id'];
          },
        ];
      };
      nova_team_members: {
        Row: {
          created_at: string;
          team_id: string;
          user_id: string;
        };
        Insert: {
          created_at?: string;
          team_id: string;
          user_id: string;
        };
        Update: {
          created_at?: string;
          team_id?: string;
          user_id?: string;
        };
        Relationships: [
          {
            foreignKeyName: 'nova_team_members_team_id_fkey';
            columns: ['team_id'];
            isOneToOne: false;
            referencedRelation: 'nova_team_challenge_leaderboard';
            referencedColumns: ['team_id'];
          },
          {
            foreignKeyName: 'nova_team_members_team_id_fkey';
            columns: ['team_id'];
            isOneToOne: false;
            referencedRelation: 'nova_team_leaderboard';
            referencedColumns: ['team_id'];
          },
          {
            foreignKeyName: 'nova_team_members_team_id_fkey';
            columns: ['team_id'];
            isOneToOne: false;
            referencedRelation: 'nova_teams';
            referencedColumns: ['id'];
          },
          {
            foreignKeyName: 'nova_team_members_user_id_fkey';
            columns: ['user_id'];
            isOneToOne: false;
            referencedRelation: 'nova_user_challenge_leaderboard';
            referencedColumns: ['user_id'];
          },
          {
            foreignKeyName: 'nova_team_members_user_id_fkey';
            columns: ['user_id'];
            isOneToOne: false;
            referencedRelation: 'nova_user_leaderboard';
            referencedColumns: ['user_id'];
          },
          {
            foreignKeyName: 'nova_team_members_user_id_fkey';
            columns: ['user_id'];
            isOneToOne: false;
            referencedRelation: 'users';
            referencedColumns: ['id'];
          },
        ];
      };
      nova_teams: {
        Row: {
          created_at: string;
          description: string | null;
          goals: string | null;
          id: string;
          name: string;
        };
        Insert: {
          created_at?: string;
          description?: string | null;
          goals?: string | null;
          id?: string;
          name: string;
        };
        Update: {
          created_at?: string;
          description?: string | null;
          goals?: string | null;
          id?: string;
          name?: string;
        };
        Relationships: [];
      };
      personal_notes: {
        Row: {
          content: string | null;
          created_at: string | null;
          owner_id: string;
          user_id: string;
        };
        Insert: {
          content?: string | null;
          created_at?: string | null;
          owner_id: string;
          user_id: string;
        };
        Update: {
          content?: string | null;
          created_at?: string | null;
          owner_id?: string;
          user_id?: string;
        };
        Relationships: [
          {
            foreignKeyName: 'personal_notes_owner_id_fkey';
            columns: ['owner_id'];
            isOneToOne: false;
            referencedRelation: 'nova_user_challenge_leaderboard';
            referencedColumns: ['user_id'];
          },
          {
            foreignKeyName: 'personal_notes_owner_id_fkey';
            columns: ['owner_id'];
            isOneToOne: false;
            referencedRelation: 'nova_user_leaderboard';
            referencedColumns: ['user_id'];
          },
          {
            foreignKeyName: 'personal_notes_owner_id_fkey';
            columns: ['owner_id'];
            isOneToOne: false;
            referencedRelation: 'users';
            referencedColumns: ['id'];
          },
          {
            foreignKeyName: 'personal_notes_user_id_fkey';
            columns: ['user_id'];
            isOneToOne: false;
            referencedRelation: 'nova_user_challenge_leaderboard';
            referencedColumns: ['user_id'];
          },
          {
            foreignKeyName: 'personal_notes_user_id_fkey';
            columns: ['user_id'];
            isOneToOne: false;
            referencedRelation: 'nova_user_leaderboard';
            referencedColumns: ['user_id'];
          },
          {
            foreignKeyName: 'personal_notes_user_id_fkey';
            columns: ['user_id'];
            isOneToOne: false;
            referencedRelation: 'users';
            referencedColumns: ['id'];
          },
        ];
      };
      platform_email_roles: {
        Row: {
          allow_challenge_management: boolean;
          allow_manage_all_challenges: boolean;
          allow_role_management: boolean;
          created_at: string;
          email: string;
          enabled: boolean;
        };
        Insert: {
          allow_challenge_management?: boolean;
          allow_manage_all_challenges?: boolean;
          allow_role_management?: boolean;
          created_at?: string;
          email: string;
          enabled: boolean;
        };
        Update: {
          allow_challenge_management?: boolean;
          allow_manage_all_challenges?: boolean;
          allow_role_management?: boolean;
          created_at?: string;
          email?: string;
          enabled?: boolean;
        };
        Relationships: [];
      };
      platform_user_roles: {
        Row: {
          allow_challenge_management: boolean;
          allow_manage_all_challenges: boolean;
          allow_role_management: boolean;
          created_at: string;
          enabled: boolean;
          user_id: string;
        };
        Insert: {
          allow_challenge_management?: boolean;
          allow_manage_all_challenges?: boolean;
          allow_role_management?: boolean;
          created_at?: string;
          enabled?: boolean;
          user_id: string;
        };
        Update: {
          allow_challenge_management?: boolean;
          allow_manage_all_challenges?: boolean;
          allow_role_management?: boolean;
          created_at?: string;
          enabled?: boolean;
          user_id?: string;
        };
        Relationships: [
          {
            foreignKeyName: 'platform_user_roles_user_id_fkey1';
            columns: ['user_id'];
            isOneToOne: true;
            referencedRelation: 'nova_user_challenge_leaderboard';
            referencedColumns: ['user_id'];
          },
          {
            foreignKeyName: 'platform_user_roles_user_id_fkey1';
            columns: ['user_id'];
            isOneToOne: true;
            referencedRelation: 'nova_user_leaderboard';
            referencedColumns: ['user_id'];
          },
          {
            foreignKeyName: 'platform_user_roles_user_id_fkey1';
            columns: ['user_id'];
            isOneToOne: true;
            referencedRelation: 'users';
            referencedColumns: ['id'];
          },
        ];
      };
      product_categories: {
        Row: {
          created_at: string | null;
          id: string;
          name: string | null;
          ws_id: string;
        };
        Insert: {
          created_at?: string | null;
          id?: string;
          name?: string | null;
          ws_id: string;
        };
        Update: {
          created_at?: string | null;
          id?: string;
          name?: string | null;
          ws_id?: string;
        };
        Relationships: [
          {
            foreignKeyName: 'product_categories_ws_id_fkey';
            columns: ['ws_id'];
            isOneToOne: false;
            referencedRelation: 'workspaces';
            referencedColumns: ['id'];
          },
        ];
      };
      product_stock_changes: {
        Row: {
          amount: number;
          beneficiary_id: string | null;
          created_at: string;
          creator_id: string;
          id: string;
          product_id: string;
          unit_id: string;
          warehouse_id: string;
        };
        Insert: {
          amount: number;
          beneficiary_id?: string | null;
          created_at?: string;
          creator_id: string;
          id?: string;
          product_id: string;
          unit_id: string;
          warehouse_id: string;
        };
        Update: {
          amount?: number;
          beneficiary_id?: string | null;
          created_at?: string;
          creator_id?: string;
          id?: string;
          product_id?: string;
          unit_id?: string;
          warehouse_id?: string;
        };
        Relationships: [
          {
            foreignKeyName: 'product_stock_changes_beneficiary_id_fkey';
            columns: ['beneficiary_id'];
            isOneToOne: false;
            referencedRelation: 'distinct_invoice_creators';
            referencedColumns: ['id'];
          },
          {
            foreignKeyName: 'product_stock_changes_beneficiary_id_fkey';
            columns: ['beneficiary_id'];
            isOneToOne: false;
            referencedRelation: 'workspace_users';
            referencedColumns: ['id'];
          },
          {
            foreignKeyName: 'product_stock_changes_beneficiary_id_fkey';
            columns: ['beneficiary_id'];
            isOneToOne: false;
            referencedRelation: 'workspace_users_with_groups';
            referencedColumns: ['id'];
          },
          {
            foreignKeyName: 'product_stock_changes_creator_id_fkey';
            columns: ['creator_id'];
            isOneToOne: false;
            referencedRelation: 'distinct_invoice_creators';
            referencedColumns: ['id'];
          },
          {
            foreignKeyName: 'product_stock_changes_creator_id_fkey';
            columns: ['creator_id'];
            isOneToOne: false;
            referencedRelation: 'workspace_users';
            referencedColumns: ['id'];
          },
          {
            foreignKeyName: 'product_stock_changes_creator_id_fkey';
            columns: ['creator_id'];
            isOneToOne: false;
            referencedRelation: 'workspace_users_with_groups';
            referencedColumns: ['id'];
          },
          {
            foreignKeyName: 'product_stock_changes_product_id_fkey';
            columns: ['product_id'];
            isOneToOne: false;
            referencedRelation: 'workspace_products';
            referencedColumns: ['id'];
          },
          {
            foreignKeyName: 'product_stock_changes_unit_id_fkey';
            columns: ['unit_id'];
            isOneToOne: false;
            referencedRelation: 'inventory_units';
            referencedColumns: ['id'];
          },
          {
            foreignKeyName: 'product_stock_changes_warehouse_id_fkey';
            columns: ['warehouse_id'];
            isOneToOne: false;
            referencedRelation: 'inventory_warehouses';
            referencedColumns: ['id'];
          },
        ];
      };
      quiz_options: {
        Row: {
          created_at: string;
          explanation: string | null;
          id: string;
          is_correct: boolean;
          points: number | null;
          quiz_id: string;
          value: string;
        };
        Insert: {
          created_at?: string;
          explanation?: string | null;
          id?: string;
          is_correct: boolean;
          points?: number | null;
          quiz_id: string;
          value: string;
        };
        Update: {
          created_at?: string;
          explanation?: string | null;
          id?: string;
          is_correct?: boolean;
          points?: number | null;
          quiz_id?: string;
          value?: string;
        };
        Relationships: [
          {
            foreignKeyName: 'quiz_options_quiz_id_fkey';
            columns: ['quiz_id'];
            isOneToOne: false;
            referencedRelation: 'workspace_quizzes';
            referencedColumns: ['id'];
          },
        ];
      };
      quiz_set_quizzes: {
        Row: {
          created_at: string;
          quiz_id: string;
          set_id: string;
        };
        Insert: {
          created_at?: string;
          quiz_id: string;
          set_id: string;
        };
        Update: {
          created_at?: string;
          quiz_id?: string;
          set_id?: string;
        };
        Relationships: [
          {
            foreignKeyName: 'quiz_set_quizzes_quiz_id_fkey';
            columns: ['quiz_id'];
            isOneToOne: false;
            referencedRelation: 'workspace_quizzes';
            referencedColumns: ['id'];
          },
          {
            foreignKeyName: 'quiz_set_quizzes_set_id_fkey';
            columns: ['set_id'];
            isOneToOne: false;
            referencedRelation: 'workspace_quiz_sets';
            referencedColumns: ['id'];
          },
        ];
      };
      sent_emails: {
        Row: {
          content: string;
          created_at: string;
          email: string;
          id: string;
          post_id: string | null;
          receiver_id: string;
          sender_id: string;
          source_email: string;
          source_name: string;
          subject: string;
        };
        Insert: {
          content: string;
          created_at?: string;
          email: string;
          id?: string;
          post_id?: string | null;
          receiver_id: string;
          sender_id: string;
          source_email: string;
          source_name: string;
          subject: string;
        };
        Update: {
          content?: string;
          created_at?: string;
          email?: string;
          id?: string;
          post_id?: string | null;
          receiver_id?: string;
          sender_id?: string;
          source_email?: string;
          source_name?: string;
          subject?: string;
        };
        Relationships: [
          {
            foreignKeyName: 'sent_emails_post_id_fkey';
            columns: ['post_id'];
            isOneToOne: false;
            referencedRelation: 'user_group_posts';
            referencedColumns: ['id'];
          },
          {
            foreignKeyName: 'sent_emails_receiver_id_fkey';
            columns: ['receiver_id'];
            isOneToOne: false;
            referencedRelation: 'distinct_invoice_creators';
            referencedColumns: ['id'];
          },
          {
            foreignKeyName: 'sent_emails_receiver_id_fkey';
            columns: ['receiver_id'];
            isOneToOne: false;
            referencedRelation: 'workspace_users';
            referencedColumns: ['id'];
          },
          {
            foreignKeyName: 'sent_emails_receiver_id_fkey';
            columns: ['receiver_id'];
            isOneToOne: false;
            referencedRelation: 'workspace_users_with_groups';
            referencedColumns: ['id'];
          },
          {
            foreignKeyName: 'sent_emails_sender_id_fkey';
            columns: ['sender_id'];
            isOneToOne: false;
            referencedRelation: 'nova_user_challenge_leaderboard';
            referencedColumns: ['user_id'];
          },
          {
            foreignKeyName: 'sent_emails_sender_id_fkey';
            columns: ['sender_id'];
            isOneToOne: false;
            referencedRelation: 'nova_user_leaderboard';
            referencedColumns: ['user_id'];
          },
          {
            foreignKeyName: 'sent_emails_sender_id_fkey';
            columns: ['sender_id'];
            isOneToOne: false;
            referencedRelation: 'users';
            referencedColumns: ['id'];
          },
        ];
      };
      support_inquiries: {
        Row: {
          created_at: string;
          email: string;
          id: string;
          is_read: boolean;
          is_resolved: boolean;
          message: string;
          name: string;
          subject: string;
        };
        Insert: {
          created_at?: string;
          email: string;
          id?: string;
          is_read?: boolean;
          is_resolved?: boolean;
          message: string;
          name: string;
          subject: string;
        };
        Update: {
          created_at?: string;
          email?: string;
          id?: string;
          is_read?: boolean;
          is_resolved?: boolean;
          message?: string;
          name?: string;
          subject?: string;
        };
        Relationships: [];
      };
      task_assignees: {
        Row: {
          created_at: string | null;
          task_id: string;
          user_id: string;
        };
        Insert: {
          created_at?: string | null;
          task_id: string;
          user_id: string;
        };
        Update: {
          created_at?: string | null;
          task_id?: string;
          user_id?: string;
        };
        Relationships: [
          {
            foreignKeyName: 'task_assignees_task_id_fkey';
            columns: ['task_id'];
            isOneToOne: false;
            referencedRelation: 'tasks';
            referencedColumns: ['id'];
          },
          {
            foreignKeyName: 'task_assignees_user_id_fkey';
            columns: ['user_id'];
            isOneToOne: false;
            referencedRelation: 'nova_user_challenge_leaderboard';
            referencedColumns: ['user_id'];
          },
          {
            foreignKeyName: 'task_assignees_user_id_fkey';
            columns: ['user_id'];
            isOneToOne: false;
            referencedRelation: 'nova_user_leaderboard';
            referencedColumns: ['user_id'];
          },
          {
            foreignKeyName: 'task_assignees_user_id_fkey';
            columns: ['user_id'];
            isOneToOne: false;
            referencedRelation: 'users';
            referencedColumns: ['id'];
          },
        ];
      };
      task_board_status_templates: {
        Row: {
          created_at: string | null;
          description: string | null;
          id: string;
          is_default: boolean | null;
          name: string;
          statuses: Json;
          updated_at: string | null;
        };
        Insert: {
          created_at?: string | null;
          description?: string | null;
          id?: string;
          is_default?: boolean | null;
          name: string;
          statuses: Json;
          updated_at?: string | null;
        };
        Update: {
          created_at?: string | null;
          description?: string | null;
          id?: string;
          is_default?: boolean | null;
          name?: string;
          statuses?: Json;
          updated_at?: string | null;
        };
        Relationships: [];
      };
      task_lists: {
        Row: {
          archived: boolean | null;
          board_id: string;
          color: string | null;
          created_at: string | null;
          creator_id: string | null;
          deleted: boolean | null;
          id: string;
          name: string | null;
          position: number | null;
          status: Database['public']['Enums']['task_board_status'] | null;
        };
        Insert: {
          archived?: boolean | null;
          board_id: string;
          color?: string | null;
          created_at?: string | null;
          creator_id?: string | null;
          deleted?: boolean | null;
          id?: string;
          name?: string | null;
          position?: number | null;
          status?: Database['public']['Enums']['task_board_status'] | null;
        };
        Update: {
          archived?: boolean | null;
          board_id?: string;
          color?: string | null;
          created_at?: string | null;
          creator_id?: string | null;
          deleted?: boolean | null;
          id?: string;
          name?: string | null;
          position?: number | null;
          status?: Database['public']['Enums']['task_board_status'] | null;
        };
        Relationships: [
          {
            foreignKeyName: 'task_lists_board_id_fkey';
            columns: ['board_id'];
            isOneToOne: false;
            referencedRelation: 'workspace_boards';
            referencedColumns: ['id'];
          },
          {
            foreignKeyName: 'task_lists_creator_id_fkey';
            columns: ['creator_id'];
            isOneToOne: false;
            referencedRelation: 'nova_user_challenge_leaderboard';
            referencedColumns: ['user_id'];
          },
          {
            foreignKeyName: 'task_lists_creator_id_fkey';
            columns: ['creator_id'];
            isOneToOne: false;
            referencedRelation: 'nova_user_leaderboard';
            referencedColumns: ['user_id'];
          },
          {
            foreignKeyName: 'task_lists_creator_id_fkey';
            columns: ['creator_id'];
            isOneToOne: false;
            referencedRelation: 'users';
            referencedColumns: ['id'];
          },
        ];
      };
      tasks: {
        Row: {
          archived: boolean | null;
          completed: boolean | null;
          created_at: string | null;
          creator_id: string | null;
          deleted: boolean | null;
          description: string | null;
          end_date: string | null;
          id: string;
          list_id: string;
          name: string;
          priority: number | null;
          start_date: string | null;
        };
        Insert: {
          archived?: boolean | null;
          completed?: boolean | null;
          created_at?: string | null;
          creator_id?: string | null;
          deleted?: boolean | null;
          description?: string | null;
          end_date?: string | null;
          id?: string;
          list_id: string;
          name: string;
          priority?: number | null;
          start_date?: string | null;
        };
        Update: {
          archived?: boolean | null;
          completed?: boolean | null;
          created_at?: string | null;
          creator_id?: string | null;
          deleted?: boolean | null;
          description?: string | null;
          end_date?: string | null;
          id?: string;
          list_id?: string;
          name?: string;
          priority?: number | null;
          start_date?: string | null;
        };
        Relationships: [
          {
            foreignKeyName: 'tasks_creator_id_fkey';
            columns: ['creator_id'];
            isOneToOne: false;
            referencedRelation: 'nova_user_challenge_leaderboard';
            referencedColumns: ['user_id'];
          },
          {
            foreignKeyName: 'tasks_creator_id_fkey';
            columns: ['creator_id'];
            isOneToOne: false;
            referencedRelation: 'nova_user_leaderboard';
            referencedColumns: ['user_id'];
          },
          {
            foreignKeyName: 'tasks_creator_id_fkey';
            columns: ['creator_id'];
            isOneToOne: false;
            referencedRelation: 'users';
            referencedColumns: ['id'];
          },
          {
            foreignKeyName: 'tasks_list_id_fkey';
            columns: ['list_id'];
            isOneToOne: false;
            referencedRelation: 'task_lists';
            referencedColumns: ['id'];
          },
        ];
      };
      team_members: {
        Row: {
          team_id: string;
          user_id: string;
        };
        Insert: {
          team_id: string;
          user_id: string;
        };
        Update: {
          team_id?: string;
          user_id?: string;
        };
        Relationships: [
          {
            foreignKeyName: 'project_members_project_id_fkey';
            columns: ['team_id'];
            isOneToOne: false;
            referencedRelation: 'workspace_teams';
            referencedColumns: ['id'];
          },
          {
            foreignKeyName: 'project_members_user_id_fkey';
            columns: ['user_id'];
            isOneToOne: false;
            referencedRelation: 'nova_user_challenge_leaderboard';
            referencedColumns: ['user_id'];
          },
          {
            foreignKeyName: 'project_members_user_id_fkey';
            columns: ['user_id'];
            isOneToOne: false;
            referencedRelation: 'nova_user_leaderboard';
            referencedColumns: ['user_id'];
          },
          {
            foreignKeyName: 'project_members_user_id_fkey';
            columns: ['user_id'];
            isOneToOne: false;
            referencedRelation: 'users';
            referencedColumns: ['id'];
          },
        ];
      };
      time_tracking_categories: {
        Row: {
          color: string | null;
          created_at: string | null;
          description: string | null;
          id: string;
          name: string;
          updated_at: string | null;
          ws_id: string;
        };
        Insert: {
          color?: string | null;
          created_at?: string | null;
          description?: string | null;
          id?: string;
          name: string;
          updated_at?: string | null;
          ws_id: string;
        };
        Update: {
          color?: string | null;
          created_at?: string | null;
          description?: string | null;
          id?: string;
          name?: string;
          updated_at?: string | null;
          ws_id?: string;
        };
        Relationships: [
          {
            foreignKeyName: 'time_tracking_categories_color_fkey';
            columns: ['color'];
            isOneToOne: false;
            referencedRelation: 'calendar_event_colors';
            referencedColumns: ['value'];
          },
          {
            foreignKeyName: 'time_tracking_categories_ws_id_fkey';
            columns: ['ws_id'];
            isOneToOne: false;
            referencedRelation: 'workspaces';
            referencedColumns: ['id'];
          },
        ];
      };
      time_tracking_goals: {
        Row: {
          category_id: string | null;
          created_at: string | null;
          daily_goal_minutes: number;
          id: string;
          is_active: boolean | null;
          updated_at: string | null;
          user_id: string;
          weekly_goal_minutes: number | null;
          ws_id: string;
        };
        Insert: {
          category_id?: string | null;
          created_at?: string | null;
          daily_goal_minutes?: number;
          id?: string;
          is_active?: boolean | null;
          updated_at?: string | null;
          user_id: string;
          weekly_goal_minutes?: number | null;
          ws_id: string;
        };
        Update: {
          category_id?: string | null;
          created_at?: string | null;
          daily_goal_minutes?: number;
          id?: string;
          is_active?: boolean | null;
          updated_at?: string | null;
          user_id?: string;
          weekly_goal_minutes?: number | null;
          ws_id?: string;
        };
        Relationships: [
          {
            foreignKeyName: 'time_tracking_goals_category_id_fkey';
            columns: ['category_id'];
            isOneToOne: false;
            referencedRelation: 'time_tracking_categories';
            referencedColumns: ['id'];
          },
          {
            foreignKeyName: 'time_tracking_goals_ws_id_fkey';
            columns: ['ws_id'];
            isOneToOne: false;
            referencedRelation: 'workspaces';
            referencedColumns: ['id'];
          },
        ];
      };
      time_tracking_sessions: {
        Row: {
          category_id: string | null;
          created_at: string | null;
          description: string | null;
          duration_seconds: number | null;
          end_time: string | null;
          id: string;
          is_running: boolean | null;
          productivity_score: number | null;
          start_time: string;
          tags: string[] | null;
          task_id: string | null;
          title: string;
          updated_at: string | null;
          user_id: string;
          ws_id: string;
        };
        Insert: {
          category_id?: string | null;
          created_at?: string | null;
          description?: string | null;
          duration_seconds?: number | null;
          end_time?: string | null;
          id?: string;
          is_running?: boolean | null;
          productivity_score?: number | null;
          start_time: string;
          tags?: string[] | null;
          task_id?: string | null;
          title: string;
          updated_at?: string | null;
          user_id: string;
          ws_id: string;
        };
        Update: {
          category_id?: string | null;
          created_at?: string | null;
          description?: string | null;
          duration_seconds?: number | null;
          end_time?: string | null;
          id?: string;
          is_running?: boolean | null;
          productivity_score?: number | null;
          start_time?: string;
          tags?: string[] | null;
          task_id?: string | null;
          title?: string;
          updated_at?: string | null;
          user_id?: string;
          ws_id?: string;
        };
        Relationships: [
          {
            foreignKeyName: 'time_tracking_sessions_category_id_fkey';
            columns: ['category_id'];
            isOneToOne: false;
            referencedRelation: 'time_tracking_categories';
            referencedColumns: ['id'];
          },
          {
            foreignKeyName: 'time_tracking_sessions_task_id_fkey';
            columns: ['task_id'];
            isOneToOne: false;
            referencedRelation: 'tasks';
            referencedColumns: ['id'];
          },
          {
            foreignKeyName: 'time_tracking_sessions_ws_id_fkey';
            columns: ['ws_id'];
            isOneToOne: false;
            referencedRelation: 'workspaces';
            referencedColumns: ['id'];
          },
        ];
      };
      timezones: {
        Row: {
          abbr: string;
          created_at: string | null;
          id: string;
          isdst: boolean;
          offset: number;
          text: string;
          utc: string[];
          value: string;
        };
        Insert: {
          abbr: string;
          created_at?: string | null;
          id?: string;
          isdst: boolean;
          offset: number;
          text: string;
          utc: string[];
          value: string;
        };
        Update: {
          abbr?: string;
          created_at?: string | null;
          id?: string;
          isdst?: boolean;
          offset?: number;
          text?: string;
          utc?: string[];
          value?: string;
        };
        Relationships: [];
      };
      transaction_categories: {
        Row: {
          created_at: string | null;
          id: string;
          is_expense: boolean | null;
          name: string;
          ws_id: string;
        };
        Insert: {
          created_at?: string | null;
          id?: string;
          is_expense?: boolean | null;
          name: string;
          ws_id: string;
        };
        Update: {
          created_at?: string | null;
          id?: string;
          is_expense?: boolean | null;
          name?: string;
          ws_id?: string;
        };
        Relationships: [
          {
            foreignKeyName: 'transaction_categories_ws_id_fkey';
            columns: ['ws_id'];
            isOneToOne: false;
            referencedRelation: 'workspaces';
            referencedColumns: ['id'];
          },
        ];
      };
      user_feedbacks: {
        Row: {
          content: string;
          created_at: string;
          creator_id: string | null;
          group_id: string | null;
          id: string;
          require_attention: boolean;
          user_id: string;
        };
        Insert: {
          content: string;
          created_at?: string;
          creator_id?: string | null;
          group_id?: string | null;
          id?: string;
          require_attention?: boolean;
          user_id: string;
        };
        Update: {
          content?: string;
          created_at?: string;
          creator_id?: string | null;
          group_id?: string | null;
          id?: string;
          require_attention?: boolean;
          user_id?: string;
        };
        Relationships: [
          {
            foreignKeyName: 'user_feedbacks_creator_id_fkey';
            columns: ['creator_id'];
            isOneToOne: false;
            referencedRelation: 'distinct_invoice_creators';
            referencedColumns: ['id'];
          },
          {
            foreignKeyName: 'user_feedbacks_creator_id_fkey';
            columns: ['creator_id'];
            isOneToOne: false;
            referencedRelation: 'workspace_users';
            referencedColumns: ['id'];
          },
          {
            foreignKeyName: 'user_feedbacks_creator_id_fkey';
            columns: ['creator_id'];
            isOneToOne: false;
            referencedRelation: 'workspace_users_with_groups';
            referencedColumns: ['id'];
          },
          {
            foreignKeyName: 'user_feedbacks_group_id_fkey';
            columns: ['group_id'];
            isOneToOne: false;
            referencedRelation: 'user_groups_with_tags';
            referencedColumns: ['id'];
          },
          {
            foreignKeyName: 'user_feedbacks_group_id_fkey';
            columns: ['group_id'];
            isOneToOne: false;
            referencedRelation: 'workspace_user_groups';
            referencedColumns: ['id'];
          },
          {
            foreignKeyName: 'user_feedbacks_group_id_fkey';
            columns: ['group_id'];
            isOneToOne: false;
            referencedRelation: 'workspace_user_groups_with_amount';
            referencedColumns: ['id'];
          },
          {
            foreignKeyName: 'user_feedbacks_user_id_fkey';
            columns: ['user_id'];
            isOneToOne: false;
            referencedRelation: 'distinct_invoice_creators';
            referencedColumns: ['id'];
          },
          {
            foreignKeyName: 'user_feedbacks_user_id_fkey';
            columns: ['user_id'];
            isOneToOne: false;
            referencedRelation: 'workspace_users';
            referencedColumns: ['id'];
          },
          {
            foreignKeyName: 'user_feedbacks_user_id_fkey';
            columns: ['user_id'];
            isOneToOne: false;
            referencedRelation: 'workspace_users_with_groups';
            referencedColumns: ['id'];
          },
        ];
      };
      user_group_attendance: {
        Row: {
          created_at: string;
          date: string;
          group_id: string;
          notes: string;
          status: string;
          user_id: string;
        };
        Insert: {
          created_at?: string;
          date: string;
          group_id: string;
          notes?: string;
          status: string;
          user_id: string;
        };
        Update: {
          created_at?: string;
          date?: string;
          group_id?: string;
          notes?: string;
          status?: string;
          user_id?: string;
        };
        Relationships: [
          {
            foreignKeyName: 'user_group_attendance_group_id_fkey';
            columns: ['group_id'];
            isOneToOne: false;
            referencedRelation: 'user_groups_with_tags';
            referencedColumns: ['id'];
          },
          {
            foreignKeyName: 'user_group_attendance_group_id_fkey';
            columns: ['group_id'];
            isOneToOne: false;
            referencedRelation: 'workspace_user_groups';
            referencedColumns: ['id'];
          },
          {
            foreignKeyName: 'user_group_attendance_group_id_fkey';
            columns: ['group_id'];
            isOneToOne: false;
            referencedRelation: 'workspace_user_groups_with_amount';
            referencedColumns: ['id'];
          },
          {
            foreignKeyName: 'user_group_attendance_user_id_fkey';
            columns: ['user_id'];
            isOneToOne: false;
            referencedRelation: 'distinct_invoice_creators';
            referencedColumns: ['id'];
          },
          {
            foreignKeyName: 'user_group_attendance_user_id_fkey';
            columns: ['user_id'];
            isOneToOne: false;
            referencedRelation: 'workspace_users';
            referencedColumns: ['id'];
          },
          {
            foreignKeyName: 'user_group_attendance_user_id_fkey';
            columns: ['user_id'];
            isOneToOne: false;
            referencedRelation: 'workspace_users_with_groups';
            referencedColumns: ['id'];
          },
        ];
      };
      user_group_indicators: {
        Row: {
          created_at: string;
          group_id: string;
          indicator_id: string;
        };
        Insert: {
          created_at?: string;
          group_id: string;
          indicator_id: string;
        };
        Update: {
          created_at?: string;
          group_id?: string;
          indicator_id?: string;
        };
        Relationships: [
          {
            foreignKeyName: 'user_group_indicators_group_id_fkey';
            columns: ['group_id'];
            isOneToOne: false;
            referencedRelation: 'user_groups_with_tags';
            referencedColumns: ['id'];
          },
          {
            foreignKeyName: 'user_group_indicators_group_id_fkey';
            columns: ['group_id'];
            isOneToOne: false;
            referencedRelation: 'workspace_user_groups';
            referencedColumns: ['id'];
          },
          {
            foreignKeyName: 'user_group_indicators_group_id_fkey';
            columns: ['group_id'];
            isOneToOne: false;
            referencedRelation: 'workspace_user_groups_with_amount';
            referencedColumns: ['id'];
          },
          {
            foreignKeyName: 'user_group_indicators_indicator_id_fkey';
            columns: ['indicator_id'];
            isOneToOne: false;
            referencedRelation: 'healthcare_vitals';
            referencedColumns: ['id'];
          },
        ];
      };
      user_group_linked_products: {
        Row: {
          created_at: string;
          group_id: string;
          product_id: string;
          unit_id: string;
        };
        Insert: {
          created_at?: string;
          group_id: string;
          product_id: string;
          unit_id: string;
        };
        Update: {
          created_at?: string;
          group_id?: string;
          product_id?: string;
          unit_id?: string;
        };
        Relationships: [
          {
            foreignKeyName: 'user_group_linked_products_group_id_fkey';
            columns: ['group_id'];
            isOneToOne: false;
            referencedRelation: 'user_groups_with_tags';
            referencedColumns: ['id'];
          },
          {
            foreignKeyName: 'user_group_linked_products_group_id_fkey';
            columns: ['group_id'];
            isOneToOne: false;
            referencedRelation: 'workspace_user_groups';
            referencedColumns: ['id'];
          },
          {
            foreignKeyName: 'user_group_linked_products_group_id_fkey';
            columns: ['group_id'];
            isOneToOne: false;
            referencedRelation: 'workspace_user_groups_with_amount';
            referencedColumns: ['id'];
          },
          {
            foreignKeyName: 'user_group_linked_products_product_id_fkey';
            columns: ['product_id'];
            isOneToOne: false;
            referencedRelation: 'workspace_products';
            referencedColumns: ['id'];
          },
          {
            foreignKeyName: 'user_group_linked_products_unit_id_fkey';
            columns: ['unit_id'];
            isOneToOne: false;
            referencedRelation: 'inventory_units';
            referencedColumns: ['id'];
          },
        ];
      };
      user_group_post_checks: {
        Row: {
          created_at: string;
          email_id: string | null;
          is_completed: boolean;
          notes: string | null;
          post_id: string;
          user_id: string;
        };
        Insert: {
          created_at?: string;
          email_id?: string | null;
          is_completed: boolean;
          notes?: string | null;
          post_id: string;
          user_id: string;
        };
        Update: {
          created_at?: string;
          email_id?: string | null;
          is_completed?: boolean;
          notes?: string | null;
          post_id?: string;
          user_id?: string;
        };
        Relationships: [
          {
            foreignKeyName: 'user_group_post_checks_email_id_fkey';
            columns: ['email_id'];
            isOneToOne: true;
            referencedRelation: 'sent_emails';
            referencedColumns: ['id'];
          },
          {
            foreignKeyName: 'user_group_post_checks_post_id_fkey';
            columns: ['post_id'];
            isOneToOne: false;
            referencedRelation: 'user_group_posts';
            referencedColumns: ['id'];
          },
          {
            foreignKeyName: 'user_group_post_checks_user_id_fkey';
            columns: ['user_id'];
            isOneToOne: false;
            referencedRelation: 'distinct_invoice_creators';
            referencedColumns: ['id'];
          },
          {
            foreignKeyName: 'user_group_post_checks_user_id_fkey';
            columns: ['user_id'];
            isOneToOne: false;
            referencedRelation: 'workspace_users';
            referencedColumns: ['id'];
          },
          {
            foreignKeyName: 'user_group_post_checks_user_id_fkey';
            columns: ['user_id'];
            isOneToOne: false;
            referencedRelation: 'workspace_users_with_groups';
            referencedColumns: ['id'];
          },
        ];
      };
      user_group_posts: {
        Row: {
          content: string | null;
          created_at: string;
          group_id: string;
          id: string;
          notes: string | null;
          title: string | null;
        };
        Insert: {
          content?: string | null;
          created_at?: string;
          group_id: string;
          id?: string;
          notes?: string | null;
          title?: string | null;
        };
        Update: {
          content?: string | null;
          created_at?: string;
          group_id?: string;
          id?: string;
          notes?: string | null;
          title?: string | null;
        };
        Relationships: [
          {
            foreignKeyName: 'user_group_posts_group_id_fkey';
            columns: ['group_id'];
            isOneToOne: false;
            referencedRelation: 'user_groups_with_tags';
            referencedColumns: ['id'];
          },
          {
            foreignKeyName: 'user_group_posts_group_id_fkey';
            columns: ['group_id'];
            isOneToOne: false;
            referencedRelation: 'workspace_user_groups';
            referencedColumns: ['id'];
          },
          {
            foreignKeyName: 'user_group_posts_group_id_fkey';
            columns: ['group_id'];
            isOneToOne: false;
            referencedRelation: 'workspace_user_groups_with_amount';
            referencedColumns: ['id'];
          },
        ];
      };
      user_indicators: {
        Row: {
          created_at: string;
          creator_id: string | null;
          group_id: string;
          indicator_id: string;
          user_id: string;
          value: number | null;
        };
        Insert: {
          created_at?: string;
          creator_id?: string | null;
          group_id: string;
          indicator_id: string;
          user_id: string;
          value?: number | null;
        };
        Update: {
          created_at?: string;
          creator_id?: string | null;
          group_id?: string;
          indicator_id?: string;
          user_id?: string;
          value?: number | null;
        };
        Relationships: [
          {
            foreignKeyName: 'user_indicators_creator_id_fkey';
            columns: ['creator_id'];
            isOneToOne: false;
            referencedRelation: 'distinct_invoice_creators';
            referencedColumns: ['id'];
          },
          {
            foreignKeyName: 'user_indicators_creator_id_fkey';
            columns: ['creator_id'];
            isOneToOne: false;
            referencedRelation: 'workspace_users';
            referencedColumns: ['id'];
          },
          {
            foreignKeyName: 'user_indicators_creator_id_fkey';
            columns: ['creator_id'];
            isOneToOne: false;
            referencedRelation: 'workspace_users_with_groups';
            referencedColumns: ['id'];
          },
          {
            foreignKeyName: 'user_indicators_group_id_fkey';
            columns: ['group_id'];
            isOneToOne: false;
            referencedRelation: 'user_groups_with_tags';
            referencedColumns: ['id'];
          },
          {
            foreignKeyName: 'user_indicators_group_id_fkey';
            columns: ['group_id'];
            isOneToOne: false;
            referencedRelation: 'workspace_user_groups';
            referencedColumns: ['id'];
          },
          {
            foreignKeyName: 'user_indicators_group_id_fkey';
            columns: ['group_id'];
            isOneToOne: false;
            referencedRelation: 'workspace_user_groups_with_amount';
            referencedColumns: ['id'];
          },
          {
            foreignKeyName: 'user_indicators_indicator_id_fkey';
            columns: ['indicator_id'];
            isOneToOne: false;
            referencedRelation: 'healthcare_vitals';
            referencedColumns: ['id'];
          },
          {
            foreignKeyName: 'user_indicators_user_id_fkey';
            columns: ['user_id'];
            isOneToOne: false;
            referencedRelation: 'distinct_invoice_creators';
            referencedColumns: ['id'];
          },
          {
            foreignKeyName: 'user_indicators_user_id_fkey';
            columns: ['user_id'];
            isOneToOne: false;
            referencedRelation: 'workspace_users';
            referencedColumns: ['id'];
          },
          {
            foreignKeyName: 'user_indicators_user_id_fkey';
            columns: ['user_id'];
            isOneToOne: false;
            referencedRelation: 'workspace_users_with_groups';
            referencedColumns: ['id'];
          },
        ];
      };
      user_linked_promotions: {
        Row: {
          created_at: string;
          promo_id: string;
          user_id: string;
        };
        Insert: {
          created_at?: string;
          promo_id: string;
          user_id: string;
        };
        Update: {
          created_at?: string;
          promo_id?: string;
          user_id?: string;
        };
        Relationships: [
          {
            foreignKeyName: 'user_linked_promotions_promo_id_fkey';
            columns: ['promo_id'];
            isOneToOne: false;
            referencedRelation: 'workspace_promotions';
            referencedColumns: ['id'];
          },
          {
            foreignKeyName: 'user_linked_promotions_user_id_fkey';
            columns: ['user_id'];
            isOneToOne: false;
            referencedRelation: 'distinct_invoice_creators';
            referencedColumns: ['id'];
          },
          {
            foreignKeyName: 'user_linked_promotions_user_id_fkey';
            columns: ['user_id'];
            isOneToOne: false;
            referencedRelation: 'workspace_users';
            referencedColumns: ['id'];
          },
          {
            foreignKeyName: 'user_linked_promotions_user_id_fkey';
            columns: ['user_id'];
            isOneToOne: false;
            referencedRelation: 'workspace_users_with_groups';
            referencedColumns: ['id'];
          },
        ];
      };
      user_private_details: {
        Row: {
          birthday: string | null;
          default_workspace_id: string | null;
          email: string | null;
          full_name: string | null;
          new_email: string | null;
          user_id: string;
        };
        Insert: {
          birthday?: string | null;
          default_workspace_id?: string | null;
          email?: string | null;
          full_name?: string | null;
          new_email?: string | null;
          user_id: string;
        };
        Update: {
          birthday?: string | null;
          default_workspace_id?: string | null;
          email?: string | null;
          full_name?: string | null;
          new_email?: string | null;
          user_id?: string;
        };
        Relationships: [
          {
            foreignKeyName: 'user_private_details_default_workspace_id_fkey';
            columns: ['default_workspace_id'];
            isOneToOne: false;
            referencedRelation: 'workspaces';
            referencedColumns: ['id'];
          },
          {
            foreignKeyName: 'user_private_details_user_id_fkey';
            columns: ['user_id'];
            isOneToOne: true;
            referencedRelation: 'nova_user_challenge_leaderboard';
            referencedColumns: ['user_id'];
          },
          {
            foreignKeyName: 'user_private_details_user_id_fkey';
            columns: ['user_id'];
            isOneToOne: true;
            referencedRelation: 'nova_user_leaderboard';
            referencedColumns: ['user_id'];
          },
          {
            foreignKeyName: 'user_private_details_user_id_fkey';
            columns: ['user_id'];
            isOneToOne: true;
            referencedRelation: 'users';
            referencedColumns: ['id'];
          },
        ];
      };
      users: {
        Row: {
          avatar_url: string | null;
          bio: string | null;
          created_at: string | null;
          deleted: boolean | null;
          display_name: string | null;
          handle: string | null;
          id: string;
        };
        Insert: {
          avatar_url?: string | null;
          bio?: string | null;
          created_at?: string | null;
          deleted?: boolean | null;
          display_name?: string | null;
          handle?: string | null;
          id?: string;
        };
        Update: {
          avatar_url?: string | null;
          bio?: string | null;
          created_at?: string | null;
          deleted?: boolean | null;
          display_name?: string | null;
          handle?: string | null;
          id?: string;
        };
        Relationships: [
          {
            foreignKeyName: 'users_handle_fkey';
            columns: ['handle'];
            isOneToOne: true;
            referencedRelation: 'handles';
            referencedColumns: ['value'];
          },
        ];
      };
      vital_group_vitals: {
        Row: {
          created_at: string | null;
          group_id: string;
          vital_id: string;
        };
        Insert: {
          created_at?: string | null;
          group_id: string;
          vital_id: string;
        };
        Update: {
          created_at?: string | null;
          group_id?: string;
          vital_id?: string;
        };
        Relationships: [
          {
            foreignKeyName: 'vital_group_vitals_group_id_fkey';
            columns: ['group_id'];
            isOneToOne: false;
            referencedRelation: 'healthcare_vital_groups';
            referencedColumns: ['id'];
          },
          {
            foreignKeyName: 'vital_group_vitals_vital_id_fkey';
            columns: ['vital_id'];
            isOneToOne: false;
            referencedRelation: 'healthcare_vitals';
            referencedColumns: ['id'];
          },
        ];
      };
      wallet_transactions: {
        Row: {
          amount: number | null;
          category_id: string | null;
          created_at: string | null;
          creator_id: string | null;
          description: string | null;
          id: string;
          invoice_id: string | null;
          report_opt_in: boolean;
          taken_at: string;
          wallet_id: string;
        };
        Insert: {
          amount?: number | null;
          category_id?: string | null;
          created_at?: string | null;
          creator_id?: string | null;
          description?: string | null;
          id?: string;
          invoice_id?: string | null;
          report_opt_in?: boolean;
          taken_at?: string;
          wallet_id: string;
        };
        Update: {
          amount?: number | null;
          category_id?: string | null;
          created_at?: string | null;
          creator_id?: string | null;
          description?: string | null;
          id?: string;
          invoice_id?: string | null;
          report_opt_in?: boolean;
          taken_at?: string;
          wallet_id?: string;
        };
        Relationships: [
          {
            foreignKeyName: 'wallet_transactions_category_id_fkey';
            columns: ['category_id'];
            isOneToOne: false;
            referencedRelation: 'transaction_categories';
            referencedColumns: ['id'];
          },
          {
            foreignKeyName: 'wallet_transactions_creator_id_fkey';
            columns: ['creator_id'];
            isOneToOne: false;
            referencedRelation: 'distinct_invoice_creators';
            referencedColumns: ['id'];
          },
          {
            foreignKeyName: 'wallet_transactions_creator_id_fkey';
            columns: ['creator_id'];
            isOneToOne: false;
            referencedRelation: 'workspace_users';
            referencedColumns: ['id'];
          },
          {
            foreignKeyName: 'wallet_transactions_creator_id_fkey';
            columns: ['creator_id'];
            isOneToOne: false;
            referencedRelation: 'workspace_users_with_groups';
            referencedColumns: ['id'];
          },
          {
            foreignKeyName: 'wallet_transactions_invoice_id_fkey';
            columns: ['invoice_id'];
            isOneToOne: true;
            referencedRelation: 'finance_invoices';
            referencedColumns: ['id'];
          },
          {
            foreignKeyName: 'wallet_transactions_wallet_id_fkey';
            columns: ['wallet_id'];
            isOneToOne: false;
            referencedRelation: 'workspace_wallets';
            referencedColumns: ['id'];
          },
        ];
      };
      wallet_types: {
        Row: {
          id: string;
        };
        Insert: {
          id: string;
        };
        Update: {
          id?: string;
        };
        Relationships: [];
      };
      workspace_ai_models: {
        Row: {
          created_at: string;
          description: string | null;
          id: string;
          name: string;
          updated_at: string;
          url: string;
          ws_id: string;
        };
        Insert: {
          created_at?: string;
          description?: string | null;
          id?: string;
          name: string;
          updated_at?: string;
          url: string;
          ws_id: string;
        };
        Update: {
          created_at?: string;
          description?: string | null;
          id?: string;
          name?: string;
          updated_at?: string;
          url?: string;
          ws_id?: string;
        };
        Relationships: [
          {
            foreignKeyName: 'workspace_ai_models_ws_id_fkey';
            columns: ['ws_id'];
            isOneToOne: false;
            referencedRelation: 'workspaces';
            referencedColumns: ['id'];
          },
        ];
      };
      workspace_ai_prompts: {
        Row: {
          created_at: string;
          creator_id: string | null;
          id: string;
          input: string;
          model: string;
          name: string | null;
          output: string;
          ws_id: string | null;
        };
        Insert: {
          created_at?: string;
          creator_id?: string | null;
          id?: string;
          input: string;
          model: string;
          name?: string | null;
          output: string;
          ws_id?: string | null;
        };
        Update: {
          created_at?: string;
          creator_id?: string | null;
          id?: string;
          input?: string;
          model?: string;
          name?: string | null;
          output?: string;
          ws_id?: string | null;
        };
        Relationships: [
          {
            foreignKeyName: 'public_workspace_ai_prompts_creator_id_fkey';
            columns: ['creator_id'];
            isOneToOne: false;
            referencedRelation: 'nova_user_challenge_leaderboard';
            referencedColumns: ['user_id'];
          },
          {
            foreignKeyName: 'public_workspace_ai_prompts_creator_id_fkey';
            columns: ['creator_id'];
            isOneToOne: false;
            referencedRelation: 'nova_user_leaderboard';
            referencedColumns: ['user_id'];
          },
          {
            foreignKeyName: 'public_workspace_ai_prompts_creator_id_fkey';
            columns: ['creator_id'];
            isOneToOne: false;
            referencedRelation: 'users';
            referencedColumns: ['id'];
          },
          {
            foreignKeyName: 'public_workspace_ai_prompts_model_fkey';
            columns: ['model'];
            isOneToOne: false;
            referencedRelation: 'ai_models';
            referencedColumns: ['id'];
          },
          {
            foreignKeyName: 'public_workspace_ai_prompts_ws_id_fkey';
            columns: ['ws_id'];
            isOneToOne: false;
            referencedRelation: 'workspaces';
            referencedColumns: ['id'];
          },
        ];
      };
      workspace_api_keys: {
        Row: {
          created_at: string;
          id: string;
          name: string;
          value: string;
          ws_id: string;
        };
        Insert: {
          created_at?: string;
          id?: string;
          name: string;
          value: string;
          ws_id: string;
        };
        Update: {
          created_at?: string;
          id?: string;
          name?: string;
          value?: string;
          ws_id?: string;
        };
        Relationships: [
          {
            foreignKeyName: 'workspace_api_keys_ws_id_fkey';
            columns: ['ws_id'];
            isOneToOne: false;
            referencedRelation: 'workspaces';
            referencedColumns: ['id'];
          },
        ];
      };
      workspace_boards: {
        Row: {
          archived: boolean | null;
          created_at: string | null;
          creator_id: string | null;
          deleted: boolean | null;
          id: string;
          name: string | null;
          template_id: string | null;
          ws_id: string;
        };
        Insert: {
          archived?: boolean | null;
          created_at?: string | null;
          creator_id?: string | null;
          deleted?: boolean | null;
          id?: string;
          name?: string | null;
          template_id?: string | null;
          ws_id: string;
        };
        Update: {
          archived?: boolean | null;
          created_at?: string | null;
          creator_id?: string | null;
          deleted?: boolean | null;
          id?: string;
          name?: string | null;
          template_id?: string | null;
          ws_id?: string;
        };
        Relationships: [
          {
            foreignKeyName: 'project_boards_creator_id_fkey';
            columns: ['creator_id'];
            isOneToOne: false;
            referencedRelation: 'nova_user_challenge_leaderboard';
            referencedColumns: ['user_id'];
          },
          {
            foreignKeyName: 'project_boards_creator_id_fkey';
            columns: ['creator_id'];
            isOneToOne: false;
            referencedRelation: 'nova_user_leaderboard';
            referencedColumns: ['user_id'];
          },
          {
            foreignKeyName: 'project_boards_creator_id_fkey';
            columns: ['creator_id'];
            isOneToOne: false;
            referencedRelation: 'users';
            referencedColumns: ['id'];
          },
          {
            foreignKeyName: 'workspace_boards_template_id_fkey';
            columns: ['template_id'];
            isOneToOne: false;
            referencedRelation: 'task_board_status_templates';
            referencedColumns: ['id'];
          },
          {
            foreignKeyName: 'workspace_boards_ws_id_fkey';
            columns: ['ws_id'];
            isOneToOne: false;
            referencedRelation: 'workspaces';
            referencedColumns: ['id'];
          },
        ];
      };
      workspace_calendar_events: {
        Row: {
          color: string | null;
          created_at: string | null;
          description: string;
          end_at: string;
          google_event_id: string | null;
          id: string;
          location: string | null;
          locked: boolean;
          priority: string | null;
          start_at: string;
          title: string;
          ws_id: string;
        };
        Insert: {
          color?: string | null;
          created_at?: string | null;
          description?: string;
          end_at: string;
          google_event_id?: string | null;
          id?: string;
          location?: string | null;
          locked?: boolean;
          priority?: string | null;
          start_at: string;
          title?: string;
          ws_id: string;
        };
        Update: {
          color?: string | null;
          created_at?: string | null;
          description?: string;
          end_at?: string;
          google_event_id?: string | null;
          id?: string;
          location?: string | null;
          locked?: boolean;
          priority?: string | null;
          start_at?: string;
          title?: string;
          ws_id?: string;
        };
        Relationships: [
          {
            foreignKeyName: 'workspace_calendar_events_color_fkey';
            columns: ['color'];
            isOneToOne: false;
            referencedRelation: 'calendar_event_colors';
            referencedColumns: ['value'];
          },
          {
            foreignKeyName: 'workspace_calendar_events_ws_id_fkey';
            columns: ['ws_id'];
            isOneToOne: false;
            referencedRelation: 'workspaces';
            referencedColumns: ['id'];
          },
        ];
      };
      workspace_calendar_hour_settings: {
        Row: {
          created_at: string;
          data: Json;
          type: Database['public']['Enums']['calendar_hour_type'];
          ws_id: string;
        };
        Insert: {
          created_at?: string;
          data: Json;
          type: Database['public']['Enums']['calendar_hour_type'];
          ws_id: string;
        };
        Update: {
          created_at?: string;
          data?: Json;
          type?: Database['public']['Enums']['calendar_hour_type'];
          ws_id?: string;
        };
        Relationships: [
          {
            foreignKeyName: 'workspace_calendar_hour_settings_ws_id_fkey';
            columns: ['ws_id'];
            isOneToOne: false;
            referencedRelation: 'workspaces';
            referencedColumns: ['id'];
          },
        ];
      };
      workspace_calendar_sync_coordination: {
        Row: {
          created_at: string | null;
          last_upsert: string;
          updated_at: string | null;
          ws_id: string;
        };
        Insert: {
          created_at?: string | null;
          last_upsert?: string;
          updated_at?: string | null;
          ws_id: string;
        };
        Update: {
          created_at?: string | null;
          last_upsert?: string;
          updated_at?: string | null;
          ws_id?: string;
        };
        Relationships: [
          {
            foreignKeyName: 'workspace_calendar_sync_coordination_ws_id_fkey';
            columns: ['ws_id'];
            isOneToOne: true;
            referencedRelation: 'workspaces';
            referencedColumns: ['id'];
          },
        ];
      };
      workspace_configs: {
        Row: {
          created_at: string;
          id: string;
          updated_at: string;
          value: string;
          ws_id: string;
        };
        Insert: {
          created_at?: string;
          id: string;
          updated_at?: string;
          value: string;
          ws_id: string;
        };
        Update: {
          created_at?: string;
          id?: string;
          updated_at?: string;
          value?: string;
          ws_id?: string;
        };
        Relationships: [
          {
            foreignKeyName: 'public_workspace_configs_ws_id_fkey';
            columns: ['ws_id'];
            isOneToOne: false;
            referencedRelation: 'workspaces';
            referencedColumns: ['id'];
          },
        ];
      };
      workspace_course_modules: {
        Row: {
          content: Json | null;
          course_id: string;
          created_at: string;
          extra_content: Json | null;
          id: string;
          is_public: boolean;
          is_published: boolean;
          name: string;
          youtube_links: string[] | null;
        };
        Insert: {
          content?: Json | null;
          course_id: string;
          created_at?: string;
          extra_content?: Json | null;
          id?: string;
          is_public?: boolean;
          is_published?: boolean;
          name?: string;
          youtube_links?: string[] | null;
        };
        Update: {
          content?: Json | null;
          course_id?: string;
          created_at?: string;
          extra_content?: Json | null;
          id?: string;
          is_public?: boolean;
          is_published?: boolean;
          name?: string;
          youtube_links?: string[] | null;
        };
        Relationships: [
          {
            foreignKeyName: 'workspace_course_modules_course_id_fkey';
            columns: ['course_id'];
            isOneToOne: false;
            referencedRelation: 'workspace_courses';
            referencedColumns: ['id'];
          },
        ];
      };
      workspace_courses: {
        Row: {
          cert_template: Database['public']['Enums']['certificate_templates'];
          created_at: string;
          description: string | null;
          id: string;
          is_public: boolean;
          is_published: boolean;
          name: string;
          ws_id: string;
        };
        Insert: {
          cert_template?: Database['public']['Enums']['certificate_templates'];
          created_at?: string;
          description?: string | null;
          id?: string;
          is_public?: boolean;
          is_published?: boolean;
          name?: string;
          ws_id: string;
        };
        Update: {
          cert_template?: Database['public']['Enums']['certificate_templates'];
          created_at?: string;
          description?: string | null;
          id?: string;
          is_public?: boolean;
          is_published?: boolean;
          name?: string;
          ws_id?: string;
        };
        Relationships: [
          {
            foreignKeyName: 'workspace_courses_ws_id_fkey';
            columns: ['ws_id'];
            isOneToOne: false;
            referencedRelation: 'workspaces';
            referencedColumns: ['id'];
          },
        ];
      };
      workspace_cron_executions: {
        Row: {
          created_at: string;
          cron_run_id: number | null;
          end_time: string | null;
          id: string;
          job_id: string;
          response: string | null;
          start_time: string | null;
          status: string;
        };
        Insert: {
          created_at?: string;
          cron_run_id?: number | null;
          end_time?: string | null;
          id?: string;
          job_id: string;
          response?: string | null;
          start_time?: string | null;
          status: string;
        };
        Update: {
          created_at?: string;
          cron_run_id?: number | null;
          end_time?: string | null;
          id?: string;
          job_id?: string;
          response?: string | null;
          start_time?: string | null;
          status?: string;
        };
        Relationships: [
          {
            foreignKeyName: 'workspace_cron_executions_job_id_fkey';
            columns: ['job_id'];
            isOneToOne: false;
            referencedRelation: 'workspace_cron_jobs';
            referencedColumns: ['id'];
          },
        ];
      };
      workspace_cron_jobs: {
        Row: {
          active: boolean;
          created_at: string;
          cron_job_id: number | null;
          dataset_id: string;
          id: string;
          name: string;
          schedule: string;
          ws_id: string;
        };
        Insert: {
          active?: boolean;
          created_at?: string;
          cron_job_id?: number | null;
          dataset_id: string;
          id?: string;
          name: string;
          schedule: string;
          ws_id: string;
        };
        Update: {
          active?: boolean;
          created_at?: string;
          cron_job_id?: number | null;
          dataset_id?: string;
          id?: string;
          name?: string;
          schedule?: string;
          ws_id?: string;
        };
        Relationships: [
          {
            foreignKeyName: 'workspace_cron_jobs_dataset_id_fkey';
            columns: ['dataset_id'];
            isOneToOne: false;
            referencedRelation: 'workspace_datasets';
            referencedColumns: ['id'];
          },
          {
            foreignKeyName: 'workspace_cron_jobs_ws_id_fkey';
            columns: ['ws_id'];
            isOneToOne: false;
            referencedRelation: 'workspaces';
            referencedColumns: ['id'];
          },
        ];
      };
      workspace_dataset_cells: {
        Row: {
          column_id: string;
          created_at: string;
          data: string | null;
          dataset_id: string;
          id: string;
          row_id: string;
        };
        Insert: {
          column_id: string;
          created_at?: string;
          data?: string | null;
          dataset_id: string;
          id?: string;
          row_id: string;
        };
        Update: {
          column_id?: string;
          created_at?: string;
          data?: string | null;
          dataset_id?: string;
          id?: string;
          row_id?: string;
        };
        Relationships: [
          {
            foreignKeyName: 'workspace_dataset_cell_column_id_fkey';
            columns: ['column_id'];
            isOneToOne: false;
            referencedRelation: 'workspace_dataset_columns';
            referencedColumns: ['id'];
          },
          {
            foreignKeyName: 'workspace_dataset_cell_dataset_id_fkey';
            columns: ['dataset_id'];
            isOneToOne: false;
            referencedRelation: 'workspace_datasets';
            referencedColumns: ['id'];
          },
          {
            foreignKeyName: 'workspace_dataset_cell_row_id_fkey';
            columns: ['row_id'];
            isOneToOne: false;
            referencedRelation: 'workspace_dataset_row_cells';
            referencedColumns: ['row_id'];
          },
          {
            foreignKeyName: 'workspace_dataset_cell_row_id_fkey';
            columns: ['row_id'];
            isOneToOne: false;
            referencedRelation: 'workspace_dataset_rows';
            referencedColumns: ['id'];
          },
        ];
      };
      workspace_dataset_columns: {
        Row: {
          alias: string | null;
          created_at: string;
          dataset_id: string;
          description: string | null;
          id: string;
          name: string;
        };
        Insert: {
          alias?: string | null;
          created_at?: string;
          dataset_id: string;
          description?: string | null;
          id?: string;
          name: string;
        };
        Update: {
          alias?: string | null;
          created_at?: string;
          dataset_id?: string;
          description?: string | null;
          id?: string;
          name?: string;
        };
        Relationships: [
          {
            foreignKeyName: 'workspace_dataset_columns_dataset_id_fkey';
            columns: ['dataset_id'];
            isOneToOne: false;
            referencedRelation: 'workspace_datasets';
            referencedColumns: ['id'];
          },
        ];
      };
      workspace_dataset_rows: {
        Row: {
          created_at: string;
          dataset_id: string;
          id: string;
        };
        Insert: {
          created_at?: string;
          dataset_id: string;
          id?: string;
        };
        Update: {
          created_at?: string;
          dataset_id?: string;
          id?: string;
        };
        Relationships: [
          {
            foreignKeyName: 'workspace_dataset_rows_dataset_id_fkey';
            columns: ['dataset_id'];
            isOneToOne: false;
            referencedRelation: 'workspace_datasets';
            referencedColumns: ['id'];
          },
        ];
      };
      workspace_datasets: {
        Row: {
          created_at: string;
          description: string | null;
          id: string;
          name: string;
          url: string | null;
          ws_id: string;
        };
        Insert: {
          created_at?: string;
          description?: string | null;
          id?: string;
          name: string;
          url?: string | null;
          ws_id: string;
        };
        Update: {
          created_at?: string;
          description?: string | null;
          id?: string;
          name?: string;
          url?: string | null;
          ws_id?: string;
        };
        Relationships: [
          {
            foreignKeyName: 'workspace_datasets_ws_id_fkey';
            columns: ['ws_id'];
            isOneToOne: false;
            referencedRelation: 'workspaces';
            referencedColumns: ['id'];
          },
        ];
      };
      workspace_default_permissions: {
        Row: {
          created_at: string;
          enabled: boolean;
          permission: Database['public']['Enums']['workspace_role_permission'];
          ws_id: string;
        };
        Insert: {
          created_at?: string;
          enabled?: boolean;
          permission: Database['public']['Enums']['workspace_role_permission'];
          ws_id: string;
        };
        Update: {
          created_at?: string;
          enabled?: boolean;
          permission?: Database['public']['Enums']['workspace_role_permission'];
          ws_id?: string;
        };
        Relationships: [
          {
            foreignKeyName: 'public_workspace_default_permissions_ws_id_fkey';
            columns: ['ws_id'];
            isOneToOne: false;
            referencedRelation: 'workspaces';
            referencedColumns: ['id'];
          },
        ];
      };
      workspace_default_roles: {
        Row: {
          id: string;
        };
        Insert: {
          id: string;
        };
        Update: {
          id?: string;
        };
        Relationships: [];
      };
      workspace_documents: {
        Row: {
          content: Json | null;
          created_at: string;
          id: string;
          is_public: boolean | null;
          legacy_content: string | null;
          name: string | null;
          ws_id: string | null;
        };
        Insert: {
          content?: Json | null;
          created_at?: string;
          id?: string;
          is_public?: boolean | null;
          legacy_content?: string | null;
          name?: string | null;
          ws_id?: string | null;
        };
        Update: {
          content?: Json | null;
          created_at?: string;
          id?: string;
          is_public?: boolean | null;
          legacy_content?: string | null;
          name?: string | null;
          ws_id?: string | null;
        };
        Relationships: [
          {
            foreignKeyName: 'workspace_documents_ws_id_fkey';
            columns: ['ws_id'];
            isOneToOne: false;
            referencedRelation: 'workspaces';
            referencedColumns: ['id'];
          },
        ];
      };
      workspace_email_credentials: {
        Row: {
          access_id: string;
          access_key: string;
          created_at: string;
          id: string;
          region: string;
          source_email: string;
          source_name: string;
          ws_id: string;
        };
        Insert: {
          access_id: string;
          access_key: string;
          created_at?: string;
          id?: string;
          region?: string;
          source_email?: string;
          source_name?: string;
          ws_id: string;
        };
        Update: {
          access_id?: string;
          access_key?: string;
          created_at?: string;
          id?: string;
          region?: string;
          source_email?: string;
          source_name?: string;
          ws_id?: string;
        };
        Relationships: [
          {
            foreignKeyName: 'workspace_email_credentials_ws_id_fkey';
            columns: ['ws_id'];
            isOneToOne: false;
            referencedRelation: 'workspaces';
            referencedColumns: ['id'];
          },
        ];
      };
      workspace_email_invites: {
        Row: {
          created_at: string;
          email: string;
          invited_by: string | null;
          role: string;
          role_title: string;
          ws_id: string;
        };
        Insert: {
          created_at?: string;
          email: string;
          invited_by?: string | null;
          role?: string;
          role_title?: string;
          ws_id: string;
        };
        Update: {
          created_at?: string;
          email?: string;
          invited_by?: string | null;
          role?: string;
          role_title?: string;
          ws_id?: string;
        };
        Relationships: [
          {
            foreignKeyName: 'workspace_email_invites_invited_by_fkey';
            columns: ['invited_by'];
            isOneToOne: false;
            referencedRelation: 'nova_user_challenge_leaderboard';
            referencedColumns: ['user_id'];
          },
          {
            foreignKeyName: 'workspace_email_invites_invited_by_fkey';
            columns: ['invited_by'];
            isOneToOne: false;
            referencedRelation: 'nova_user_leaderboard';
            referencedColumns: ['user_id'];
          },
          {
            foreignKeyName: 'workspace_email_invites_invited_by_fkey';
            columns: ['invited_by'];
            isOneToOne: false;
            referencedRelation: 'users';
            referencedColumns: ['id'];
          },
          {
            foreignKeyName: 'workspace_email_invites_role_fkey';
            columns: ['role'];
            isOneToOne: false;
            referencedRelation: 'workspace_default_roles';
            referencedColumns: ['id'];
          },
          {
            foreignKeyName: 'workspace_email_invites_ws_id_fkey';
            columns: ['ws_id'];
            isOneToOne: false;
            referencedRelation: 'workspaces';
            referencedColumns: ['id'];
          },
        ];
      };
      workspace_flashcards: {
        Row: {
          back: string;
          created_at: string;
          front: string;
          id: string;
          ws_id: string;
        };
        Insert: {
          back: string;
          created_at?: string;
          front: string;
          id?: string;
          ws_id: string;
        };
        Update: {
          back?: string;
          created_at?: string;
          front?: string;
          id?: string;
          ws_id?: string;
        };
        Relationships: [
          {
            foreignKeyName: 'workspace_flashcards_ws_id_fkey';
            columns: ['ws_id'];
            isOneToOne: false;
            referencedRelation: 'workspaces';
            referencedColumns: ['id'];
          },
        ];
      };
      workspace_invites: {
        Row: {
          created_at: string | null;
          role: string;
          role_title: string | null;
          user_id: string;
          ws_id: string;
        };
        Insert: {
          created_at?: string | null;
          role?: string;
          role_title?: string | null;
          user_id: string;
          ws_id: string;
        };
        Update: {
          created_at?: string | null;
          role?: string;
          role_title?: string | null;
          user_id?: string;
          ws_id?: string;
        };
        Relationships: [
          {
            foreignKeyName: 'workspace_invites_role_fkey';
            columns: ['role'];
            isOneToOne: false;
            referencedRelation: 'workspace_default_roles';
            referencedColumns: ['id'];
          },
          {
            foreignKeyName: 'workspace_invites_user_id_fkey';
            columns: ['user_id'];
            isOneToOne: false;
            referencedRelation: 'nova_user_challenge_leaderboard';
            referencedColumns: ['user_id'];
          },
          {
            foreignKeyName: 'workspace_invites_user_id_fkey';
            columns: ['user_id'];
            isOneToOne: false;
            referencedRelation: 'nova_user_leaderboard';
            referencedColumns: ['user_id'];
          },
          {
            foreignKeyName: 'workspace_invites_user_id_fkey';
            columns: ['user_id'];
            isOneToOne: false;
            referencedRelation: 'users';
            referencedColumns: ['id'];
          },
          {
            foreignKeyName: 'workspace_invites_ws_id_fkey';
            columns: ['ws_id'];
            isOneToOne: false;
            referencedRelation: 'workspaces';
            referencedColumns: ['id'];
          },
        ];
      };
      workspace_members: {
        Row: {
          created_at: string | null;
          role: string;
          role_title: string;
          sort_key: number | null;
          user_id: string;
          ws_id: string;
        };
        Insert: {
          created_at?: string | null;
          role?: string;
          role_title?: string;
          sort_key?: number | null;
          user_id?: string;
          ws_id: string;
        };
        Update: {
          created_at?: string | null;
          role?: string;
          role_title?: string;
          sort_key?: number | null;
          user_id?: string;
          ws_id?: string;
        };
        Relationships: [
          {
            foreignKeyName: 'workspace_members_role_fkey';
            columns: ['role'];
            isOneToOne: false;
            referencedRelation: 'workspace_default_roles';
            referencedColumns: ['id'];
          },
          {
            foreignKeyName: 'workspace_members_user_id_fkey';
            columns: ['user_id'];
            isOneToOne: false;
            referencedRelation: 'nova_user_challenge_leaderboard';
            referencedColumns: ['user_id'];
          },
          {
            foreignKeyName: 'workspace_members_user_id_fkey';
            columns: ['user_id'];
            isOneToOne: false;
            referencedRelation: 'nova_user_leaderboard';
            referencedColumns: ['user_id'];
          },
          {
            foreignKeyName: 'workspace_members_user_id_fkey';
            columns: ['user_id'];
            isOneToOne: false;
            referencedRelation: 'users';
            referencedColumns: ['id'];
          },
          {
            foreignKeyName: 'workspace_members_ws_id_fkey';
            columns: ['ws_id'];
            isOneToOne: false;
            referencedRelation: 'workspaces';
            referencedColumns: ['id'];
          },
        ];
      };
      workspace_products: {
        Row: {
          avatar_url: string | null;
          category_id: string;
          created_at: string | null;
          creator_id: string | null;
          description: string | null;
          id: string;
          manufacturer: string | null;
          name: string | null;
          usage: string | null;
          ws_id: string;
        };
        Insert: {
          avatar_url?: string | null;
          category_id: string;
          created_at?: string | null;
          creator_id?: string | null;
          description?: string | null;
          id?: string;
          manufacturer?: string | null;
          name?: string | null;
          usage?: string | null;
          ws_id: string;
        };
        Update: {
          avatar_url?: string | null;
          category_id?: string;
          created_at?: string | null;
          creator_id?: string | null;
          description?: string | null;
          id?: string;
          manufacturer?: string | null;
          name?: string | null;
          usage?: string | null;
          ws_id?: string;
        };
        Relationships: [
          {
            foreignKeyName: 'public_workspace_products_creator_id_fkey';
            columns: ['creator_id'];
            isOneToOne: false;
            referencedRelation: 'distinct_invoice_creators';
            referencedColumns: ['id'];
          },
          {
            foreignKeyName: 'public_workspace_products_creator_id_fkey';
            columns: ['creator_id'];
            isOneToOne: false;
            referencedRelation: 'workspace_users';
            referencedColumns: ['id'];
          },
          {
            foreignKeyName: 'public_workspace_products_creator_id_fkey';
            columns: ['creator_id'];
            isOneToOne: false;
            referencedRelation: 'workspace_users_with_groups';
            referencedColumns: ['id'];
          },
          {
            foreignKeyName: 'workspace_products_category_id_fkey';
            columns: ['category_id'];
            isOneToOne: false;
            referencedRelation: 'product_categories';
            referencedColumns: ['id'];
          },
          {
            foreignKeyName: 'workspace_products_ws_id_fkey';
            columns: ['ws_id'];
            isOneToOne: false;
            referencedRelation: 'workspaces';
            referencedColumns: ['id'];
          },
        ];
      };
      workspace_promotions: {
        Row: {
          code: string | null;
          created_at: string;
          creator_id: string | null;
          description: string | null;
          id: string;
          name: string | null;
          use_ratio: boolean;
          value: number;
          ws_id: string;
        };
        Insert: {
          code?: string | null;
          created_at?: string;
          creator_id?: string | null;
          description?: string | null;
          id?: string;
          name?: string | null;
          use_ratio?: boolean;
          value: number;
          ws_id: string;
        };
        Update: {
          code?: string | null;
          created_at?: string;
          creator_id?: string | null;
          description?: string | null;
          id?: string;
          name?: string | null;
          use_ratio?: boolean;
          value?: number;
          ws_id?: string;
        };
        Relationships: [
          {
            foreignKeyName: 'public_workspace_promotions_creator_id_fkey';
            columns: ['creator_id'];
            isOneToOne: false;
            referencedRelation: 'distinct_invoice_creators';
            referencedColumns: ['id'];
          },
          {
            foreignKeyName: 'public_workspace_promotions_creator_id_fkey';
            columns: ['creator_id'];
            isOneToOne: false;
            referencedRelation: 'workspace_users';
            referencedColumns: ['id'];
          },
          {
            foreignKeyName: 'public_workspace_promotions_creator_id_fkey';
            columns: ['creator_id'];
            isOneToOne: false;
            referencedRelation: 'workspace_users_with_groups';
            referencedColumns: ['id'];
          },
          {
            foreignKeyName: 'workspace_promotions_ws_id_fkey';
            columns: ['ws_id'];
            isOneToOne: false;
            referencedRelation: 'workspaces';
            referencedColumns: ['id'];
          },
        ];
      };
      workspace_quiz_attempt_answers: {
        Row: {
          attempt_id: string;
          id: string;
          is_correct: boolean;
          quiz_id: string;
          score_awarded: number;
          selected_option_id: string;
        };
        Insert: {
          attempt_id: string;
          id?: string;
          is_correct: boolean;
          quiz_id: string;
          score_awarded: number;
          selected_option_id: string;
        };
        Update: {
          attempt_id?: string;
          id?: string;
          is_correct?: boolean;
          quiz_id?: string;
          score_awarded?: number;
          selected_option_id?: string;
        };
        Relationships: [
          {
            foreignKeyName: 'wq_answer_attempt_fkey';
            columns: ['attempt_id'];
            isOneToOne: false;
            referencedRelation: 'workspace_quiz_attempts';
            referencedColumns: ['id'];
          },
          {
            foreignKeyName: 'wq_answer_option_fkey';
            columns: ['selected_option_id'];
            isOneToOne: false;
            referencedRelation: 'quiz_options';
            referencedColumns: ['id'];
          },
          {
            foreignKeyName: 'wq_answer_quiz_fkey';
            columns: ['quiz_id'];
            isOneToOne: false;
            referencedRelation: 'workspace_quizzes';
            referencedColumns: ['id'];
          },
        ];
      };
      workspace_quiz_attempts: {
        Row: {
          attempt_number: number;
          completed_at: string | null;
          id: string;
          set_id: string;
          started_at: string;
          total_score: number | null;
          user_id: string;
        };
        Insert: {
          attempt_number: number;
          completed_at?: string | null;
          id?: string;
          set_id: string;
          started_at?: string;
          total_score?: number | null;
          user_id: string;
        };
        Update: {
          attempt_number?: number;
          completed_at?: string | null;
          id?: string;
          set_id?: string;
          started_at?: string;
          total_score?: number | null;
          user_id?: string;
        };
        Relationships: [
          {
            foreignKeyName: 'wq_attempts_set_fkey';
            columns: ['set_id'];
            isOneToOne: false;
            referencedRelation: 'workspace_quiz_sets';
            referencedColumns: ['id'];
          },
          {
            foreignKeyName: 'wq_attempts_user_fkey';
            columns: ['user_id'];
            isOneToOne: false;
            referencedRelation: 'nova_user_challenge_leaderboard';
            referencedColumns: ['user_id'];
          },
          {
            foreignKeyName: 'wq_attempts_user_fkey';
            columns: ['user_id'];
            isOneToOne: false;
            referencedRelation: 'nova_user_leaderboard';
            referencedColumns: ['user_id'];
          },
          {
            foreignKeyName: 'wq_attempts_user_fkey';
            columns: ['user_id'];
            isOneToOne: false;
            referencedRelation: 'users';
            referencedColumns: ['id'];
          },
        ];
      };
      workspace_quiz_sets: {
        Row: {
          allow_view_results: boolean;
          attempt_limit: number | null;
          created_at: string;
          due_date: string;
          id: string;
          name: string;
          release_points_immediately: boolean;
          time_limit_minutes: number | null;
          ws_id: string | null;
        };
        Insert: {
          allow_view_results?: boolean;
          attempt_limit?: number | null;
          created_at?: string;
          due_date?: string;
          id?: string;
          name?: string;
          release_points_immediately?: boolean;
          time_limit_minutes?: number | null;
          ws_id?: string | null;
        };
        Update: {
          allow_view_results?: boolean;
          attempt_limit?: number | null;
          created_at?: string;
          due_date?: string;
          id?: string;
          name?: string;
          release_points_immediately?: boolean;
          time_limit_minutes?: number | null;
          ws_id?: string | null;
        };
        Relationships: [
          {
            foreignKeyName: 'workspace_quiz_sets_ws_id_fkey';
            columns: ['ws_id'];
            isOneToOne: false;
            referencedRelation: 'workspaces';
            referencedColumns: ['id'];
          },
        ];
      };
      workspace_quizzes: {
        Row: {
          created_at: string;
          id: string;
          question: string;
          score: number;
          ws_id: string;
        };
        Insert: {
          created_at?: string;
          id?: string;
          question: string;
          score?: number;
          ws_id: string;
        };
        Update: {
          created_at?: string;
          id?: string;
          question?: string;
          score?: number;
          ws_id?: string;
        };
        Relationships: [
          {
            foreignKeyName: 'workspace_quizzes_ws_id_fkey';
            columns: ['ws_id'];
            isOneToOne: false;
            referencedRelation: 'workspaces';
            referencedColumns: ['id'];
          },
        ];
      };
      workspace_role_members: {
        Row: {
          created_at: string;
          role_id: string;
          user_id: string;
        };
        Insert: {
          created_at?: string;
          role_id: string;
          user_id: string;
        };
        Update: {
          created_at?: string;
          role_id?: string;
          user_id?: string;
        };
        Relationships: [
          {
            foreignKeyName: 'public_workspace_role_members_role_id_fkey';
            columns: ['role_id'];
            isOneToOne: false;
            referencedRelation: 'workspace_roles';
            referencedColumns: ['id'];
          },
          {
            foreignKeyName: 'public_workspace_role_members_user_id_fkey';
            columns: ['user_id'];
            isOneToOne: false;
            referencedRelation: 'nova_user_challenge_leaderboard';
            referencedColumns: ['user_id'];
          },
          {
            foreignKeyName: 'public_workspace_role_members_user_id_fkey';
            columns: ['user_id'];
            isOneToOne: false;
            referencedRelation: 'nova_user_leaderboard';
            referencedColumns: ['user_id'];
          },
          {
            foreignKeyName: 'public_workspace_role_members_user_id_fkey';
            columns: ['user_id'];
            isOneToOne: false;
            referencedRelation: 'users';
            referencedColumns: ['id'];
          },
        ];
      };
      workspace_role_permissions: {
        Row: {
          created_at: string;
          enabled: boolean;
          permission: Database['public']['Enums']['workspace_role_permission'];
          role_id: string;
          ws_id: string;
        };
        Insert: {
          created_at?: string;
          enabled?: boolean;
          permission: Database['public']['Enums']['workspace_role_permission'];
          role_id: string;
          ws_id: string;
        };
        Update: {
          created_at?: string;
          enabled?: boolean;
          permission?: Database['public']['Enums']['workspace_role_permission'];
          role_id?: string;
          ws_id?: string;
        };
        Relationships: [
          {
            foreignKeyName: 'public_workspace_role_permissions_role_id_fkey';
            columns: ['role_id'];
            isOneToOne: false;
            referencedRelation: 'workspace_roles';
            referencedColumns: ['id'];
          },
          {
            foreignKeyName: 'public_workspace_role_permissions_ws_id_fkey';
            columns: ['ws_id'];
            isOneToOne: false;
            referencedRelation: 'workspaces';
            referencedColumns: ['id'];
          },
        ];
      };
      workspace_roles: {
        Row: {
          created_at: string;
          id: string;
          name: string;
          ws_id: string;
        };
        Insert: {
          created_at?: string;
          id?: string;
          name: string;
          ws_id: string;
        };
        Update: {
          created_at?: string;
          id?: string;
          name?: string;
          ws_id?: string;
        };
        Relationships: [
          {
            foreignKeyName: 'public_workspace_roles_ws_id_fkey';
            columns: ['ws_id'];
            isOneToOne: false;
            referencedRelation: 'workspaces';
            referencedColumns: ['id'];
          },
        ];
      };
      workspace_secrets: {
        Row: {
          created_at: string;
          id: string;
          name: string;
          value: string | null;
          ws_id: string;
        };
        Insert: {
          created_at?: string;
          id?: string;
          name?: string;
          value?: string | null;
          ws_id: string;
        };
        Update: {
          created_at?: string;
          id?: string;
          name?: string;
          value?: string | null;
          ws_id?: string;
        };
        Relationships: [
          {
            foreignKeyName: 'workspace_secrets_ws_id_fkey';
            columns: ['ws_id'];
            isOneToOne: false;
            referencedRelation: 'workspaces';
            referencedColumns: ['id'];
          },
        ];
      };
      workspace_subscription: {
        Row: {
          cancel_at_period_end: boolean | null;
          created_at: string;
          current_period_end: string | null;
          current_period_start: string | null;
          id: string;
          polar_subscription_id: string;
          price_id: string | null;
          product_id: string | null;
          status: Database['public']['Enums']['subscription_status'] | null;
          updated_at: string | null;
          ws_id: string | null;
        };
        Insert: {
          cancel_at_period_end?: boolean | null;
          created_at?: string;
          current_period_end?: string | null;
          current_period_start?: string | null;
          id?: string;
          polar_subscription_id: string;
          price_id?: string | null;
          product_id?: string | null;
          status?: Database['public']['Enums']['subscription_status'] | null;
          updated_at?: string | null;
          ws_id?: string | null;
        };
        Update: {
          cancel_at_period_end?: boolean | null;
          created_at?: string;
          current_period_end?: string | null;
          current_period_start?: string | null;
          id?: string;
          polar_subscription_id?: string;
          price_id?: string | null;
          product_id?: string | null;
          status?: Database['public']['Enums']['subscription_status'] | null;
          updated_at?: string | null;
          ws_id?: string | null;
        };
        Relationships: [
          {
            foreignKeyName: 'workspace_subscription_ws_id_fkey';
            columns: ['ws_id'];
            isOneToOne: false;
            referencedRelation: 'workspaces';
            referencedColumns: ['id'];
          },
        ];
      };
      workspace_teams: {
        Row: {
          created_at: string | null;
          deleted: boolean | null;
          id: string;
          name: string | null;
          ws_id: string;
        };
        Insert: {
          created_at?: string | null;
          deleted?: boolean | null;
          id?: string;
          name?: string | null;
          ws_id: string;
        };
        Update: {
          created_at?: string | null;
          deleted?: boolean | null;
          id?: string;
          name?: string | null;
          ws_id?: string;
        };
        Relationships: [
          {
            foreignKeyName: 'workspace_teams_ws_id_fkey';
            columns: ['ws_id'];
            isOneToOne: false;
            referencedRelation: 'workspaces';
            referencedColumns: ['id'];
          },
        ];
      };
      workspace_user_fields: {
        Row: {
          created_at: string;
          default_value: string | null;
          description: string | null;
          id: string;
          name: string;
          notes: string | null;
          possible_values: string[] | null;
          type: string;
          ws_id: string;
        };
        Insert: {
          created_at?: string;
          default_value?: string | null;
          description?: string | null;
          id?: string;
          name: string;
          notes?: string | null;
          possible_values?: string[] | null;
          type: string;
          ws_id: string;
        };
        Update: {
          created_at?: string;
          default_value?: string | null;
          description?: string | null;
          id?: string;
          name?: string;
          notes?: string | null;
          possible_values?: string[] | null;
          type?: string;
          ws_id?: string;
        };
        Relationships: [
          {
            foreignKeyName: 'public_workspace_user_fields_type_fkey';
            columns: ['type'];
            isOneToOne: false;
            referencedRelation: 'field_types';
            referencedColumns: ['id'];
          },
          {
            foreignKeyName: 'public_workspace_user_fields_ws_id_fkey';
            columns: ['ws_id'];
            isOneToOne: false;
            referencedRelation: 'workspaces';
            referencedColumns: ['id'];
          },
        ];
      };
      workspace_user_group_tag_groups: {
        Row: {
          created_at: string;
          group_id: string;
          tag_id: string;
        };
        Insert: {
          created_at?: string;
          group_id: string;
          tag_id: string;
        };
        Update: {
          created_at?: string;
          group_id?: string;
          tag_id?: string;
        };
        Relationships: [
          {
            foreignKeyName: 'public_workspace_user_group_tag_groups_group_id_fkey';
            columns: ['group_id'];
            isOneToOne: false;
            referencedRelation: 'user_groups_with_tags';
            referencedColumns: ['id'];
          },
          {
            foreignKeyName: 'public_workspace_user_group_tag_groups_group_id_fkey';
            columns: ['group_id'];
            isOneToOne: false;
            referencedRelation: 'workspace_user_groups';
            referencedColumns: ['id'];
          },
          {
            foreignKeyName: 'public_workspace_user_group_tag_groups_group_id_fkey';
            columns: ['group_id'];
            isOneToOne: false;
            referencedRelation: 'workspace_user_groups_with_amount';
            referencedColumns: ['id'];
          },
          {
            foreignKeyName: 'public_workspace_user_group_tag_groups_tag_id_fkey';
            columns: ['tag_id'];
            isOneToOne: false;
            referencedRelation: 'workspace_user_group_tags';
            referencedColumns: ['id'];
          },
        ];
      };
      workspace_user_group_tags: {
        Row: {
          color: string | null;
          created_at: string;
          id: string;
          name: string;
          ws_id: string;
        };
        Insert: {
          color?: string | null;
          created_at?: string;
          id?: string;
          name: string;
          ws_id: string;
        };
        Update: {
          color?: string | null;
          created_at?: string;
          id?: string;
          name?: string;
          ws_id?: string;
        };
        Relationships: [
          {
            foreignKeyName: 'public_workspace_user_group_tags_ws_id_fkey';
            columns: ['ws_id'];
            isOneToOne: false;
            referencedRelation: 'workspaces';
            referencedColumns: ['id'];
          },
        ];
      };
      workspace_user_groups: {
        Row: {
          archived: boolean;
          created_at: string | null;
          ending_date: string | null;
          id: string;
          name: string;
          notes: string | null;
          sessions: string[] | null;
          starting_date: string | null;
          ws_id: string;
        };
        Insert: {
          archived?: boolean;
          created_at?: string | null;
          ending_date?: string | null;
          id?: string;
          name: string;
          notes?: string | null;
          sessions?: string[] | null;
          starting_date?: string | null;
          ws_id: string;
        };
        Update: {
          archived?: boolean;
          created_at?: string | null;
          ending_date?: string | null;
          id?: string;
          name?: string;
          notes?: string | null;
          sessions?: string[] | null;
          starting_date?: string | null;
          ws_id?: string;
        };
        Relationships: [
          {
            foreignKeyName: 'workspace_user_roles_ws_id_fkey';
            columns: ['ws_id'];
            isOneToOne: false;
            referencedRelation: 'workspaces';
            referencedColumns: ['id'];
          },
        ];
      };
      workspace_user_groups_users: {
        Row: {
          created_at: string | null;
          group_id: string;
          role: string | null;
          user_id: string;
        };
        Insert: {
          created_at?: string | null;
          group_id: string;
          role?: string | null;
          user_id: string;
        };
        Update: {
          created_at?: string | null;
          group_id?: string;
          role?: string | null;
          user_id?: string;
        };
        Relationships: [
          {
            foreignKeyName: 'workspace_user_roles_users_role_id_fkey';
            columns: ['group_id'];
            isOneToOne: false;
            referencedRelation: 'user_groups_with_tags';
            referencedColumns: ['id'];
          },
          {
            foreignKeyName: 'workspace_user_roles_users_role_id_fkey';
            columns: ['group_id'];
            isOneToOne: false;
            referencedRelation: 'workspace_user_groups';
            referencedColumns: ['id'];
          },
          {
            foreignKeyName: 'workspace_user_roles_users_role_id_fkey';
            columns: ['group_id'];
            isOneToOne: false;
            referencedRelation: 'workspace_user_groups_with_amount';
            referencedColumns: ['id'];
          },
          {
            foreignKeyName: 'workspace_user_roles_users_user_id_fkey';
            columns: ['user_id'];
            isOneToOne: false;
            referencedRelation: 'distinct_invoice_creators';
            referencedColumns: ['id'];
          },
          {
            foreignKeyName: 'workspace_user_roles_users_user_id_fkey';
            columns: ['user_id'];
            isOneToOne: false;
            referencedRelation: 'workspace_users';
            referencedColumns: ['id'];
          },
          {
            foreignKeyName: 'workspace_user_roles_users_user_id_fkey';
            columns: ['user_id'];
            isOneToOne: false;
            referencedRelation: 'workspace_users_with_groups';
            referencedColumns: ['id'];
          },
        ];
      };
      workspace_user_linked_users: {
        Row: {
          created_at: string;
          platform_user_id: string;
          virtual_user_id: string;
          ws_id: string;
        };
        Insert: {
          created_at?: string;
          platform_user_id: string;
          virtual_user_id: string;
          ws_id: string;
        };
        Update: {
          created_at?: string;
          platform_user_id?: string;
          virtual_user_id?: string;
          ws_id?: string;
        };
        Relationships: [
          {
            foreignKeyName: 'workspace_user_linked_users_platform_user_id_fkey';
            columns: ['platform_user_id'];
            isOneToOne: false;
            referencedRelation: 'nova_user_challenge_leaderboard';
            referencedColumns: ['user_id'];
          },
          {
            foreignKeyName: 'workspace_user_linked_users_platform_user_id_fkey';
            columns: ['platform_user_id'];
            isOneToOne: false;
            referencedRelation: 'nova_user_leaderboard';
            referencedColumns: ['user_id'];
          },
          {
            foreignKeyName: 'workspace_user_linked_users_platform_user_id_fkey';
            columns: ['platform_user_id'];
            isOneToOne: false;
            referencedRelation: 'users';
            referencedColumns: ['id'];
          },
          {
            foreignKeyName: 'workspace_user_linked_users_virtual_user_id_fkey';
            columns: ['virtual_user_id'];
            isOneToOne: false;
            referencedRelation: 'distinct_invoice_creators';
            referencedColumns: ['id'];
          },
          {
            foreignKeyName: 'workspace_user_linked_users_virtual_user_id_fkey';
            columns: ['virtual_user_id'];
            isOneToOne: false;
            referencedRelation: 'workspace_users';
            referencedColumns: ['id'];
          },
          {
            foreignKeyName: 'workspace_user_linked_users_virtual_user_id_fkey';
            columns: ['virtual_user_id'];
            isOneToOne: false;
            referencedRelation: 'workspace_users_with_groups';
            referencedColumns: ['id'];
          },
          {
            foreignKeyName: 'workspace_user_linked_users_ws_id_fkey';
            columns: ['ws_id'];
            isOneToOne: false;
            referencedRelation: 'workspaces';
            referencedColumns: ['id'];
          },
        ];
      };
      workspace_user_status_changes: {
        Row: {
          archived: boolean;
          archived_until: string | null;
          created_at: string;
          creator_id: string;
          id: string;
          user_id: string;
          ws_id: string;
        };
        Insert: {
          archived: boolean;
          archived_until?: string | null;
          created_at?: string;
          creator_id: string;
          id?: string;
          user_id: string;
          ws_id: string;
        };
        Update: {
          archived?: boolean;
          archived_until?: string | null;
          created_at?: string;
          creator_id?: string;
          id?: string;
          user_id?: string;
          ws_id?: string;
        };
        Relationships: [
          {
            foreignKeyName: 'workspace_user_status_changes_creator_id_fkey';
            columns: ['creator_id'];
            isOneToOne: false;
            referencedRelation: 'distinct_invoice_creators';
            referencedColumns: ['id'];
          },
          {
            foreignKeyName: 'workspace_user_status_changes_creator_id_fkey';
            columns: ['creator_id'];
            isOneToOne: false;
            referencedRelation: 'workspace_users';
            referencedColumns: ['id'];
          },
          {
            foreignKeyName: 'workspace_user_status_changes_creator_id_fkey';
            columns: ['creator_id'];
            isOneToOne: false;
            referencedRelation: 'workspace_users_with_groups';
            referencedColumns: ['id'];
          },
          {
            foreignKeyName: 'workspace_user_status_changes_user_id_fkey';
            columns: ['user_id'];
            isOneToOne: false;
            referencedRelation: 'distinct_invoice_creators';
            referencedColumns: ['id'];
          },
          {
            foreignKeyName: 'workspace_user_status_changes_user_id_fkey';
            columns: ['user_id'];
            isOneToOne: false;
            referencedRelation: 'workspace_users';
            referencedColumns: ['id'];
          },
          {
            foreignKeyName: 'workspace_user_status_changes_user_id_fkey';
            columns: ['user_id'];
            isOneToOne: false;
            referencedRelation: 'workspace_users_with_groups';
            referencedColumns: ['id'];
          },
          {
            foreignKeyName: 'workspace_user_status_changes_ws_id_fkey';
            columns: ['ws_id'];
            isOneToOne: false;
            referencedRelation: 'workspaces';
            referencedColumns: ['id'];
          },
        ];
      };
      workspace_users: {
        Row: {
          address: string | null;
          archived: boolean;
          archived_until: string | null;
          avatar_url: string | null;
          balance: number | null;
          birthday: string | null;
          created_at: string | null;
          created_by: string | null;
          display_name: string | null;
          email: string | null;
          ethnicity: string | null;
          full_name: string | null;
          gender: string | null;
          guardian: string | null;
          id: string;
          national_id: string | null;
          note: string | null;
          phone: string | null;
          updated_at: string;
          updated_by: string | null;
          ws_id: string;
        };
        Insert: {
          address?: string | null;
          archived?: boolean;
          archived_until?: string | null;
          avatar_url?: string | null;
          balance?: number | null;
          birthday?: string | null;
          created_at?: string | null;
          created_by?: string | null;
          display_name?: string | null;
          email?: string | null;
          ethnicity?: string | null;
          full_name?: string | null;
          gender?: string | null;
          guardian?: string | null;
          id?: string;
          national_id?: string | null;
          note?: string | null;
          phone?: string | null;
          updated_at?: string;
          updated_by?: string | null;
          ws_id: string;
        };
        Update: {
          address?: string | null;
          archived?: boolean;
          archived_until?: string | null;
          avatar_url?: string | null;
          balance?: number | null;
          birthday?: string | null;
          created_at?: string | null;
          created_by?: string | null;
          display_name?: string | null;
          email?: string | null;
          ethnicity?: string | null;
          full_name?: string | null;
          gender?: string | null;
          guardian?: string | null;
          id?: string;
          national_id?: string | null;
          note?: string | null;
          phone?: string | null;
          updated_at?: string;
          updated_by?: string | null;
          ws_id?: string;
        };
        Relationships: [
          {
            foreignKeyName: 'public_workspace_users_updated_by_fkey';
            columns: ['updated_by'];
            isOneToOne: false;
            referencedRelation: 'distinct_invoice_creators';
            referencedColumns: ['id'];
          },
          {
            foreignKeyName: 'public_workspace_users_updated_by_fkey';
            columns: ['updated_by'];
            isOneToOne: false;
            referencedRelation: 'workspace_users';
            referencedColumns: ['id'];
          },
          {
            foreignKeyName: 'public_workspace_users_updated_by_fkey';
            columns: ['updated_by'];
            isOneToOne: false;
            referencedRelation: 'workspace_users_with_groups';
            referencedColumns: ['id'];
          },
          {
            foreignKeyName: 'workspace_users_created_by_fkey';
            columns: ['created_by'];
            isOneToOne: false;
            referencedRelation: 'distinct_invoice_creators';
            referencedColumns: ['id'];
          },
          {
            foreignKeyName: 'workspace_users_created_by_fkey';
            columns: ['created_by'];
            isOneToOne: false;
            referencedRelation: 'workspace_users';
            referencedColumns: ['id'];
          },
          {
            foreignKeyName: 'workspace_users_created_by_fkey';
            columns: ['created_by'];
            isOneToOne: false;
            referencedRelation: 'workspace_users_with_groups';
            referencedColumns: ['id'];
          },
          {
            foreignKeyName: 'workspace_users_ws_id_fkey';
            columns: ['ws_id'];
            isOneToOne: false;
            referencedRelation: 'workspaces';
            referencedColumns: ['id'];
          },
        ];
      };
      workspace_wallet_transfers: {
        Row: {
          created_at: string | null;
          from_transaction_id: string;
          to_transaction_id: string;
        };
        Insert: {
          created_at?: string | null;
          from_transaction_id: string;
          to_transaction_id: string;
        };
        Update: {
          created_at?: string | null;
          from_transaction_id?: string;
          to_transaction_id?: string;
        };
        Relationships: [
          {
            foreignKeyName: 'workspace_wallet_transfers_from_transaction_id_fkey';
            columns: ['from_transaction_id'];
            isOneToOne: false;
            referencedRelation: 'wallet_transactions';
            referencedColumns: ['id'];
          },
          {
            foreignKeyName: 'workspace_wallet_transfers_to_transaction_id_fkey';
            columns: ['to_transaction_id'];
            isOneToOne: false;
            referencedRelation: 'wallet_transactions';
            referencedColumns: ['id'];
          },
        ];
      };
      workspace_wallets: {
        Row: {
          balance: number | null;
          created_at: string | null;
          currency: string;
          description: string | null;
          id: string;
          name: string | null;
          report_opt_in: boolean;
          type: string;
          ws_id: string;
        };
        Insert: {
          balance?: number | null;
          created_at?: string | null;
          currency?: string;
          description?: string | null;
          id?: string;
          name?: string | null;
          report_opt_in?: boolean;
          type?: string;
          ws_id: string;
        };
        Update: {
          balance?: number | null;
          created_at?: string | null;
          currency?: string;
          description?: string | null;
          id?: string;
          name?: string | null;
          report_opt_in?: boolean;
          type?: string;
          ws_id?: string;
        };
        Relationships: [
          {
            foreignKeyName: 'workspace_wallets_currency_fkey';
            columns: ['currency'];
            isOneToOne: false;
            referencedRelation: 'currencies';
            referencedColumns: ['code'];
          },
          {
            foreignKeyName: 'workspace_wallets_type_fkey';
            columns: ['type'];
            isOneToOne: false;
            referencedRelation: 'wallet_types';
            referencedColumns: ['id'];
          },
          {
            foreignKeyName: 'workspace_wallets_ws_id_fkey';
            columns: ['ws_id'];
            isOneToOne: false;
            referencedRelation: 'workspaces';
            referencedColumns: ['id'];
          },
        ];
      };
      workspaces: {
        Row: {
          avatar_url: string | null;
          created_at: string | null;
          creator_id: string | null;
          deleted: boolean | null;
          handle: string | null;
          id: string;
          logo_url: string | null;
          name: string | null;
        };
        Insert: {
          avatar_url?: string | null;
          created_at?: string | null;
          creator_id?: string | null;
          deleted?: boolean | null;
          handle?: string | null;
          id?: string;
          logo_url?: string | null;
          name?: string | null;
        };
        Update: {
          avatar_url?: string | null;
          created_at?: string | null;
          creator_id?: string | null;
          deleted?: boolean | null;
          handle?: string | null;
          id?: string;
          logo_url?: string | null;
          name?: string | null;
        };
        Relationships: [
          {
            foreignKeyName: 'workspaces_creator_id_fkey';
            columns: ['creator_id'];
            isOneToOne: false;
            referencedRelation: 'nova_user_challenge_leaderboard';
            referencedColumns: ['user_id'];
          },
          {
            foreignKeyName: 'workspaces_creator_id_fkey';
            columns: ['creator_id'];
            isOneToOne: false;
            referencedRelation: 'nova_user_leaderboard';
            referencedColumns: ['user_id'];
          },
          {
            foreignKeyName: 'workspaces_creator_id_fkey';
            columns: ['creator_id'];
            isOneToOne: false;
            referencedRelation: 'users';
            referencedColumns: ['id'];
          },
        ];
      };
    };
    Views: {
      audit_logs: {
        Row: {
          auth_role: string | null;
          auth_uid: string | null;
          id: number | null;
          old_record: Json | null;
          old_record_id: string | null;
          op: 'INSERT' | 'UPDATE' | 'DELETE' | 'TRUNCATE' | null;
          record: Json | null;
          record_id: string | null;
          table_name: unknown | null;
          ts: string | null;
          ws_id: string | null;
        };
        Insert: {
          auth_role?: string | null;
          auth_uid?: string | null;
          id?: number | null;
          old_record?: Json | null;
          old_record_id?: string | null;
          op?: 'INSERT' | 'UPDATE' | 'DELETE' | 'TRUNCATE' | null;
          record?: Json | null;
          record_id?: string | null;
          table_name?: unknown | null;
          ts?: string | null;
          ws_id?: never;
        };
        Update: {
          auth_role?: string | null;
          auth_uid?: string | null;
          id?: number | null;
          old_record?: Json | null;
          old_record_id?: string | null;
          op?: 'INSERT' | 'UPDATE' | 'DELETE' | 'TRUNCATE' | null;
          record?: Json | null;
          record_id?: string | null;
          table_name?: unknown | null;
          ts?: string | null;
          ws_id?: never;
        };
        Relationships: [
          {
            foreignKeyName: 'record_version_auth_uid_fkey';
            columns: ['auth_uid'];
            isOneToOne: false;
            referencedRelation: 'nova_user_challenge_leaderboard';
            referencedColumns: ['user_id'];
          },
          {
            foreignKeyName: 'record_version_auth_uid_fkey';
            columns: ['auth_uid'];
            isOneToOne: false;
            referencedRelation: 'nova_user_leaderboard';
            referencedColumns: ['user_id'];
          },
          {
            foreignKeyName: 'record_version_auth_uid_fkey';
            columns: ['auth_uid'];
            isOneToOne: false;
            referencedRelation: 'users';
            referencedColumns: ['id'];
          },
        ];
      };
      calendar_event_participants: {
        Row: {
          created_at: string | null;
          display_name: string | null;
          event_id: string | null;
          going: boolean | null;
          handle: string | null;
          participant_id: string | null;
          type: string | null;
        };
        Relationships: [];
      };
      distinct_invoice_creators: {
        Row: {
          display_name: string | null;
          id: string | null;
        };
        Relationships: [];
      };
      meet_together_users: {
        Row: {
          display_name: string | null;
          is_guest: boolean | null;
          plan_id: string | null;
          timeblock_count: number | null;
          user_id: string | null;
        };
        Relationships: [];
      };
      nova_submissions_with_scores: {
        Row: {
          created_at: string | null;
          criteria_score: number | null;
          id: string | null;
          passed_tests: number | null;
          problem_id: string | null;
          prompt: string | null;
          session_id: string | null;
          sum_criterion_score: number | null;
          test_case_score: number | null;
          total_criteria: number | null;
          total_score: number | null;
          total_tests: number | null;
          user_id: string | null;
        };
        Relationships: [
          {
            foreignKeyName: 'nova_submissions_problem_id_fkey';
            columns: ['problem_id'];
            isOneToOne: false;
            referencedRelation: 'nova_problems';
            referencedColumns: ['id'];
          },
          {
            foreignKeyName: 'nova_submissions_session_id_fkey';
            columns: ['session_id'];
            isOneToOne: false;
            referencedRelation: 'nova_sessions';
            referencedColumns: ['id'];
          },
          {
            foreignKeyName: 'nova_submissions_user_id_fkey';
            columns: ['user_id'];
            isOneToOne: false;
            referencedRelation: 'nova_user_challenge_leaderboard';
            referencedColumns: ['user_id'];
          },
          {
            foreignKeyName: 'nova_submissions_user_id_fkey';
            columns: ['user_id'];
            isOneToOne: false;
            referencedRelation: 'nova_user_leaderboard';
            referencedColumns: ['user_id'];
          },
          {
            foreignKeyName: 'nova_submissions_user_id_fkey';
            columns: ['user_id'];
            isOneToOne: false;
            referencedRelation: 'users';
            referencedColumns: ['id'];
          },
        ];
      };
      nova_team_challenge_leaderboard: {
        Row: {
          challenge_id: string | null;
          name: string | null;
          problem_scores: Json | null;
          score: number | null;
          team_id: string | null;
        };
        Relationships: [
          {
            foreignKeyName: 'nova_problems_challenge_id_fkey';
            columns: ['challenge_id'];
            isOneToOne: false;
            referencedRelation: 'nova_challenges';
            referencedColumns: ['id'];
          },
          {
            foreignKeyName: 'nova_problems_challenge_id_fkey';
            columns: ['challenge_id'];
            isOneToOne: false;
            referencedRelation: 'nova_user_challenge_leaderboard';
            referencedColumns: ['challenge_id'];
          },
        ];
      };
      nova_team_leaderboard: {
        Row: {
          challenge_scores: Json | null;
          name: string | null;
          score: number | null;
          team_id: string | null;
        };
        Relationships: [];
      };
      nova_user_challenge_leaderboard: {
        Row: {
          avatar: string | null;
          challenge_id: string | null;
          name: string | null;
          problem_scores: Json | null;
          score: number | null;
          user_id: string | null;
        };
        Relationships: [];
      };
      nova_user_leaderboard: {
        Row: {
          avatar: string | null;
          challenge_scores: Json | null;
          name: string | null;
          score: number | null;
          user_id: string | null;
        };
        Relationships: [];
      };
      time_tracking_session_analytics: {
        Row: {
          category_color: string | null;
          category_id: string | null;
          category_name: string | null;
          created_at: string | null;
          day_of_week: number | null;
          description: string | null;
          duration_seconds: number | null;
          end_time: string | null;
          id: string | null;
          is_running: boolean | null;
          productivity_score: number | null;
          session_date: string | null;
          session_length_category: string | null;
          session_month: string | null;
          session_week: string | null;
          start_hour: number | null;
          start_time: string | null;
          tags: string[] | null;
          task_id: string | null;
          task_name: string | null;
          title: string | null;
          updated_at: string | null;
          user_id: string | null;
          ws_id: string | null;
        };
        Relationships: [
          {
            foreignKeyName: 'time_tracking_categories_color_fkey';
            columns: ['category_color'];
            isOneToOne: false;
            referencedRelation: 'calendar_event_colors';
            referencedColumns: ['value'];
          },
          {
            foreignKeyName: 'time_tracking_sessions_category_id_fkey';
            columns: ['category_id'];
            isOneToOne: false;
            referencedRelation: 'time_tracking_categories';
            referencedColumns: ['id'];
          },
          {
            foreignKeyName: 'time_tracking_sessions_task_id_fkey';
            columns: ['task_id'];
            isOneToOne: false;
            referencedRelation: 'tasks';
            referencedColumns: ['id'];
          },
          {
            foreignKeyName: 'time_tracking_sessions_ws_id_fkey';
            columns: ['ws_id'];
            isOneToOne: false;
            referencedRelation: 'workspaces';
            referencedColumns: ['id'];
          },
        ];
      };
      user_groups_with_tags: {
        Row: {
          archived: boolean | null;
          created_at: string | null;
          ending_date: string | null;
          id: string | null;
          name: string | null;
          notes: string | null;
          sessions: string[] | null;
          starting_date: string | null;
          tag_count: number | null;
          tags: Json | null;
          ws_id: string | null;
        };
        Insert: {
          archived?: boolean | null;
          created_at?: string | null;
          ending_date?: string | null;
          id?: string | null;
          name?: string | null;
          notes?: string | null;
          sessions?: string[] | null;
          starting_date?: string | null;
          tag_count?: never;
          tags?: never;
          ws_id?: string | null;
        };
        Update: {
          archived?: boolean | null;
          created_at?: string | null;
          ending_date?: string | null;
          id?: string | null;
          name?: string | null;
          notes?: string | null;
          sessions?: string[] | null;
          starting_date?: string | null;
          tag_count?: never;
          tags?: never;
          ws_id?: string | null;
        };
        Relationships: [
          {
            foreignKeyName: 'workspace_user_roles_ws_id_fkey';
            columns: ['ws_id'];
            isOneToOne: false;
            referencedRelation: 'workspaces';
            referencedColumns: ['id'];
          },
        ];
      };
      workspace_dataset_row_cells: {
        Row: {
          cells: Json | null;
          created_at: string | null;
          dataset_id: string | null;
          row_id: string | null;
        };
        Relationships: [
          {
            foreignKeyName: 'workspace_dataset_rows_dataset_id_fkey';
            columns: ['dataset_id'];
            isOneToOne: false;
            referencedRelation: 'workspace_datasets';
            referencedColumns: ['id'];
          },
        ];
      };
      workspace_members_and_invites: {
        Row: {
          avatar_url: string | null;
          created_at: string | null;
          display_name: string | null;
          email: string | null;
          handle: string | null;
          id: string | null;
          pending: boolean | null;
          role: string | null;
          role_title: string | null;
          ws_id: string | null;
        };
        Relationships: [];
      };
      workspace_user_groups_with_amount: {
        Row: {
          amount: number | null;
          archived: boolean | null;
          created_at: string | null;
          ending_date: string | null;
          id: string | null;
          name: string | null;
          notes: string | null;
          sessions: string[] | null;
          starting_date: string | null;
          ws_id: string | null;
        };
        Relationships: [
          {
            foreignKeyName: 'workspace_user_roles_ws_id_fkey';
            columns: ['ws_id'];
            isOneToOne: false;
            referencedRelation: 'workspaces';
            referencedColumns: ['id'];
          },
        ];
      };
      workspace_users_with_groups: {
        Row: {
          address: string | null;
          archived: boolean | null;
          archived_until: string | null;
          avatar_url: string | null;
          balance: number | null;
          birthday: string | null;
          created_at: string | null;
          created_by: string | null;
          display_name: string | null;
          email: string | null;
          ethnicity: string | null;
          full_name: string | null;
          gender: string | null;
          group_count: number | null;
          groups: Json | null;
          guardian: string | null;
          id: string | null;
          linked_users: Json | null;
          national_id: string | null;
          note: string | null;
          phone: string | null;
          updated_at: string | null;
          updated_by: string | null;
          ws_id: string | null;
        };
        Insert: {
          address?: string | null;
          archived?: boolean | null;
          archived_until?: string | null;
          avatar_url?: string | null;
          balance?: number | null;
          birthday?: string | null;
          created_at?: string | null;
          created_by?: string | null;
          display_name?: string | null;
          email?: string | null;
          ethnicity?: string | null;
          full_name?: string | null;
          gender?: string | null;
          group_count?: never;
          groups?: never;
          guardian?: string | null;
          id?: string | null;
          linked_users?: never;
          national_id?: string | null;
          note?: string | null;
          phone?: string | null;
          updated_at?: string | null;
          updated_by?: string | null;
          ws_id?: string | null;
        };
        Update: {
          address?: string | null;
          archived?: boolean | null;
          archived_until?: string | null;
          avatar_url?: string | null;
          balance?: number | null;
          birthday?: string | null;
          created_at?: string | null;
          created_by?: string | null;
          display_name?: string | null;
          email?: string | null;
          ethnicity?: string | null;
          full_name?: string | null;
          gender?: string | null;
          group_count?: never;
          groups?: never;
          guardian?: string | null;
          id?: string | null;
          linked_users?: never;
          national_id?: string | null;
          note?: string | null;
          phone?: string | null;
          updated_at?: string | null;
          updated_by?: string | null;
          ws_id?: string | null;
        };
        Relationships: [
          {
            foreignKeyName: 'public_workspace_users_updated_by_fkey';
            columns: ['updated_by'];
            isOneToOne: false;
            referencedRelation: 'distinct_invoice_creators';
            referencedColumns: ['id'];
          },
          {
            foreignKeyName: 'public_workspace_users_updated_by_fkey';
            columns: ['updated_by'];
            isOneToOne: false;
            referencedRelation: 'workspace_users';
            referencedColumns: ['id'];
          },
          {
            foreignKeyName: 'public_workspace_users_updated_by_fkey';
            columns: ['updated_by'];
            isOneToOne: false;
            referencedRelation: 'workspace_users_with_groups';
            referencedColumns: ['id'];
          },
          {
            foreignKeyName: 'workspace_users_created_by_fkey';
            columns: ['created_by'];
            isOneToOne: false;
            referencedRelation: 'distinct_invoice_creators';
            referencedColumns: ['id'];
          },
          {
            foreignKeyName: 'workspace_users_created_by_fkey';
            columns: ['created_by'];
            isOneToOne: false;
            referencedRelation: 'workspace_users';
            referencedColumns: ['id'];
          },
          {
            foreignKeyName: 'workspace_users_created_by_fkey';
            columns: ['created_by'];
            isOneToOne: false;
            referencedRelation: 'workspace_users_with_groups';
            referencedColumns: ['id'];
          },
          {
            foreignKeyName: 'workspace_users_ws_id_fkey';
            columns: ['ws_id'];
            isOneToOne: false;
            referencedRelation: 'workspaces';
            referencedColumns: ['id'];
          },
        ];
      };
    };
    Functions: {
      calculate_productivity_score: {
        Args: { duration_seconds: number; category_color: string };
        Returns: number;
      };
      check_ws_creator: {
        Args: { ws_id: string };
        Returns: boolean;
      };
      cleanup_expired_cross_app_tokens: {
        Args: Record<PropertyKey, never>;
        Returns: undefined;
      };
      cleanup_role_inconsistencies: {
        Args: Record<PropertyKey, never>;
        Returns: undefined;
      };
      count_search_users: {
        Args:
          | { search_query: string }
          | {
              search_query: string;
              role_filter?: string;
              enabled_filter?: boolean;
            };
        Returns: number;
      };
      create_ai_chat: {
        Args: { title: string; message: string; model: string };
        Returns: string;
      };
      generate_cross_app_token: {
        Args:
          | {
              p_user_id: string;
              p_origin_app: string;
              p_target_app: string;
              p_expiry_seconds?: number;
            }
          | {
              p_user_id: string;
              p_origin_app: string;
              p_session_data?: Json;
<<<<<<< HEAD
=======
              p_expiry_seconds?: number;
              p_target_app: string;
              p_user_id: string;
>>>>>>> 0b0172d6
            };
        Returns: string;
      };
      get_challenge_stats: {
        Args: { challenge_id_param: string; user_id_param: string };
        Returns: {
          total_score: number;
          problems_attempted: number;
        }[];
      };
      get_daily_income_expense: {
        Args: { _ws_id: string; past_days?: number };
        Returns: {
          day: string;
          total_income: number;
          total_expense: number;
        }[];
      };
      get_daily_prompt_completion_tokens: {
        Args: { past_days?: number };
        Returns: {
          day: string;
          total_prompt_tokens: number;
          total_completion_tokens: number;
        }[];
      };
      get_finance_invoices_count: {
        Args: { ws_id: string };
        Returns: number;
      };
      get_healthcare_checkups_count: {
        Args: { ws_id: string };
        Returns: number;
      };
      get_healthcare_diagnoses_count: {
        Args: { ws_id: string };
        Returns: number;
      };
      get_healthcare_vital_groups_count: {
        Args: { ws_id: string };
        Returns: number;
      };
      get_healthcare_vitals_count: {
        Args: { ws_id: string };
        Returns: number;
      };
      get_hourly_prompt_completion_tokens: {
        Args: { past_hours?: number };
        Returns: {
          hour: string;
          total_prompt_tokens: number;
          total_completion_tokens: number;
        }[];
      };
      get_inventory_batches_count: {
        Args: { ws_id: string };
        Returns: number;
      };
      get_inventory_product_categories_count: {
        Args: { ws_id: string };
        Returns: number;
      };
      get_inventory_products: {
        Args: {
          _category_ids?: string[];
          _ws_id?: string;
          _warehouse_ids?: string[];
          _has_unit?: boolean;
        };
        Returns: {
<<<<<<< HEAD
          id: string;
          name: string;
          manufacturer: string;
          unit: string;
          unit_id: string;
          category: string;
          price: number;
          amount: number;
          ws_id: string;
          created_at: string;
=======
          ws_id: string;
          created_at: string;
          amount: number;
          price: number;
          category: string;
          unit_id: string;
          unit: string;
          manufacturer: string;
          name: string;
          id: string;
>>>>>>> 0b0172d6
        }[];
      };
      get_inventory_products_count: {
        Args: { ws_id: string };
        Returns: number;
      };
      get_inventory_suppliers_count: {
        Args: { ws_id: string };
        Returns: number;
      };
      get_inventory_units_count: {
        Args: { ws_id: string };
        Returns: number;
      };
      get_inventory_warehouses_count: {
        Args: { ws_id: string };
        Returns: number;
      };
      get_monthly_income_expense: {
        Args: { _ws_id: string; past_months?: number };
        Returns: {
          total_expense: number;
          month: string;
          total_income: number;
        }[];
      };
      get_monthly_prompt_completion_tokens: {
        Args: { past_months?: number };
        Returns: {
          month: string;
          total_prompt_tokens: number;
          total_completion_tokens: number;
        }[];
      };
      get_pending_event_participants: {
        Args: { _event_id: string };
        Returns: number;
      };
      get_possible_excluded_groups: {
        Args: { included_groups: string[]; _ws_id: string };
        Returns: {
          amount: number;
          id: string;
          name: string;
          ws_id: string;
        }[];
      };
      get_possible_excluded_tags: {
        Args: { _ws_id: string; included_tags: string[] };
        Returns: {
          name: string;
          id: string;
<<<<<<< HEAD
          name: string;
          ws_id: string;
          amount: number;
=======
          amount: number;
          ws_id: string;
>>>>>>> 0b0172d6
        }[];
      };
      get_session_statistics: {
        Args: Record<PropertyKey, never>;
        Returns: {
          total_count: number;
<<<<<<< HEAD
          unique_users_count: number;
          active_count: number;
          completed_count: number;
          latest_session_date: string;
=======
          latest_session_date: string;
          completed_count: number;
          active_count: number;
          unique_users_count: number;
>>>>>>> 0b0172d6
        }[];
      };
      get_session_templates: {
        Args: {
          workspace_id: string;
          user_id_param: string;
          limit_count?: number;
        };
        Returns: {
<<<<<<< HEAD
          title: string;
          description: string;
          category_id: string;
          task_id: string;
          tags: string[];
=======
>>>>>>> 0b0172d6
          category_name: string;
          title: string;
          description: string;
          category_id: string;
          task_id: string;
          tags: string[];
          category_color: string;
          task_name: string;
          usage_count: number;
          avg_duration: number;
          last_used: string;
        }[];
      };
      get_submission_statistics: {
        Args: Record<PropertyKey, never>;
        Returns: {
<<<<<<< HEAD
          total_count: number;
          latest_submission_date: string;
          unique_users_count: number;
=======
          unique_users_count: number;
          total_count: number;
          latest_submission_date: string;
>>>>>>> 0b0172d6
        }[];
      };
      get_transaction_categories_with_amount: {
        Args: Record<PropertyKey, never>;
        Returns: {
<<<<<<< HEAD
          id: string;
          name: string;
          is_expense: boolean;
          ws_id: string;
          created_at: string;
=======
          name: string;
>>>>>>> 0b0172d6
          amount: number;
          created_at: string;
          ws_id: string;
          is_expense: boolean;
          id: string;
        }[];
      };
      get_user_role: {
        Args: { user_id: string; ws_id: string };
        Returns: string;
      };
      get_user_session_stats: {
        Args: { user_id: string };
        Returns: {
          total_sessions: number;
          active_sessions: number;
<<<<<<< HEAD
=======
          total_sessions: number;
>>>>>>> 0b0172d6
          current_session_age: unknown;
        }[];
      };
      get_user_sessions: {
        Args: { user_id: string };
        Returns: {
          session_id: string;
          created_at: string;
          updated_at: string;
          user_agent: string;
          ip: string;
          is_current: boolean;
        }[];
      };
      get_user_tasks: {
        Args: { _board_id: string };
        Returns: {
          id: string;
<<<<<<< HEAD
          name: string;
          description: string;
          priority: number;
          completed: boolean;
          start_date: string;
          end_date: string;
          list_id: string;
          board_id: string;
=======
          end_date: string;
          start_date: string;
          completed: boolean;
          priority: number;
          description: string;
          name: string;
          board_id: string;
          list_id: string;
>>>>>>> 0b0172d6
        }[];
      };
      get_workspace_drive_size: {
        Args: { ws_id: string };
        Returns: number;
      };
      get_workspace_products_count: {
        Args: { ws_id: string };
        Returns: number;
      };
      get_workspace_transaction_categories_count: {
        Args: { ws_id: string };
        Returns: number;
      };
      get_workspace_transactions_count: {
<<<<<<< HEAD
        Args: { ws_id: string; start_date?: string; end_date?: string };
=======
        Args: { ws_id: string; end_date?: string; start_date?: string };
>>>>>>> 0b0172d6
        Returns: number;
      };
      get_workspace_user_groups: {
        Args: {
<<<<<<< HEAD
          _ws_id: string;
          included_tags: string[];
          excluded_tags: string[];
          search_query: string;
=======
          search_query: string;
          _ws_id: string;
          included_tags: string[];
          excluded_tags: string[];
>>>>>>> 0b0172d6
        };
        Returns: {
          id: string;
          name: string;
          notes: string;
          ws_id: string;
          tags: string[];
<<<<<<< HEAD
          tag_count: number;
          created_at: string;
=======
          created_at: string;
          tag_count: number;
>>>>>>> 0b0172d6
        }[];
      };
      get_workspace_user_groups_count: {
        Args: { ws_id: string };
        Returns: number;
      };
      get_workspace_users: {
        Args: {
          search_query: string;
          excluded_groups: string[];
          included_groups: string[];
          _ws_id: string;
        };
        Returns: {
          id: string;
<<<<<<< HEAD
          avatar_url: string;
          full_name: string;
          display_name: string;
          email: string;
          phone: string;
          gender: string;
          birthday: string;
          ethnicity: string;
          guardian: string;
          address: string;
          national_id: string;
          note: string;
          balance: number;
          ws_id: string;
          groups: string[];
          group_count: number;
          linked_users: Json;
          created_at: string;
          updated_at: string;
=======
          updated_at: string;
          created_at: string;
          linked_users: Json;
          group_count: number;
          groups: string[];
          ws_id: string;
          balance: number;
          note: string;
          national_id: string;
          address: string;
          guardian: string;
          ethnicity: string;
          birthday: string;
          gender: string;
          phone: string;
          email: string;
          display_name: string;
          full_name: string;
          avatar_url: string;
>>>>>>> 0b0172d6
        }[];
      };
      get_workspace_users_count: {
        Args: { ws_id: string };
        Returns: number;
      };
      get_workspace_wallets_count: {
        Args: { ws_id: string };
        Returns: number;
      };
      get_workspace_wallets_expense: {
        Args: { ws_id: string; start_date?: string; end_date?: string };
        Returns: number;
      };
      get_workspace_wallets_income: {
<<<<<<< HEAD
        Args: { ws_id: string; start_date?: string; end_date?: string };
=======
        Args: { start_date?: string; ws_id: string; end_date?: string };
>>>>>>> 0b0172d6
        Returns: number;
      };
      has_other_owner: {
        Args: { _user_id: string; _ws_id: string };
        Returns: boolean;
      };
      insert_ai_chat_message: {
<<<<<<< HEAD
        Args: { message: string; chat_id: string; source: string };
=======
        Args: { chat_id: string; message: string; source: string };
>>>>>>> 0b0172d6
        Returns: undefined;
      };
      is_list_accessible: {
        Args: { _list_id: string };
        Returns: boolean;
      };
      is_member_invited: {
        Args: { _user_id: string; _org_id: string };
        Returns: boolean;
      };
      is_nova_challenge_manager: {
        Args: Record<PropertyKey, never>;
        Returns: boolean;
      };
      is_nova_role_manager: {
        Args: Record<PropertyKey, never>;
        Returns: boolean;
      };
      is_nova_user_email_in_team: {
        Args: { _team_id: string; _user_email: string };
        Returns: boolean;
      };
      is_nova_user_id_in_team: {
        Args: { _user_id: string; _team_id: string };
        Returns: boolean;
      };
      is_org_member: {
        Args: { _user_id: string; _org_id: string };
        Returns: boolean;
      };
      is_project_member: {
        Args: { _project_id: string };
        Returns: boolean;
      };
      is_task_accessible: {
        Args: { _task_id: string };
        Returns: boolean;
      };
      is_task_board_member: {
        Args: { _board_id: string; _user_id: string };
        Returns: boolean;
      };
      is_user_task_in_board: {
        Args: { _user_id: string; _task_id: string };
        Returns: boolean;
      };
      nova_get_all_challenges_with_user_stats: {
        Args: { user_id: string };
        Returns: Json;
      };
      nova_get_challenge_with_user_stats: {
        Args: { challenge_id: string; user_id: string };
        Returns: Json;
      };
      nova_get_user_daily_sessions: {
        Args: { user_id: string; challenge_id: string };
        Returns: number;
      };
      nova_get_user_total_sessions: {
        Args: { challenge_id: string; user_id: string };
        Returns: number;
      };
      revoke_all_cross_app_tokens: {
        Args: { p_user_id: string };
        Returns: undefined;
      };
      revoke_all_other_sessions: {
        Args: { user_id: string };
        Returns: number;
      };
      revoke_user_session: {
        Args: { target_user_id: string; session_id: string };
        Returns: boolean;
      };
      search_users: {
        Args:
          | {
              enabled_filter?: boolean;
              search_query: string;
              page_number: number;
              page_size: number;
              role_filter?: string;
            }
          | { search_query: string; page_number: number; page_size: number };
        Returns: {
          id: string;
          display_name: string;
          deleted: boolean;
          avatar_url: string;
          handle: string;
          bio: string;
          created_at: string;
          user_id: string;
          enabled: boolean;
          allow_challenge_management: boolean;
          allow_manage_all_challenges: boolean;
          allow_role_management: boolean;
          email: string;
          new_email: string;
          birthday: string;
          team_name: string[];
        }[];
      };
      search_users_by_name: {
        Args: {
          search_query: string;
          result_limit?: number;
          min_similarity?: number;
        };
        Returns: {
<<<<<<< HEAD
          id: string;
          handle: string;
          display_name: string;
          avatar_url: string;
          relevance: number;
=======
          handle: string;
          relevance: number;
          id: string;
          display_name: string;
          avatar_url: string;
>>>>>>> 0b0172d6
        }[];
      };
      sum_quiz_scores: {
        Args: { p_set_id: string };
        Returns: {
          sum: number;
        }[];
      };
      transactions_have_same_abs_amount: {
        Args: { transaction_id_1: string; transaction_id_2: string };
        Returns: boolean;
      };
      transactions_have_same_amount: {
        Args: { transaction_id_1: string; transaction_id_2: string };
        Returns: boolean;
      };
      update_expired_sessions: {
        Args: Record<PropertyKey, never>;
        Returns: undefined;
      };
      update_session_total_score: {
        Args: { challenge_id_param: string; user_id_param: string };
        Returns: undefined;
      };
      validate_cross_app_token: {
        Args: { p_token: string; p_target_app: string };
        Returns: string;
      };
      validate_cross_app_token_with_session: {
        Args: { p_target_app: string; p_token: string };
        Returns: {
          user_id: string;
          session_data: Json;
        }[];
      };
    };
    Enums: {
      ai_message_type:
        | 'message'
        | 'file'
        | 'summary'
        | 'notes'
        | 'multi_choice_quiz'
        | 'paragraph_quiz'
        | 'flashcards';
      calendar_hour_type: 'WORK' | 'PERSONAL' | 'MEETING';
      certificate_templates: 'original' | 'modern' | 'elegant';
      chat_role: 'FUNCTION' | 'USER' | 'SYSTEM' | 'ASSISTANT';
      dataset_type: 'excel' | 'csv' | 'html';
      subscription_status: 'trialing' | 'active' | 'canceled' | 'past_due';
      task_board_status: 'not_started' | 'active' | 'done' | 'closed';
      workspace_role_permission:
        | 'view_infrastructure'
        | 'manage_workspace_secrets'
        | 'manage_external_migrations'
        | 'manage_workspace_roles'
        | 'manage_workspace_members'
        | 'manage_workspace_settings'
        | 'manage_workspace_integrations'
        | 'manage_workspace_billing'
        | 'manage_workspace_security'
        | 'manage_workspace_audit_logs'
        | 'manage_user_report_templates'
        | 'manage_calendar'
        | 'manage_projects'
        | 'manage_documents'
        | 'manage_drive'
        | 'manage_users'
        | 'export_users_data'
        | 'manage_inventory'
        | 'manage_finance'
        | 'export_finance_data'
        | 'ai_chat'
        | 'ai_lab'
        | 'send_user_group_post_emails';
    };
    CompositeTypes: {
      [_ in never]: never;
    };
  };
};

type DefaultSchema = Database[Extract<keyof Database, 'public'>];

export type Tables<
  DefaultSchemaTableNameOrOptions extends
    | keyof (DefaultSchema['Tables'] & DefaultSchema['Views'])
    | { schema: keyof Database },
  TableName extends DefaultSchemaTableNameOrOptions extends {
    schema: keyof Database;
  }
    ? keyof (Database[DefaultSchemaTableNameOrOptions['schema']]['Tables'] &
        Database[DefaultSchemaTableNameOrOptions['schema']]['Views'])
    : never = never,
> = DefaultSchemaTableNameOrOptions extends { schema: keyof Database }
  ? (Database[DefaultSchemaTableNameOrOptions['schema']]['Tables'] &
      Database[DefaultSchemaTableNameOrOptions['schema']]['Views'])[TableName] extends {
      Row: infer R;
    }
    ? R
    : never
  : DefaultSchemaTableNameOrOptions extends keyof (DefaultSchema['Tables'] &
        DefaultSchema['Views'])
    ? (DefaultSchema['Tables'] &
        DefaultSchema['Views'])[DefaultSchemaTableNameOrOptions] extends {
        Row: infer R;
      }
      ? R
      : never
    : never;

export type TablesInsert<
  DefaultSchemaTableNameOrOptions extends
    | keyof DefaultSchema['Tables']
    | { schema: keyof Database },
  TableName extends DefaultSchemaTableNameOrOptions extends {
    schema: keyof Database;
  }
    ? keyof Database[DefaultSchemaTableNameOrOptions['schema']]['Tables']
    : never = never,
> = DefaultSchemaTableNameOrOptions extends { schema: keyof Database }
  ? Database[DefaultSchemaTableNameOrOptions['schema']]['Tables'][TableName] extends {
      Insert: infer I;
    }
    ? I
    : never
  : DefaultSchemaTableNameOrOptions extends keyof DefaultSchema['Tables']
    ? DefaultSchema['Tables'][DefaultSchemaTableNameOrOptions] extends {
        Insert: infer I;
      }
      ? I
      : never
    : never;

export type TablesUpdate<
  DefaultSchemaTableNameOrOptions extends
    | keyof DefaultSchema['Tables']
    | { schema: keyof Database },
  TableName extends DefaultSchemaTableNameOrOptions extends {
    schema: keyof Database;
  }
    ? keyof Database[DefaultSchemaTableNameOrOptions['schema']]['Tables']
    : never = never,
> = DefaultSchemaTableNameOrOptions extends { schema: keyof Database }
  ? Database[DefaultSchemaTableNameOrOptions['schema']]['Tables'][TableName] extends {
      Update: infer U;
    }
    ? U
    : never
  : DefaultSchemaTableNameOrOptions extends keyof DefaultSchema['Tables']
    ? DefaultSchema['Tables'][DefaultSchemaTableNameOrOptions] extends {
        Update: infer U;
      }
      ? U
      : never
    : never;

export type Enums<
  DefaultSchemaEnumNameOrOptions extends
    | keyof DefaultSchema['Enums']
    | { schema: keyof Database },
  EnumName extends DefaultSchemaEnumNameOrOptions extends {
    schema: keyof Database;
  }
    ? keyof Database[DefaultSchemaEnumNameOrOptions['schema']]['Enums']
    : never = never,
> = DefaultSchemaEnumNameOrOptions extends { schema: keyof Database }
  ? Database[DefaultSchemaEnumNameOrOptions['schema']]['Enums'][EnumName]
  : DefaultSchemaEnumNameOrOptions extends keyof DefaultSchema['Enums']
    ? DefaultSchema['Enums'][DefaultSchemaEnumNameOrOptions]
    : never;

export type CompositeTypes<
  PublicCompositeTypeNameOrOptions extends
    | keyof DefaultSchema['CompositeTypes']
    | { schema: keyof Database },
  CompositeTypeName extends PublicCompositeTypeNameOrOptions extends {
    schema: keyof Database;
  }
    ? keyof Database[PublicCompositeTypeNameOrOptions['schema']]['CompositeTypes']
    : never = never,
> = PublicCompositeTypeNameOrOptions extends { schema: keyof Database }
  ? Database[PublicCompositeTypeNameOrOptions['schema']]['CompositeTypes'][CompositeTypeName]
  : PublicCompositeTypeNameOrOptions extends keyof DefaultSchema['CompositeTypes']
    ? DefaultSchema['CompositeTypes'][PublicCompositeTypeNameOrOptions]
    : never;

export const Constants = {
  public: {
    Enums: {
      ai_message_type: [
        'message',
        'file',
        'summary',
        'notes',
        'multi_choice_quiz',
        'paragraph_quiz',
        'flashcards',
      ],
      calendar_hour_type: ['WORK', 'PERSONAL', 'MEETING'],
      certificate_templates: ['original', 'modern', 'elegant'],
      chat_role: ['FUNCTION', 'USER', 'SYSTEM', 'ASSISTANT'],
      dataset_type: ['excel', 'csv', 'html'],
      subscription_status: ['trialing', 'active', 'canceled', 'past_due'],
      task_board_status: ['not_started', 'active', 'done', 'closed'],
      workspace_role_permission: [
        'view_infrastructure',
        'manage_workspace_secrets',
        'manage_external_migrations',
        'manage_workspace_roles',
        'manage_workspace_members',
        'manage_workspace_settings',
        'manage_workspace_integrations',
        'manage_workspace_billing',
        'manage_workspace_security',
        'manage_workspace_audit_logs',
        'manage_user_report_templates',
        'manage_calendar',
        'manage_projects',
        'manage_documents',
        'manage_drive',
        'manage_users',
        'export_users_data',
        'manage_inventory',
        'manage_finance',
        'export_finance_data',
        'ai_chat',
        'ai_lab',
        'send_user_group_post_emails',
      ],
    },
  },
} as const;<|MERGE_RESOLUTION|>--- conflicted
+++ resolved
@@ -7440,12 +7440,10 @@
               p_user_id: string;
               p_origin_app: string;
               p_session_data?: Json;
-<<<<<<< HEAD
-=======
               p_expiry_seconds?: number;
               p_target_app: string;
-              p_user_id: string;
->>>>>>> 0b0172d6
+              p_expiry_seconds?: number;
+              p_session_data?: Json;
             };
         Returns: string;
       };
@@ -7516,7 +7514,6 @@
           _has_unit?: boolean;
         };
         Returns: {
-<<<<<<< HEAD
           id: string;
           name: string;
           manufacturer: string;
@@ -7527,18 +7524,6 @@
           amount: number;
           ws_id: string;
           created_at: string;
-=======
-          ws_id: string;
-          created_at: string;
-          amount: number;
-          price: number;
-          category: string;
-          unit_id: string;
-          unit: string;
-          manufacturer: string;
-          name: string;
-          id: string;
->>>>>>> 0b0172d6
         }[];
       };
       get_inventory_products_count: {
@@ -7591,31 +7576,19 @@
         Returns: {
           name: string;
           id: string;
-<<<<<<< HEAD
           name: string;
           ws_id: string;
           amount: number;
-=======
-          amount: number;
-          ws_id: string;
->>>>>>> 0b0172d6
         }[];
       };
       get_session_statistics: {
         Args: Record<PropertyKey, never>;
         Returns: {
           total_count: number;
-<<<<<<< HEAD
           unique_users_count: number;
           active_count: number;
           completed_count: number;
           latest_session_date: string;
-=======
-          latest_session_date: string;
-          completed_count: number;
-          active_count: number;
-          unique_users_count: number;
->>>>>>> 0b0172d6
         }[];
       };
       get_session_templates: {
@@ -7625,15 +7598,6 @@
           limit_count?: number;
         };
         Returns: {
-<<<<<<< HEAD
-          title: string;
-          description: string;
-          category_id: string;
-          task_id: string;
-          tags: string[];
-=======
->>>>>>> 0b0172d6
-          category_name: string;
           title: string;
           description: string;
           category_id: string;
@@ -7649,34 +7613,20 @@
       get_submission_statistics: {
         Args: Record<PropertyKey, never>;
         Returns: {
-<<<<<<< HEAD
           total_count: number;
           latest_submission_date: string;
           unique_users_count: number;
-=======
-          unique_users_count: number;
-          total_count: number;
-          latest_submission_date: string;
->>>>>>> 0b0172d6
         }[];
       };
       get_transaction_categories_with_amount: {
         Args: Record<PropertyKey, never>;
         Returns: {
-<<<<<<< HEAD
           id: string;
           name: string;
           is_expense: boolean;
           ws_id: string;
           created_at: string;
-=======
-          name: string;
->>>>>>> 0b0172d6
           amount: number;
-          created_at: string;
-          ws_id: string;
-          is_expense: boolean;
-          id: string;
         }[];
       };
       get_user_role: {
@@ -7688,10 +7638,7 @@
         Returns: {
           total_sessions: number;
           active_sessions: number;
-<<<<<<< HEAD
-=======
           total_sessions: number;
->>>>>>> 0b0172d6
           current_session_age: unknown;
         }[];
       };
@@ -7710,7 +7657,6 @@
         Args: { _board_id: string };
         Returns: {
           id: string;
-<<<<<<< HEAD
           name: string;
           description: string;
           priority: number;
@@ -7719,16 +7665,6 @@
           end_date: string;
           list_id: string;
           board_id: string;
-=======
-          end_date: string;
-          start_date: string;
-          completed: boolean;
-          priority: number;
-          description: string;
-          name: string;
-          board_id: string;
-          list_id: string;
->>>>>>> 0b0172d6
         }[];
       };
       get_workspace_drive_size: {
@@ -7744,26 +7680,15 @@
         Returns: number;
       };
       get_workspace_transactions_count: {
-<<<<<<< HEAD
         Args: { ws_id: string; start_date?: string; end_date?: string };
-=======
-        Args: { ws_id: string; end_date?: string; start_date?: string };
->>>>>>> 0b0172d6
         Returns: number;
       };
       get_workspace_user_groups: {
         Args: {
-<<<<<<< HEAD
           _ws_id: string;
           included_tags: string[];
           excluded_tags: string[];
           search_query: string;
-=======
-          search_query: string;
-          _ws_id: string;
-          included_tags: string[];
-          excluded_tags: string[];
->>>>>>> 0b0172d6
         };
         Returns: {
           id: string;
@@ -7771,13 +7696,8 @@
           notes: string;
           ws_id: string;
           tags: string[];
-<<<<<<< HEAD
           tag_count: number;
           created_at: string;
-=======
-          created_at: string;
-          tag_count: number;
->>>>>>> 0b0172d6
         }[];
       };
       get_workspace_user_groups_count: {
@@ -7793,7 +7713,6 @@
         };
         Returns: {
           id: string;
-<<<<<<< HEAD
           avatar_url: string;
           full_name: string;
           display_name: string;
@@ -7813,27 +7732,6 @@
           linked_users: Json;
           created_at: string;
           updated_at: string;
-=======
-          updated_at: string;
-          created_at: string;
-          linked_users: Json;
-          group_count: number;
-          groups: string[];
-          ws_id: string;
-          balance: number;
-          note: string;
-          national_id: string;
-          address: string;
-          guardian: string;
-          ethnicity: string;
-          birthday: string;
-          gender: string;
-          phone: string;
-          email: string;
-          display_name: string;
-          full_name: string;
-          avatar_url: string;
->>>>>>> 0b0172d6
         }[];
       };
       get_workspace_users_count: {
@@ -7849,11 +7747,7 @@
         Returns: number;
       };
       get_workspace_wallets_income: {
-<<<<<<< HEAD
         Args: { ws_id: string; start_date?: string; end_date?: string };
-=======
-        Args: { start_date?: string; ws_id: string; end_date?: string };
->>>>>>> 0b0172d6
         Returns: number;
       };
       has_other_owner: {
@@ -7861,11 +7755,7 @@
         Returns: boolean;
       };
       insert_ai_chat_message: {
-<<<<<<< HEAD
         Args: { message: string; chat_id: string; source: string };
-=======
-        Args: { chat_id: string; message: string; source: string };
->>>>>>> 0b0172d6
         Returns: undefined;
       };
       is_list_accessible: {
@@ -7976,19 +7866,11 @@
           min_similarity?: number;
         };
         Returns: {
-<<<<<<< HEAD
           id: string;
           handle: string;
           display_name: string;
           avatar_url: string;
           relevance: number;
-=======
-          handle: string;
-          relevance: number;
-          id: string;
-          display_name: string;
-          avatar_url: string;
->>>>>>> 0b0172d6
         }[];
       };
       sum_quiz_scores: {
