--- conflicted
+++ resolved
@@ -191,13 +191,10 @@
       };
       cleanup_expired_cross_app_tokens: {
         Args: never;
-<<<<<<< HEAD
-=======
         Returns: undefined;
       };
       cleanup_old_api_key_usage_logs: {
         Args: never;
->>>>>>> abaab620
         Returns: undefined;
       };
       cleanup_old_typing_indicators: {
