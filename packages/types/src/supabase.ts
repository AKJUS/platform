export type Json =
  | string
  | number
  | boolean
  | null
  | { [key: string]: Json | undefined }
  | Json[];

export type Database = {
  public: {
    Tables: {
      ai_chat_members: {
        Row: {
          chat_id: string;
          created_at: string;
          email: string;
        };
        Insert: {
          chat_id: string;
          created_at?: string;
          email: string;
        };
        Update: {
          chat_id?: string;
          created_at?: string;
          email?: string;
        };
        Relationships: [
          {
            foreignKeyName: 'ai_chat_members_chat_id_fkey';
            columns: ['chat_id'];
            isOneToOne: false;
            referencedRelation: 'ai_chats';
            referencedColumns: ['id'];
          },
        ];
      };
      ai_chat_messages: {
        Row: {
          chat_id: string;
          completion_tokens: number;
          content: string | null;
          created_at: string;
          creator_id: string | null;
          finish_reason: string | null;
          id: string;
          metadata: Json | null;
          model: string | null;
          prompt_tokens: number;
          role: Database['public']['Enums']['chat_role'];
          type: Database['public']['Enums']['ai_message_type'];
        };
        Insert: {
          chat_id: string;
          completion_tokens?: number;
          content?: string | null;
          created_at?: string;
          creator_id?: string | null;
          finish_reason?: string | null;
          id?: string;
          metadata?: Json | null;
          model?: string | null;
          prompt_tokens?: number;
          role: Database['public']['Enums']['chat_role'];
          type?: Database['public']['Enums']['ai_message_type'];
        };
        Update: {
          chat_id?: string;
          completion_tokens?: number;
          content?: string | null;
          created_at?: string;
          creator_id?: string | null;
          finish_reason?: string | null;
          id?: string;
          metadata?: Json | null;
          model?: string | null;
          prompt_tokens?: number;
          role?: Database['public']['Enums']['chat_role'];
          type?: Database['public']['Enums']['ai_message_type'];
        };
        Relationships: [
          {
            foreignKeyName: 'ai_chat_messages_chat_id_fkey';
            columns: ['chat_id'];
            isOneToOne: false;
            referencedRelation: 'ai_chats';
            referencedColumns: ['id'];
          },
          {
            foreignKeyName: 'ai_chat_messages_creator_id_fkey';
            columns: ['creator_id'];
            isOneToOne: false;
            referencedRelation: 'nova_user_challenge_leaderboard';
            referencedColumns: ['user_id'];
          },
          {
            foreignKeyName: 'ai_chat_messages_creator_id_fkey';
            columns: ['creator_id'];
            isOneToOne: false;
            referencedRelation: 'nova_user_leaderboard';
            referencedColumns: ['user_id'];
          },
          {
            foreignKeyName: 'ai_chat_messages_creator_id_fkey';
            columns: ['creator_id'];
            isOneToOne: false;
            referencedRelation: 'users';
            referencedColumns: ['id'];
          },
          {
            foreignKeyName: 'public_ai_chat_messages_model_fkey';
            columns: ['model'];
            isOneToOne: false;
            referencedRelation: 'ai_models';
            referencedColumns: ['id'];
          },
        ];
      };
      ai_chats: {
        Row: {
          created_at: string;
          creator_id: string | null;
          id: string;
          is_public: boolean;
          latest_summarized_message_id: string | null;
          model: string | null;
          pinned: boolean;
          summary: string | null;
          title: string | null;
        };
        Insert: {
          created_at?: string;
          creator_id?: string | null;
          id?: string;
          is_public?: boolean;
          latest_summarized_message_id?: string | null;
          model?: string | null;
          pinned?: boolean;
          summary?: string | null;
          title?: string | null;
        };
        Update: {
          created_at?: string;
          creator_id?: string | null;
          id?: string;
          is_public?: boolean;
          latest_summarized_message_id?: string | null;
          model?: string | null;
          pinned?: boolean;
          summary?: string | null;
          title?: string | null;
        };
        Relationships: [
          {
            foreignKeyName: 'ai_chats_creator_id_fkey';
            columns: ['creator_id'];
            isOneToOne: false;
            referencedRelation: 'nova_user_challenge_leaderboard';
            referencedColumns: ['user_id'];
          },
          {
            foreignKeyName: 'ai_chats_creator_id_fkey';
            columns: ['creator_id'];
            isOneToOne: false;
            referencedRelation: 'nova_user_leaderboard';
            referencedColumns: ['user_id'];
          },
          {
            foreignKeyName: 'ai_chats_creator_id_fkey';
            columns: ['creator_id'];
            isOneToOne: false;
            referencedRelation: 'users';
            referencedColumns: ['id'];
          },
          {
            foreignKeyName: 'public_ai_chats_latest_summarized_message_id_fkey';
            columns: ['latest_summarized_message_id'];
            isOneToOne: false;
            referencedRelation: 'ai_chat_messages';
            referencedColumns: ['id'];
          },
          {
            foreignKeyName: 'public_ai_chats_model_fkey';
            columns: ['model'];
            isOneToOne: false;
            referencedRelation: 'ai_models';
            referencedColumns: ['id'];
          },
        ];
      };
      ai_models: {
        Row: {
          created_at: string;
          enabled: boolean;
          id: string;
          name: string | null;
          provider: string | null;
        };
        Insert: {
          created_at?: string;
          enabled?: boolean;
          id: string;
          name?: string | null;
          provider?: string | null;
        };
        Update: {
          created_at?: string;
          enabled?: boolean;
          id?: string;
          name?: string | null;
          provider?: string | null;
        };
        Relationships: [
          {
            foreignKeyName: 'public_ai_models_provider_fkey';
            columns: ['provider'];
            isOneToOne: false;
            referencedRelation: 'ai_providers';
            referencedColumns: ['id'];
          },
        ];
      };
      ai_providers: {
        Row: {
          created_at: string;
          id: string;
          name: string;
        };
        Insert: {
          created_at?: string;
          id: string;
          name: string;
        };
        Update: {
          created_at?: string;
          id?: string;
          name?: string;
        };
        Relationships: [];
      };
      ai_whitelisted_domains: {
        Row: {
          created_at: string;
          description: string | null;
          domain: string;
          enabled: boolean;
        };
        Insert: {
          created_at?: string;
          description?: string | null;
          domain: string;
          enabled?: boolean;
        };
        Update: {
          created_at?: string;
          description?: string | null;
          domain?: string;
          enabled?: boolean;
        };
        Relationships: [];
      };
      ai_whitelisted_emails: {
        Row: {
          created_at: string;
          email: string;
          enabled: boolean;
        };
        Insert: {
          created_at?: string;
          email: string;
          enabled?: boolean;
        };
        Update: {
          created_at?: string;
          email?: string;
          enabled?: boolean;
        };
        Relationships: [];
      };
      aurora_ml_forecast: {
        Row: {
          catboost: number;
          created_at: string;
          date: string;
          elasticnet: number;
          id: string;
          lightgbm: number;
          ws_id: string;
          xgboost: number;
        };
        Insert: {
          catboost: number;
          created_at?: string;
          date: string;
          elasticnet: number;
          id?: string;
          lightgbm: number;
          ws_id: string;
          xgboost: number;
        };
        Update: {
          catboost?: number;
          created_at?: string;
          date?: string;
          elasticnet?: number;
          id?: string;
          lightgbm?: number;
          ws_id?: string;
          xgboost?: number;
        };
        Relationships: [
          {
            foreignKeyName: 'aurora_ml_forecast_ws_id_fkey';
            columns: ['ws_id'];
            isOneToOne: false;
            referencedRelation: 'workspaces';
            referencedColumns: ['id'];
          },
        ];
      };
      aurora_ml_metrics: {
        Row: {
          created_at: string;
          directional_accuracy: number;
          id: string;
          model: string;
          rmse: number;
          turning_point_accuracy: number;
          weighted_score: number;
          ws_id: string;
        };
        Insert: {
          created_at?: string;
          directional_accuracy: number;
          id?: string;
          model: string;
          rmse: number;
          turning_point_accuracy: number;
          weighted_score: number;
          ws_id: string;
        };
        Update: {
          created_at?: string;
          directional_accuracy?: number;
          id?: string;
          model?: string;
          rmse?: number;
          turning_point_accuracy?: number;
          weighted_score?: number;
          ws_id?: string;
        };
        Relationships: [
          {
            foreignKeyName: 'aurora_ml_metrics_ws_id_fkey';
            columns: ['ws_id'];
            isOneToOne: false;
            referencedRelation: 'workspaces';
            referencedColumns: ['id'];
          },
        ];
      };
      aurora_statistical_forecast: {
        Row: {
          auto_arima: number;
          auto_arima_hi_90: number;
          auto_arima_lo_90: number;
          auto_ets: number;
          auto_ets_hi_90: number;
          auto_ets_lo_90: number;
          auto_theta: number;
          auto_theta_hi_90: number;
          auto_theta_lo_90: number;
          ces: number;
          ces_hi_90: number;
          ces_lo_90: number;
          created_at: string;
          date: string;
          id: string;
          ws_id: string;
        };
        Insert: {
          auto_arima: number;
          auto_arima_hi_90: number;
          auto_arima_lo_90: number;
          auto_ets: number;
          auto_ets_hi_90: number;
          auto_ets_lo_90: number;
          auto_theta: number;
          auto_theta_hi_90: number;
          auto_theta_lo_90: number;
          ces: number;
          ces_hi_90: number;
          ces_lo_90: number;
          created_at?: string;
          date: string;
          id?: string;
          ws_id: string;
        };
        Update: {
          auto_arima?: number;
          auto_arima_hi_90?: number;
          auto_arima_lo_90?: number;
          auto_ets?: number;
          auto_ets_hi_90?: number;
          auto_ets_lo_90?: number;
          auto_theta?: number;
          auto_theta_hi_90?: number;
          auto_theta_lo_90?: number;
          ces?: number;
          ces_hi_90?: number;
          ces_lo_90?: number;
          created_at?: string;
          date?: string;
          id?: string;
          ws_id?: string;
        };
        Relationships: [
          {
            foreignKeyName: 'aurora_statistical_forecast_ws_id_fkey';
            columns: ['ws_id'];
            isOneToOne: false;
            referencedRelation: 'workspaces';
            referencedColumns: ['id'];
          },
        ];
      };
      aurora_statistical_metrics: {
        Row: {
          created_at: string;
          directional_accuracy: number;
          id: string;
          model: string;
          no_scaling: boolean;
          rmse: number;
          turning_point_accuracy: number;
          weighted_score: number;
          ws_id: string;
        };
        Insert: {
          created_at?: string;
          directional_accuracy: number;
          id?: string;
          model: string;
          no_scaling: boolean;
          rmse: number;
          turning_point_accuracy: number;
          weighted_score: number;
          ws_id: string;
        };
        Update: {
          created_at?: string;
          directional_accuracy?: number;
          id?: string;
          model?: string;
          no_scaling?: boolean;
          rmse?: number;
          turning_point_accuracy?: number;
          weighted_score?: number;
          ws_id?: string;
        };
        Relationships: [
          {
            foreignKeyName: 'aurora_statistical_metrics_ws_id_fkey';
            columns: ['ws_id'];
            isOneToOne: false;
            referencedRelation: 'workspaces';
            referencedColumns: ['id'];
          },
        ];
      };
      calendar_auth_tokens: {
        Row: {
          access_token: string;
          created_at: string;
          id: string;
          refresh_token: string;
          user_id: string;
          ws_id: string;
        };
        Insert: {
          access_token: string;
          created_at?: string;
          id?: string;
          refresh_token: string;
          user_id: string;
          ws_id: string;
        };
        Update: {
          access_token?: string;
          created_at?: string;
          id?: string;
          refresh_token?: string;
          user_id?: string;
          ws_id?: string;
        };
        Relationships: [
          {
            foreignKeyName: 'calendar_auth_tokens_user_id_fkey';
            columns: ['user_id'];
            isOneToOne: false;
            referencedRelation: 'nova_user_challenge_leaderboard';
            referencedColumns: ['user_id'];
          },
          {
            foreignKeyName: 'calendar_auth_tokens_user_id_fkey';
            columns: ['user_id'];
            isOneToOne: false;
            referencedRelation: 'nova_user_leaderboard';
            referencedColumns: ['user_id'];
          },
          {
            foreignKeyName: 'calendar_auth_tokens_user_id_fkey';
            columns: ['user_id'];
            isOneToOne: false;
            referencedRelation: 'users';
            referencedColumns: ['id'];
          },
          {
            foreignKeyName: 'calendar_auth_tokens_ws_id_fkey';
            columns: ['ws_id'];
            isOneToOne: false;
            referencedRelation: 'workspaces';
            referencedColumns: ['id'];
          },
        ];
      };
      calendar_event_colors: {
        Row: {
          value: string;
        };
        Insert: {
          value: string;
        };
        Update: {
          value?: string;
        };
        Relationships: [];
      };
      calendar_event_participant_groups: {
        Row: {
          created_at: string | null;
          event_id: string;
          group_id: string;
          notes: string | null;
          role: string | null;
        };
        Insert: {
          created_at?: string | null;
          event_id: string;
          group_id: string;
          notes?: string | null;
          role?: string | null;
        };
        Update: {
          created_at?: string | null;
          event_id?: string;
          group_id?: string;
          notes?: string | null;
          role?: string | null;
        };
        Relationships: [
          {
            foreignKeyName: 'calendar_event_participant_groups_event_id_fkey';
            columns: ['event_id'];
            isOneToOne: false;
            referencedRelation: 'workspace_calendar_events';
            referencedColumns: ['id'];
          },
          {
            foreignKeyName: 'calendar_event_participant_groups_group_id_fkey';
            columns: ['group_id'];
            isOneToOne: false;
            referencedRelation: 'user_groups_with_tags';
            referencedColumns: ['id'];
          },
          {
            foreignKeyName: 'calendar_event_participant_groups_group_id_fkey';
            columns: ['group_id'];
            isOneToOne: false;
            referencedRelation: 'workspace_user_groups';
            referencedColumns: ['id'];
          },
          {
            foreignKeyName: 'calendar_event_participant_groups_group_id_fkey';
            columns: ['group_id'];
            isOneToOne: false;
            referencedRelation: 'workspace_user_groups_with_amount';
            referencedColumns: ['id'];
          },
        ];
      };
      calendar_event_platform_participants: {
        Row: {
          created_at: string | null;
          event_id: string;
          going: boolean | null;
          notes: string;
          role: string | null;
          user_id: string;
        };
        Insert: {
          created_at?: string | null;
          event_id: string;
          going?: boolean | null;
          notes?: string;
          role?: string | null;
          user_id: string;
        };
        Update: {
          created_at?: string | null;
          event_id?: string;
          going?: boolean | null;
          notes?: string;
          role?: string | null;
          user_id?: string;
        };
        Relationships: [
          {
            foreignKeyName: 'calendar_event_platform_participants_event_id_fkey';
            columns: ['event_id'];
            isOneToOne: false;
            referencedRelation: 'workspace_calendar_events';
            referencedColumns: ['id'];
          },
          {
            foreignKeyName: 'calendar_event_platform_participants_user_id_fkey';
            columns: ['user_id'];
            isOneToOne: false;
            referencedRelation: 'nova_user_challenge_leaderboard';
            referencedColumns: ['user_id'];
          },
          {
            foreignKeyName: 'calendar_event_platform_participants_user_id_fkey';
            columns: ['user_id'];
            isOneToOne: false;
            referencedRelation: 'nova_user_leaderboard';
            referencedColumns: ['user_id'];
          },
          {
            foreignKeyName: 'calendar_event_platform_participants_user_id_fkey';
            columns: ['user_id'];
            isOneToOne: false;
            referencedRelation: 'users';
            referencedColumns: ['id'];
          },
        ];
      };
      calendar_event_virtual_participants: {
        Row: {
          created_at: string | null;
          event_id: string;
          going: boolean | null;
          notes: string;
          role: string | null;
          user_id: string;
        };
        Insert: {
          created_at?: string | null;
          event_id: string;
          going?: boolean | null;
          notes?: string;
          role?: string | null;
          user_id: string;
        };
        Update: {
          created_at?: string | null;
          event_id?: string;
          going?: boolean | null;
          notes?: string;
          role?: string | null;
          user_id?: string;
        };
        Relationships: [
          {
            foreignKeyName: 'calendar_event_virtual_participants_event_id_fkey';
            columns: ['event_id'];
            isOneToOne: false;
            referencedRelation: 'workspace_calendar_events';
            referencedColumns: ['id'];
          },
          {
            foreignKeyName: 'calendar_event_virtual_participants_user_id_fkey';
            columns: ['user_id'];
            isOneToOne: false;
            referencedRelation: 'distinct_invoice_creators';
            referencedColumns: ['id'];
          },
          {
            foreignKeyName: 'calendar_event_virtual_participants_user_id_fkey';
            columns: ['user_id'];
            isOneToOne: false;
            referencedRelation: 'workspace_users';
            referencedColumns: ['id'];
          },
          {
            foreignKeyName: 'calendar_event_virtual_participants_user_id_fkey';
            columns: ['user_id'];
            isOneToOne: false;
            referencedRelation: 'workspace_users_with_groups';
            referencedColumns: ['id'];
          },
        ];
      };
      course_certificates: {
        Row: {
          completed_date: string;
          course_id: string;
          created_at: string;
          id: string;
          user_id: string;
        };
        Insert: {
          completed_date: string;
          course_id: string;
          created_at?: string;
          id?: string;
          user_id?: string;
        };
        Update: {
          completed_date?: string;
          course_id?: string;
          created_at?: string;
          id?: string;
          user_id?: string;
        };
        Relationships: [
          {
            foreignKeyName: 'course_certificates_course_id_fkey';
            columns: ['course_id'];
            isOneToOne: false;
            referencedRelation: 'workspace_courses';
            referencedColumns: ['id'];
          },
          {
            foreignKeyName: 'course_certificates_user_id_fkey';
            columns: ['user_id'];
            isOneToOne: false;
            referencedRelation: 'nova_user_challenge_leaderboard';
            referencedColumns: ['user_id'];
          },
          {
            foreignKeyName: 'course_certificates_user_id_fkey';
            columns: ['user_id'];
            isOneToOne: false;
            referencedRelation: 'nova_user_leaderboard';
            referencedColumns: ['user_id'];
          },
          {
            foreignKeyName: 'course_certificates_user_id_fkey';
            columns: ['user_id'];
            isOneToOne: false;
            referencedRelation: 'users';
            referencedColumns: ['id'];
          },
        ];
      };
      course_module_completion_status: {
        Row: {
          completed_at: string | null;
          completion_id: string;
          completion_status: boolean;
          created_at: string | null;
          module_id: string;
          user_id: string | null;
        };
        Insert: {
          completed_at?: string | null;
          completion_id?: string;
          completion_status?: boolean;
          created_at?: string | null;
          module_id: string;
          user_id?: string | null;
        };
        Update: {
          completed_at?: string | null;
          completion_id?: string;
          completion_status?: boolean;
          created_at?: string | null;
          module_id?: string;
          user_id?: string | null;
        };
        Relationships: [
          {
            foreignKeyName: 'course_module_completion_status_module_id_fkey';
            columns: ['module_id'];
            isOneToOne: false;
            referencedRelation: 'workspace_course_modules';
            referencedColumns: ['id'];
          },
          {
            foreignKeyName: 'course_module_completion_status_user_id_fkey';
            columns: ['user_id'];
            isOneToOne: false;
            referencedRelation: 'nova_user_challenge_leaderboard';
            referencedColumns: ['user_id'];
          },
          {
            foreignKeyName: 'course_module_completion_status_user_id_fkey';
            columns: ['user_id'];
            isOneToOne: false;
            referencedRelation: 'nova_user_leaderboard';
            referencedColumns: ['user_id'];
          },
          {
            foreignKeyName: 'course_module_completion_status_user_id_fkey';
            columns: ['user_id'];
            isOneToOne: false;
            referencedRelation: 'users';
            referencedColumns: ['id'];
          },
        ];
      };
      course_module_flashcards: {
        Row: {
          created_at: string;
          flashcard_id: string;
          module_id: string;
        };
        Insert: {
          created_at?: string;
          flashcard_id: string;
          module_id: string;
        };
        Update: {
          created_at?: string;
          flashcard_id?: string;
          module_id?: string;
        };
        Relationships: [
          {
            foreignKeyName: 'course_module_flashcards_flashcard_id_fkey';
            columns: ['flashcard_id'];
            isOneToOne: false;
            referencedRelation: 'workspace_flashcards';
            referencedColumns: ['id'];
          },
          {
            foreignKeyName: 'course_module_flashcards_module_id_fkey';
            columns: ['module_id'];
            isOneToOne: false;
            referencedRelation: 'workspace_course_modules';
            referencedColumns: ['id'];
          },
        ];
      };
      course_module_quiz_sets: {
        Row: {
          created_at: string;
          module_id: string;
          set_id: string;
        };
        Insert: {
          created_at?: string;
          module_id: string;
          set_id: string;
        };
        Update: {
          created_at?: string;
          module_id?: string;
          set_id?: string;
        };
        Relationships: [
          {
            foreignKeyName: 'course_module_quiz_sets_module_id_fkey';
            columns: ['module_id'];
            isOneToOne: false;
            referencedRelation: 'workspace_course_modules';
            referencedColumns: ['id'];
          },
          {
            foreignKeyName: 'course_module_quiz_sets_set_id_fkey';
            columns: ['set_id'];
            isOneToOne: false;
            referencedRelation: 'workspace_quiz_sets';
            referencedColumns: ['id'];
          },
        ];
      };
      course_module_quizzes: {
        Row: {
          created_at: string;
          module_id: string;
          quiz_id: string;
        };
        Insert: {
          created_at?: string;
          module_id: string;
          quiz_id: string;
        };
        Update: {
          created_at?: string;
          module_id?: string;
          quiz_id?: string;
        };
        Relationships: [
          {
            foreignKeyName: 'course_module_quizzes_module_id_fkey';
            columns: ['module_id'];
            isOneToOne: false;
            referencedRelation: 'workspace_course_modules';
            referencedColumns: ['id'];
          },
          {
            foreignKeyName: 'course_module_quizzes_quiz_id_fkey';
            columns: ['quiz_id'];
            isOneToOne: false;
            referencedRelation: 'workspace_quizzes';
            referencedColumns: ['id'];
          },
        ];
      };
      crawled_url_next_urls: {
        Row: {
          created_at: string;
          origin_id: string;
          skipped: boolean;
          url: string;
        };
        Insert: {
          created_at?: string;
          origin_id?: string;
          skipped: boolean;
          url: string;
        };
        Update: {
          created_at?: string;
          origin_id?: string;
          skipped?: boolean;
          url?: string;
        };
        Relationships: [
          {
            foreignKeyName: 'crawled_url_next_urls_origin_id_fkey';
            columns: ['origin_id'];
            isOneToOne: false;
            referencedRelation: 'crawled_urls';
            referencedColumns: ['id'];
          },
        ];
      };
      crawled_urls: {
        Row: {
          created_at: string;
          creator_id: string;
          html: string | null;
          id: string;
          markdown: string | null;
          url: string;
        };
        Insert: {
          created_at?: string;
          creator_id: string;
          html?: string | null;
          id?: string;
          markdown?: string | null;
          url: string;
        };
        Update: {
          created_at?: string;
          creator_id?: string;
          html?: string | null;
          id?: string;
          markdown?: string | null;
          url?: string;
        };
        Relationships: [
          {
            foreignKeyName: 'crawled_urls_creator_id_fkey';
            columns: ['creator_id'];
            isOneToOne: false;
            referencedRelation: 'nova_user_challenge_leaderboard';
            referencedColumns: ['user_id'];
          },
          {
            foreignKeyName: 'crawled_urls_creator_id_fkey';
            columns: ['creator_id'];
            isOneToOne: false;
            referencedRelation: 'nova_user_leaderboard';
            referencedColumns: ['user_id'];
          },
          {
            foreignKeyName: 'crawled_urls_creator_id_fkey';
            columns: ['creator_id'];
            isOneToOne: false;
            referencedRelation: 'users';
            referencedColumns: ['id'];
          },
        ];
      };
      credit_wallets: {
        Row: {
          limit: number;
          payment_date: number;
          statement_date: number;
          wallet_id: string;
        };
        Insert: {
          limit: number;
          payment_date: number;
          statement_date: number;
          wallet_id: string;
        };
        Update: {
          limit?: number;
          payment_date?: number;
          statement_date?: number;
          wallet_id?: string;
        };
        Relationships: [
          {
            foreignKeyName: 'credit_wallets_wallet_id_fkey';
            columns: ['wallet_id'];
            isOneToOne: true;
            referencedRelation: 'workspace_wallets';
            referencedColumns: ['id'];
          },
        ];
      };
      cross_app_tokens: {
        Row: {
          created_at: string;
          expires_at: string;
          id: string;
          is_revoked: boolean;
          origin_app: string;
          session_data: Json | null;
          target_app: string;
          token: string;
          used_at: string | null;
          user_id: string;
        };
        Insert: {
          created_at?: string;
          expires_at: string;
          id?: string;
          is_revoked?: boolean;
          origin_app: string;
          session_data?: Json | null;
          target_app: string;
          token: string;
          used_at?: string | null;
          user_id: string;
        };
        Update: {
          created_at?: string;
          expires_at?: string;
          id?: string;
          is_revoked?: boolean;
          origin_app?: string;
          session_data?: Json | null;
          target_app?: string;
          token?: string;
          used_at?: string | null;
          user_id?: string;
        };
        Relationships: [
          {
            foreignKeyName: 'cross_app_tokens_user_id_fkey';
            columns: ['user_id'];
            isOneToOne: false;
            referencedRelation: 'nova_user_challenge_leaderboard';
            referencedColumns: ['user_id'];
          },
          {
            foreignKeyName: 'cross_app_tokens_user_id_fkey';
            columns: ['user_id'];
            isOneToOne: false;
            referencedRelation: 'nova_user_leaderboard';
            referencedColumns: ['user_id'];
          },
          {
            foreignKeyName: 'cross_app_tokens_user_id_fkey';
            columns: ['user_id'];
            isOneToOne: false;
            referencedRelation: 'users';
            referencedColumns: ['id'];
          },
        ];
      };
      currencies: {
        Row: {
          code: string;
          name: string;
        };
        Insert: {
          code: string;
          name: string;
        };
        Update: {
          code?: string;
          name?: string;
        };
        Relationships: [];
      };
      external_user_monthly_report_logs: {
        Row: {
          content: string;
          created_at: string;
          creator_id: string | null;
          feedback: string;
          group_id: string;
          id: string;
          report_id: string;
          score: number | null;
          scores: number[] | null;
          title: string;
          user_id: string;
        };
        Insert: {
          content?: string;
          created_at?: string;
          creator_id?: string | null;
          feedback?: string;
          group_id: string;
          id?: string;
          report_id: string;
          score?: number | null;
          scores?: number[] | null;
          title?: string;
          user_id: string;
        };
        Update: {
          content?: string;
          created_at?: string;
          creator_id?: string | null;
          feedback?: string;
          group_id?: string;
          id?: string;
          report_id?: string;
          score?: number | null;
          scores?: number[] | null;
          title?: string;
          user_id?: string;
        };
        Relationships: [
          {
            foreignKeyName: 'external_user_monthly_report_logs_creator_id_fkey';
            columns: ['creator_id'];
            isOneToOne: false;
            referencedRelation: 'distinct_invoice_creators';
            referencedColumns: ['id'];
          },
          {
            foreignKeyName: 'external_user_monthly_report_logs_creator_id_fkey';
            columns: ['creator_id'];
            isOneToOne: false;
            referencedRelation: 'workspace_users';
            referencedColumns: ['id'];
          },
          {
            foreignKeyName: 'external_user_monthly_report_logs_creator_id_fkey';
            columns: ['creator_id'];
            isOneToOne: false;
            referencedRelation: 'workspace_users_with_groups';
            referencedColumns: ['id'];
          },
          {
            foreignKeyName: 'external_user_monthly_report_logs_group_id_fkey';
            columns: ['group_id'];
            isOneToOne: false;
            referencedRelation: 'user_groups_with_tags';
            referencedColumns: ['id'];
          },
          {
            foreignKeyName: 'external_user_monthly_report_logs_group_id_fkey';
            columns: ['group_id'];
            isOneToOne: false;
            referencedRelation: 'workspace_user_groups';
            referencedColumns: ['id'];
          },
          {
            foreignKeyName: 'external_user_monthly_report_logs_group_id_fkey';
            columns: ['group_id'];
            isOneToOne: false;
            referencedRelation: 'workspace_user_groups_with_amount';
            referencedColumns: ['id'];
          },
          {
            foreignKeyName: 'external_user_monthly_report_logs_report_id_fkey';
            columns: ['report_id'];
            isOneToOne: false;
            referencedRelation: 'external_user_monthly_reports';
            referencedColumns: ['id'];
          },
          {
            foreignKeyName: 'external_user_monthly_report_logs_user_id_fkey';
            columns: ['user_id'];
            isOneToOne: false;
            referencedRelation: 'distinct_invoice_creators';
            referencedColumns: ['id'];
          },
          {
            foreignKeyName: 'external_user_monthly_report_logs_user_id_fkey';
            columns: ['user_id'];
            isOneToOne: false;
            referencedRelation: 'workspace_users';
            referencedColumns: ['id'];
          },
          {
            foreignKeyName: 'external_user_monthly_report_logs_user_id_fkey';
            columns: ['user_id'];
            isOneToOne: false;
            referencedRelation: 'workspace_users_with_groups';
            referencedColumns: ['id'];
          },
        ];
      };
      external_user_monthly_reports: {
        Row: {
          content: string;
          created_at: string;
          creator_id: string | null;
          feedback: string;
          group_id: string;
          id: string;
          score: number | null;
          scores: number[] | null;
          title: string;
          updated_at: string;
          user_id: string;
        };
        Insert: {
          content: string;
          created_at?: string;
          creator_id?: string | null;
          feedback: string;
          group_id: string;
          id?: string;
          score?: number | null;
          scores?: number[] | null;
          title: string;
          updated_at: string;
          user_id: string;
        };
        Update: {
          content?: string;
          created_at?: string;
          creator_id?: string | null;
          feedback?: string;
          group_id?: string;
          id?: string;
          score?: number | null;
          scores?: number[] | null;
          title?: string;
          updated_at?: string;
          user_id?: string;
        };
        Relationships: [
          {
            foreignKeyName: 'external_user_monthly_reports_creator_id_fkey';
            columns: ['creator_id'];
            isOneToOne: false;
            referencedRelation: 'distinct_invoice_creators';
            referencedColumns: ['id'];
          },
          {
            foreignKeyName: 'external_user_monthly_reports_creator_id_fkey';
            columns: ['creator_id'];
            isOneToOne: false;
            referencedRelation: 'workspace_users';
            referencedColumns: ['id'];
          },
          {
            foreignKeyName: 'external_user_monthly_reports_creator_id_fkey';
            columns: ['creator_id'];
            isOneToOne: false;
            referencedRelation: 'workspace_users_with_groups';
            referencedColumns: ['id'];
          },
          {
            foreignKeyName: 'external_user_monthly_reports_group_id_fkey';
            columns: ['group_id'];
            isOneToOne: false;
            referencedRelation: 'user_groups_with_tags';
            referencedColumns: ['id'];
          },
          {
            foreignKeyName: 'external_user_monthly_reports_group_id_fkey';
            columns: ['group_id'];
            isOneToOne: false;
            referencedRelation: 'workspace_user_groups';
            referencedColumns: ['id'];
          },
          {
            foreignKeyName: 'external_user_monthly_reports_group_id_fkey';
            columns: ['group_id'];
            isOneToOne: false;
            referencedRelation: 'workspace_user_groups_with_amount';
            referencedColumns: ['id'];
          },
          {
            foreignKeyName: 'public_external_user_monthly_reports_user_id_fkey';
            columns: ['user_id'];
            isOneToOne: false;
            referencedRelation: 'distinct_invoice_creators';
            referencedColumns: ['id'];
          },
          {
            foreignKeyName: 'public_external_user_monthly_reports_user_id_fkey';
            columns: ['user_id'];
            isOneToOne: false;
            referencedRelation: 'workspace_users';
            referencedColumns: ['id'];
          },
          {
            foreignKeyName: 'public_external_user_monthly_reports_user_id_fkey';
            columns: ['user_id'];
            isOneToOne: false;
            referencedRelation: 'workspace_users_with_groups';
            referencedColumns: ['id'];
          },
        ];
      };
      field_types: {
        Row: {
          enabled: boolean;
          id: string;
        };
        Insert: {
          enabled?: boolean;
          id: string;
        };
        Update: {
          enabled?: boolean;
          id?: string;
        };
        Relationships: [];
      };
      finance_invoice_products: {
        Row: {
          amount: number;
          created_at: string | null;
          invoice_id: string;
          price: number;
          product_id: string | null;
          product_name: string;
          product_unit: string;
          total_diff: number;
          unit_id: string;
          warehouse: string;
          warehouse_id: string;
        };
        Insert: {
          amount: number;
          created_at?: string | null;
          invoice_id: string;
          price: number;
          product_id?: string | null;
          product_name?: string;
          product_unit?: string;
          total_diff?: number;
          unit_id: string;
          warehouse?: string;
          warehouse_id: string;
        };
        Update: {
          amount?: number;
          created_at?: string | null;
          invoice_id?: string;
          price?: number;
          product_id?: string | null;
          product_name?: string;
          product_unit?: string;
          total_diff?: number;
          unit_id?: string;
          warehouse?: string;
          warehouse_id?: string;
        };
        Relationships: [
          {
            foreignKeyName: 'finance_invoice_products_invoice_id_fkey';
            columns: ['invoice_id'];
            isOneToOne: false;
            referencedRelation: 'finance_invoices';
            referencedColumns: ['id'];
          },
          {
            foreignKeyName: 'finance_invoice_products_product_id_fkey';
            columns: ['product_id'];
            isOneToOne: false;
            referencedRelation: 'workspace_products';
            referencedColumns: ['id'];
          },
          {
            foreignKeyName: 'finance_invoice_products_unit_id_fkey';
            columns: ['unit_id'];
            isOneToOne: false;
            referencedRelation: 'inventory_units';
            referencedColumns: ['id'];
          },
          {
            foreignKeyName: 'finance_invoice_products_warehouse_id_fkey';
            columns: ['warehouse_id'];
            isOneToOne: false;
            referencedRelation: 'inventory_warehouses';
            referencedColumns: ['id'];
          },
        ];
      };
      finance_invoice_promotions: {
        Row: {
          code: string;
          created_at: string;
          description: string | null;
          invoice_id: string | null;
          name: string | null;
          promo_id: string | null;
          use_ratio: boolean;
          value: number;
        };
        Insert: {
          code?: string;
          created_at?: string;
          description?: string | null;
          invoice_id?: string | null;
          name?: string | null;
          promo_id?: string | null;
          use_ratio: boolean;
          value: number;
        };
        Update: {
          code?: string;
          created_at?: string;
          description?: string | null;
          invoice_id?: string | null;
          name?: string | null;
          promo_id?: string | null;
          use_ratio?: boolean;
          value?: number;
        };
        Relationships: [
          {
            foreignKeyName: 'finance_invoice_promotions_invoice_id_fkey';
            columns: ['invoice_id'];
            isOneToOne: false;
            referencedRelation: 'finance_invoices';
            referencedColumns: ['id'];
          },
          {
            foreignKeyName: 'finance_invoice_promotions_promo_id_fkey';
            columns: ['promo_id'];
            isOneToOne: false;
            referencedRelation: 'workspace_promotions';
            referencedColumns: ['id'];
          },
        ];
      };
      finance_invoices: {
        Row: {
          category_id: string;
          completed_at: string | null;
          created_at: string | null;
          creator_id: string | null;
          customer_id: string | null;
          id: string;
          note: string | null;
          notice: string | null;
          paid_amount: number;
          price: number;
          total_diff: number;
          transaction_id: string | null;
          user_group_id: string | null;
          valid_until: string | null;
          wallet_id: string;
          ws_id: string;
        };
        Insert: {
          category_id: string;
          completed_at?: string | null;
          created_at?: string | null;
          creator_id?: string | null;
          customer_id?: string | null;
          id?: string;
          note?: string | null;
          notice?: string | null;
          paid_amount?: number;
          price: number;
          total_diff?: number;
          transaction_id?: string | null;
          user_group_id?: string | null;
          valid_until?: string | null;
          wallet_id: string;
          ws_id: string;
        };
        Update: {
          category_id?: string;
          completed_at?: string | null;
          created_at?: string | null;
          creator_id?: string | null;
          customer_id?: string | null;
          id?: string;
          note?: string | null;
          notice?: string | null;
          paid_amount?: number;
          price?: number;
          total_diff?: number;
          transaction_id?: string | null;
          user_group_id?: string | null;
          valid_until?: string | null;
          wallet_id?: string;
          ws_id?: string;
        };
        Relationships: [
          {
            foreignKeyName: 'finance_invoices_category_id_fkey';
            columns: ['category_id'];
            isOneToOne: false;
            referencedRelation: 'transaction_categories';
            referencedColumns: ['id'];
          },
          {
            foreignKeyName: 'finance_invoices_creator_id_fkey';
            columns: ['creator_id'];
            isOneToOne: false;
            referencedRelation: 'distinct_invoice_creators';
            referencedColumns: ['id'];
          },
          {
            foreignKeyName: 'finance_invoices_creator_id_fkey';
            columns: ['creator_id'];
            isOneToOne: false;
            referencedRelation: 'workspace_users';
            referencedColumns: ['id'];
          },
          {
            foreignKeyName: 'finance_invoices_creator_id_fkey';
            columns: ['creator_id'];
            isOneToOne: false;
            referencedRelation: 'workspace_users_with_groups';
            referencedColumns: ['id'];
          },
          {
            foreignKeyName: 'finance_invoices_customer_id_fkey';
            columns: ['customer_id'];
            isOneToOne: false;
            referencedRelation: 'distinct_invoice_creators';
            referencedColumns: ['id'];
          },
          {
            foreignKeyName: 'finance_invoices_customer_id_fkey';
            columns: ['customer_id'];
            isOneToOne: false;
            referencedRelation: 'workspace_users';
            referencedColumns: ['id'];
          },
          {
            foreignKeyName: 'finance_invoices_customer_id_fkey';
            columns: ['customer_id'];
            isOneToOne: false;
            referencedRelation: 'workspace_users_with_groups';
            referencedColumns: ['id'];
          },
          {
            foreignKeyName: 'finance_invoices_transaction_id_fkey';
            columns: ['transaction_id'];
            isOneToOne: true;
            referencedRelation: 'wallet_transactions';
            referencedColumns: ['id'];
          },
          {
            foreignKeyName: 'finance_invoices_wallet_id_fkey';
            columns: ['wallet_id'];
            isOneToOne: false;
            referencedRelation: 'workspace_wallets';
            referencedColumns: ['id'];
          },
          {
            foreignKeyName: 'finance_invoices_ws_id_fkey';
            columns: ['ws_id'];
            isOneToOne: false;
            referencedRelation: 'workspaces';
            referencedColumns: ['id'];
          },
          {
            foreignKeyName: 'public_finance_invoices_user_group_id_fkey';
            columns: ['user_group_id'];
            isOneToOne: false;
            referencedRelation: 'user_groups_with_tags';
            referencedColumns: ['id'];
          },
          {
            foreignKeyName: 'public_finance_invoices_user_group_id_fkey';
            columns: ['user_group_id'];
            isOneToOne: false;
            referencedRelation: 'workspace_user_groups';
            referencedColumns: ['id'];
          },
          {
            foreignKeyName: 'public_finance_invoices_user_group_id_fkey';
            columns: ['user_group_id'];
            isOneToOne: false;
            referencedRelation: 'workspace_user_groups_with_amount';
            referencedColumns: ['id'];
          },
        ];
      };
      handles: {
        Row: {
          created_at: string | null;
          creator_id: string | null;
          value: string;
        };
        Insert: {
          created_at?: string | null;
          creator_id?: string | null;
          value: string;
        };
        Update: {
          created_at?: string | null;
          creator_id?: string | null;
          value?: string;
        };
        Relationships: [
          {
            foreignKeyName: 'handles_creator_id_fkey';
            columns: ['creator_id'];
            isOneToOne: false;
            referencedRelation: 'nova_user_challenge_leaderboard';
            referencedColumns: ['user_id'];
          },
          {
            foreignKeyName: 'handles_creator_id_fkey';
            columns: ['creator_id'];
            isOneToOne: false;
            referencedRelation: 'nova_user_leaderboard';
            referencedColumns: ['user_id'];
          },
          {
            foreignKeyName: 'handles_creator_id_fkey';
            columns: ['creator_id'];
            isOneToOne: false;
            referencedRelation: 'users';
            referencedColumns: ['id'];
          },
        ];
      };
      healthcare_checkup_vital_groups: {
        Row: {
          checkup_id: string;
          created_at: string | null;
          group_id: string;
        };
        Insert: {
          checkup_id: string;
          created_at?: string | null;
          group_id: string;
        };
        Update: {
          checkup_id?: string;
          created_at?: string | null;
          group_id?: string;
        };
        Relationships: [
          {
            foreignKeyName: 'healthcare_checkup_vital_groups_checkup_id_fkey';
            columns: ['checkup_id'];
            isOneToOne: false;
            referencedRelation: 'healthcare_checkups';
            referencedColumns: ['id'];
          },
          {
            foreignKeyName: 'healthcare_checkup_vital_groups_group_id_fkey';
            columns: ['group_id'];
            isOneToOne: false;
            referencedRelation: 'healthcare_vital_groups';
            referencedColumns: ['id'];
          },
        ];
      };
      healthcare_checkup_vitals: {
        Row: {
          checkup_id: string;
          created_at: string | null;
          value: number | null;
          vital_id: string;
        };
        Insert: {
          checkup_id: string;
          created_at?: string | null;
          value?: number | null;
          vital_id: string;
        };
        Update: {
          checkup_id?: string;
          created_at?: string | null;
          value?: number | null;
          vital_id?: string;
        };
        Relationships: [
          {
            foreignKeyName: 'healthcare_checkup_vitals_checkup_id_fkey';
            columns: ['checkup_id'];
            isOneToOne: false;
            referencedRelation: 'healthcare_checkups';
            referencedColumns: ['id'];
          },
          {
            foreignKeyName: 'healthcare_checkup_vitals_vital_id_fkey';
            columns: ['vital_id'];
            isOneToOne: false;
            referencedRelation: 'healthcare_vitals';
            referencedColumns: ['id'];
          },
        ];
      };
      healthcare_checkups: {
        Row: {
          checked: boolean;
          checkup_at: string;
          completed_at: string | null;
          created_at: string | null;
          creator_id: string;
          diagnosis_id: string | null;
          id: string;
          next_checked: boolean | null;
          next_checkup_at: string | null;
          note: string | null;
          patient_id: string;
          ws_id: string;
        };
        Insert: {
          checked?: boolean;
          checkup_at?: string;
          completed_at?: string | null;
          created_at?: string | null;
          creator_id: string;
          diagnosis_id?: string | null;
          id?: string;
          next_checked?: boolean | null;
          next_checkup_at?: string | null;
          note?: string | null;
          patient_id: string;
          ws_id: string;
        };
        Update: {
          checked?: boolean;
          checkup_at?: string;
          completed_at?: string | null;
          created_at?: string | null;
          creator_id?: string;
          diagnosis_id?: string | null;
          id?: string;
          next_checked?: boolean | null;
          next_checkup_at?: string | null;
          note?: string | null;
          patient_id?: string;
          ws_id?: string;
        };
        Relationships: [
          {
            foreignKeyName: 'healthcare_checkups_creator_id_fkey';
            columns: ['creator_id'];
            isOneToOne: false;
            referencedRelation: 'nova_user_challenge_leaderboard';
            referencedColumns: ['user_id'];
          },
          {
            foreignKeyName: 'healthcare_checkups_creator_id_fkey';
            columns: ['creator_id'];
            isOneToOne: false;
            referencedRelation: 'nova_user_leaderboard';
            referencedColumns: ['user_id'];
          },
          {
            foreignKeyName: 'healthcare_checkups_creator_id_fkey';
            columns: ['creator_id'];
            isOneToOne: false;
            referencedRelation: 'users';
            referencedColumns: ['id'];
          },
          {
            foreignKeyName: 'healthcare_checkups_diagnosis_id_fkey';
            columns: ['diagnosis_id'];
            isOneToOne: false;
            referencedRelation: 'healthcare_diagnoses';
            referencedColumns: ['id'];
          },
          {
            foreignKeyName: 'healthcare_checkups_patient_id_fkey';
            columns: ['patient_id'];
            isOneToOne: false;
            referencedRelation: 'distinct_invoice_creators';
            referencedColumns: ['id'];
          },
          {
            foreignKeyName: 'healthcare_checkups_patient_id_fkey';
            columns: ['patient_id'];
            isOneToOne: false;
            referencedRelation: 'workspace_users';
            referencedColumns: ['id'];
          },
          {
            foreignKeyName: 'healthcare_checkups_patient_id_fkey';
            columns: ['patient_id'];
            isOneToOne: false;
            referencedRelation: 'workspace_users_with_groups';
            referencedColumns: ['id'];
          },
          {
            foreignKeyName: 'healthcare_checkups_ws_id_fkey';
            columns: ['ws_id'];
            isOneToOne: false;
            referencedRelation: 'workspaces';
            referencedColumns: ['id'];
          },
        ];
      };
      healthcare_diagnoses: {
        Row: {
          created_at: string | null;
          description: string | null;
          id: string;
          name: string | null;
          note: string | null;
          ws_id: string;
        };
        Insert: {
          created_at?: string | null;
          description?: string | null;
          id?: string;
          name?: string | null;
          note?: string | null;
          ws_id: string;
        };
        Update: {
          created_at?: string | null;
          description?: string | null;
          id?: string;
          name?: string | null;
          note?: string | null;
          ws_id?: string;
        };
        Relationships: [
          {
            foreignKeyName: 'healthcare_diagnoses_ws_id_fkey';
            columns: ['ws_id'];
            isOneToOne: false;
            referencedRelation: 'workspaces';
            referencedColumns: ['id'];
          },
        ];
      };
      healthcare_vital_groups: {
        Row: {
          created_at: string | null;
          description: string | null;
          id: string;
          name: string;
          note: string | null;
          ws_id: string;
        };
        Insert: {
          created_at?: string | null;
          description?: string | null;
          id?: string;
          name: string;
          note?: string | null;
          ws_id: string;
        };
        Update: {
          created_at?: string | null;
          description?: string | null;
          id?: string;
          name?: string;
          note?: string | null;
          ws_id?: string;
        };
        Relationships: [
          {
            foreignKeyName: 'healthcare_vital_groups_ws_id_fkey';
            columns: ['ws_id'];
            isOneToOne: false;
            referencedRelation: 'workspaces';
            referencedColumns: ['id'];
          },
        ];
      };
      healthcare_vitals: {
        Row: {
          created_at: string | null;
          factor: number;
          group_id: string | null;
          id: string;
          name: string;
          unit: string;
          ws_id: string;
        };
        Insert: {
          created_at?: string | null;
          factor?: number;
          group_id?: string | null;
          id?: string;
          name: string;
          unit: string;
          ws_id: string;
        };
        Update: {
          created_at?: string | null;
          factor?: number;
          group_id?: string | null;
          id?: string;
          name?: string;
          unit?: string;
          ws_id?: string;
        };
        Relationships: [
          {
            foreignKeyName: 'healthcare_vitals_ws_id_fkey';
            columns: ['ws_id'];
            isOneToOne: false;
            referencedRelation: 'workspaces';
            referencedColumns: ['id'];
          },
          {
            foreignKeyName: 'public_healthcare_vitals_group_id_fkey';
            columns: ['group_id'];
            isOneToOne: false;
            referencedRelation: 'user_groups_with_tags';
            referencedColumns: ['id'];
          },
          {
            foreignKeyName: 'public_healthcare_vitals_group_id_fkey';
            columns: ['group_id'];
            isOneToOne: false;
            referencedRelation: 'workspace_user_groups';
            referencedColumns: ['id'];
          },
          {
            foreignKeyName: 'public_healthcare_vitals_group_id_fkey';
            columns: ['group_id'];
            isOneToOne: false;
            referencedRelation: 'workspace_user_groups_with_amount';
            referencedColumns: ['id'];
          },
        ];
      };
      inventory_batch_products: {
        Row: {
          amount: number;
          batch_id: string;
          created_at: string | null;
          price: number;
          product_id: string;
          unit_id: string;
        };
        Insert: {
          amount?: number;
          batch_id: string;
          created_at?: string | null;
          price?: number;
          product_id: string;
          unit_id: string;
        };
        Update: {
          amount?: number;
          batch_id?: string;
          created_at?: string | null;
          price?: number;
          product_id?: string;
          unit_id?: string;
        };
        Relationships: [
          {
            foreignKeyName: 'inventory_batch_products_batch_id_fkey';
            columns: ['batch_id'];
            isOneToOne: false;
            referencedRelation: 'inventory_batches';
            referencedColumns: ['id'];
          },
          {
            foreignKeyName: 'inventory_batch_products_product_id_fkey';
            columns: ['product_id'];
            isOneToOne: false;
            referencedRelation: 'workspace_products';
            referencedColumns: ['id'];
          },
          {
            foreignKeyName: 'inventory_batch_products_unit_id_fkey';
            columns: ['unit_id'];
            isOneToOne: false;
            referencedRelation: 'inventory_units';
            referencedColumns: ['id'];
          },
        ];
      };
      inventory_batches: {
        Row: {
          created_at: string | null;
          id: string;
          price: number;
          supplier_id: string | null;
          total_diff: number;
          warehouse_id: string;
        };
        Insert: {
          created_at?: string | null;
          id?: string;
          price?: number;
          supplier_id?: string | null;
          total_diff?: number;
          warehouse_id: string;
        };
        Update: {
          created_at?: string | null;
          id?: string;
          price?: number;
          supplier_id?: string | null;
          total_diff?: number;
          warehouse_id?: string;
        };
        Relationships: [
          {
            foreignKeyName: 'inventory_batches_supplier_id_fkey';
            columns: ['supplier_id'];
            isOneToOne: false;
            referencedRelation: 'inventory_suppliers';
            referencedColumns: ['id'];
          },
          {
            foreignKeyName: 'inventory_batches_warehouse_id_fkey';
            columns: ['warehouse_id'];
            isOneToOne: false;
            referencedRelation: 'inventory_warehouses';
            referencedColumns: ['id'];
          },
        ];
      };
      inventory_products: {
        Row: {
          amount: number | null;
          created_at: string | null;
          min_amount: number;
          price: number;
          product_id: string;
          unit_id: string;
          warehouse_id: string;
        };
        Insert: {
          amount?: number | null;
          created_at?: string | null;
          min_amount?: number;
          price?: number;
          product_id: string;
          unit_id: string;
          warehouse_id: string;
        };
        Update: {
          amount?: number | null;
          created_at?: string | null;
          min_amount?: number;
          price?: number;
          product_id?: string;
          unit_id?: string;
          warehouse_id?: string;
        };
        Relationships: [
          {
            foreignKeyName: 'inventory_products_product_id_fkey';
            columns: ['product_id'];
            isOneToOne: false;
            referencedRelation: 'workspace_products';
            referencedColumns: ['id'];
          },
          {
            foreignKeyName: 'inventory_products_unit_id_fkey';
            columns: ['unit_id'];
            isOneToOne: false;
            referencedRelation: 'inventory_units';
            referencedColumns: ['id'];
          },
          {
            foreignKeyName: 'inventory_products_warehouse_id_fkey';
            columns: ['warehouse_id'];
            isOneToOne: false;
            referencedRelation: 'inventory_warehouses';
            referencedColumns: ['id'];
          },
        ];
      };
      inventory_suppliers: {
        Row: {
          created_at: string | null;
          id: string;
          name: string | null;
          ws_id: string;
        };
        Insert: {
          created_at?: string | null;
          id?: string;
          name?: string | null;
          ws_id: string;
        };
        Update: {
          created_at?: string | null;
          id?: string;
          name?: string | null;
          ws_id?: string;
        };
        Relationships: [
          {
            foreignKeyName: 'inventory_suppliers_ws_id_fkey';
            columns: ['ws_id'];
            isOneToOne: false;
            referencedRelation: 'workspaces';
            referencedColumns: ['id'];
          },
        ];
      };
      inventory_units: {
        Row: {
          created_at: string | null;
          id: string;
          name: string | null;
          ws_id: string;
        };
        Insert: {
          created_at?: string | null;
          id?: string;
          name?: string | null;
          ws_id: string;
        };
        Update: {
          created_at?: string | null;
          id?: string;
          name?: string | null;
          ws_id?: string;
        };
        Relationships: [
          {
            foreignKeyName: 'inventory_units_ws_id_fkey';
            columns: ['ws_id'];
            isOneToOne: false;
            referencedRelation: 'workspaces';
            referencedColumns: ['id'];
          },
        ];
      };
      inventory_warehouses: {
        Row: {
          created_at: string | null;
          id: string;
          name: string | null;
          ws_id: string;
        };
        Insert: {
          created_at?: string | null;
          id?: string;
          name?: string | null;
          ws_id: string;
        };
        Update: {
          created_at?: string | null;
          id?: string;
          name?: string | null;
          ws_id?: string;
        };
        Relationships: [
          {
            foreignKeyName: 'inventory_warehouses_ws_id_fkey';
            columns: ['ws_id'];
            isOneToOne: false;
            referencedRelation: 'workspaces';
            referencedColumns: ['id'];
          },
        ];
      };
      meet_together_guest_timeblocks: {
        Row: {
          created_at: string;
          date: string;
          end_time: string;
          id: string;
          plan_id: string;
          start_time: string;
          user_id: string;
        };
        Insert: {
          created_at?: string;
          date: string;
          end_time: string;
          id?: string;
          plan_id: string;
          start_time: string;
          user_id: string;
        };
        Update: {
          created_at?: string;
          date?: string;
          end_time?: string;
          id?: string;
          plan_id?: string;
          start_time?: string;
          user_id?: string;
        };
        Relationships: [
          {
            foreignKeyName: 'meet_together_guest_timeblocks_plan_id_fkey';
            columns: ['plan_id'];
            isOneToOne: false;
            referencedRelation: 'meet_together_plans';
            referencedColumns: ['id'];
          },
          {
            foreignKeyName: 'meet_together_guest_timeblocks_user_id_fkey';
            columns: ['user_id'];
            isOneToOne: false;
            referencedRelation: 'meet_together_guests';
            referencedColumns: ['id'];
          },
        ];
      };
      meet_together_guests: {
        Row: {
          created_at: string;
          id: string;
          name: string;
          password_hash: string;
          password_salt: string;
          plan_id: string;
        };
        Insert: {
          created_at?: string;
          id?: string;
          name: string;
          password_hash: string;
          password_salt: string;
          plan_id: string;
        };
        Update: {
          created_at?: string;
          id?: string;
          name?: string;
          password_hash?: string;
          password_salt?: string;
          plan_id?: string;
        };
        Relationships: [
          {
            foreignKeyName: 'meet_together_guests_plan_id_fkey';
            columns: ['plan_id'];
            isOneToOne: false;
            referencedRelation: 'meet_together_plans';
            referencedColumns: ['id'];
          },
        ];
      };
      meet_together_plans: {
        Row: {
          created_at: string | null;
          creator_id: string | null;
          dates: string[];
          description: string | null;
          end_time: string;
          id: string;
          is_public: boolean;
          name: string | null;
          start_time: string;
        };
        Insert: {
          created_at?: string | null;
          creator_id?: string | null;
          dates: string[];
          description?: string | null;
          end_time: string;
          id?: string;
          is_public?: boolean;
          name?: string | null;
          start_time: string;
        };
        Update: {
          created_at?: string | null;
          creator_id?: string | null;
          dates?: string[];
          description?: string | null;
          end_time?: string;
          id?: string;
          is_public?: boolean;
          name?: string | null;
          start_time?: string;
        };
        Relationships: [
          {
            foreignKeyName: 'meet_together_plans_creator_id_fkey';
            columns: ['creator_id'];
            isOneToOne: false;
            referencedRelation: 'nova_user_challenge_leaderboard';
            referencedColumns: ['user_id'];
          },
          {
            foreignKeyName: 'meet_together_plans_creator_id_fkey';
            columns: ['creator_id'];
            isOneToOne: false;
            referencedRelation: 'nova_user_leaderboard';
            referencedColumns: ['user_id'];
          },
          {
            foreignKeyName: 'meet_together_plans_creator_id_fkey';
            columns: ['creator_id'];
            isOneToOne: false;
            referencedRelation: 'users';
            referencedColumns: ['id'];
          },
        ];
      };
      meet_together_user_timeblocks: {
        Row: {
          created_at: string;
          date: string;
          end_time: string;
          id: string;
          plan_id: string;
          start_time: string;
          user_id: string;
        };
        Insert: {
          created_at?: string;
          date: string;
          end_time: string;
          id?: string;
          plan_id: string;
          start_time: string;
          user_id: string;
        };
        Update: {
          created_at?: string;
          date?: string;
          end_time?: string;
          id?: string;
          plan_id?: string;
          start_time?: string;
          user_id?: string;
        };
        Relationships: [
          {
            foreignKeyName: 'meet_together_user_timeblocks_plan_id_fkey';
            columns: ['plan_id'];
            isOneToOne: false;
            referencedRelation: 'meet_together_plans';
            referencedColumns: ['id'];
          },
          {
            foreignKeyName: 'meet_together_user_timeblocks_user_id_fkey';
            columns: ['user_id'];
            isOneToOne: false;
            referencedRelation: 'nova_user_challenge_leaderboard';
            referencedColumns: ['user_id'];
          },
          {
            foreignKeyName: 'meet_together_user_timeblocks_user_id_fkey';
            columns: ['user_id'];
            isOneToOne: false;
            referencedRelation: 'nova_user_leaderboard';
            referencedColumns: ['user_id'];
          },
          {
            foreignKeyName: 'meet_together_user_timeblocks_user_id_fkey';
            columns: ['user_id'];
            isOneToOne: false;
            referencedRelation: 'users';
            referencedColumns: ['id'];
          },
        ];
      };
      nova_challenge_criteria: {
        Row: {
          challenge_id: string;
          created_at: string;
          description: string;
          id: string;
          name: string;
        };
        Insert: {
          challenge_id: string;
          created_at?: string;
          description: string;
          id?: string;
          name: string;
        };
        Update: {
          challenge_id?: string;
          created_at?: string;
          description?: string;
          id?: string;
          name?: string;
        };
        Relationships: [
          {
            foreignKeyName: 'nova_challenge_criteria_challenge_id_fkey';
            columns: ['challenge_id'];
            isOneToOne: false;
            referencedRelation: 'nova_challenges';
            referencedColumns: ['id'];
          },
          {
            foreignKeyName: 'nova_challenge_criteria_challenge_id_fkey';
            columns: ['challenge_id'];
            isOneToOne: false;
            referencedRelation: 'nova_user_challenge_leaderboard';
            referencedColumns: ['challenge_id'];
          },
        ];
      };
      nova_challenge_manager_emails: {
        Row: {
          challenge_id: string;
          created_at: string;
          email: string;
        };
        Insert: {
          challenge_id?: string;
          created_at?: string;
          email: string;
        };
        Update: {
          challenge_id?: string;
          created_at?: string;
          email?: string;
        };
        Relationships: [
          {
            foreignKeyName: 'nova_challenge_manager_emails_challenge_id_fkey';
            columns: ['challenge_id'];
            isOneToOne: false;
            referencedRelation: 'nova_challenges';
            referencedColumns: ['id'];
          },
          {
            foreignKeyName: 'nova_challenge_manager_emails_challenge_id_fkey';
            columns: ['challenge_id'];
            isOneToOne: false;
            referencedRelation: 'nova_user_challenge_leaderboard';
            referencedColumns: ['challenge_id'];
          },
        ];
      };
      nova_challenge_whitelisted_emails: {
        Row: {
          challenge_id: string;
          created_at: string;
          email: string;
        };
        Insert: {
          challenge_id: string;
          created_at?: string;
          email: string;
        };
        Update: {
          challenge_id?: string;
          created_at?: string;
          email?: string;
        };
        Relationships: [
          {
            foreignKeyName: 'nova_challenge_whitelisted_emails_challenge_id_fkey';
            columns: ['challenge_id'];
            isOneToOne: false;
            referencedRelation: 'nova_challenges';
            referencedColumns: ['id'];
          },
          {
            foreignKeyName: 'nova_challenge_whitelisted_emails_challenge_id_fkey';
            columns: ['challenge_id'];
            isOneToOne: false;
            referencedRelation: 'nova_user_challenge_leaderboard';
            referencedColumns: ['challenge_id'];
          },
        ];
      };
      nova_challenges: {
        Row: {
          close_at: string | null;
          created_at: string;
          description: string;
          duration: number;
          enabled: boolean;
          id: string;
          max_attempts: number;
          max_daily_attempts: number;
          open_at: string | null;
          password_hash: string | null;
          password_salt: string | null;
          previewable_at: string | null;
          title: string;
          whitelisted_only: boolean;
        };
        Insert: {
          close_at?: string | null;
          created_at?: string;
          description: string;
          duration: number;
          enabled?: boolean;
          id?: string;
          max_attempts?: number;
          max_daily_attempts?: number;
          open_at?: string | null;
          password_hash?: string | null;
          password_salt?: string | null;
          previewable_at?: string | null;
          title: string;
          whitelisted_only?: boolean;
        };
        Update: {
          close_at?: string | null;
          created_at?: string;
          description?: string;
          duration?: number;
          enabled?: boolean;
          id?: string;
          max_attempts?: number;
          max_daily_attempts?: number;
          open_at?: string | null;
          password_hash?: string | null;
          password_salt?: string | null;
          previewable_at?: string | null;
          title?: string;
          whitelisted_only?: boolean;
        };
        Relationships: [];
      };
      nova_problem_test_cases: {
        Row: {
          created_at: string;
          hidden: boolean;
          id: string;
          input: string;
          output: string;
          problem_id: string;
        };
        Insert: {
          created_at?: string;
          hidden?: boolean;
          id?: string;
          input: string;
          output: string;
          problem_id: string;
        };
        Update: {
          created_at?: string;
          hidden?: boolean;
          id?: string;
          input?: string;
          output?: string;
          problem_id?: string;
        };
        Relationships: [
          {
            foreignKeyName: 'nova_problem_testcases_problem_id_fkey';
            columns: ['problem_id'];
            isOneToOne: false;
            referencedRelation: 'nova_problems';
            referencedColumns: ['id'];
          },
        ];
      };
      nova_problems: {
        Row: {
          challenge_id: string;
          created_at: string;
          description: string;
          example_input: string;
          example_output: string;
          id: string;
          max_prompt_length: number;
          title: string;
        };
        Insert: {
          challenge_id: string;
          created_at?: string;
          description: string;
          example_input: string;
          example_output: string;
          id?: string;
          max_prompt_length: number;
          title: string;
        };
        Update: {
          challenge_id?: string;
          created_at?: string;
          description?: string;
          example_input?: string;
          example_output?: string;
          id?: string;
          max_prompt_length?: number;
          title?: string;
        };
        Relationships: [
          {
            foreignKeyName: 'nova_problems_challenge_id_fkey';
            columns: ['challenge_id'];
            isOneToOne: false;
            referencedRelation: 'nova_challenges';
            referencedColumns: ['id'];
          },
          {
            foreignKeyName: 'nova_problems_challenge_id_fkey';
            columns: ['challenge_id'];
            isOneToOne: false;
            referencedRelation: 'nova_user_challenge_leaderboard';
            referencedColumns: ['challenge_id'];
          },
        ];
      };
      nova_sessions: {
        Row: {
          challenge_id: string;
          created_at: string;
          end_time: string | null;
          id: string;
          start_time: string;
          status: string;
          user_id: string;
        };
        Insert: {
          challenge_id: string;
          created_at?: string;
          end_time?: string | null;
          id?: string;
          start_time: string;
          status: string;
          user_id: string;
        };
        Update: {
          challenge_id?: string;
          created_at?: string;
          end_time?: string | null;
          id?: string;
          start_time?: string;
          status?: string;
          user_id?: string;
        };
        Relationships: [
          {
            foreignKeyName: 'nova_sessions_challenge_id_fkey';
            columns: ['challenge_id'];
            isOneToOne: false;
            referencedRelation: 'nova_challenges';
            referencedColumns: ['id'];
          },
          {
            foreignKeyName: 'nova_sessions_challenge_id_fkey';
            columns: ['challenge_id'];
            isOneToOne: false;
            referencedRelation: 'nova_user_challenge_leaderboard';
            referencedColumns: ['challenge_id'];
          },
          {
            foreignKeyName: 'nova_sessions_user_id_fkey';
            columns: ['user_id'];
            isOneToOne: false;
            referencedRelation: 'nova_user_challenge_leaderboard';
            referencedColumns: ['user_id'];
          },
          {
            foreignKeyName: 'nova_sessions_user_id_fkey';
            columns: ['user_id'];
            isOneToOne: false;
            referencedRelation: 'nova_user_leaderboard';
            referencedColumns: ['user_id'];
          },
          {
            foreignKeyName: 'nova_sessions_user_id_fkey';
            columns: ['user_id'];
            isOneToOne: false;
            referencedRelation: 'users';
            referencedColumns: ['id'];
          },
        ];
      };
      nova_submission_criteria: {
        Row: {
          created_at: string;
          criteria_id: string;
          feedback: string;
          improvements: string[] | null;
          score: number;
          strengths: string[] | null;
          submission_id: string;
        };
        Insert: {
          created_at?: string;
          criteria_id: string;
          feedback: string;
          improvements?: string[] | null;
          score: number;
          strengths?: string[] | null;
          submission_id: string;
        };
        Update: {
          created_at?: string;
          criteria_id?: string;
          feedback?: string;
          improvements?: string[] | null;
          score?: number;
          strengths?: string[] | null;
          submission_id?: string;
        };
        Relationships: [
          {
            foreignKeyName: 'nova_submission_criteria_criteria_id_fkey';
            columns: ['criteria_id'];
            isOneToOne: false;
            referencedRelation: 'nova_challenge_criteria';
            referencedColumns: ['id'];
          },
          {
            foreignKeyName: 'nova_submission_criteria_submission_id_fkey';
            columns: ['submission_id'];
            isOneToOne: false;
            referencedRelation: 'nova_submissions';
            referencedColumns: ['id'];
          },
          {
            foreignKeyName: 'nova_submission_criteria_submission_id_fkey';
            columns: ['submission_id'];
            isOneToOne: false;
            referencedRelation: 'nova_submissions_with_scores';
            referencedColumns: ['id'];
          },
        ];
      };
      nova_submission_test_cases: {
        Row: {
          confidence: number | null;
          created_at: string;
          matched: boolean;
          output: string;
          reasoning: string | null;
          submission_id: string;
          test_case_id: string;
        };
        Insert: {
          confidence?: number | null;
          created_at?: string;
          matched?: boolean;
          output: string;
          reasoning?: string | null;
          submission_id: string;
          test_case_id: string;
        };
        Update: {
          confidence?: number | null;
          created_at?: string;
          matched?: boolean;
          output?: string;
          reasoning?: string | null;
          submission_id?: string;
          test_case_id?: string;
        };
        Relationships: [
          {
            foreignKeyName: 'nova_submission_test_cases_submission_id_fkey';
            columns: ['submission_id'];
            isOneToOne: false;
            referencedRelation: 'nova_submissions';
            referencedColumns: ['id'];
          },
          {
            foreignKeyName: 'nova_submission_test_cases_submission_id_fkey';
            columns: ['submission_id'];
            isOneToOne: false;
            referencedRelation: 'nova_submissions_with_scores';
            referencedColumns: ['id'];
          },
          {
            foreignKeyName: 'nova_submission_test_cases_test_case_id_fkey';
            columns: ['test_case_id'];
            isOneToOne: false;
            referencedRelation: 'nova_problem_test_cases';
            referencedColumns: ['id'];
          },
        ];
      };
      nova_submissions: {
        Row: {
          created_at: string;
          id: string;
          overall_assessment: string | null;
          problem_id: string;
          prompt: string;
          session_id: string | null;
          user_id: string;
        };
        Insert: {
          created_at?: string;
          id?: string;
          overall_assessment?: string | null;
          problem_id: string;
          prompt: string;
          session_id?: string | null;
          user_id: string;
        };
        Update: {
          created_at?: string;
          id?: string;
          overall_assessment?: string | null;
          problem_id?: string;
          prompt?: string;
          session_id?: string | null;
          user_id?: string;
        };
        Relationships: [
          {
            foreignKeyName: 'nova_submissions_problem_id_fkey';
            columns: ['problem_id'];
            isOneToOne: false;
            referencedRelation: 'nova_problems';
            referencedColumns: ['id'];
          },
          {
            foreignKeyName: 'nova_submissions_session_id_fkey';
            columns: ['session_id'];
            isOneToOne: false;
            referencedRelation: 'nova_sessions';
            referencedColumns: ['id'];
          },
          {
            foreignKeyName: 'nova_submissions_user_id_fkey';
            columns: ['user_id'];
            isOneToOne: false;
            referencedRelation: 'nova_user_challenge_leaderboard';
            referencedColumns: ['user_id'];
          },
          {
            foreignKeyName: 'nova_submissions_user_id_fkey';
            columns: ['user_id'];
            isOneToOne: false;
            referencedRelation: 'nova_user_leaderboard';
            referencedColumns: ['user_id'];
          },
          {
            foreignKeyName: 'nova_submissions_user_id_fkey';
            columns: ['user_id'];
            isOneToOne: false;
            referencedRelation: 'users';
            referencedColumns: ['id'];
          },
        ];
      };
      nova_team_emails: {
        Row: {
          created_at: string;
          email: string;
          team_id: string;
        };
        Insert: {
          created_at?: string;
          email: string;
          team_id: string;
        };
        Update: {
          created_at?: string;
          email?: string;
          team_id?: string;
        };
        Relationships: [
          {
            foreignKeyName: 'nova_team_emails_team_id_fkey';
            columns: ['team_id'];
            isOneToOne: false;
            referencedRelation: 'nova_team_challenge_leaderboard';
            referencedColumns: ['team_id'];
          },
          {
            foreignKeyName: 'nova_team_emails_team_id_fkey';
            columns: ['team_id'];
            isOneToOne: false;
            referencedRelation: 'nova_team_leaderboard';
            referencedColumns: ['team_id'];
          },
          {
            foreignKeyName: 'nova_team_emails_team_id_fkey';
            columns: ['team_id'];
            isOneToOne: false;
            referencedRelation: 'nova_teams';
            referencedColumns: ['id'];
          },
        ];
      };
      nova_team_members: {
        Row: {
          created_at: string;
          team_id: string;
          user_id: string;
        };
        Insert: {
          created_at?: string;
          team_id: string;
          user_id: string;
        };
        Update: {
          created_at?: string;
          team_id?: string;
          user_id?: string;
        };
        Relationships: [
          {
            foreignKeyName: 'nova_team_members_team_id_fkey';
            columns: ['team_id'];
            isOneToOne: false;
            referencedRelation: 'nova_team_challenge_leaderboard';
            referencedColumns: ['team_id'];
          },
          {
            foreignKeyName: 'nova_team_members_team_id_fkey';
            columns: ['team_id'];
            isOneToOne: false;
            referencedRelation: 'nova_team_leaderboard';
            referencedColumns: ['team_id'];
          },
          {
            foreignKeyName: 'nova_team_members_team_id_fkey';
            columns: ['team_id'];
            isOneToOne: false;
            referencedRelation: 'nova_teams';
            referencedColumns: ['id'];
          },
          {
            foreignKeyName: 'nova_team_members_user_id_fkey';
            columns: ['user_id'];
            isOneToOne: false;
            referencedRelation: 'nova_user_challenge_leaderboard';
            referencedColumns: ['user_id'];
          },
          {
            foreignKeyName: 'nova_team_members_user_id_fkey';
            columns: ['user_id'];
            isOneToOne: false;
            referencedRelation: 'nova_user_leaderboard';
            referencedColumns: ['user_id'];
          },
          {
            foreignKeyName: 'nova_team_members_user_id_fkey';
            columns: ['user_id'];
            isOneToOne: false;
            referencedRelation: 'users';
            referencedColumns: ['id'];
          },
        ];
      };
      nova_teams: {
        Row: {
          created_at: string;
          description: string | null;
          goals: string | null;
          id: string;
          name: string;
        };
        Insert: {
          created_at?: string;
          description?: string | null;
          goals?: string | null;
          id?: string;
          name: string;
        };
        Update: {
          created_at?: string;
          description?: string | null;
          goals?: string | null;
          id?: string;
          name?: string;
        };
        Relationships: [];
      };
      onboarding_progress: {
        Row: {
          completed_at: string | null;
          completed_steps: string[];
          created_at: string;
          current_step: string;
          profile_completed: boolean;
          tour_completed: boolean;
          updated_at: string;
          user_id: string;
          workspace_avatar_url: string | null;
          workspace_description: string | null;
          workspace_name: string | null;
        };
        Insert: {
          completed_at?: string | null;
          completed_steps?: string[];
          created_at?: string;
          current_step?: string;
          profile_completed?: boolean;
          tour_completed?: boolean;
          updated_at?: string;
          user_id: string;
          workspace_avatar_url?: string | null;
          workspace_description?: string | null;
          workspace_name?: string | null;
        };
        Update: {
          completed_at?: string | null;
          completed_steps?: string[];
          created_at?: string;
          current_step?: string;
          profile_completed?: boolean;
          tour_completed?: boolean;
          updated_at?: string;
          user_id?: string;
          workspace_avatar_url?: string | null;
          workspace_description?: string | null;
          workspace_name?: string | null;
        };
        Relationships: [
          {
            foreignKeyName: 'onboarding_progress_user_id_fkey';
            columns: ['user_id'];
            isOneToOne: true;
            referencedRelation: 'nova_user_challenge_leaderboard';
            referencedColumns: ['user_id'];
          },
          {
            foreignKeyName: 'onboarding_progress_user_id_fkey';
            columns: ['user_id'];
            isOneToOne: true;
            referencedRelation: 'nova_user_leaderboard';
            referencedColumns: ['user_id'];
          },
          {
            foreignKeyName: 'onboarding_progress_user_id_fkey';
            columns: ['user_id'];
            isOneToOne: true;
            referencedRelation: 'users';
            referencedColumns: ['id'];
          },
        ];
      };
      personal_notes: {
        Row: {
          content: string | null;
          created_at: string | null;
          owner_id: string;
          user_id: string;
        };
        Insert: {
          content?: string | null;
          created_at?: string | null;
          owner_id: string;
          user_id: string;
        };
        Update: {
          content?: string | null;
          created_at?: string | null;
          owner_id?: string;
          user_id?: string;
        };
        Relationships: [
          {
            foreignKeyName: 'personal_notes_owner_id_fkey';
            columns: ['owner_id'];
            isOneToOne: false;
            referencedRelation: 'nova_user_challenge_leaderboard';
            referencedColumns: ['user_id'];
          },
          {
            foreignKeyName: 'personal_notes_owner_id_fkey';
            columns: ['owner_id'];
            isOneToOne: false;
            referencedRelation: 'nova_user_leaderboard';
            referencedColumns: ['user_id'];
          },
          {
            foreignKeyName: 'personal_notes_owner_id_fkey';
            columns: ['owner_id'];
            isOneToOne: false;
            referencedRelation: 'users';
            referencedColumns: ['id'];
          },
          {
            foreignKeyName: 'personal_notes_user_id_fkey';
            columns: ['user_id'];
            isOneToOne: false;
            referencedRelation: 'nova_user_challenge_leaderboard';
            referencedColumns: ['user_id'];
          },
          {
            foreignKeyName: 'personal_notes_user_id_fkey';
            columns: ['user_id'];
            isOneToOne: false;
            referencedRelation: 'nova_user_leaderboard';
            referencedColumns: ['user_id'];
          },
          {
            foreignKeyName: 'personal_notes_user_id_fkey';
            columns: ['user_id'];
            isOneToOne: false;
            referencedRelation: 'users';
            referencedColumns: ['id'];
          },
        ];
      };
      platform_email_roles: {
        Row: {
          allow_challenge_management: boolean;
          allow_manage_all_challenges: boolean;
          allow_role_management: boolean;
          created_at: string;
          email: string;
          enabled: boolean;
        };
        Insert: {
          allow_challenge_management?: boolean;
          allow_manage_all_challenges?: boolean;
          allow_role_management?: boolean;
          created_at?: string;
          email: string;
          enabled: boolean;
        };
        Update: {
          allow_challenge_management?: boolean;
          allow_manage_all_challenges?: boolean;
          allow_role_management?: boolean;
          created_at?: string;
          email?: string;
          enabled?: boolean;
        };
        Relationships: [];
      };
      platform_user_roles: {
        Row: {
          allow_challenge_management: boolean;
          allow_manage_all_challenges: boolean;
          allow_role_management: boolean;
          created_at: string;
          enabled: boolean;
          user_id: string;
        };
        Insert: {
          allow_challenge_management?: boolean;
          allow_manage_all_challenges?: boolean;
          allow_role_management?: boolean;
          created_at?: string;
          enabled?: boolean;
          user_id: string;
        };
        Update: {
          allow_challenge_management?: boolean;
          allow_manage_all_challenges?: boolean;
          allow_role_management?: boolean;
          created_at?: string;
          enabled?: boolean;
          user_id?: string;
        };
        Relationships: [
          {
            foreignKeyName: 'platform_user_roles_user_id_fkey1';
            columns: ['user_id'];
            isOneToOne: true;
            referencedRelation: 'nova_user_challenge_leaderboard';
            referencedColumns: ['user_id'];
          },
          {
            foreignKeyName: 'platform_user_roles_user_id_fkey1';
            columns: ['user_id'];
            isOneToOne: true;
            referencedRelation: 'nova_user_leaderboard';
            referencedColumns: ['user_id'];
          },
          {
            foreignKeyName: 'platform_user_roles_user_id_fkey1';
            columns: ['user_id'];
            isOneToOne: true;
            referencedRelation: 'users';
            referencedColumns: ['id'];
          },
        ];
      };
      product_categories: {
        Row: {
          created_at: string | null;
          id: string;
          name: string | null;
          ws_id: string;
        };
        Insert: {
          created_at?: string | null;
          id?: string;
          name?: string | null;
          ws_id: string;
        };
        Update: {
          created_at?: string | null;
          id?: string;
          name?: string | null;
          ws_id?: string;
        };
        Relationships: [
          {
            foreignKeyName: 'product_categories_ws_id_fkey';
            columns: ['ws_id'];
            isOneToOne: false;
            referencedRelation: 'workspaces';
            referencedColumns: ['id'];
          },
        ];
      };
      product_stock_changes: {
        Row: {
          amount: number;
          beneficiary_id: string | null;
          created_at: string;
          creator_id: string;
          id: string;
          product_id: string;
          unit_id: string;
          warehouse_id: string;
        };
        Insert: {
          amount: number;
          beneficiary_id?: string | null;
          created_at?: string;
          creator_id: string;
          id?: string;
          product_id: string;
          unit_id: string;
          warehouse_id: string;
        };
        Update: {
          amount?: number;
          beneficiary_id?: string | null;
          created_at?: string;
          creator_id?: string;
          id?: string;
          product_id?: string;
          unit_id?: string;
          warehouse_id?: string;
        };
        Relationships: [
          {
            foreignKeyName: 'product_stock_changes_beneficiary_id_fkey';
            columns: ['beneficiary_id'];
            isOneToOne: false;
            referencedRelation: 'distinct_invoice_creators';
            referencedColumns: ['id'];
          },
          {
            foreignKeyName: 'product_stock_changes_beneficiary_id_fkey';
            columns: ['beneficiary_id'];
            isOneToOne: false;
            referencedRelation: 'workspace_users';
            referencedColumns: ['id'];
          },
          {
            foreignKeyName: 'product_stock_changes_beneficiary_id_fkey';
            columns: ['beneficiary_id'];
            isOneToOne: false;
            referencedRelation: 'workspace_users_with_groups';
            referencedColumns: ['id'];
          },
          {
            foreignKeyName: 'product_stock_changes_creator_id_fkey';
            columns: ['creator_id'];
            isOneToOne: false;
            referencedRelation: 'distinct_invoice_creators';
            referencedColumns: ['id'];
          },
          {
            foreignKeyName: 'product_stock_changes_creator_id_fkey';
            columns: ['creator_id'];
            isOneToOne: false;
            referencedRelation: 'workspace_users';
            referencedColumns: ['id'];
          },
          {
            foreignKeyName: 'product_stock_changes_creator_id_fkey';
            columns: ['creator_id'];
            isOneToOne: false;
            referencedRelation: 'workspace_users_with_groups';
            referencedColumns: ['id'];
          },
          {
            foreignKeyName: 'product_stock_changes_product_id_fkey';
            columns: ['product_id'];
            isOneToOne: false;
            referencedRelation: 'workspace_products';
            referencedColumns: ['id'];
          },
          {
            foreignKeyName: 'product_stock_changes_unit_id_fkey';
            columns: ['unit_id'];
            isOneToOne: false;
            referencedRelation: 'inventory_units';
            referencedColumns: ['id'];
          },
          {
            foreignKeyName: 'product_stock_changes_warehouse_id_fkey';
            columns: ['warehouse_id'];
            isOneToOne: false;
            referencedRelation: 'inventory_warehouses';
            referencedColumns: ['id'];
          },
        ];
      };
      quiz_options: {
        Row: {
          created_at: string;
          explanation: string | null;
          id: string;
          is_correct: boolean;
          points: number | null;
          quiz_id: string;
          value: string;
        };
        Insert: {
          created_at?: string;
          explanation?: string | null;
          id?: string;
          is_correct: boolean;
          points?: number | null;
          quiz_id: string;
          value: string;
        };
        Update: {
          created_at?: string;
          explanation?: string | null;
          id?: string;
          is_correct?: boolean;
          points?: number | null;
          quiz_id?: string;
          value?: string;
        };
        Relationships: [
          {
            foreignKeyName: 'quiz_options_quiz_id_fkey';
            columns: ['quiz_id'];
            isOneToOne: false;
            referencedRelation: 'workspace_quizzes';
            referencedColumns: ['id'];
          },
        ];
      };
      quiz_set_quizzes: {
        Row: {
          created_at: string;
          quiz_id: string;
          set_id: string;
        };
        Insert: {
          created_at?: string;
          quiz_id: string;
          set_id: string;
        };
        Update: {
          created_at?: string;
          quiz_id?: string;
          set_id?: string;
        };
        Relationships: [
          {
            foreignKeyName: 'quiz_set_quizzes_quiz_id_fkey';
            columns: ['quiz_id'];
            isOneToOne: false;
            referencedRelation: 'workspace_quizzes';
            referencedColumns: ['id'];
          },
          {
            foreignKeyName: 'quiz_set_quizzes_set_id_fkey';
            columns: ['set_id'];
            isOneToOne: false;
            referencedRelation: 'workspace_quiz_sets';
            referencedColumns: ['id'];
          },
        ];
      };
      sent_emails: {
        Row: {
          content: string;
          created_at: string;
          email: string;
          id: string;
          post_id: string | null;
          receiver_id: string;
          sender_id: string;
          source_email: string;
          source_name: string;
          subject: string;
        };
        Insert: {
          content: string;
          created_at?: string;
          email: string;
          id?: string;
          post_id?: string | null;
          receiver_id: string;
          sender_id: string;
          source_email: string;
          source_name: string;
          subject: string;
        };
        Update: {
          content?: string;
          created_at?: string;
          email?: string;
          id?: string;
          post_id?: string | null;
          receiver_id?: string;
          sender_id?: string;
          source_email?: string;
          source_name?: string;
          subject?: string;
        };
        Relationships: [
          {
            foreignKeyName: 'sent_emails_post_id_fkey';
            columns: ['post_id'];
            isOneToOne: false;
            referencedRelation: 'user_group_posts';
            referencedColumns: ['id'];
          },
          {
            foreignKeyName: 'sent_emails_receiver_id_fkey';
            columns: ['receiver_id'];
            isOneToOne: false;
            referencedRelation: 'distinct_invoice_creators';
            referencedColumns: ['id'];
          },
          {
            foreignKeyName: 'sent_emails_receiver_id_fkey';
            columns: ['receiver_id'];
            isOneToOne: false;
            referencedRelation: 'workspace_users';
            referencedColumns: ['id'];
          },
          {
            foreignKeyName: 'sent_emails_receiver_id_fkey';
            columns: ['receiver_id'];
            isOneToOne: false;
            referencedRelation: 'workspace_users_with_groups';
            referencedColumns: ['id'];
          },
          {
            foreignKeyName: 'sent_emails_sender_id_fkey';
            columns: ['sender_id'];
            isOneToOne: false;
            referencedRelation: 'nova_user_challenge_leaderboard';
            referencedColumns: ['user_id'];
          },
          {
            foreignKeyName: 'sent_emails_sender_id_fkey';
            columns: ['sender_id'];
            isOneToOne: false;
            referencedRelation: 'nova_user_leaderboard';
            referencedColumns: ['user_id'];
          },
          {
            foreignKeyName: 'sent_emails_sender_id_fkey';
            columns: ['sender_id'];
            isOneToOne: false;
            referencedRelation: 'users';
            referencedColumns: ['id'];
          },
        ];
      };
      support_inquiries: {
        Row: {
          created_at: string;
          email: string;
          id: string;
          is_read: boolean;
          is_resolved: boolean;
          message: string;
          name: string;
          subject: string;
        };
        Insert: {
          created_at?: string;
          email: string;
          id?: string;
          is_read?: boolean;
          is_resolved?: boolean;
          message: string;
          name: string;
          subject: string;
        };
        Update: {
          created_at?: string;
          email?: string;
          id?: string;
          is_read?: boolean;
          is_resolved?: boolean;
          message?: string;
          name?: string;
          subject?: string;
        };
        Relationships: [];
      };
      task_assignees: {
        Row: {
          created_at: string | null;
          task_id: string;
          user_id: string;
        };
        Insert: {
          created_at?: string | null;
          task_id: string;
          user_id: string;
        };
        Update: {
          created_at?: string | null;
          task_id?: string;
          user_id?: string;
        };
        Relationships: [
          {
            foreignKeyName: 'task_assignees_task_id_fkey';
            columns: ['task_id'];
            isOneToOne: false;
            referencedRelation: 'tasks';
            referencedColumns: ['id'];
          },
          {
            foreignKeyName: 'task_assignees_user_id_fkey';
            columns: ['user_id'];
            isOneToOne: false;
            referencedRelation: 'nova_user_challenge_leaderboard';
            referencedColumns: ['user_id'];
          },
          {
            foreignKeyName: 'task_assignees_user_id_fkey';
            columns: ['user_id'];
            isOneToOne: false;
            referencedRelation: 'nova_user_leaderboard';
            referencedColumns: ['user_id'];
          },
          {
            foreignKeyName: 'task_assignees_user_id_fkey';
            columns: ['user_id'];
            isOneToOne: false;
            referencedRelation: 'users';
            referencedColumns: ['id'];
          },
        ];
      };
      task_board_status_templates: {
        Row: {
          created_at: string | null;
          description: string | null;
          id: string;
          is_default: boolean | null;
          name: string;
          statuses: Json;
          updated_at: string | null;
        };
        Insert: {
          created_at?: string | null;
          description?: string | null;
          id?: string;
          is_default?: boolean | null;
          name: string;
          statuses: Json;
          updated_at?: string | null;
        };
        Update: {
          created_at?: string | null;
          description?: string | null;
          id?: string;
          is_default?: boolean | null;
          name?: string;
          statuses?: Json;
          updated_at?: string | null;
        };
        Relationships: [];
      };
      task_lists: {
        Row: {
          archived: boolean | null;
          board_id: string;
          color: string | null;
          created_at: string | null;
          creator_id: string | null;
          deleted: boolean | null;
          id: string;
          name: string | null;
          position: number | null;
          status: Database['public']['Enums']['task_board_status'] | null;
        };
        Insert: {
          archived?: boolean | null;
          board_id: string;
          color?: string | null;
          created_at?: string | null;
          creator_id?: string | null;
          deleted?: boolean | null;
          id?: string;
          name?: string | null;
          position?: number | null;
          status?: Database['public']['Enums']['task_board_status'] | null;
        };
        Update: {
          archived?: boolean | null;
          board_id?: string;
          color?: string | null;
          created_at?: string | null;
          creator_id?: string | null;
          deleted?: boolean | null;
          id?: string;
          name?: string | null;
          position?: number | null;
          status?: Database['public']['Enums']['task_board_status'] | null;
        };
        Relationships: [
          {
            foreignKeyName: 'task_lists_board_id_fkey';
            columns: ['board_id'];
            isOneToOne: false;
            referencedRelation: 'workspace_boards';
            referencedColumns: ['id'];
          },
          {
            foreignKeyName: 'task_lists_creator_id_fkey';
            columns: ['creator_id'];
            isOneToOne: false;
            referencedRelation: 'nova_user_challenge_leaderboard';
            referencedColumns: ['user_id'];
          },
          {
            foreignKeyName: 'task_lists_creator_id_fkey';
            columns: ['creator_id'];
            isOneToOne: false;
            referencedRelation: 'nova_user_leaderboard';
            referencedColumns: ['user_id'];
          },
          {
            foreignKeyName: 'task_lists_creator_id_fkey';
            columns: ['creator_id'];
            isOneToOne: false;
            referencedRelation: 'users';
            referencedColumns: ['id'];
          },
        ];
      };
      tasks: {
        Row: {
          archived: boolean | null;
          calendar_hours: Database['public']['Enums']['calendar_hours'] | null;
          completed: boolean | null;
          created_at: string | null;
          creator_id: string | null;
          deleted: boolean | null;
          description: string | null;
          end_date: string | null;
          id: string;
          is_splittable: boolean | null;
          list_id: string | null;
          max_split_duration_minutes: number | null;
          min_split_duration_minutes: number | null;
          name: string;
          priority: number | null;
          start_date: string | null;
          total_duration: number | null;
          user_defined_priority:
            | Database['public']['Enums']['task_priority']
            | null;
        };
        Insert: {
          archived?: boolean | null;
          calendar_hours?: Database['public']['Enums']['calendar_hours'] | null;
          completed?: boolean | null;
          created_at?: string | null;
          creator_id?: string | null;
          deleted?: boolean | null;
          description?: string | null;
          end_date?: string | null;
          id?: string;
          is_splittable?: boolean | null;
          list_id?: string | null;
          max_split_duration_minutes?: number | null;
          min_split_duration_minutes?: number | null;
          name: string;
          priority?: number | null;
          start_date?: string | null;
          total_duration?: number | null;
          user_defined_priority?:
            | Database['public']['Enums']['task_priority']
            | null;
        };
        Update: {
          archived?: boolean | null;
          calendar_hours?: Database['public']['Enums']['calendar_hours'] | null;
          completed?: boolean | null;
          created_at?: string | null;
          creator_id?: string | null;
          deleted?: boolean | null;
          description?: string | null;
          end_date?: string | null;
          id?: string;
          is_splittable?: boolean | null;
          list_id?: string | null;
          max_split_duration_minutes?: number | null;
          min_split_duration_minutes?: number | null;
          name?: string;
          priority?: number | null;
          start_date?: string | null;
          total_duration?: number | null;
          user_defined_priority?:
            | Database['public']['Enums']['task_priority']
            | null;
        };
        Relationships: [
          {
            foreignKeyName: 'tasks_creator_id_fkey';
            columns: ['creator_id'];
            isOneToOne: false;
            referencedRelation: 'nova_user_challenge_leaderboard';
            referencedColumns: ['user_id'];
          },
          {
            foreignKeyName: 'tasks_creator_id_fkey';
            columns: ['creator_id'];
            isOneToOne: false;
            referencedRelation: 'nova_user_leaderboard';
            referencedColumns: ['user_id'];
          },
          {
            foreignKeyName: 'tasks_creator_id_fkey';
            columns: ['creator_id'];
            isOneToOne: false;
            referencedRelation: 'users';
            referencedColumns: ['id'];
          },
          {
            foreignKeyName: 'tasks_list_id_fkey';
            columns: ['list_id'];
            isOneToOne: false;
            referencedRelation: 'task_lists';
            referencedColumns: ['id'];
          },
        ];
      };
      team_members: {
        Row: {
          team_id: string;
          user_id: string;
        };
        Insert: {
          team_id: string;
          user_id: string;
        };
        Update: {
          team_id?: string;
          user_id?: string;
        };
        Relationships: [
          {
            foreignKeyName: 'project_members_project_id_fkey';
            columns: ['team_id'];
            isOneToOne: false;
            referencedRelation: 'workspace_teams';
            referencedColumns: ['id'];
          },
          {
            foreignKeyName: 'project_members_user_id_fkey';
            columns: ['user_id'];
            isOneToOne: false;
            referencedRelation: 'nova_user_challenge_leaderboard';
            referencedColumns: ['user_id'];
          },
          {
            foreignKeyName: 'project_members_user_id_fkey';
            columns: ['user_id'];
            isOneToOne: false;
            referencedRelation: 'nova_user_leaderboard';
            referencedColumns: ['user_id'];
          },
          {
            foreignKeyName: 'project_members_user_id_fkey';
            columns: ['user_id'];
            isOneToOne: false;
            referencedRelation: 'users';
            referencedColumns: ['id'];
          },
        ];
      };
      time_tracking_categories: {
        Row: {
          color: string | null;
          created_at: string | null;
          description: string | null;
          id: string;
          name: string;
          updated_at: string | null;
          ws_id: string;
        };
        Insert: {
          color?: string | null;
          created_at?: string | null;
          description?: string | null;
          id?: string;
          name: string;
          updated_at?: string | null;
          ws_id: string;
        };
        Update: {
          color?: string | null;
          created_at?: string | null;
          description?: string | null;
          id?: string;
          name?: string;
          updated_at?: string | null;
          ws_id?: string;
        };
        Relationships: [
          {
            foreignKeyName: 'time_tracking_categories_color_fkey';
            columns: ['color'];
            isOneToOne: false;
            referencedRelation: 'calendar_event_colors';
            referencedColumns: ['value'];
          },
          {
            foreignKeyName: 'time_tracking_categories_ws_id_fkey';
            columns: ['ws_id'];
            isOneToOne: false;
            referencedRelation: 'workspaces';
            referencedColumns: ['id'];
          },
        ];
      };
      time_tracking_goals: {
        Row: {
          category_id: string | null;
          created_at: string | null;
          daily_goal_minutes: number;
          id: string;
          is_active: boolean | null;
          updated_at: string | null;
          user_id: string;
          weekly_goal_minutes: number | null;
          ws_id: string;
        };
        Insert: {
          category_id?: string | null;
          created_at?: string | null;
          daily_goal_minutes?: number;
          id?: string;
          is_active?: boolean | null;
          updated_at?: string | null;
          user_id: string;
          weekly_goal_minutes?: number | null;
          ws_id: string;
        };
        Update: {
          category_id?: string | null;
          created_at?: string | null;
          daily_goal_minutes?: number;
          id?: string;
          is_active?: boolean | null;
          updated_at?: string | null;
          user_id?: string;
          weekly_goal_minutes?: number | null;
          ws_id?: string;
        };
        Relationships: [
          {
            foreignKeyName: 'time_tracking_goals_category_id_fkey';
            columns: ['category_id'];
            isOneToOne: false;
            referencedRelation: 'time_tracking_categories';
            referencedColumns: ['id'];
          },
          {
            foreignKeyName: 'time_tracking_goals_ws_id_fkey';
            columns: ['ws_id'];
            isOneToOne: false;
            referencedRelation: 'workspaces';
            referencedColumns: ['id'];
          },
        ];
      };
      time_tracking_sessions: {
        Row: {
          category_id: string | null;
          created_at: string | null;
          description: string | null;
          duration_seconds: number | null;
          end_time: string | null;
          id: string;
          is_running: boolean | null;
          productivity_score: number | null;
          start_time: string;
          tags: string[] | null;
          task_id: string | null;
          title: string;
          updated_at: string | null;
          user_id: string;
          was_resumed: boolean;
          ws_id: string;
        };
        Insert: {
          category_id?: string | null;
          created_at?: string | null;
          description?: string | null;
          duration_seconds?: number | null;
          end_time?: string | null;
          id?: string;
          is_running?: boolean | null;
          productivity_score?: number | null;
          start_time: string;
          tags?: string[] | null;
          task_id?: string | null;
          title: string;
          updated_at?: string | null;
          user_id: string;
          was_resumed?: boolean;
          ws_id: string;
        };
        Update: {
          category_id?: string | null;
          created_at?: string | null;
          description?: string | null;
          duration_seconds?: number | null;
          end_time?: string | null;
          id?: string;
          is_running?: boolean | null;
          productivity_score?: number | null;
          start_time?: string;
          tags?: string[] | null;
          task_id?: string | null;
          title?: string;
          updated_at?: string | null;
          user_id?: string;
          was_resumed?: boolean;
          ws_id?: string;
        };
        Relationships: [
          {
            foreignKeyName: 'time_tracking_sessions_category_id_fkey';
            columns: ['category_id'];
            isOneToOne: false;
            referencedRelation: 'time_tracking_categories';
            referencedColumns: ['id'];
          },
          {
            foreignKeyName: 'time_tracking_sessions_task_id_fkey';
            columns: ['task_id'];
            isOneToOne: false;
            referencedRelation: 'tasks';
            referencedColumns: ['id'];
          },
          {
            foreignKeyName: 'time_tracking_sessions_ws_id_fkey';
            columns: ['ws_id'];
            isOneToOne: false;
            referencedRelation: 'workspaces';
            referencedColumns: ['id'];
          },
        ];
      };
      timezones: {
        Row: {
          abbr: string;
          created_at: string | null;
          id: string;
          isdst: boolean;
          offset: number;
          text: string;
          utc: string[];
          value: string;
        };
        Insert: {
          abbr: string;
          created_at?: string | null;
          id?: string;
          isdst: boolean;
          offset: number;
          text: string;
          utc: string[];
          value: string;
        };
        Update: {
          abbr?: string;
          created_at?: string | null;
          id?: string;
          isdst?: boolean;
          offset?: number;
          text?: string;
          utc?: string[];
          value?: string;
        };
        Relationships: [];
      };
      transaction_categories: {
        Row: {
          created_at: string | null;
          id: string;
          is_expense: boolean | null;
          name: string;
          ws_id: string;
        };
        Insert: {
          created_at?: string | null;
          id?: string;
          is_expense?: boolean | null;
          name: string;
          ws_id: string;
        };
        Update: {
          created_at?: string | null;
          id?: string;
          is_expense?: boolean | null;
          name?: string;
          ws_id?: string;
        };
        Relationships: [
          {
            foreignKeyName: 'transaction_categories_ws_id_fkey';
            columns: ['ws_id'];
            isOneToOne: false;
            referencedRelation: 'workspaces';
            referencedColumns: ['id'];
          },
        ];
      };
      user_feedbacks: {
        Row: {
          content: string;
          created_at: string;
          creator_id: string | null;
          group_id: string | null;
          id: string;
          require_attention: boolean;
          user_id: string;
        };
        Insert: {
          content: string;
          created_at?: string;
          creator_id?: string | null;
          group_id?: string | null;
          id?: string;
          require_attention?: boolean;
          user_id: string;
        };
        Update: {
          content?: string;
          created_at?: string;
          creator_id?: string | null;
          group_id?: string | null;
          id?: string;
          require_attention?: boolean;
          user_id?: string;
        };
        Relationships: [
          {
            foreignKeyName: 'user_feedbacks_creator_id_fkey';
            columns: ['creator_id'];
            isOneToOne: false;
            referencedRelation: 'distinct_invoice_creators';
            referencedColumns: ['id'];
          },
          {
            foreignKeyName: 'user_feedbacks_creator_id_fkey';
            columns: ['creator_id'];
            isOneToOne: false;
            referencedRelation: 'workspace_users';
            referencedColumns: ['id'];
          },
          {
            foreignKeyName: 'user_feedbacks_creator_id_fkey';
            columns: ['creator_id'];
            isOneToOne: false;
            referencedRelation: 'workspace_users_with_groups';
            referencedColumns: ['id'];
          },
          {
            foreignKeyName: 'user_feedbacks_group_id_fkey';
            columns: ['group_id'];
            isOneToOne: false;
            referencedRelation: 'user_groups_with_tags';
            referencedColumns: ['id'];
          },
          {
            foreignKeyName: 'user_feedbacks_group_id_fkey';
            columns: ['group_id'];
            isOneToOne: false;
            referencedRelation: 'workspace_user_groups';
            referencedColumns: ['id'];
          },
          {
            foreignKeyName: 'user_feedbacks_group_id_fkey';
            columns: ['group_id'];
            isOneToOne: false;
            referencedRelation: 'workspace_user_groups_with_amount';
            referencedColumns: ['id'];
          },
          {
            foreignKeyName: 'user_feedbacks_user_id_fkey';
            columns: ['user_id'];
            isOneToOne: false;
            referencedRelation: 'distinct_invoice_creators';
            referencedColumns: ['id'];
          },
          {
            foreignKeyName: 'user_feedbacks_user_id_fkey';
            columns: ['user_id'];
            isOneToOne: false;
            referencedRelation: 'workspace_users';
            referencedColumns: ['id'];
          },
          {
            foreignKeyName: 'user_feedbacks_user_id_fkey';
            columns: ['user_id'];
            isOneToOne: false;
            referencedRelation: 'workspace_users_with_groups';
            referencedColumns: ['id'];
          },
        ];
      };
      user_group_attendance: {
        Row: {
          created_at: string;
          date: string;
          group_id: string;
          notes: string;
          status: string;
          user_id: string;
        };
        Insert: {
          created_at?: string;
          date: string;
          group_id: string;
          notes?: string;
          status: string;
          user_id: string;
        };
        Update: {
          created_at?: string;
          date?: string;
          group_id?: string;
          notes?: string;
          status?: string;
          user_id?: string;
        };
        Relationships: [
          {
            foreignKeyName: 'user_group_attendance_group_id_fkey';
            columns: ['group_id'];
            isOneToOne: false;
            referencedRelation: 'user_groups_with_tags';
            referencedColumns: ['id'];
          },
          {
            foreignKeyName: 'user_group_attendance_group_id_fkey';
            columns: ['group_id'];
            isOneToOne: false;
            referencedRelation: 'workspace_user_groups';
            referencedColumns: ['id'];
          },
          {
            foreignKeyName: 'user_group_attendance_group_id_fkey';
            columns: ['group_id'];
            isOneToOne: false;
            referencedRelation: 'workspace_user_groups_with_amount';
            referencedColumns: ['id'];
          },
          {
            foreignKeyName: 'user_group_attendance_user_id_fkey';
            columns: ['user_id'];
            isOneToOne: false;
            referencedRelation: 'distinct_invoice_creators';
            referencedColumns: ['id'];
          },
          {
            foreignKeyName: 'user_group_attendance_user_id_fkey';
            columns: ['user_id'];
            isOneToOne: false;
            referencedRelation: 'workspace_users';
            referencedColumns: ['id'];
          },
          {
            foreignKeyName: 'user_group_attendance_user_id_fkey';
            columns: ['user_id'];
            isOneToOne: false;
            referencedRelation: 'workspace_users_with_groups';
            referencedColumns: ['id'];
          },
        ];
      };
      user_group_indicators: {
        Row: {
          created_at: string;
          group_id: string;
          indicator_id: string;
        };
        Insert: {
          created_at?: string;
          group_id: string;
          indicator_id: string;
        };
        Update: {
          created_at?: string;
          group_id?: string;
          indicator_id?: string;
        };
        Relationships: [
          {
            foreignKeyName: 'user_group_indicators_group_id_fkey';
            columns: ['group_id'];
            isOneToOne: false;
            referencedRelation: 'user_groups_with_tags';
            referencedColumns: ['id'];
          },
          {
            foreignKeyName: 'user_group_indicators_group_id_fkey';
            columns: ['group_id'];
            isOneToOne: false;
            referencedRelation: 'workspace_user_groups';
            referencedColumns: ['id'];
          },
          {
            foreignKeyName: 'user_group_indicators_group_id_fkey';
            columns: ['group_id'];
            isOneToOne: false;
            referencedRelation: 'workspace_user_groups_with_amount';
            referencedColumns: ['id'];
          },
          {
            foreignKeyName: 'user_group_indicators_indicator_id_fkey';
            columns: ['indicator_id'];
            isOneToOne: false;
            referencedRelation: 'healthcare_vitals';
            referencedColumns: ['id'];
          },
        ];
      };
      user_group_linked_products: {
        Row: {
          created_at: string;
          group_id: string;
          product_id: string;
          unit_id: string;
        };
        Insert: {
          created_at?: string;
          group_id: string;
          product_id: string;
          unit_id: string;
        };
        Update: {
          created_at?: string;
          group_id?: string;
          product_id?: string;
          unit_id?: string;
        };
        Relationships: [
          {
            foreignKeyName: 'user_group_linked_products_group_id_fkey';
            columns: ['group_id'];
            isOneToOne: false;
            referencedRelation: 'user_groups_with_tags';
            referencedColumns: ['id'];
          },
          {
            foreignKeyName: 'user_group_linked_products_group_id_fkey';
            columns: ['group_id'];
            isOneToOne: false;
            referencedRelation: 'workspace_user_groups';
            referencedColumns: ['id'];
          },
          {
            foreignKeyName: 'user_group_linked_products_group_id_fkey';
            columns: ['group_id'];
            isOneToOne: false;
            referencedRelation: 'workspace_user_groups_with_amount';
            referencedColumns: ['id'];
          },
          {
            foreignKeyName: 'user_group_linked_products_product_id_fkey';
            columns: ['product_id'];
            isOneToOne: false;
            referencedRelation: 'workspace_products';
            referencedColumns: ['id'];
          },
          {
            foreignKeyName: 'user_group_linked_products_unit_id_fkey';
            columns: ['unit_id'];
            isOneToOne: false;
            referencedRelation: 'inventory_units';
            referencedColumns: ['id'];
          },
        ];
      };
      user_group_post_checks: {
        Row: {
          created_at: string;
          email_id: string | null;
          is_completed: boolean;
          notes: string | null;
          post_id: string;
          user_id: string;
        };
        Insert: {
          created_at?: string;
          email_id?: string | null;
          is_completed: boolean;
          notes?: string | null;
          post_id: string;
          user_id: string;
        };
        Update: {
          created_at?: string;
          email_id?: string | null;
          is_completed?: boolean;
          notes?: string | null;
          post_id?: string;
          user_id?: string;
        };
        Relationships: [
          {
            foreignKeyName: 'user_group_post_checks_email_id_fkey';
            columns: ['email_id'];
            isOneToOne: true;
            referencedRelation: 'sent_emails';
            referencedColumns: ['id'];
          },
          {
            foreignKeyName: 'user_group_post_checks_post_id_fkey';
            columns: ['post_id'];
            isOneToOne: false;
            referencedRelation: 'user_group_posts';
            referencedColumns: ['id'];
          },
          {
            foreignKeyName: 'user_group_post_checks_user_id_fkey';
            columns: ['user_id'];
            isOneToOne: false;
            referencedRelation: 'distinct_invoice_creators';
            referencedColumns: ['id'];
          },
          {
            foreignKeyName: 'user_group_post_checks_user_id_fkey';
            columns: ['user_id'];
            isOneToOne: false;
            referencedRelation: 'workspace_users';
            referencedColumns: ['id'];
          },
          {
            foreignKeyName: 'user_group_post_checks_user_id_fkey';
            columns: ['user_id'];
            isOneToOne: false;
            referencedRelation: 'workspace_users_with_groups';
            referencedColumns: ['id'];
          },
        ];
      };
      user_group_posts: {
        Row: {
          content: string | null;
          created_at: string;
          group_id: string;
          id: string;
          notes: string | null;
          title: string | null;
        };
        Insert: {
          content?: string | null;
          created_at?: string;
          group_id: string;
          id?: string;
          notes?: string | null;
          title?: string | null;
        };
        Update: {
          content?: string | null;
          created_at?: string;
          group_id?: string;
          id?: string;
          notes?: string | null;
          title?: string | null;
        };
        Relationships: [
          {
            foreignKeyName: 'user_group_posts_group_id_fkey';
            columns: ['group_id'];
            isOneToOne: false;
            referencedRelation: 'user_groups_with_tags';
            referencedColumns: ['id'];
          },
          {
            foreignKeyName: 'user_group_posts_group_id_fkey';
            columns: ['group_id'];
            isOneToOne: false;
            referencedRelation: 'workspace_user_groups';
            referencedColumns: ['id'];
          },
          {
            foreignKeyName: 'user_group_posts_group_id_fkey';
            columns: ['group_id'];
            isOneToOne: false;
            referencedRelation: 'workspace_user_groups_with_amount';
            referencedColumns: ['id'];
          },
        ];
      };
      user_indicators: {
        Row: {
          created_at: string;
          creator_id: string | null;
          group_id: string;
          indicator_id: string;
          user_id: string;
          value: number | null;
        };
        Insert: {
          created_at?: string;
          creator_id?: string | null;
          group_id: string;
          indicator_id: string;
          user_id: string;
          value?: number | null;
        };
        Update: {
          created_at?: string;
          creator_id?: string | null;
          group_id?: string;
          indicator_id?: string;
          user_id?: string;
          value?: number | null;
        };
        Relationships: [
          {
            foreignKeyName: 'user_indicators_creator_id_fkey';
            columns: ['creator_id'];
            isOneToOne: false;
            referencedRelation: 'distinct_invoice_creators';
            referencedColumns: ['id'];
          },
          {
            foreignKeyName: 'user_indicators_creator_id_fkey';
            columns: ['creator_id'];
            isOneToOne: false;
            referencedRelation: 'workspace_users';
            referencedColumns: ['id'];
          },
          {
            foreignKeyName: 'user_indicators_creator_id_fkey';
            columns: ['creator_id'];
            isOneToOne: false;
            referencedRelation: 'workspace_users_with_groups';
            referencedColumns: ['id'];
          },
          {
            foreignKeyName: 'user_indicators_group_id_fkey';
            columns: ['group_id'];
            isOneToOne: false;
            referencedRelation: 'user_groups_with_tags';
            referencedColumns: ['id'];
          },
          {
            foreignKeyName: 'user_indicators_group_id_fkey';
            columns: ['group_id'];
            isOneToOne: false;
            referencedRelation: 'workspace_user_groups';
            referencedColumns: ['id'];
          },
          {
            foreignKeyName: 'user_indicators_group_id_fkey';
            columns: ['group_id'];
            isOneToOne: false;
            referencedRelation: 'workspace_user_groups_with_amount';
            referencedColumns: ['id'];
          },
          {
            foreignKeyName: 'user_indicators_indicator_id_fkey';
            columns: ['indicator_id'];
            isOneToOne: false;
            referencedRelation: 'healthcare_vitals';
            referencedColumns: ['id'];
          },
          {
            foreignKeyName: 'user_indicators_user_id_fkey';
            columns: ['user_id'];
            isOneToOne: false;
            referencedRelation: 'distinct_invoice_creators';
            referencedColumns: ['id'];
          },
          {
            foreignKeyName: 'user_indicators_user_id_fkey';
            columns: ['user_id'];
            isOneToOne: false;
            referencedRelation: 'workspace_users';
            referencedColumns: ['id'];
          },
          {
            foreignKeyName: 'user_indicators_user_id_fkey';
            columns: ['user_id'];
            isOneToOne: false;
            referencedRelation: 'workspace_users_with_groups';
            referencedColumns: ['id'];
          },
        ];
      };
      user_linked_promotions: {
        Row: {
          created_at: string;
          promo_id: string;
          user_id: string;
        };
        Insert: {
          created_at?: string;
          promo_id: string;
          user_id: string;
        };
        Update: {
          created_at?: string;
          promo_id?: string;
          user_id?: string;
        };
        Relationships: [
          {
            foreignKeyName: 'user_linked_promotions_promo_id_fkey';
            columns: ['promo_id'];
            isOneToOne: false;
            referencedRelation: 'workspace_promotions';
            referencedColumns: ['id'];
          },
          {
            foreignKeyName: 'user_linked_promotions_user_id_fkey';
            columns: ['user_id'];
            isOneToOne: false;
            referencedRelation: 'distinct_invoice_creators';
            referencedColumns: ['id'];
          },
          {
            foreignKeyName: 'user_linked_promotions_user_id_fkey';
            columns: ['user_id'];
            isOneToOne: false;
            referencedRelation: 'workspace_users';
            referencedColumns: ['id'];
          },
          {
            foreignKeyName: 'user_linked_promotions_user_id_fkey';
            columns: ['user_id'];
            isOneToOne: false;
            referencedRelation: 'workspace_users_with_groups';
            referencedColumns: ['id'];
          },
        ];
      };
      user_private_details: {
        Row: {
          birthday: string | null;
          default_workspace_id: string | null;
          email: string | null;
          full_name: string | null;
          new_email: string | null;
          user_id: string;
        };
        Insert: {
          birthday?: string | null;
          default_workspace_id?: string | null;
          email?: string | null;
          full_name?: string | null;
          new_email?: string | null;
          user_id: string;
        };
        Update: {
          birthday?: string | null;
          default_workspace_id?: string | null;
          email?: string | null;
          full_name?: string | null;
          new_email?: string | null;
          user_id?: string;
        };
        Relationships: [
          {
            foreignKeyName: 'user_private_details_default_workspace_id_fkey';
            columns: ['default_workspace_id'];
            isOneToOne: false;
            referencedRelation: 'workspaces';
            referencedColumns: ['id'];
          },
          {
            foreignKeyName: 'user_private_details_user_id_fkey';
            columns: ['user_id'];
            isOneToOne: true;
            referencedRelation: 'nova_user_challenge_leaderboard';
            referencedColumns: ['user_id'];
          },
          {
            foreignKeyName: 'user_private_details_user_id_fkey';
            columns: ['user_id'];
            isOneToOne: true;
            referencedRelation: 'nova_user_leaderboard';
            referencedColumns: ['user_id'];
          },
          {
            foreignKeyName: 'user_private_details_user_id_fkey';
            columns: ['user_id'];
            isOneToOne: true;
            referencedRelation: 'users';
            referencedColumns: ['id'];
          },
        ];
      };
      users: {
        Row: {
          avatar_url: string | null;
          bio: string | null;
          created_at: string | null;
          deleted: boolean | null;
          display_name: string | null;
          handle: string | null;
          id: string;
          services: Database['public']['Enums']['platform_service'][];
        };
        Insert: {
          avatar_url?: string | null;
          bio?: string | null;
          created_at?: string | null;
          deleted?: boolean | null;
          display_name?: string | null;
          handle?: string | null;
          id?: string;
          services?: Database['public']['Enums']['platform_service'][];
        };
        Update: {
          avatar_url?: string | null;
          bio?: string | null;
          created_at?: string | null;
          deleted?: boolean | null;
          display_name?: string | null;
          handle?: string | null;
          id?: string;
          services?: Database['public']['Enums']['platform_service'][];
        };
        Relationships: [
          {
            foreignKeyName: 'users_handle_fkey';
            columns: ['handle'];
            isOneToOne: true;
            referencedRelation: 'handles';
            referencedColumns: ['value'];
          },
        ];
      };
      vital_group_vitals: {
        Row: {
          created_at: string | null;
          group_id: string;
          vital_id: string;
        };
        Insert: {
          created_at?: string | null;
          group_id: string;
          vital_id: string;
        };
        Update: {
          created_at?: string | null;
          group_id?: string;
          vital_id?: string;
        };
        Relationships: [
          {
            foreignKeyName: 'vital_group_vitals_group_id_fkey';
            columns: ['group_id'];
            isOneToOne: false;
            referencedRelation: 'healthcare_vital_groups';
            referencedColumns: ['id'];
          },
          {
            foreignKeyName: 'vital_group_vitals_vital_id_fkey';
            columns: ['vital_id'];
            isOneToOne: false;
            referencedRelation: 'healthcare_vitals';
            referencedColumns: ['id'];
          },
        ];
      };
      wallet_transactions: {
        Row: {
          amount: number | null;
          category_id: string | null;
          created_at: string | null;
          creator_id: string | null;
          description: string | null;
          id: string;
          invoice_id: string | null;
          report_opt_in: boolean;
          taken_at: string;
          wallet_id: string;
        };
        Insert: {
          amount?: number | null;
          category_id?: string | null;
          created_at?: string | null;
          creator_id?: string | null;
          description?: string | null;
          id?: string;
          invoice_id?: string | null;
          report_opt_in?: boolean;
          taken_at?: string;
          wallet_id: string;
        };
        Update: {
          amount?: number | null;
          category_id?: string | null;
          created_at?: string | null;
          creator_id?: string | null;
          description?: string | null;
          id?: string;
          invoice_id?: string | null;
          report_opt_in?: boolean;
          taken_at?: string;
          wallet_id?: string;
        };
        Relationships: [
          {
            foreignKeyName: 'wallet_transactions_category_id_fkey';
            columns: ['category_id'];
            isOneToOne: false;
            referencedRelation: 'transaction_categories';
            referencedColumns: ['id'];
          },
          {
            foreignKeyName: 'wallet_transactions_creator_id_fkey';
            columns: ['creator_id'];
            isOneToOne: false;
            referencedRelation: 'distinct_invoice_creators';
            referencedColumns: ['id'];
          },
          {
            foreignKeyName: 'wallet_transactions_creator_id_fkey';
            columns: ['creator_id'];
            isOneToOne: false;
            referencedRelation: 'workspace_users';
            referencedColumns: ['id'];
          },
          {
            foreignKeyName: 'wallet_transactions_creator_id_fkey';
            columns: ['creator_id'];
            isOneToOne: false;
            referencedRelation: 'workspace_users_with_groups';
            referencedColumns: ['id'];
          },
          {
            foreignKeyName: 'wallet_transactions_invoice_id_fkey';
            columns: ['invoice_id'];
            isOneToOne: true;
            referencedRelation: 'finance_invoices';
            referencedColumns: ['id'];
          },
          {
            foreignKeyName: 'wallet_transactions_wallet_id_fkey';
            columns: ['wallet_id'];
            isOneToOne: false;
            referencedRelation: 'workspace_wallets';
            referencedColumns: ['id'];
          },
        ];
      };
      wallet_types: {
        Row: {
          id: string;
        };
        Insert: {
          id: string;
        };
        Update: {
          id?: string;
        };
        Relationships: [];
      };
      workspace_ai_models: {
        Row: {
          created_at: string;
          description: string | null;
          id: string;
          name: string;
          updated_at: string;
          url: string;
          ws_id: string;
        };
        Insert: {
          created_at?: string;
          description?: string | null;
          id?: string;
          name: string;
          updated_at?: string;
          url: string;
          ws_id: string;
        };
        Update: {
          created_at?: string;
          description?: string | null;
          id?: string;
          name?: string;
          updated_at?: string;
          url?: string;
          ws_id?: string;
        };
        Relationships: [
          {
            foreignKeyName: 'workspace_ai_models_ws_id_fkey';
            columns: ['ws_id'];
            isOneToOne: false;
            referencedRelation: 'workspaces';
            referencedColumns: ['id'];
          },
        ];
      };
      workspace_ai_prompts: {
        Row: {
          created_at: string;
          creator_id: string | null;
          id: string;
          input: string;
          model: string;
          name: string | null;
          output: string;
          ws_id: string | null;
        };
        Insert: {
          created_at?: string;
          creator_id?: string | null;
          id?: string;
          input: string;
          model: string;
          name?: string | null;
          output: string;
          ws_id?: string | null;
        };
        Update: {
          created_at?: string;
          creator_id?: string | null;
          id?: string;
          input?: string;
          model?: string;
          name?: string | null;
          output?: string;
          ws_id?: string | null;
        };
        Relationships: [
          {
            foreignKeyName: 'public_workspace_ai_prompts_creator_id_fkey';
            columns: ['creator_id'];
            isOneToOne: false;
            referencedRelation: 'nova_user_challenge_leaderboard';
            referencedColumns: ['user_id'];
          },
          {
            foreignKeyName: 'public_workspace_ai_prompts_creator_id_fkey';
            columns: ['creator_id'];
            isOneToOne: false;
            referencedRelation: 'nova_user_leaderboard';
            referencedColumns: ['user_id'];
          },
          {
            foreignKeyName: 'public_workspace_ai_prompts_creator_id_fkey';
            columns: ['creator_id'];
            isOneToOne: false;
            referencedRelation: 'users';
            referencedColumns: ['id'];
          },
          {
            foreignKeyName: 'public_workspace_ai_prompts_model_fkey';
            columns: ['model'];
            isOneToOne: false;
            referencedRelation: 'ai_models';
            referencedColumns: ['id'];
          },
          {
            foreignKeyName: 'public_workspace_ai_prompts_ws_id_fkey';
            columns: ['ws_id'];
            isOneToOne: false;
            referencedRelation: 'workspaces';
            referencedColumns: ['id'];
          },
        ];
      };
      workspace_api_keys: {
        Row: {
          created_at: string;
          id: string;
          name: string;
          value: string;
          ws_id: string;
        };
        Insert: {
          created_at?: string;
          id?: string;
          name: string;
          value: string;
          ws_id: string;
        };
        Update: {
          created_at?: string;
          id?: string;
          name?: string;
          value?: string;
          ws_id?: string;
        };
        Relationships: [
          {
            foreignKeyName: 'workspace_api_keys_ws_id_fkey';
            columns: ['ws_id'];
            isOneToOne: false;
            referencedRelation: 'workspaces';
            referencedColumns: ['id'];
          },
        ];
      };
      workspace_boards: {
        Row: {
          archived: boolean | null;
          created_at: string | null;
          creator_id: string | null;
          deleted: boolean | null;
          id: string;
          name: string | null;
          tags: Json | null;
          template_id: string | null;
          ws_id: string;
        };
        Insert: {
          archived?: boolean | null;
          created_at?: string | null;
          creator_id?: string | null;
          deleted?: boolean | null;
          id?: string;
          name?: string | null;
          tags?: Json | null;
          template_id?: string | null;
          ws_id: string;
        };
        Update: {
          archived?: boolean | null;
          created_at?: string | null;
          creator_id?: string | null;
          deleted?: boolean | null;
          id?: string;
          name?: string | null;
          tags?: Json | null;
          template_id?: string | null;
          ws_id?: string;
        };
        Relationships: [
          {
            foreignKeyName: 'project_boards_creator_id_fkey';
            columns: ['creator_id'];
            isOneToOne: false;
            referencedRelation: 'nova_user_challenge_leaderboard';
            referencedColumns: ['user_id'];
          },
          {
            foreignKeyName: 'project_boards_creator_id_fkey';
            columns: ['creator_id'];
            isOneToOne: false;
            referencedRelation: 'nova_user_leaderboard';
            referencedColumns: ['user_id'];
          },
          {
            foreignKeyName: 'project_boards_creator_id_fkey';
            columns: ['creator_id'];
            isOneToOne: false;
            referencedRelation: 'users';
            referencedColumns: ['id'];
          },
          {
            foreignKeyName: 'workspace_boards_template_id_fkey';
            columns: ['template_id'];
            isOneToOne: false;
            referencedRelation: 'task_board_status_templates';
            referencedColumns: ['id'];
          },
          {
            foreignKeyName: 'workspace_boards_ws_id_fkey';
            columns: ['ws_id'];
            isOneToOne: false;
            referencedRelation: 'workspaces';
            referencedColumns: ['id'];
          },
        ];
      };
      workspace_calendar_events: {
        Row: {
          color: string | null;
          created_at: string | null;
          description: string;
          end_at: string;
          google_event_id: string | null;
          id: string;
          location: string | null;
          locked: boolean;
          priority: string | null;
          start_at: string;
          title: string;
          ws_id: string;
        };
        Insert: {
          color?: string | null;
          created_at?: string | null;
          description?: string;
          end_at: string;
          google_event_id?: string | null;
          id?: string;
          location?: string | null;
          locked?: boolean;
          priority?: string | null;
          start_at: string;
          title?: string;
          ws_id: string;
        };
        Update: {
          color?: string | null;
          created_at?: string | null;
          description?: string;
          end_at?: string;
          google_event_id?: string | null;
          id?: string;
          location?: string | null;
          locked?: boolean;
          priority?: string | null;
          start_at?: string;
          title?: string;
          ws_id?: string;
        };
        Relationships: [
          {
            foreignKeyName: 'workspace_calendar_events_color_fkey';
            columns: ['color'];
            isOneToOne: false;
            referencedRelation: 'calendar_event_colors';
            referencedColumns: ['value'];
          },
          {
            foreignKeyName: 'workspace_calendar_events_ws_id_fkey';
            columns: ['ws_id'];
            isOneToOne: false;
            referencedRelation: 'workspaces';
            referencedColumns: ['id'];
          },
        ];
      };
      workspace_calendar_hour_settings: {
        Row: {
          created_at: string;
          data: Json;
          type: Database['public']['Enums']['calendar_hour_type'];
          ws_id: string;
        };
        Insert: {
          created_at?: string;
          data: Json;
          type: Database['public']['Enums']['calendar_hour_type'];
          ws_id: string;
        };
        Update: {
          created_at?: string;
          data?: Json;
          type?: Database['public']['Enums']['calendar_hour_type'];
          ws_id?: string;
        };
        Relationships: [
          {
            foreignKeyName: 'workspace_calendar_hour_settings_ws_id_fkey';
            columns: ['ws_id'];
            isOneToOne: false;
            referencedRelation: 'workspaces';
            referencedColumns: ['id'];
          },
        ];
      };
      workspace_calendar_sync_coordination: {
        Row: {
          created_at: string | null;
          last_upsert: string;
          updated_at: string | null;
          ws_id: string;
        };
        Insert: {
          created_at?: string | null;
          last_upsert?: string;
          updated_at?: string | null;
          ws_id: string;
        };
        Update: {
          created_at?: string | null;
          last_upsert?: string;
          updated_at?: string | null;
          ws_id?: string;
        };
        Relationships: [
          {
            foreignKeyName: 'workspace_calendar_sync_coordination_ws_id_fkey';
            columns: ['ws_id'];
            isOneToOne: true;
            referencedRelation: 'workspaces';
            referencedColumns: ['id'];
          },
        ];
      };
      workspace_calendar_sync_log: {
        Row: {
          created_at: string;
          deleted_events: Json | null;
          error_message: string | null;
          event_snapshot_before: Json;
          google_account_email: string | null;
          id: string;
          status: string;
          sync_ended_at: string | null;
          sync_started_at: string;
          triggered_by: string;
          upserted_events: Json | null;
          ws_id: string;
        };
        Insert: {
          created_at?: string;
          deleted_events?: Json | null;
          error_message?: string | null;
          event_snapshot_before: Json;
          google_account_email?: string | null;
          id?: string;
          status: string;
          sync_ended_at?: string | null;
          sync_started_at: string;
          triggered_by: string;
          upserted_events?: Json | null;
          ws_id: string;
        };
        Update: {
          created_at?: string;
          deleted_events?: Json | null;
          error_message?: string | null;
          event_snapshot_before?: Json;
          google_account_email?: string | null;
          id?: string;
          status?: string;
          sync_ended_at?: string | null;
          sync_started_at?: string;
          triggered_by?: string;
          upserted_events?: Json | null;
          ws_id?: string;
        };
        Relationships: [
          {
            foreignKeyName: 'workspace_calendar_sync_log_ws_id_fkey';
            columns: ['ws_id'];
            isOneToOne: false;
            referencedRelation: 'workspaces';
            referencedColumns: ['id'];
          },
        ];
      };
      workspace_configs: {
        Row: {
          created_at: string;
          id: string;
          updated_at: string;
          value: string;
          ws_id: string;
        };
        Insert: {
          created_at?: string;
          id: string;
          updated_at?: string;
          value: string;
          ws_id: string;
        };
        Update: {
          created_at?: string;
          id?: string;
          updated_at?: string;
          value?: string;
          ws_id?: string;
        };
        Relationships: [
          {
            foreignKeyName: 'public_workspace_configs_ws_id_fkey';
            columns: ['ws_id'];
            isOneToOne: false;
            referencedRelation: 'workspaces';
            referencedColumns: ['id'];
          },
        ];
      };
      workspace_course_modules: {
        Row: {
          content: Json | null;
          course_id: string;
          created_at: string;
          extra_content: Json | null;
          id: string;
          is_public: boolean;
          is_published: boolean;
          name: string;
          youtube_links: string[] | null;
        };
        Insert: {
          content?: Json | null;
          course_id: string;
          created_at?: string;
          extra_content?: Json | null;
          id?: string;
          is_public?: boolean;
          is_published?: boolean;
          name?: string;
          youtube_links?: string[] | null;
        };
        Update: {
          content?: Json | null;
          course_id?: string;
          created_at?: string;
          extra_content?: Json | null;
          id?: string;
          is_public?: boolean;
          is_published?: boolean;
          name?: string;
          youtube_links?: string[] | null;
        };
        Relationships: [
          {
            foreignKeyName: 'workspace_course_modules_course_id_fkey';
            columns: ['course_id'];
            isOneToOne: false;
            referencedRelation: 'workspace_courses';
            referencedColumns: ['id'];
          },
        ];
      };
      workspace_courses: {
        Row: {
          cert_template: Database['public']['Enums']['certificate_templates'];
          created_at: string;
          description: string | null;
          id: string;
          is_public: boolean;
          is_published: boolean;
          name: string;
          ws_id: string;
        };
        Insert: {
          cert_template?: Database['public']['Enums']['certificate_templates'];
          created_at?: string;
          description?: string | null;
          id?: string;
          is_public?: boolean;
          is_published?: boolean;
          name?: string;
          ws_id: string;
        };
        Update: {
          cert_template?: Database['public']['Enums']['certificate_templates'];
          created_at?: string;
          description?: string | null;
          id?: string;
          is_public?: boolean;
          is_published?: boolean;
          name?: string;
          ws_id?: string;
        };
        Relationships: [
          {
            foreignKeyName: 'workspace_courses_ws_id_fkey';
            columns: ['ws_id'];
            isOneToOne: false;
            referencedRelation: 'workspaces';
            referencedColumns: ['id'];
          },
        ];
      };
      workspace_cron_executions: {
        Row: {
          created_at: string;
          cron_run_id: number | null;
          end_time: string | null;
          id: string;
          job_id: string;
          response: string | null;
          start_time: string | null;
          status: string;
        };
        Insert: {
          created_at?: string;
          cron_run_id?: number | null;
          end_time?: string | null;
          id?: string;
          job_id: string;
          response?: string | null;
          start_time?: string | null;
          status: string;
        };
        Update: {
          created_at?: string;
          cron_run_id?: number | null;
          end_time?: string | null;
          id?: string;
          job_id?: string;
          response?: string | null;
          start_time?: string | null;
          status?: string;
        };
        Relationships: [
          {
            foreignKeyName: 'workspace_cron_executions_job_id_fkey';
            columns: ['job_id'];
            isOneToOne: false;
            referencedRelation: 'workspace_cron_jobs';
            referencedColumns: ['id'];
          },
        ];
      };
      workspace_cron_jobs: {
        Row: {
          active: boolean;
          created_at: string;
          cron_job_id: number | null;
          dataset_id: string;
          id: string;
          name: string;
          schedule: string;
          ws_id: string;
        };
        Insert: {
          active?: boolean;
          created_at?: string;
          cron_job_id?: number | null;
          dataset_id: string;
          id?: string;
          name: string;
          schedule: string;
          ws_id: string;
        };
        Update: {
          active?: boolean;
          created_at?: string;
          cron_job_id?: number | null;
          dataset_id?: string;
          id?: string;
          name?: string;
          schedule?: string;
          ws_id?: string;
        };
        Relationships: [
          {
            foreignKeyName: 'workspace_cron_jobs_dataset_id_fkey';
            columns: ['dataset_id'];
            isOneToOne: false;
            referencedRelation: 'workspace_datasets';
            referencedColumns: ['id'];
          },
          {
            foreignKeyName: 'workspace_cron_jobs_ws_id_fkey';
            columns: ['ws_id'];
            isOneToOne: false;
            referencedRelation: 'workspaces';
            referencedColumns: ['id'];
          },
        ];
      };
      workspace_dataset_cells: {
        Row: {
          column_id: string;
          created_at: string;
          data: string | null;
          dataset_id: string;
          id: string;
          row_id: string;
        };
        Insert: {
          column_id: string;
          created_at?: string;
          data?: string | null;
          dataset_id: string;
          id?: string;
          row_id: string;
        };
        Update: {
          column_id?: string;
          created_at?: string;
          data?: string | null;
          dataset_id?: string;
          id?: string;
          row_id?: string;
        };
        Relationships: [
          {
            foreignKeyName: 'workspace_dataset_cell_column_id_fkey';
            columns: ['column_id'];
            isOneToOne: false;
            referencedRelation: 'workspace_dataset_columns';
            referencedColumns: ['id'];
          },
          {
            foreignKeyName: 'workspace_dataset_cell_dataset_id_fkey';
            columns: ['dataset_id'];
            isOneToOne: false;
            referencedRelation: 'workspace_datasets';
            referencedColumns: ['id'];
          },
          {
            foreignKeyName: 'workspace_dataset_cell_row_id_fkey';
            columns: ['row_id'];
            isOneToOne: false;
            referencedRelation: 'workspace_dataset_row_cells';
            referencedColumns: ['row_id'];
          },
          {
            foreignKeyName: 'workspace_dataset_cell_row_id_fkey';
            columns: ['row_id'];
            isOneToOne: false;
            referencedRelation: 'workspace_dataset_rows';
            referencedColumns: ['id'];
          },
        ];
      };
      workspace_dataset_columns: {
        Row: {
          alias: string | null;
          created_at: string;
          dataset_id: string;
          description: string | null;
          id: string;
          name: string;
        };
        Insert: {
          alias?: string | null;
          created_at?: string;
          dataset_id: string;
          description?: string | null;
          id?: string;
          name: string;
        };
        Update: {
          alias?: string | null;
          created_at?: string;
          dataset_id?: string;
          description?: string | null;
          id?: string;
          name?: string;
        };
        Relationships: [
          {
            foreignKeyName: 'workspace_dataset_columns_dataset_id_fkey';
            columns: ['dataset_id'];
            isOneToOne: false;
            referencedRelation: 'workspace_datasets';
            referencedColumns: ['id'];
          },
        ];
      };
      workspace_dataset_rows: {
        Row: {
          created_at: string;
          dataset_id: string;
          id: string;
        };
        Insert: {
          created_at?: string;
          dataset_id: string;
          id?: string;
        };
        Update: {
          created_at?: string;
          dataset_id?: string;
          id?: string;
        };
        Relationships: [
          {
            foreignKeyName: 'workspace_dataset_rows_dataset_id_fkey';
            columns: ['dataset_id'];
            isOneToOne: false;
            referencedRelation: 'workspace_datasets';
            referencedColumns: ['id'];
          },
        ];
      };
      workspace_datasets: {
        Row: {
          created_at: string;
          description: string | null;
          id: string;
          name: string;
          url: string | null;
          ws_id: string;
        };
        Insert: {
          created_at?: string;
          description?: string | null;
          id?: string;
          name: string;
          url?: string | null;
          ws_id: string;
        };
        Update: {
          created_at?: string;
          description?: string | null;
          id?: string;
          name?: string;
          url?: string | null;
          ws_id?: string;
        };
        Relationships: [
          {
            foreignKeyName: 'workspace_datasets_ws_id_fkey';
            columns: ['ws_id'];
            isOneToOne: false;
            referencedRelation: 'workspaces';
            referencedColumns: ['id'];
          },
        ];
      };
      workspace_default_permissions: {
        Row: {
          created_at: string;
          enabled: boolean;
          permission: Database['public']['Enums']['workspace_role_permission'];
          ws_id: string;
        };
        Insert: {
          created_at?: string;
          enabled?: boolean;
          permission: Database['public']['Enums']['workspace_role_permission'];
          ws_id: string;
        };
        Update: {
          created_at?: string;
          enabled?: boolean;
          permission?: Database['public']['Enums']['workspace_role_permission'];
          ws_id?: string;
        };
        Relationships: [
          {
            foreignKeyName: 'public_workspace_default_permissions_ws_id_fkey';
            columns: ['ws_id'];
            isOneToOne: false;
            referencedRelation: 'workspaces';
            referencedColumns: ['id'];
          },
        ];
      };
      workspace_default_roles: {
        Row: {
          id: string;
        };
        Insert: {
          id: string;
        };
        Update: {
          id?: string;
        };
        Relationships: [];
      };
      workspace_documents: {
        Row: {
          content: Json | null;
          created_at: string;
          id: string;
          is_public: boolean | null;
          legacy_content: string | null;
          name: string | null;
          ws_id: string | null;
        };
        Insert: {
          content?: Json | null;
          created_at?: string;
          id?: string;
          is_public?: boolean | null;
          legacy_content?: string | null;
          name?: string | null;
          ws_id?: string | null;
        };
        Update: {
          content?: Json | null;
          created_at?: string;
          id?: string;
          is_public?: boolean | null;
          legacy_content?: string | null;
          name?: string | null;
          ws_id?: string | null;
        };
        Relationships: [
          {
            foreignKeyName: 'workspace_documents_ws_id_fkey';
            columns: ['ws_id'];
            isOneToOne: false;
            referencedRelation: 'workspaces';
            referencedColumns: ['id'];
          },
        ];
      };
      workspace_education_access_requests: {
        Row: {
          admin_notes: string | null;
          created_at: string;
          creator_id: string;
          feature: Database['public']['Enums']['feature_flag'];
          id: string;
          message: string;
          reviewed_at: string | null;
          reviewed_by: string | null;
          status: string;
          updated_at: string;
          workspace_name: string;
          ws_id: string;
        };
        Insert: {
          admin_notes?: string | null;
          created_at?: string;
          creator_id: string;
          feature?: Database['public']['Enums']['feature_flag'];
          id?: string;
          message: string;
          reviewed_at?: string | null;
          reviewed_by?: string | null;
          status?: string;
          updated_at?: string;
          workspace_name: string;
          ws_id: string;
        };
        Update: {
          admin_notes?: string | null;
          created_at?: string;
          creator_id?: string;
          feature?: Database['public']['Enums']['feature_flag'];
          id?: string;
          message?: string;
          reviewed_at?: string | null;
          reviewed_by?: string | null;
          status?: string;
          updated_at?: string;
          workspace_name?: string;
          ws_id?: string;
        };
        Relationships: [
          {
            foreignKeyName: 'workspace_education_access_requests_creator_id_fkey';
            columns: ['creator_id'];
            isOneToOne: false;
            referencedRelation: 'nova_user_challenge_leaderboard';
            referencedColumns: ['user_id'];
          },
          {
            foreignKeyName: 'workspace_education_access_requests_creator_id_fkey';
            columns: ['creator_id'];
            isOneToOne: false;
            referencedRelation: 'nova_user_leaderboard';
            referencedColumns: ['user_id'];
          },
          {
            foreignKeyName: 'workspace_education_access_requests_creator_id_fkey';
            columns: ['creator_id'];
            isOneToOne: false;
            referencedRelation: 'users';
            referencedColumns: ['id'];
          },
          {
            foreignKeyName: 'workspace_education_access_requests_reviewed_by_fkey';
            columns: ['reviewed_by'];
            isOneToOne: false;
            referencedRelation: 'nova_user_challenge_leaderboard';
            referencedColumns: ['user_id'];
          },
          {
            foreignKeyName: 'workspace_education_access_requests_reviewed_by_fkey';
            columns: ['reviewed_by'];
            isOneToOne: false;
            referencedRelation: 'nova_user_leaderboard';
            referencedColumns: ['user_id'];
          },
          {
            foreignKeyName: 'workspace_education_access_requests_reviewed_by_fkey';
            columns: ['reviewed_by'];
            isOneToOne: false;
            referencedRelation: 'users';
            referencedColumns: ['id'];
          },
          {
            foreignKeyName: 'workspace_education_access_requests_ws_id_fkey';
            columns: ['ws_id'];
            isOneToOne: false;
            referencedRelation: 'workspaces';
            referencedColumns: ['id'];
          },
        ];
      };
      workspace_email_credentials: {
        Row: {
          access_id: string;
          access_key: string;
          created_at: string;
          id: string;
          region: string;
          source_email: string;
          source_name: string;
          ws_id: string;
        };
        Insert: {
          access_id: string;
          access_key: string;
          created_at?: string;
          id?: string;
          region?: string;
          source_email?: string;
          source_name?: string;
          ws_id: string;
        };
        Update: {
          access_id?: string;
          access_key?: string;
          created_at?: string;
          id?: string;
          region?: string;
          source_email?: string;
          source_name?: string;
          ws_id?: string;
        };
        Relationships: [
          {
            foreignKeyName: 'workspace_email_credentials_ws_id_fkey';
            columns: ['ws_id'];
            isOneToOne: false;
            referencedRelation: 'workspaces';
            referencedColumns: ['id'];
          },
        ];
      };
      workspace_email_invites: {
        Row: {
          created_at: string;
          email: string;
          invited_by: string | null;
          role: string;
          role_title: string;
          ws_id: string;
        };
        Insert: {
          created_at?: string;
          email: string;
          invited_by?: string | null;
          role?: string;
          role_title?: string;
          ws_id: string;
        };
        Update: {
          created_at?: string;
          email?: string;
          invited_by?: string | null;
          role?: string;
          role_title?: string;
          ws_id?: string;
        };
        Relationships: [
          {
            foreignKeyName: 'workspace_email_invites_invited_by_fkey';
            columns: ['invited_by'];
            isOneToOne: false;
            referencedRelation: 'nova_user_challenge_leaderboard';
            referencedColumns: ['user_id'];
          },
          {
            foreignKeyName: 'workspace_email_invites_invited_by_fkey';
            columns: ['invited_by'];
            isOneToOne: false;
            referencedRelation: 'nova_user_leaderboard';
            referencedColumns: ['user_id'];
          },
          {
            foreignKeyName: 'workspace_email_invites_invited_by_fkey';
            columns: ['invited_by'];
            isOneToOne: false;
            referencedRelation: 'users';
            referencedColumns: ['id'];
          },
          {
            foreignKeyName: 'workspace_email_invites_role_fkey';
            columns: ['role'];
            isOneToOne: false;
            referencedRelation: 'workspace_default_roles';
            referencedColumns: ['id'];
          },
          {
            foreignKeyName: 'workspace_email_invites_ws_id_fkey';
            columns: ['ws_id'];
            isOneToOne: false;
            referencedRelation: 'workspaces';
            referencedColumns: ['id'];
          },
        ];
      };
      workspace_flashcards: {
        Row: {
          back: string;
          created_at: string;
          front: string;
          id: string;
          ws_id: string;
        };
        Insert: {
          back: string;
          created_at?: string;
          front: string;
          id?: string;
          ws_id: string;
        };
        Update: {
          back?: string;
          created_at?: string;
          front?: string;
          id?: string;
          ws_id?: string;
        };
        Relationships: [
          {
            foreignKeyName: 'workspace_flashcards_ws_id_fkey';
            columns: ['ws_id'];
            isOneToOne: false;
            referencedRelation: 'workspaces';
            referencedColumns: ['id'];
          },
        ];
      };
      workspace_invites: {
        Row: {
          created_at: string | null;
          role: string;
          role_title: string | null;
          user_id: string;
          ws_id: string;
        };
        Insert: {
          created_at?: string | null;
          role?: string;
          role_title?: string | null;
          user_id: string;
          ws_id: string;
        };
        Update: {
          created_at?: string | null;
          role?: string;
          role_title?: string | null;
          user_id?: string;
          ws_id?: string;
        };
        Relationships: [
          {
            foreignKeyName: 'workspace_invites_role_fkey';
            columns: ['role'];
            isOneToOne: false;
            referencedRelation: 'workspace_default_roles';
            referencedColumns: ['id'];
          },
          {
            foreignKeyName: 'workspace_invites_user_id_fkey';
            columns: ['user_id'];
            isOneToOne: false;
            referencedRelation: 'nova_user_challenge_leaderboard';
            referencedColumns: ['user_id'];
          },
          {
            foreignKeyName: 'workspace_invites_user_id_fkey';
            columns: ['user_id'];
            isOneToOne: false;
            referencedRelation: 'nova_user_leaderboard';
            referencedColumns: ['user_id'];
          },
          {
            foreignKeyName: 'workspace_invites_user_id_fkey';
            columns: ['user_id'];
            isOneToOne: false;
            referencedRelation: 'users';
            referencedColumns: ['id'];
          },
          {
            foreignKeyName: 'workspace_invites_ws_id_fkey';
            columns: ['ws_id'];
            isOneToOne: false;
            referencedRelation: 'workspaces';
            referencedColumns: ['id'];
          },
        ];
      };
      workspace_members: {
        Row: {
          created_at: string | null;
          role: string;
          role_title: string;
          sort_key: number | null;
          user_id: string;
          ws_id: string;
        };
        Insert: {
          created_at?: string | null;
          role?: string;
          role_title?: string;
          sort_key?: number | null;
          user_id?: string;
          ws_id: string;
        };
        Update: {
          created_at?: string | null;
          role?: string;
          role_title?: string;
          sort_key?: number | null;
          user_id?: string;
          ws_id?: string;
        };
        Relationships: [
          {
            foreignKeyName: 'workspace_members_role_fkey';
            columns: ['role'];
            isOneToOne: false;
            referencedRelation: 'workspace_default_roles';
            referencedColumns: ['id'];
          },
          {
            foreignKeyName: 'workspace_members_user_id_fkey';
            columns: ['user_id'];
            isOneToOne: false;
            referencedRelation: 'nova_user_challenge_leaderboard';
            referencedColumns: ['user_id'];
          },
          {
            foreignKeyName: 'workspace_members_user_id_fkey';
            columns: ['user_id'];
            isOneToOne: false;
            referencedRelation: 'nova_user_leaderboard';
            referencedColumns: ['user_id'];
          },
          {
            foreignKeyName: 'workspace_members_user_id_fkey';
            columns: ['user_id'];
            isOneToOne: false;
            referencedRelation: 'users';
            referencedColumns: ['id'];
          },
          {
            foreignKeyName: 'workspace_members_ws_id_fkey';
            columns: ['ws_id'];
            isOneToOne: false;
            referencedRelation: 'workspaces';
            referencedColumns: ['id'];
          },
        ];
      };
      workspace_products: {
        Row: {
          avatar_url: string | null;
          category_id: string;
          created_at: string | null;
          creator_id: string | null;
          description: string | null;
          id: string;
          manufacturer: string | null;
          name: string | null;
          usage: string | null;
          ws_id: string;
        };
        Insert: {
          avatar_url?: string | null;
          category_id: string;
          created_at?: string | null;
          creator_id?: string | null;
          description?: string | null;
          id?: string;
          manufacturer?: string | null;
          name?: string | null;
          usage?: string | null;
          ws_id: string;
        };
        Update: {
          avatar_url?: string | null;
          category_id?: string;
          created_at?: string | null;
          creator_id?: string | null;
          description?: string | null;
          id?: string;
          manufacturer?: string | null;
          name?: string | null;
          usage?: string | null;
          ws_id?: string;
        };
        Relationships: [
          {
            foreignKeyName: 'public_workspace_products_creator_id_fkey';
            columns: ['creator_id'];
            isOneToOne: false;
            referencedRelation: 'distinct_invoice_creators';
            referencedColumns: ['id'];
          },
          {
            foreignKeyName: 'public_workspace_products_creator_id_fkey';
            columns: ['creator_id'];
            isOneToOne: false;
            referencedRelation: 'workspace_users';
            referencedColumns: ['id'];
          },
          {
            foreignKeyName: 'public_workspace_products_creator_id_fkey';
            columns: ['creator_id'];
            isOneToOne: false;
            referencedRelation: 'workspace_users_with_groups';
            referencedColumns: ['id'];
          },
          {
            foreignKeyName: 'workspace_products_category_id_fkey';
            columns: ['category_id'];
            isOneToOne: false;
            referencedRelation: 'product_categories';
            referencedColumns: ['id'];
          },
          {
            foreignKeyName: 'workspace_products_ws_id_fkey';
            columns: ['ws_id'];
            isOneToOne: false;
            referencedRelation: 'workspaces';
            referencedColumns: ['id'];
          },
        ];
      };
      workspace_promotions: {
        Row: {
          code: string | null;
          created_at: string;
          creator_id: string | null;
          description: string | null;
          id: string;
          name: string | null;
          use_ratio: boolean;
          value: number;
          ws_id: string;
        };
        Insert: {
          code?: string | null;
          created_at?: string;
          creator_id?: string | null;
          description?: string | null;
          id?: string;
          name?: string | null;
          use_ratio?: boolean;
          value: number;
          ws_id: string;
        };
        Update: {
          code?: string | null;
          created_at?: string;
          creator_id?: string | null;
          description?: string | null;
          id?: string;
          name?: string | null;
          use_ratio?: boolean;
          value?: number;
          ws_id?: string;
        };
        Relationships: [
          {
            foreignKeyName: 'public_workspace_promotions_creator_id_fkey';
            columns: ['creator_id'];
            isOneToOne: false;
            referencedRelation: 'distinct_invoice_creators';
            referencedColumns: ['id'];
          },
          {
            foreignKeyName: 'public_workspace_promotions_creator_id_fkey';
            columns: ['creator_id'];
            isOneToOne: false;
            referencedRelation: 'workspace_users';
            referencedColumns: ['id'];
          },
          {
            foreignKeyName: 'public_workspace_promotions_creator_id_fkey';
            columns: ['creator_id'];
            isOneToOne: false;
            referencedRelation: 'workspace_users_with_groups';
            referencedColumns: ['id'];
          },
          {
            foreignKeyName: 'workspace_promotions_ws_id_fkey';
            columns: ['ws_id'];
            isOneToOne: false;
            referencedRelation: 'workspaces';
            referencedColumns: ['id'];
          },
        ];
      };
      workspace_quiz_attempt_answers: {
        Row: {
          attempt_id: string;
          id: string;
          is_correct: boolean;
          quiz_id: string;
          score_awarded: number;
          selected_option_id: string;
        };
        Insert: {
          attempt_id: string;
          id?: string;
          is_correct: boolean;
          quiz_id: string;
          score_awarded: number;
          selected_option_id: string;
        };
        Update: {
          attempt_id?: string;
          id?: string;
          is_correct?: boolean;
          quiz_id?: string;
          score_awarded?: number;
          selected_option_id?: string;
        };
        Relationships: [
          {
            foreignKeyName: 'wq_answer_attempt_fkey';
            columns: ['attempt_id'];
            isOneToOne: false;
            referencedRelation: 'workspace_quiz_attempts';
            referencedColumns: ['id'];
          },
          {
            foreignKeyName: 'wq_answer_option_fkey';
            columns: ['selected_option_id'];
            isOneToOne: false;
            referencedRelation: 'quiz_options';
            referencedColumns: ['id'];
          },
          {
            foreignKeyName: 'wq_answer_quiz_fkey';
            columns: ['quiz_id'];
            isOneToOne: false;
            referencedRelation: 'workspace_quizzes';
            referencedColumns: ['id'];
          },
        ];
      };
      workspace_quiz_attempts: {
        Row: {
          attempt_number: number;
          completed_at: string | null;
          duration_seconds: number | null;
          id: string;
          set_id: string;
          started_at: string;
          submitted_at: string;
          total_score: number | null;
          user_id: string;
        };
        Insert: {
          attempt_number: number;
          completed_at?: string | null;
          duration_seconds?: number | null;
          id?: string;
          set_id: string;
          started_at?: string;
          submitted_at?: string;
          total_score?: number | null;
          user_id: string;
        };
        Update: {
          attempt_number?: number;
          completed_at?: string | null;
          duration_seconds?: number | null;
          id?: string;
          set_id?: string;
          started_at?: string;
          submitted_at?: string;
          total_score?: number | null;
          user_id?: string;
        };
        Relationships: [
          {
            foreignKeyName: 'wq_attempts_set_fkey';
            columns: ['set_id'];
            isOneToOne: false;
            referencedRelation: 'workspace_quiz_sets';
            referencedColumns: ['id'];
          },
          {
            foreignKeyName: 'wq_attempts_user_fkey';
            columns: ['user_id'];
            isOneToOne: false;
            referencedRelation: 'nova_user_challenge_leaderboard';
            referencedColumns: ['user_id'];
          },
          {
            foreignKeyName: 'wq_attempts_user_fkey';
            columns: ['user_id'];
            isOneToOne: false;
            referencedRelation: 'nova_user_leaderboard';
            referencedColumns: ['user_id'];
          },
          {
            foreignKeyName: 'wq_attempts_user_fkey';
            columns: ['user_id'];
            isOneToOne: false;
            referencedRelation: 'users';
            referencedColumns: ['id'];
          },
        ];
      };
      workspace_quiz_sets: {
        Row: {
          allow_view_old_attempts: boolean;
          allow_view_results: boolean;
          attempt_limit: number | null;
          available_date: string;
          created_at: string;
          due_date: string;
          explanation_mode: number;
          id: string;
          instruction: Json | null;
          name: string;
          results_released: boolean;
          time_limit_minutes: number | null;
          ws_id: string | null;
        };
        Insert: {
          allow_view_old_attempts?: boolean;
          allow_view_results?: boolean;
          attempt_limit?: number | null;
          available_date?: string;
          created_at?: string;
          due_date?: string;
          explanation_mode?: number;
          id?: string;
          instruction?: Json | null;
          name?: string;
          results_released?: boolean;
          time_limit_minutes?: number | null;
          ws_id?: string | null;
        };
        Update: {
          allow_view_old_attempts?: boolean;
          allow_view_results?: boolean;
          attempt_limit?: number | null;
          available_date?: string;
          created_at?: string;
          due_date?: string;
          explanation_mode?: number;
          id?: string;
          instruction?: Json | null;
          name?: string;
          results_released?: boolean;
          time_limit_minutes?: number | null;
          ws_id?: string | null;
        };
        Relationships: [
          {
            foreignKeyName: 'workspace_quiz_sets_ws_id_fkey';
            columns: ['ws_id'];
            isOneToOne: false;
            referencedRelation: 'workspaces';
            referencedColumns: ['id'];
          },
        ];
      };
      workspace_quizzes: {
        Row: {
          created_at: string;
          id: string;
          instruction: Json | null;
          question: string;
          score: number;
          ws_id: string;
        };
        Insert: {
          created_at?: string;
          id?: string;
          instruction?: Json | null;
          question: string;
          score?: number;
          ws_id: string;
        };
        Update: {
          created_at?: string;
          id?: string;
          instruction?: Json | null;
          question?: string;
          score?: number;
          ws_id?: string;
        };
        Relationships: [
          {
            foreignKeyName: 'workspace_quizzes_ws_id_fkey';
            columns: ['ws_id'];
            isOneToOne: false;
            referencedRelation: 'workspaces';
            referencedColumns: ['id'];
          },
        ];
      };
      workspace_role_members: {
        Row: {
          created_at: string;
          role_id: string;
          user_id: string;
        };
        Insert: {
          created_at?: string;
          role_id: string;
          user_id: string;
        };
        Update: {
          created_at?: string;
          role_id?: string;
          user_id?: string;
        };
        Relationships: [
          {
            foreignKeyName: 'public_workspace_role_members_role_id_fkey';
            columns: ['role_id'];
            isOneToOne: false;
            referencedRelation: 'workspace_roles';
            referencedColumns: ['id'];
          },
          {
            foreignKeyName: 'public_workspace_role_members_user_id_fkey';
            columns: ['user_id'];
            isOneToOne: false;
            referencedRelation: 'nova_user_challenge_leaderboard';
            referencedColumns: ['user_id'];
          },
          {
            foreignKeyName: 'public_workspace_role_members_user_id_fkey';
            columns: ['user_id'];
            isOneToOne: false;
            referencedRelation: 'nova_user_leaderboard';
            referencedColumns: ['user_id'];
          },
          {
            foreignKeyName: 'public_workspace_role_members_user_id_fkey';
            columns: ['user_id'];
            isOneToOne: false;
            referencedRelation: 'users';
            referencedColumns: ['id'];
          },
        ];
      };
      workspace_role_permissions: {
        Row: {
          created_at: string;
          enabled: boolean;
          permission: Database['public']['Enums']['workspace_role_permission'];
          role_id: string;
          ws_id: string;
        };
        Insert: {
          created_at?: string;
          enabled?: boolean;
          permission: Database['public']['Enums']['workspace_role_permission'];
          role_id: string;
          ws_id: string;
        };
        Update: {
          created_at?: string;
          enabled?: boolean;
          permission?: Database['public']['Enums']['workspace_role_permission'];
          role_id?: string;
          ws_id?: string;
        };
        Relationships: [
          {
            foreignKeyName: 'public_workspace_role_permissions_role_id_fkey';
            columns: ['role_id'];
            isOneToOne: false;
            referencedRelation: 'workspace_roles';
            referencedColumns: ['id'];
          },
          {
            foreignKeyName: 'public_workspace_role_permissions_ws_id_fkey';
            columns: ['ws_id'];
            isOneToOne: false;
            referencedRelation: 'workspaces';
            referencedColumns: ['id'];
          },
        ];
      };
      workspace_roles: {
        Row: {
          created_at: string;
          id: string;
          name: string;
          ws_id: string;
        };
        Insert: {
          created_at?: string;
          id?: string;
          name: string;
          ws_id: string;
        };
        Update: {
          created_at?: string;
          id?: string;
          name?: string;
          ws_id?: string;
        };
        Relationships: [
          {
            foreignKeyName: 'public_workspace_roles_ws_id_fkey';
            columns: ['ws_id'];
            isOneToOne: false;
            referencedRelation: 'workspaces';
            referencedColumns: ['id'];
          },
        ];
      };
      workspace_secrets: {
        Row: {
          created_at: string;
          id: string;
          name: string;
          value: string | null;
          ws_id: string;
        };
        Insert: {
          created_at?: string;
          id?: string;
          name?: string;
          value?: string | null;
          ws_id: string;
        };
        Update: {
          created_at?: string;
          id?: string;
          name?: string;
          value?: string | null;
          ws_id?: string;
        };
        Relationships: [
          {
            foreignKeyName: 'workspace_secrets_ws_id_fkey';
            columns: ['ws_id'];
            isOneToOne: false;
            referencedRelation: 'workspaces';
            referencedColumns: ['id'];
          },
        ];
      };
      workspace_subscription: {
        Row: {
          cancel_at_period_end: boolean | null;
          created_at: string;
          current_period_end: string | null;
          current_period_start: string | null;
          id: string;
          polar_subscription_id: string;
          product_id: string | null;
          status: Database['public']['Enums']['subscription_status'] | null;
          updated_at: string | null;
          ws_id: string;
        };
        Insert: {
          cancel_at_period_end?: boolean | null;
          created_at?: string;
          current_period_end?: string | null;
          current_period_start?: string | null;
          id?: string;
          polar_subscription_id: string;
          product_id?: string | null;
          status?: Database['public']['Enums']['subscription_status'] | null;
          updated_at?: string | null;
          ws_id: string;
        };
        Update: {
          cancel_at_period_end?: boolean | null;
          created_at?: string;
          current_period_end?: string | null;
          current_period_start?: string | null;
          id?: string;
          polar_subscription_id?: string;
          product_id?: string | null;
          status?: Database['public']['Enums']['subscription_status'] | null;
          updated_at?: string | null;
          ws_id?: string;
        };
        Relationships: [
          {
            foreignKeyName: 'workspace_subscription_product_id_fkey';
            columns: ['product_id'];
            isOneToOne: false;
            referencedRelation: 'workspace_subscription_products';
            referencedColumns: ['id'];
          },
          {
            foreignKeyName: 'workspace_subscription_ws_id_fkey';
            columns: ['ws_id'];
            isOneToOne: false;
            referencedRelation: 'workspaces';
            referencedColumns: ['id'];
          },
        ];
      };
      workspace_subscription_products: {
        Row: {
          created_at: string;
          description: string | null;
          id: string;
          name: string | null;
          price: number | null;
          recurring_interval: string | null;
        };
        Insert: {
          created_at?: string;
          description?: string | null;
          id: string;
          name?: string | null;
          price?: number | null;
          recurring_interval?: string | null;
        };
        Update: {
          created_at?: string;
          description?: string | null;
          id?: string;
          name?: string | null;
          price?: number | null;
          recurring_interval?: string | null;
        };
        Relationships: [];
      };
      workspace_teams: {
        Row: {
          created_at: string | null;
          deleted: boolean | null;
          id: string;
          name: string | null;
          ws_id: string;
        };
        Insert: {
          created_at?: string | null;
          deleted?: boolean | null;
          id?: string;
          name?: string | null;
          ws_id: string;
        };
        Update: {
          created_at?: string | null;
          deleted?: boolean | null;
          id?: string;
          name?: string | null;
          ws_id?: string;
        };
        Relationships: [
          {
            foreignKeyName: 'workspace_teams_ws_id_fkey';
            columns: ['ws_id'];
            isOneToOne: false;
            referencedRelation: 'workspaces';
            referencedColumns: ['id'];
          },
        ];
      };
      workspace_user_fields: {
        Row: {
          created_at: string;
          default_value: string | null;
          description: string | null;
          id: string;
          name: string;
          notes: string | null;
          possible_values: string[] | null;
          type: string;
          ws_id: string;
        };
        Insert: {
          created_at?: string;
          default_value?: string | null;
          description?: string | null;
          id?: string;
          name: string;
          notes?: string | null;
          possible_values?: string[] | null;
          type: string;
          ws_id: string;
        };
        Update: {
          created_at?: string;
          default_value?: string | null;
          description?: string | null;
          id?: string;
          name?: string;
          notes?: string | null;
          possible_values?: string[] | null;
          type?: string;
          ws_id?: string;
        };
        Relationships: [
          {
            foreignKeyName: 'public_workspace_user_fields_type_fkey';
            columns: ['type'];
            isOneToOne: false;
            referencedRelation: 'field_types';
            referencedColumns: ['id'];
          },
          {
            foreignKeyName: 'public_workspace_user_fields_ws_id_fkey';
            columns: ['ws_id'];
            isOneToOne: false;
            referencedRelation: 'workspaces';
            referencedColumns: ['id'];
          },
        ];
      };
      workspace_user_group_tag_groups: {
        Row: {
          created_at: string;
          group_id: string;
          tag_id: string;
        };
        Insert: {
          created_at?: string;
          group_id: string;
          tag_id: string;
        };
        Update: {
          created_at?: string;
          group_id?: string;
          tag_id?: string;
        };
        Relationships: [
          {
            foreignKeyName: 'public_workspace_user_group_tag_groups_group_id_fkey';
            columns: ['group_id'];
            isOneToOne: false;
            referencedRelation: 'user_groups_with_tags';
            referencedColumns: ['id'];
          },
          {
            foreignKeyName: 'public_workspace_user_group_tag_groups_group_id_fkey';
            columns: ['group_id'];
            isOneToOne: false;
            referencedRelation: 'workspace_user_groups';
            referencedColumns: ['id'];
          },
          {
            foreignKeyName: 'public_workspace_user_group_tag_groups_group_id_fkey';
            columns: ['group_id'];
            isOneToOne: false;
            referencedRelation: 'workspace_user_groups_with_amount';
            referencedColumns: ['id'];
          },
          {
            foreignKeyName: 'public_workspace_user_group_tag_groups_tag_id_fkey';
            columns: ['tag_id'];
            isOneToOne: false;
            referencedRelation: 'workspace_user_group_tags';
            referencedColumns: ['id'];
          },
        ];
      };
      workspace_user_group_tags: {
        Row: {
          color: string | null;
          created_at: string;
          id: string;
          name: string;
          ws_id: string;
        };
        Insert: {
          color?: string | null;
          created_at?: string;
          id?: string;
          name: string;
          ws_id: string;
        };
        Update: {
          color?: string | null;
          created_at?: string;
          id?: string;
          name?: string;
          ws_id?: string;
        };
        Relationships: [
          {
            foreignKeyName: 'public_workspace_user_group_tags_ws_id_fkey';
            columns: ['ws_id'];
            isOneToOne: false;
            referencedRelation: 'workspaces';
            referencedColumns: ['id'];
          },
        ];
      };
      workspace_user_groups: {
        Row: {
          archived: boolean;
          created_at: string | null;
          ending_date: string | null;
          id: string;
          name: string;
          notes: string | null;
          sessions: string[] | null;
          starting_date: string | null;
          ws_id: string;
        };
        Insert: {
          archived?: boolean;
          created_at?: string | null;
          ending_date?: string | null;
          id?: string;
          name: string;
          notes?: string | null;
          sessions?: string[] | null;
          starting_date?: string | null;
          ws_id: string;
        };
        Update: {
          archived?: boolean;
          created_at?: string | null;
          ending_date?: string | null;
          id?: string;
          name?: string;
          notes?: string | null;
          sessions?: string[] | null;
          starting_date?: string | null;
          ws_id?: string;
        };
        Relationships: [
          {
            foreignKeyName: 'workspace_user_roles_ws_id_fkey';
            columns: ['ws_id'];
            isOneToOne: false;
            referencedRelation: 'workspaces';
            referencedColumns: ['id'];
          },
        ];
      };
      workspace_user_groups_users: {
        Row: {
          created_at: string | null;
          group_id: string;
          role: string | null;
          user_id: string;
        };
        Insert: {
          created_at?: string | null;
          group_id: string;
          role?: string | null;
          user_id: string;
        };
        Update: {
          created_at?: string | null;
          group_id?: string;
          role?: string | null;
          user_id?: string;
        };
        Relationships: [
          {
            foreignKeyName: 'workspace_user_roles_users_role_id_fkey';
            columns: ['group_id'];
            isOneToOne: false;
            referencedRelation: 'user_groups_with_tags';
            referencedColumns: ['id'];
          },
          {
            foreignKeyName: 'workspace_user_roles_users_role_id_fkey';
            columns: ['group_id'];
            isOneToOne: false;
            referencedRelation: 'workspace_user_groups';
            referencedColumns: ['id'];
          },
          {
            foreignKeyName: 'workspace_user_roles_users_role_id_fkey';
            columns: ['group_id'];
            isOneToOne: false;
            referencedRelation: 'workspace_user_groups_with_amount';
            referencedColumns: ['id'];
          },
          {
            foreignKeyName: 'workspace_user_roles_users_user_id_fkey';
            columns: ['user_id'];
            isOneToOne: false;
            referencedRelation: 'distinct_invoice_creators';
            referencedColumns: ['id'];
          },
          {
            foreignKeyName: 'workspace_user_roles_users_user_id_fkey';
            columns: ['user_id'];
            isOneToOne: false;
            referencedRelation: 'workspace_users';
            referencedColumns: ['id'];
          },
          {
            foreignKeyName: 'workspace_user_roles_users_user_id_fkey';
            columns: ['user_id'];
            isOneToOne: false;
            referencedRelation: 'workspace_users_with_groups';
            referencedColumns: ['id'];
          },
        ];
      };
      workspace_user_linked_users: {
        Row: {
          created_at: string;
          platform_user_id: string;
          virtual_user_id: string;
          ws_id: string;
        };
        Insert: {
          created_at?: string;
          platform_user_id: string;
          virtual_user_id: string;
          ws_id: string;
        };
        Update: {
          created_at?: string;
          platform_user_id?: string;
          virtual_user_id?: string;
          ws_id?: string;
        };
        Relationships: [
          {
            foreignKeyName: 'workspace_user_linked_users_platform_user_id_fkey';
            columns: ['platform_user_id'];
            isOneToOne: false;
            referencedRelation: 'nova_user_challenge_leaderboard';
            referencedColumns: ['user_id'];
          },
          {
            foreignKeyName: 'workspace_user_linked_users_platform_user_id_fkey';
            columns: ['platform_user_id'];
            isOneToOne: false;
            referencedRelation: 'nova_user_leaderboard';
            referencedColumns: ['user_id'];
          },
          {
            foreignKeyName: 'workspace_user_linked_users_platform_user_id_fkey';
            columns: ['platform_user_id'];
            isOneToOne: false;
            referencedRelation: 'users';
            referencedColumns: ['id'];
          },
          {
            foreignKeyName: 'workspace_user_linked_users_virtual_user_id_fkey';
            columns: ['virtual_user_id'];
            isOneToOne: false;
            referencedRelation: 'distinct_invoice_creators';
            referencedColumns: ['id'];
          },
          {
            foreignKeyName: 'workspace_user_linked_users_virtual_user_id_fkey';
            columns: ['virtual_user_id'];
            isOneToOne: false;
            referencedRelation: 'workspace_users';
            referencedColumns: ['id'];
          },
          {
            foreignKeyName: 'workspace_user_linked_users_virtual_user_id_fkey';
            columns: ['virtual_user_id'];
            isOneToOne: false;
            referencedRelation: 'workspace_users_with_groups';
            referencedColumns: ['id'];
          },
          {
            foreignKeyName: 'workspace_user_linked_users_ws_id_fkey';
            columns: ['ws_id'];
            isOneToOne: false;
            referencedRelation: 'workspaces';
            referencedColumns: ['id'];
          },
        ];
      };
      workspace_user_status_changes: {
        Row: {
          archived: boolean;
          archived_until: string | null;
          created_at: string;
          creator_id: string;
          id: string;
          user_id: string;
          ws_id: string;
        };
        Insert: {
          archived: boolean;
          archived_until?: string | null;
          created_at?: string;
          creator_id: string;
          id?: string;
          user_id: string;
          ws_id: string;
        };
        Update: {
          archived?: boolean;
          archived_until?: string | null;
          created_at?: string;
          creator_id?: string;
          id?: string;
          user_id?: string;
          ws_id?: string;
        };
        Relationships: [
          {
            foreignKeyName: 'workspace_user_status_changes_creator_id_fkey';
            columns: ['creator_id'];
            isOneToOne: false;
            referencedRelation: 'distinct_invoice_creators';
            referencedColumns: ['id'];
          },
          {
            foreignKeyName: 'workspace_user_status_changes_creator_id_fkey';
            columns: ['creator_id'];
            isOneToOne: false;
            referencedRelation: 'workspace_users';
            referencedColumns: ['id'];
          },
          {
            foreignKeyName: 'workspace_user_status_changes_creator_id_fkey';
            columns: ['creator_id'];
            isOneToOne: false;
            referencedRelation: 'workspace_users_with_groups';
            referencedColumns: ['id'];
          },
          {
            foreignKeyName: 'workspace_user_status_changes_user_id_fkey';
            columns: ['user_id'];
            isOneToOne: false;
            referencedRelation: 'distinct_invoice_creators';
            referencedColumns: ['id'];
          },
          {
            foreignKeyName: 'workspace_user_status_changes_user_id_fkey';
            columns: ['user_id'];
            isOneToOne: false;
            referencedRelation: 'workspace_users';
            referencedColumns: ['id'];
          },
          {
            foreignKeyName: 'workspace_user_status_changes_user_id_fkey';
            columns: ['user_id'];
            isOneToOne: false;
            referencedRelation: 'workspace_users_with_groups';
            referencedColumns: ['id'];
          },
          {
            foreignKeyName: 'workspace_user_status_changes_ws_id_fkey';
            columns: ['ws_id'];
            isOneToOne: false;
            referencedRelation: 'workspaces';
            referencedColumns: ['id'];
          },
        ];
      };
      workspace_users: {
        Row: {
          address: string | null;
          archived: boolean;
          archived_until: string | null;
          avatar_url: string | null;
          balance: number | null;
          birthday: string | null;
          created_at: string | null;
          created_by: string | null;
          display_name: string | null;
          email: string | null;
          ethnicity: string | null;
          full_name: string | null;
          gender: string | null;
          guardian: string | null;
          id: string;
          national_id: string | null;
          note: string | null;
          phone: string | null;
          updated_at: string;
          updated_by: string | null;
          ws_id: string;
        };
        Insert: {
          address?: string | null;
          archived?: boolean;
          archived_until?: string | null;
          avatar_url?: string | null;
          balance?: number | null;
          birthday?: string | null;
          created_at?: string | null;
          created_by?: string | null;
          display_name?: string | null;
          email?: string | null;
          ethnicity?: string | null;
          full_name?: string | null;
          gender?: string | null;
          guardian?: string | null;
          id?: string;
          national_id?: string | null;
          note?: string | null;
          phone?: string | null;
          updated_at?: string;
          updated_by?: string | null;
          ws_id: string;
        };
        Update: {
          address?: string | null;
          archived?: boolean;
          archived_until?: string | null;
          avatar_url?: string | null;
          balance?: number | null;
          birthday?: string | null;
          created_at?: string | null;
          created_by?: string | null;
          display_name?: string | null;
          email?: string | null;
          ethnicity?: string | null;
          full_name?: string | null;
          gender?: string | null;
          guardian?: string | null;
          id?: string;
          national_id?: string | null;
          note?: string | null;
          phone?: string | null;
          updated_at?: string;
          updated_by?: string | null;
          ws_id?: string;
        };
        Relationships: [
          {
            foreignKeyName: 'public_workspace_users_updated_by_fkey';
            columns: ['updated_by'];
            isOneToOne: false;
            referencedRelation: 'distinct_invoice_creators';
            referencedColumns: ['id'];
          },
          {
            foreignKeyName: 'public_workspace_users_updated_by_fkey';
            columns: ['updated_by'];
            isOneToOne: false;
            referencedRelation: 'workspace_users';
            referencedColumns: ['id'];
          },
          {
            foreignKeyName: 'public_workspace_users_updated_by_fkey';
            columns: ['updated_by'];
            isOneToOne: false;
            referencedRelation: 'workspace_users_with_groups';
            referencedColumns: ['id'];
          },
          {
            foreignKeyName: 'workspace_users_created_by_fkey';
            columns: ['created_by'];
            isOneToOne: false;
            referencedRelation: 'distinct_invoice_creators';
            referencedColumns: ['id'];
          },
          {
            foreignKeyName: 'workspace_users_created_by_fkey';
            columns: ['created_by'];
            isOneToOne: false;
            referencedRelation: 'workspace_users';
            referencedColumns: ['id'];
          },
          {
            foreignKeyName: 'workspace_users_created_by_fkey';
            columns: ['created_by'];
            isOneToOne: false;
            referencedRelation: 'workspace_users_with_groups';
            referencedColumns: ['id'];
          },
          {
            foreignKeyName: 'workspace_users_ws_id_fkey';
            columns: ['ws_id'];
            isOneToOne: false;
            referencedRelation: 'workspaces';
            referencedColumns: ['id'];
          },
        ];
      };
      workspace_wallet_transfers: {
        Row: {
          created_at: string | null;
          from_transaction_id: string;
          to_transaction_id: string;
        };
        Insert: {
          created_at?: string | null;
          from_transaction_id: string;
          to_transaction_id: string;
        };
        Update: {
          created_at?: string | null;
          from_transaction_id?: string;
          to_transaction_id?: string;
        };
        Relationships: [
          {
            foreignKeyName: 'workspace_wallet_transfers_from_transaction_id_fkey';
            columns: ['from_transaction_id'];
            isOneToOne: false;
            referencedRelation: 'wallet_transactions';
            referencedColumns: ['id'];
          },
          {
            foreignKeyName: 'workspace_wallet_transfers_to_transaction_id_fkey';
            columns: ['to_transaction_id'];
            isOneToOne: false;
            referencedRelation: 'wallet_transactions';
            referencedColumns: ['id'];
          },
        ];
      };
      workspace_wallets: {
        Row: {
          balance: number | null;
          created_at: string | null;
          currency: string;
          description: string | null;
          id: string;
          name: string | null;
          report_opt_in: boolean;
          type: string;
          ws_id: string;
        };
        Insert: {
          balance?: number | null;
          created_at?: string | null;
          currency?: string;
          description?: string | null;
          id?: string;
          name?: string | null;
          report_opt_in?: boolean;
          type?: string;
          ws_id: string;
        };
        Update: {
          balance?: number | null;
          created_at?: string | null;
          currency?: string;
          description?: string | null;
          id?: string;
          name?: string | null;
          report_opt_in?: boolean;
          type?: string;
          ws_id?: string;
        };
        Relationships: [
          {
            foreignKeyName: 'workspace_wallets_currency_fkey';
            columns: ['currency'];
            isOneToOne: false;
            referencedRelation: 'currencies';
            referencedColumns: ['code'];
          },
          {
            foreignKeyName: 'workspace_wallets_type_fkey';
            columns: ['type'];
            isOneToOne: false;
            referencedRelation: 'wallet_types';
            referencedColumns: ['id'];
          },
          {
            foreignKeyName: 'workspace_wallets_ws_id_fkey';
            columns: ['ws_id'];
            isOneToOne: false;
            referencedRelation: 'workspaces';
            referencedColumns: ['id'];
          },
        ];
      };
      workspace_whiteboards: {
        Row: {
          created_at: string;
          creator_id: string;
          description: string | null;
          id: string;
          snapshot: Json | null;
          thumbnail_url: string | null;
          title: string;
          updated_at: string;
          ws_id: string;
        };
        Insert: {
          created_at?: string;
          creator_id: string;
          description?: string | null;
          id?: string;
          snapshot?: Json | null;
          thumbnail_url?: string | null;
          title: string;
          updated_at?: string;
          ws_id: string;
        };
        Update: {
          created_at?: string;
          creator_id?: string;
          description?: string | null;
          id?: string;
          snapshot?: Json | null;
          thumbnail_url?: string | null;
          title?: string;
          updated_at?: string;
          ws_id?: string;
        };
        Relationships: [
          {
            foreignKeyName: 'workspace_whiteboards_creator_id_fkey';
            columns: ['creator_id'];
            isOneToOne: false;
            referencedRelation: 'nova_user_challenge_leaderboard';
            referencedColumns: ['user_id'];
          },
          {
            foreignKeyName: 'workspace_whiteboards_creator_id_fkey';
            columns: ['creator_id'];
            isOneToOne: false;
            referencedRelation: 'nova_user_leaderboard';
            referencedColumns: ['user_id'];
          },
          {
            foreignKeyName: 'workspace_whiteboards_creator_id_fkey';
            columns: ['creator_id'];
            isOneToOne: false;
            referencedRelation: 'users';
            referencedColumns: ['id'];
          },
          {
            foreignKeyName: 'workspace_whiteboards_ws_id_fkey';
            columns: ['ws_id'];
            isOneToOne: false;
            referencedRelation: 'workspaces';
            referencedColumns: ['id'];
          },
        ];
      };
      workspaces: {
        Row: {
          avatar_url: string | null;
          created_at: string | null;
          creator_id: string | null;
          deleted: boolean | null;
          handle: string | null;
          id: string;
          logo_url: string | null;
          name: string | null;
        };
        Insert: {
          avatar_url?: string | null;
          created_at?: string | null;
          creator_id?: string | null;
          deleted?: boolean | null;
          handle?: string | null;
          id?: string;
          logo_url?: string | null;
          name?: string | null;
        };
        Update: {
          avatar_url?: string | null;
          created_at?: string | null;
          creator_id?: string | null;
          deleted?: boolean | null;
          handle?: string | null;
          id?: string;
          logo_url?: string | null;
          name?: string | null;
        };
        Relationships: [
          {
            foreignKeyName: 'workspaces_creator_id_fkey';
            columns: ['creator_id'];
            isOneToOne: false;
            referencedRelation: 'nova_user_challenge_leaderboard';
            referencedColumns: ['user_id'];
          },
          {
            foreignKeyName: 'workspaces_creator_id_fkey';
            columns: ['creator_id'];
            isOneToOne: false;
            referencedRelation: 'nova_user_leaderboard';
            referencedColumns: ['user_id'];
          },
          {
            foreignKeyName: 'workspaces_creator_id_fkey';
            columns: ['creator_id'];
            isOneToOne: false;
            referencedRelation: 'users';
            referencedColumns: ['id'];
          },
        ];
      };
    };
    Views: {
      audit_logs: {
        Row: {
          auth_role: string | null;
          auth_uid: string | null;
          id: number | null;
          old_record: Json | null;
          old_record_id: string | null;
          op: 'INSERT' | 'UPDATE' | 'DELETE' | 'TRUNCATE' | null;
          record: Json | null;
          record_id: string | null;
          table_name: unknown | null;
          ts: string | null;
          ws_id: string | null;
        };
        Insert: {
          auth_role?: string | null;
          auth_uid?: string | null;
          id?: number | null;
          old_record?: Json | null;
          old_record_id?: string | null;
          op?: 'INSERT' | 'UPDATE' | 'DELETE' | 'TRUNCATE' | null;
          record?: Json | null;
          record_id?: string | null;
          table_name?: unknown | null;
          ts?: string | null;
          ws_id?: never;
        };
        Update: {
          auth_role?: string | null;
          auth_uid?: string | null;
          id?: number | null;
          old_record?: Json | null;
          old_record_id?: string | null;
          op?: 'INSERT' | 'UPDATE' | 'DELETE' | 'TRUNCATE' | null;
          record?: Json | null;
          record_id?: string | null;
          table_name?: unknown | null;
          ts?: string | null;
          ws_id?: never;
        };
        Relationships: [
          {
            foreignKeyName: 'record_version_auth_uid_fkey';
            columns: ['auth_uid'];
            isOneToOne: false;
            referencedRelation: 'nova_user_challenge_leaderboard';
            referencedColumns: ['user_id'];
          },
          {
            foreignKeyName: 'record_version_auth_uid_fkey';
            columns: ['auth_uid'];
            isOneToOne: false;
            referencedRelation: 'nova_user_leaderboard';
            referencedColumns: ['user_id'];
          },
          {
            foreignKeyName: 'record_version_auth_uid_fkey';
            columns: ['auth_uid'];
            isOneToOne: false;
            referencedRelation: 'users';
            referencedColumns: ['id'];
          },
        ];
      };
      calendar_event_participants: {
        Row: {
          created_at: string | null;
          display_name: string | null;
          event_id: string | null;
          going: boolean | null;
          handle: string | null;
          participant_id: string | null;
          type: string | null;
        };
        Relationships: [];
      };
      distinct_invoice_creators: {
        Row: {
          display_name: string | null;
          id: string | null;
        };
        Relationships: [];
      };
      meet_together_users: {
        Row: {
          display_name: string | null;
          is_guest: boolean | null;
          plan_id: string | null;
          timeblock_count: number | null;
          user_id: string | null;
        };
        Relationships: [];
      };
      nova_submissions_with_scores: {
        Row: {
          created_at: string | null;
          criteria_score: number | null;
          id: string | null;
          passed_tests: number | null;
          problem_id: string | null;
          prompt: string | null;
          session_id: string | null;
          sum_criterion_score: number | null;
          test_case_score: number | null;
          total_criteria: number | null;
          total_score: number | null;
          total_tests: number | null;
          user_id: string | null;
        };
        Relationships: [
          {
            foreignKeyName: 'nova_submissions_problem_id_fkey';
            columns: ['problem_id'];
            isOneToOne: false;
            referencedRelation: 'nova_problems';
            referencedColumns: ['id'];
          },
          {
            foreignKeyName: 'nova_submissions_session_id_fkey';
            columns: ['session_id'];
            isOneToOne: false;
            referencedRelation: 'nova_sessions';
            referencedColumns: ['id'];
          },
          {
            foreignKeyName: 'nova_submissions_user_id_fkey';
            columns: ['user_id'];
            isOneToOne: false;
            referencedRelation: 'nova_user_challenge_leaderboard';
            referencedColumns: ['user_id'];
          },
          {
            foreignKeyName: 'nova_submissions_user_id_fkey';
            columns: ['user_id'];
            isOneToOne: false;
            referencedRelation: 'nova_user_leaderboard';
            referencedColumns: ['user_id'];
          },
          {
            foreignKeyName: 'nova_submissions_user_id_fkey';
            columns: ['user_id'];
            isOneToOne: false;
            referencedRelation: 'users';
            referencedColumns: ['id'];
          },
        ];
      };
      nova_team_challenge_leaderboard: {
        Row: {
          challenge_id: string | null;
          name: string | null;
          problem_scores: Json | null;
          score: number | null;
          team_id: string | null;
        };
        Relationships: [
          {
            foreignKeyName: 'nova_problems_challenge_id_fkey';
            columns: ['challenge_id'];
            isOneToOne: false;
            referencedRelation: 'nova_challenges';
            referencedColumns: ['id'];
          },
          {
            foreignKeyName: 'nova_problems_challenge_id_fkey';
            columns: ['challenge_id'];
            isOneToOne: false;
            referencedRelation: 'nova_user_challenge_leaderboard';
            referencedColumns: ['challenge_id'];
          },
        ];
      };
      nova_team_leaderboard: {
        Row: {
          challenge_scores: Json | null;
          name: string | null;
          score: number | null;
          team_id: string | null;
        };
        Relationships: [];
      };
      nova_user_challenge_leaderboard: {
        Row: {
          avatar: string | null;
          challenge_id: string | null;
          name: string | null;
          problem_scores: Json | null;
          score: number | null;
          user_id: string | null;
        };
        Relationships: [];
      };
      nova_user_leaderboard: {
        Row: {
          avatar: string | null;
          challenge_scores: Json | null;
          name: string | null;
          score: number | null;
          user_id: string | null;
        };
        Relationships: [];
      };
      time_tracking_session_analytics: {
        Row: {
          category_color: string | null;
          category_id: string | null;
          category_name: string | null;
          created_at: string | null;
          day_of_week: number | null;
          description: string | null;
          duration_seconds: number | null;
          end_time: string | null;
          id: string | null;
          is_running: boolean | null;
          productivity_score: number | null;
          session_date: string | null;
          session_length_category: string | null;
          session_month: string | null;
          session_week: string | null;
          start_hour: number | null;
          start_time: string | null;
          tags: string[] | null;
          task_id: string | null;
          task_name: string | null;
          title: string | null;
          updated_at: string | null;
          user_id: string | null;
          was_resumed: boolean | null;
          ws_id: string | null;
        };
        Relationships: [
          {
            foreignKeyName: 'time_tracking_categories_color_fkey';
            columns: ['category_color'];
            isOneToOne: false;
            referencedRelation: 'calendar_event_colors';
            referencedColumns: ['value'];
          },
          {
            foreignKeyName: 'time_tracking_sessions_category_id_fkey';
            columns: ['category_id'];
            isOneToOne: false;
            referencedRelation: 'time_tracking_categories';
            referencedColumns: ['id'];
          },
          {
            foreignKeyName: 'time_tracking_sessions_task_id_fkey';
            columns: ['task_id'];
            isOneToOne: false;
            referencedRelation: 'tasks';
            referencedColumns: ['id'];
          },
          {
            foreignKeyName: 'time_tracking_sessions_ws_id_fkey';
            columns: ['ws_id'];
            isOneToOne: false;
            referencedRelation: 'workspaces';
            referencedColumns: ['id'];
          },
        ];
      };
      user_groups_with_tags: {
        Row: {
          archived: boolean | null;
          created_at: string | null;
          ending_date: string | null;
          id: string | null;
          name: string | null;
          notes: string | null;
          sessions: string[] | null;
          starting_date: string | null;
          tag_count: number | null;
          tags: Json | null;
          ws_id: string | null;
        };
        Insert: {
          archived?: boolean | null;
          created_at?: string | null;
          ending_date?: string | null;
          id?: string | null;
          name?: string | null;
          notes?: string | null;
          sessions?: string[] | null;
          starting_date?: string | null;
          tag_count?: never;
          tags?: never;
          ws_id?: string | null;
        };
        Update: {
          archived?: boolean | null;
          created_at?: string | null;
          ending_date?: string | null;
          id?: string | null;
          name?: string | null;
          notes?: string | null;
          sessions?: string[] | null;
          starting_date?: string | null;
          tag_count?: never;
          tags?: never;
          ws_id?: string | null;
        };
        Relationships: [
          {
            foreignKeyName: 'workspace_user_roles_ws_id_fkey';
            columns: ['ws_id'];
            isOneToOne: false;
            referencedRelation: 'workspaces';
            referencedColumns: ['id'];
          },
        ];
      };
      workspace_dataset_row_cells: {
        Row: {
          cells: Json | null;
          created_at: string | null;
          dataset_id: string | null;
          row_id: string | null;
        };
        Relationships: [
          {
            foreignKeyName: 'workspace_dataset_rows_dataset_id_fkey';
            columns: ['dataset_id'];
            isOneToOne: false;
            referencedRelation: 'workspace_datasets';
            referencedColumns: ['id'];
          },
        ];
      };
      workspace_members_and_invites: {
        Row: {
          avatar_url: string | null;
          created_at: string | null;
          display_name: string | null;
          email: string | null;
          handle: string | null;
          id: string | null;
          pending: boolean | null;
          role: string | null;
          role_title: string | null;
          ws_id: string | null;
        };
        Relationships: [];
      };
      workspace_user_groups_with_amount: {
        Row: {
          amount: number | null;
          archived: boolean | null;
          created_at: string | null;
          ending_date: string | null;
          id: string | null;
          name: string | null;
          notes: string | null;
          sessions: string[] | null;
          starting_date: string | null;
          ws_id: string | null;
        };
        Relationships: [
          {
            foreignKeyName: 'workspace_user_roles_ws_id_fkey';
            columns: ['ws_id'];
            isOneToOne: false;
            referencedRelation: 'workspaces';
            referencedColumns: ['id'];
          },
        ];
      };
      workspace_users_with_groups: {
        Row: {
          address: string | null;
          archived: boolean | null;
          archived_until: string | null;
          avatar_url: string | null;
          balance: number | null;
          birthday: string | null;
          created_at: string | null;
          created_by: string | null;
          display_name: string | null;
          email: string | null;
          ethnicity: string | null;
          full_name: string | null;
          gender: string | null;
          group_count: number | null;
          groups: Json | null;
          guardian: string | null;
          id: string | null;
          linked_users: Json | null;
          national_id: string | null;
          note: string | null;
          phone: string | null;
          updated_at: string | null;
          updated_by: string | null;
          ws_id: string | null;
        };
        Insert: {
          address?: string | null;
          archived?: boolean | null;
          archived_until?: string | null;
          avatar_url?: string | null;
          balance?: number | null;
          birthday?: string | null;
          created_at?: string | null;
          created_by?: string | null;
          display_name?: string | null;
          email?: string | null;
          ethnicity?: string | null;
          full_name?: string | null;
          gender?: string | null;
          group_count?: never;
          groups?: never;
          guardian?: string | null;
          id?: string | null;
          linked_users?: never;
          national_id?: string | null;
          note?: string | null;
          phone?: string | null;
          updated_at?: string | null;
          updated_by?: string | null;
          ws_id?: string | null;
        };
        Update: {
          address?: string | null;
          archived?: boolean | null;
          archived_until?: string | null;
          avatar_url?: string | null;
          balance?: number | null;
          birthday?: string | null;
          created_at?: string | null;
          created_by?: string | null;
          display_name?: string | null;
          email?: string | null;
          ethnicity?: string | null;
          full_name?: string | null;
          gender?: string | null;
          group_count?: never;
          groups?: never;
          guardian?: string | null;
          id?: string | null;
          linked_users?: never;
          national_id?: string | null;
          note?: string | null;
          phone?: string | null;
          updated_at?: string | null;
          updated_by?: string | null;
          ws_id?: string | null;
        };
        Relationships: [
          {
            foreignKeyName: 'public_workspace_users_updated_by_fkey';
            columns: ['updated_by'];
            isOneToOne: false;
            referencedRelation: 'distinct_invoice_creators';
            referencedColumns: ['id'];
          },
          {
            foreignKeyName: 'public_workspace_users_updated_by_fkey';
            columns: ['updated_by'];
            isOneToOne: false;
            referencedRelation: 'workspace_users';
            referencedColumns: ['id'];
          },
          {
            foreignKeyName: 'public_workspace_users_updated_by_fkey';
            columns: ['updated_by'];
            isOneToOne: false;
            referencedRelation: 'workspace_users_with_groups';
            referencedColumns: ['id'];
          },
          {
            foreignKeyName: 'workspace_users_created_by_fkey';
            columns: ['created_by'];
            isOneToOne: false;
            referencedRelation: 'distinct_invoice_creators';
            referencedColumns: ['id'];
          },
          {
            foreignKeyName: 'workspace_users_created_by_fkey';
            columns: ['created_by'];
            isOneToOne: false;
            referencedRelation: 'workspace_users';
            referencedColumns: ['id'];
          },
          {
            foreignKeyName: 'workspace_users_created_by_fkey';
            columns: ['created_by'];
            isOneToOne: false;
            referencedRelation: 'workspace_users_with_groups';
            referencedColumns: ['id'];
          },
          {
            foreignKeyName: 'workspace_users_ws_id_fkey';
            columns: ['ws_id'];
            isOneToOne: false;
            referencedRelation: 'workspaces';
            referencedColumns: ['id'];
          },
        ];
      };
    };
    Functions: {
      add_board_tags: {
        Args: { board_id: string; new_tags: string[] };
        Returns: Json;
      };
      calculate_productivity_score: {
        Args: { category_color: string; duration_seconds: number };
        Returns: number;
      };
      check_ws_creator: {
        Args: { ws_id: string };
        Returns: boolean;
      };
      cleanup_expired_cross_app_tokens: {
        Args: Record<PropertyKey, never>;
        Returns: undefined;
      };
      cleanup_role_inconsistencies: {
        Args: Record<PropertyKey, never>;
        Returns: undefined;
      };
      count_search_users: {
        Args:
          | { search_query: string }
          | {
              search_query: string;
              role_filter?: string;
              enabled_filter?: boolean;
            };
        Returns: number;
      };
      create_ai_chat: {
        Args: { title: string; message: string; model: string };
        Returns: string;
      };
      generate_cross_app_token: {
        Args:
          | {
<<<<<<< HEAD
              p_user_id: string;
              p_origin_app: string;
              p_target_app: string;
              p_expiry_seconds?: number;
            }
          | {
              p_user_id: string;
              p_origin_app: string;
              p_target_app: string;
              p_expiry_seconds?: number;
              p_session_data?: Json;
=======
              p_origin_app: string;
              p_target_app: string;
              p_expiry_seconds?: number;
              p_session_data?: Json;
              p_user_id: string;
            }
          | {
              p_target_app: string;
              p_origin_app: string;
              p_user_id: string;
              p_expiry_seconds?: number;
>>>>>>> e16e64c9
            };
        Returns: string;
      };
      get_challenge_stats: {
        Args: { challenge_id_param: string; user_id_param: string };
        Returns: {
          total_score: number;
          problems_attempted: number;
        }[];
      };
      get_daily_income_expense: {
        Args: { _ws_id: string; past_days?: number };
        Returns: {
          day: string;
          total_income: number;
          total_expense: number;
        }[];
      };
      get_daily_prompt_completion_tokens: {
        Args: { past_days?: number };
        Returns: {
          day: string;
          total_prompt_tokens: number;
          total_completion_tokens: number;
        }[];
      };
      get_finance_invoices_count: {
        Args: { ws_id: string };
        Returns: number;
      };
      get_healthcare_checkups_count: {
        Args: { ws_id: string };
        Returns: number;
      };
      get_healthcare_diagnoses_count: {
        Args: { ws_id: string };
        Returns: number;
      };
      get_healthcare_vital_groups_count: {
        Args: { ws_id: string };
        Returns: number;
      };
      get_healthcare_vitals_count: {
        Args: { ws_id: string };
        Returns: number;
      };
      get_hourly_prompt_completion_tokens: {
        Args: { past_hours?: number };
        Returns: {
<<<<<<< HEAD
          hour: string;
          total_prompt_tokens: number;
=======
          total_prompt_tokens: number;
          hour: string;
>>>>>>> e16e64c9
          total_completion_tokens: number;
        }[];
      };
      get_inventory_batches_count: {
        Args: { ws_id: string };
        Returns: number;
      };
      get_inventory_product_categories_count: {
        Args: { ws_id: string };
        Returns: number;
      };
      get_inventory_products: {
        Args: {
<<<<<<< HEAD
          _category_ids?: string[];
          _ws_id?: string;
          _warehouse_ids?: string[];
          _has_unit?: boolean;
        };
        Returns: {
          id: string;
          name: string;
          manufacturer: string;
          unit: string;
          unit_id: string;
          category: string;
          price: number;
          amount: number;
          ws_id: string;
          created_at: string;
=======
          _warehouse_ids?: string[];
          _category_ids?: string[];
          _ws_id?: string;
          _has_unit?: boolean;
        };
        Returns: {
          created_at: string;
          ws_id: string;
          amount: number;
          price: number;
          category: string;
          unit_id: string;
          unit: string;
          manufacturer: string;
          name: string;
          id: string;
>>>>>>> e16e64c9
        }[];
      };
      get_inventory_products_count: {
        Args: { ws_id: string };
        Returns: number;
      };
      get_inventory_suppliers_count: {
        Args: { ws_id: string };
        Returns: number;
      };
      get_inventory_units_count: {
        Args: { ws_id: string };
        Returns: number;
      };
      get_inventory_warehouses_count: {
        Args: { ws_id: string };
        Returns: number;
      };
      get_monthly_income_expense: {
        Args: { _ws_id: string; past_months?: number };
        Returns: {
          total_expense: number;
          month: string;
          total_income: number;
        }[];
      };
      get_monthly_prompt_completion_tokens: {
        Args: { past_months?: number };
        Returns: {
<<<<<<< HEAD
          month: string;
          total_prompt_tokens: number;
=======
          total_prompt_tokens: number;
          month: string;
>>>>>>> e16e64c9
          total_completion_tokens: number;
        }[];
      };
      get_pending_event_participants: {
        Args: { _event_id: string };
        Returns: number;
      };
      get_possible_excluded_groups: {
        Args: { included_groups: string[]; _ws_id: string };
        Returns: {
          amount: number;
          ws_id: string;
          name: string;
          id: string;
        }[];
      };
      get_possible_excluded_tags: {
        Args: { _ws_id: string; included_tags: string[] };
        Returns: {
<<<<<<< HEAD
          id: string;
          name: string;
          ws_id: string;
=======
          ws_id: string;
          id: string;
          name: string;
>>>>>>> e16e64c9
          amount: number;
        }[];
      };
      get_session_statistics: {
        Args: Record<PropertyKey, never>;
        Returns: {
<<<<<<< HEAD
          total_count: number;
          unique_users_count: number;
          active_count: number;
          completed_count: number;
          latest_session_date: string;
=======
          latest_session_date: string;
          active_count: number;
          unique_users_count: number;
          total_count: number;
          completed_count: number;
>>>>>>> e16e64c9
        }[];
      };
      get_session_templates: {
        Args: {
          workspace_id: string;
          user_id_param: string;
          limit_count?: number;
        };
        Returns: {
          category_id: string;
          title: string;
          description: string;
          task_id: string;
          tags: string[];
          category_name: string;
          category_color: string;
          task_name: string;
          usage_count: number;
          avg_duration: number;
          last_used: string;
        }[];
      };
      get_submission_statistics: {
        Args: Record<PropertyKey, never>;
        Returns: {
          total_count: number;
          latest_submission_date: string;
          unique_users_count: number;
        }[];
      };
      get_transaction_categories_with_amount: {
        Args: Record<PropertyKey, never>;
        Returns: {
<<<<<<< HEAD
          id: string;
          name: string;
          is_expense: boolean;
          ws_id: string;
          created_at: string;
          amount: number;
=======
          ws_id: string;
          amount: number;
          is_expense: boolean;
          created_at: string;
          name: string;
          id: string;
>>>>>>> e16e64c9
        }[];
      };
      get_user_role: {
        Args: { user_id: string; ws_id: string };
        Returns: string;
      };
      get_user_session_stats: {
        Args: { user_id: string };
        Returns: {
          total_sessions: number;
          active_sessions: number;
          current_session_age: unknown;
        }[];
      };
      get_user_sessions: {
        Args: { user_id: string };
        Returns: {
<<<<<<< HEAD
          session_id: string;
          created_at: string;
          updated_at: string;
          user_agent: string;
          ip: string;
          is_current: boolean;
=======
          user_agent: string;
          ip: string;
          is_current: boolean;
          created_at: string;
          updated_at: string;
          session_id: string;
>>>>>>> e16e64c9
        }[];
      };
      get_user_tasks: {
        Args: { _board_id: string };
        Returns: {
<<<<<<< HEAD
          id: string;
          name: string;
          description: string;
          priority: number;
          completed: boolean;
          start_date: string;
          end_date: string;
          list_id: string;
          board_id: string;
=======
          priority: number;
          list_id: string;
          board_id: string;
          start_date: string;
          completed: boolean;
          id: string;
          name: string;
          description: string;
          end_date: string;
>>>>>>> e16e64c9
        }[];
      };
      get_user_whitelist_status: {
        Args: { user_id_param: string };
        Returns: {
          is_whitelisted: boolean;
          enabled: boolean;
          allow_challenge_management: boolean;
          allow_manage_all_challenges: boolean;
          allow_role_management: boolean;
        }[];
      };
      get_workspace_drive_size: {
        Args: { ws_id: string };
        Returns: number;
      };
      get_workspace_products_count: {
        Args: { ws_id: string };
        Returns: number;
      };
      get_workspace_transaction_categories_count: {
        Args: { ws_id: string };
        Returns: number;
      };
      get_workspace_transactions_count: {
<<<<<<< HEAD
        Args: { ws_id: string; start_date?: string; end_date?: string };
=======
        Args: { end_date?: string; start_date?: string; ws_id: string };
>>>>>>> e16e64c9
        Returns: number;
      };
      get_workspace_user_groups: {
        Args: {
          included_tags: string[];
          _ws_id: string;
          excluded_tags: string[];
          search_query: string;
        };
        Returns: {
<<<<<<< HEAD
          id: string;
=======
>>>>>>> e16e64c9
          name: string;
          notes: string;
          ws_id: string;
          tags: string[];
          tag_count: number;
          created_at: string;
          id: string;
        }[];
      };
      get_workspace_user_groups_count: {
        Args: { ws_id: string };
        Returns: number;
      };
      get_workspace_users: {
        Args: {
<<<<<<< HEAD
          _ws_id: string;  
          included_groups: string[];  
          excluded_groups: string[];  
          search_query: string;  
        };
        Returns: {
          id: string;
          avatar_url: string;
          full_name: string;
          display_name: string;
          email: string;
          phone: string;
          gender: string;
          birthday: string;
          ethnicity: string;
          guardian: string;
          address: string;
          national_id: string;
          note: string;
          balance: number;
          ws_id: string;
          groups: string[];
          group_count: number;
          linked_users: Json;
          created_at: string;
          updated_at: string;
=======
          search_query: string;
          _ws_id: string;
          included_groups: string[];
          excluded_groups: string[];
        };
        Returns: {
          created_at: string;
          updated_at: string;
          linked_users: Json;
          group_count: number;
          groups: string[];
          ws_id: string;
          balance: number;
          note: string;
          national_id: string;
          address: string;
          guardian: string;
          ethnicity: string;
          birthday: string;
          gender: string;
          phone: string;
          email: string;
          display_name: string;
          full_name: string;
          avatar_url: string;
          id: string;
>>>>>>> e16e64c9
        }[];
      };
      get_workspace_users_count: {
        Args: { ws_id: string };
        Returns: number;
      };
      get_workspace_wallets_count: {
        Args: { ws_id: string };
        Returns: number;
      };
      get_workspace_wallets_expense: {
<<<<<<< HEAD
        Args: { ws_id: string; start_date?: string; end_date?: string };
        Returns: number;
      };
      get_workspace_wallets_income: {
        Args: { ws_id: string; start_date?: string; end_date?: string };
=======
        Args: { start_date?: string; end_date?: string; ws_id: string };
        Returns: number;
      };
      get_workspace_wallets_income: {
        Args: { end_date?: string; ws_id: string; start_date?: string };
>>>>>>> e16e64c9
        Returns: number;
      };
      has_other_owner: {
        Args: { _ws_id: string; _user_id: string };
        Returns: boolean;
      };
      insert_ai_chat_message: {
<<<<<<< HEAD
        Args: { message: string; chat_id: string; source: string };
=======
        Args: { message: string; source: string; chat_id: string };
>>>>>>> e16e64c9
        Returns: undefined;
      };
      is_list_accessible: {
        Args: { _list_id: string };
        Returns: boolean;
      };
      is_member_invited: {
        Args: { _user_id: string; _org_id: string };
        Returns: boolean;
      };
      is_nova_challenge_manager: {
        Args: Record<PropertyKey, never>;
        Returns: boolean;
      };
      is_nova_role_manager: {
        Args: Record<PropertyKey, never>;
        Returns: boolean;
      };
      is_nova_user_email_in_team: {
        Args: { _user_email: string; _team_id: string };
        Returns: boolean;
      };
      is_nova_user_id_in_team: {
        Args: { _team_id: string; _user_id: string };
        Returns: boolean;
      };
      is_org_member: {
        Args: { _user_id: string; _org_id: string };
        Returns: boolean;
      };
      is_project_member: {
        Args: { _project_id: string };
        Returns: boolean;
      };
      is_task_accessible: {
        Args: { _task_id: string };
        Returns: boolean;
      };
      is_task_board_member: {
        Args: { _board_id: string; _user_id: string };
        Returns: boolean;
      };
      is_user_task_in_board: {
        Args: { _task_id: string; _user_id: string };
        Returns: boolean;
      };
      is_user_whitelisted: {
        Args: { user_id_param: string };
        Returns: boolean;
      };
      nova_get_all_challenges_with_user_stats: {
        Args: { user_id: string };
        Returns: Json;
      };
      nova_get_challenge_with_user_stats: {
        Args: { challenge_id: string; user_id: string };
        Returns: Json;
      };
      nova_get_user_daily_sessions: {
        Args: { challenge_id: string; user_id: string };
        Returns: number;
      };
      nova_get_user_total_sessions: {
        Args: { challenge_id: string; user_id: string };
        Returns: number;
      };
      remove_board_tags: {
        Args: { board_id: string; tags_to_remove: string[] };
        Returns: Json;
      };
      revoke_all_cross_app_tokens: {
        Args: { p_user_id: string };
        Returns: undefined;
      };
      revoke_all_other_sessions: {
        Args: { user_id: string };
        Returns: number;
      };
      revoke_user_session: {
        Args: { target_user_id: string; session_id: string };
        Returns: boolean;
      };
      search_boards_by_tags: {
        Args: {
<<<<<<< HEAD
          workspace_id: string;  
          search_tags: string[];  
          match_all?: boolean;  
=======
          workspace_id: string;
          search_tags: string[];
          match_all?: boolean;
>>>>>>> e16e64c9
        };
        Returns: {
          board_id: string;
          board_tags: Json;
          board_name: string;
        }[];
      };
      search_users: {
        Args:
          | { search_query: string; page_number: number; page_size: number }
          | {
<<<<<<< HEAD
              search_query: string;  
              page_number: number;  
              page_size: number;  
              role_filter?: string;  
              enabled_filter?: boolean;  
            };
        Returns: {
          id: string;
          display_name: string;
          deleted: boolean;
          avatar_url: string;
          handle: string;
          bio: string;
          created_at: string;
          user_id: string;
          enabled: boolean;
          allow_challenge_management: boolean;
          allow_manage_all_challenges: boolean;
          allow_role_management: boolean;
=======
              search_query: string;
              page_number: number;
              page_size: number;
              role_filter?: string;
              enabled_filter?: boolean;
            };
        Returns: {
>>>>>>> e16e64c9
          email: string;
          birthday: string;
<<<<<<< HEAD
          team_name: string[];
=======
          id: string;
          team_name: string[];
          handle: string;
          deleted: boolean;
          avatar_url: string;
          new_email: string;
          display_name: string;
          user_id: string;
          enabled: boolean;
          allow_challenge_management: boolean;
          allow_manage_all_challenges: boolean;
          created_at: string;
          allow_role_management: boolean;
          bio: string;
>>>>>>> e16e64c9
        }[];
      };
      search_users_by_name: {
        Args: {
          min_similarity?: number;
          result_limit?: number;
          search_query: string;
        };
        Returns: {
<<<<<<< HEAD
          id: string;
          handle: string;
          display_name: string;
          avatar_url: string;
          relevance: number;
=======
          relevance: number;
          avatar_url: string;
          display_name: string;
          handle: string;
          id: string;
>>>>>>> e16e64c9
        }[];
      };
      sum_quiz_scores: {
        Args: { p_set_id: string };
        Returns: {
          sum: number;
        }[];
      };
      transactions_have_same_abs_amount: {
        Args: { transaction_id_1: string; transaction_id_2: string };
        Returns: boolean;
      };
      transactions_have_same_amount: {
        Args: { transaction_id_2: string; transaction_id_1: string };
        Returns: boolean;
      };
      update_expired_sessions: {
        Args: Record<PropertyKey, never>;
        Returns: undefined;
      };
      update_session_total_score: {
        Args: { challenge_id_param: string; user_id_param: string };
        Returns: undefined;
      };
      validate_and_normalize_board_tags: {
        Args: { tags: Json };
        Returns: Json;
      };
      validate_board_tags: {
        Args: { tags: Json };
        Returns: boolean;
      };
      validate_cross_app_token: {
        Args: { p_token: string; p_target_app: string };
        Returns: string;
      };
      validate_cross_app_token_with_session: {
        Args: { p_token: string; p_target_app: string };
        Returns: {
          user_id: string;
          session_data: Json;
        }[];
      };
    };
    Enums: {
      ai_message_type:
        | 'message'
        | 'file'
        | 'summary'
        | 'notes'
        | 'multi_choice_quiz'
        | 'paragraph_quiz'
        | 'flashcards';
      calendar_hour_type: 'WORK' | 'PERSONAL' | 'MEETING';
      calendar_hours: 'work_hours' | 'personal_hours' | 'meeting_hours';
      certificate_templates: 'original' | 'modern' | 'elegant';
      chat_role: 'FUNCTION' | 'USER' | 'SYSTEM' | 'ASSISTANT';
      dataset_type: 'excel' | 'csv' | 'html';
      feature_flag:
        | 'ENABLE_AI'
        | 'ENABLE_EDUCATION'
        | 'ENABLE_CHALLENGES'
        | 'ENABLE_QUIZZES';
      platform_service: 'TUTURUUU' | 'REWISE' | 'NOVA' | 'UPSKII';
      subscription_status: 'trialing' | 'active' | 'canceled' | 'past_due';
      task_board_status: 'not_started' | 'active' | 'done' | 'closed';
      task_priority: 'low' | 'medium' | 'high' | 'urgent';
      workspace_role_permission:
        | 'view_infrastructure'
        | 'manage_workspace_secrets'
        | 'manage_external_migrations'
        | 'manage_workspace_roles'
        | 'manage_workspace_members'
        | 'manage_workspace_settings'
        | 'manage_workspace_integrations'
        | 'manage_workspace_billing'
        | 'manage_workspace_security'
        | 'manage_workspace_audit_logs'
        | 'manage_user_report_templates'
        | 'manage_calendar'
        | 'manage_projects'
        | 'manage_documents'
        | 'manage_drive'
        | 'manage_users'
        | 'export_users_data'
        | 'manage_inventory'
        | 'manage_finance'
        | 'export_finance_data'
        | 'ai_chat'
        | 'ai_lab'
        | 'send_user_group_post_emails';
    };
    CompositeTypes: {
      [_ in never]: never;
    };
  };
};

type DefaultSchema = Database[Extract<keyof Database, 'public'>];

export type Tables<
  DefaultSchemaTableNameOrOptions extends
    | keyof (DefaultSchema['Tables'] & DefaultSchema['Views'])
    | { schema: keyof Database },
  TableName extends DefaultSchemaTableNameOrOptions extends {
    schema: keyof Database;
  }
    ? keyof (Database[DefaultSchemaTableNameOrOptions['schema']]['Tables'] &
        Database[DefaultSchemaTableNameOrOptions['schema']]['Views'])
    : never = never,
> = DefaultSchemaTableNameOrOptions extends { schema: keyof Database }
  ? (Database[DefaultSchemaTableNameOrOptions['schema']]['Tables'] &
      Database[DefaultSchemaTableNameOrOptions['schema']]['Views'])[TableName] extends {
      Row: infer R;
    }
    ? R
    : never
  : DefaultSchemaTableNameOrOptions extends keyof (DefaultSchema['Tables'] &
        DefaultSchema['Views'])
    ? (DefaultSchema['Tables'] &
        DefaultSchema['Views'])[DefaultSchemaTableNameOrOptions] extends {
        Row: infer R;
      }
      ? R
      : never
    : never;

export type TablesInsert<
  DefaultSchemaTableNameOrOptions extends
    | keyof DefaultSchema['Tables']
    | { schema: keyof Database },
  TableName extends DefaultSchemaTableNameOrOptions extends {
    schema: keyof Database;
  }
    ? keyof Database[DefaultSchemaTableNameOrOptions['schema']]['Tables']
    : never = never,
> = DefaultSchemaTableNameOrOptions extends { schema: keyof Database }
  ? Database[DefaultSchemaTableNameOrOptions['schema']]['Tables'][TableName] extends {
      Insert: infer I;
    }
    ? I
    : never
  : DefaultSchemaTableNameOrOptions extends keyof DefaultSchema['Tables']
    ? DefaultSchema['Tables'][DefaultSchemaTableNameOrOptions] extends {
        Insert: infer I;
      }
      ? I
      : never
    : never;

export type TablesUpdate<
  DefaultSchemaTableNameOrOptions extends
    | keyof DefaultSchema['Tables']
    | { schema: keyof Database },
  TableName extends DefaultSchemaTableNameOrOptions extends {
    schema: keyof Database;
  }
    ? keyof Database[DefaultSchemaTableNameOrOptions['schema']]['Tables']
    : never = never,
> = DefaultSchemaTableNameOrOptions extends { schema: keyof Database }
  ? Database[DefaultSchemaTableNameOrOptions['schema']]['Tables'][TableName] extends {
      Update: infer U;
    }
    ? U
    : never
  : DefaultSchemaTableNameOrOptions extends keyof DefaultSchema['Tables']
    ? DefaultSchema['Tables'][DefaultSchemaTableNameOrOptions] extends {
        Update: infer U;
      }
      ? U
      : never
    : never;

export type Enums<
  DefaultSchemaEnumNameOrOptions extends
    | keyof DefaultSchema['Enums']
    | { schema: keyof Database },
  EnumName extends DefaultSchemaEnumNameOrOptions extends {
    schema: keyof Database;
  }
    ? keyof Database[DefaultSchemaEnumNameOrOptions['schema']]['Enums']
    : never = never,
> = DefaultSchemaEnumNameOrOptions extends { schema: keyof Database }
  ? Database[DefaultSchemaEnumNameOrOptions['schema']]['Enums'][EnumName]
  : DefaultSchemaEnumNameOrOptions extends keyof DefaultSchema['Enums']
    ? DefaultSchema['Enums'][DefaultSchemaEnumNameOrOptions]
    : never;

export type CompositeTypes<
  PublicCompositeTypeNameOrOptions extends
    | keyof DefaultSchema['CompositeTypes']
    | { schema: keyof Database },
  CompositeTypeName extends PublicCompositeTypeNameOrOptions extends {
    schema: keyof Database;
  }
    ? keyof Database[PublicCompositeTypeNameOrOptions['schema']]['CompositeTypes']
    : never = never,
> = PublicCompositeTypeNameOrOptions extends { schema: keyof Database }
  ? Database[PublicCompositeTypeNameOrOptions['schema']]['CompositeTypes'][CompositeTypeName]
  : PublicCompositeTypeNameOrOptions extends keyof DefaultSchema['CompositeTypes']
    ? DefaultSchema['CompositeTypes'][PublicCompositeTypeNameOrOptions]
    : never;

export const Constants = {
  public: {
    Enums: {
      ai_message_type: [
        'message',
        'file',
        'summary',
        'notes',
        'multi_choice_quiz',
        'paragraph_quiz',
        'flashcards',
      ],
      calendar_hour_type: ['WORK', 'PERSONAL', 'MEETING'],
      calendar_hours: ['work_hours', 'personal_hours', 'meeting_hours'],
      certificate_templates: ['original', 'modern', 'elegant'],
      chat_role: ['FUNCTION', 'USER', 'SYSTEM', 'ASSISTANT'],
      dataset_type: ['excel', 'csv', 'html'],
      feature_flag: [
        'ENABLE_AI',
        'ENABLE_EDUCATION',
        'ENABLE_CHALLENGES',
        'ENABLE_QUIZZES',
      ],
      platform_service: ['TUTURUUU', 'REWISE', 'NOVA', 'UPSKII'],
      subscription_status: ['trialing', 'active', 'canceled', 'past_due'],
      task_board_status: ['not_started', 'active', 'done', 'closed'],
      task_priority: ['low', 'medium', 'high', 'urgent'],
      workspace_role_permission: [
        'view_infrastructure',
        'manage_workspace_secrets',
        'manage_external_migrations',
        'manage_workspace_roles',
        'manage_workspace_members',
        'manage_workspace_settings',
        'manage_workspace_integrations',
        'manage_workspace_billing',
        'manage_workspace_security',
        'manage_workspace_audit_logs',
        'manage_user_report_templates',
        'manage_calendar',
        'manage_projects',
        'manage_documents',
        'manage_drive',
        'manage_users',
        'export_users_data',
        'manage_inventory',
        'manage_finance',
        'export_finance_data',
        'ai_chat',
        'ai_lab',
        'send_user_group_post_emails',
      ],
    },
  },
} as const;<|MERGE_RESOLUTION|>--- conflicted
+++ resolved
@@ -7798,19 +7798,6 @@
       generate_cross_app_token: {
         Args:
           | {
-<<<<<<< HEAD
-              p_user_id: string;
-              p_origin_app: string;
-              p_target_app: string;
-              p_expiry_seconds?: number;
-            }
-          | {
-              p_user_id: string;
-              p_origin_app: string;
-              p_target_app: string;
-              p_expiry_seconds?: number;
-              p_session_data?: Json;
-=======
               p_origin_app: string;
               p_target_app: string;
               p_expiry_seconds?: number;
@@ -7822,7 +7809,6 @@
               p_origin_app: string;
               p_user_id: string;
               p_expiry_seconds?: number;
->>>>>>> e16e64c9
             };
         Returns: string;
       };
@@ -7872,13 +7858,8 @@
       get_hourly_prompt_completion_tokens: {
         Args: { past_hours?: number };
         Returns: {
-<<<<<<< HEAD
-          hour: string;
-          total_prompt_tokens: number;
-=======
           total_prompt_tokens: number;
           hour: string;
->>>>>>> e16e64c9
           total_completion_tokens: number;
         }[];
       };
@@ -7892,24 +7873,6 @@
       };
       get_inventory_products: {
         Args: {
-<<<<<<< HEAD
-          _category_ids?: string[];
-          _ws_id?: string;
-          _warehouse_ids?: string[];
-          _has_unit?: boolean;
-        };
-        Returns: {
-          id: string;
-          name: string;
-          manufacturer: string;
-          unit: string;
-          unit_id: string;
-          category: string;
-          price: number;
-          amount: number;
-          ws_id: string;
-          created_at: string;
-=======
           _warehouse_ids?: string[];
           _category_ids?: string[];
           _ws_id?: string;
@@ -7926,7 +7889,6 @@
           manufacturer: string;
           name: string;
           id: string;
->>>>>>> e16e64c9
         }[];
       };
       get_inventory_products_count: {
@@ -7956,13 +7918,8 @@
       get_monthly_prompt_completion_tokens: {
         Args: { past_months?: number };
         Returns: {
-<<<<<<< HEAD
-          month: string;
-          total_prompt_tokens: number;
-=======
           total_prompt_tokens: number;
           month: string;
->>>>>>> e16e64c9
           total_completion_tokens: number;
         }[];
       };
@@ -7982,34 +7939,20 @@
       get_possible_excluded_tags: {
         Args: { _ws_id: string; included_tags: string[] };
         Returns: {
-<<<<<<< HEAD
+          ws_id: string;
           id: string;
           name: string;
-          ws_id: string;
-=======
-          ws_id: string;
-          id: string;
-          name: string;
->>>>>>> e16e64c9
           amount: number;
         }[];
       };
       get_session_statistics: {
         Args: Record<PropertyKey, never>;
         Returns: {
-<<<<<<< HEAD
-          total_count: number;
-          unique_users_count: number;
-          active_count: number;
-          completed_count: number;
-          latest_session_date: string;
-=======
           latest_session_date: string;
           active_count: number;
           unique_users_count: number;
           total_count: number;
           completed_count: number;
->>>>>>> e16e64c9
         }[];
       };
       get_session_templates: {
@@ -8043,21 +7986,12 @@
       get_transaction_categories_with_amount: {
         Args: Record<PropertyKey, never>;
         Returns: {
-<<<<<<< HEAD
-          id: string;
-          name: string;
-          is_expense: boolean;
-          ws_id: string;
-          created_at: string;
-          amount: number;
-=======
           ws_id: string;
           amount: number;
           is_expense: boolean;
           created_at: string;
           name: string;
           id: string;
->>>>>>> e16e64c9
         }[];
       };
       get_user_role: {
@@ -8075,27 +8009,17 @@
       get_user_sessions: {
         Args: { user_id: string };
         Returns: {
-<<<<<<< HEAD
-          session_id: string;
-          created_at: string;
-          updated_at: string;
           user_agent: string;
           ip: string;
           is_current: boolean;
-=======
-          user_agent: string;
-          ip: string;
-          is_current: boolean;
           created_at: string;
           updated_at: string;
           session_id: string;
->>>>>>> e16e64c9
         }[];
       };
       get_user_tasks: {
         Args: { _board_id: string };
         Returns: {
-<<<<<<< HEAD
           id: string;
           name: string;
           description: string;
@@ -8105,17 +8029,6 @@
           end_date: string;
           list_id: string;
           board_id: string;
-=======
-          priority: number;
-          list_id: string;
-          board_id: string;
-          start_date: string;
-          completed: boolean;
-          id: string;
-          name: string;
-          description: string;
-          end_date: string;
->>>>>>> e16e64c9
         }[];
       };
       get_user_whitelist_status: {
@@ -8141,11 +8054,7 @@
         Returns: number;
       };
       get_workspace_transactions_count: {
-<<<<<<< HEAD
-        Args: { ws_id: string; start_date?: string; end_date?: string };
-=======
         Args: { end_date?: string; start_date?: string; ws_id: string };
->>>>>>> e16e64c9
         Returns: number;
       };
       get_workspace_user_groups: {
@@ -8156,10 +8065,6 @@
           search_query: string;
         };
         Returns: {
-<<<<<<< HEAD
-          id: string;
-=======
->>>>>>> e16e64c9
           name: string;
           notes: string;
           ws_id: string;
@@ -8175,11 +8080,10 @@
       };
       get_workspace_users: {
         Args: {
-<<<<<<< HEAD
-          _ws_id: string;  
-          included_groups: string[];  
-          excluded_groups: string[];  
-          search_query: string;  
+          search_query: string;
+          _ws_id: string;
+          included_groups: string[];
+          excluded_groups: string[];
         };
         Returns: {
           id: string;
@@ -8202,34 +8106,6 @@
           linked_users: Json;
           created_at: string;
           updated_at: string;
-=======
-          search_query: string;
-          _ws_id: string;
-          included_groups: string[];
-          excluded_groups: string[];
-        };
-        Returns: {
-          created_at: string;
-          updated_at: string;
-          linked_users: Json;
-          group_count: number;
-          groups: string[];
-          ws_id: string;
-          balance: number;
-          note: string;
-          national_id: string;
-          address: string;
-          guardian: string;
-          ethnicity: string;
-          birthday: string;
-          gender: string;
-          phone: string;
-          email: string;
-          display_name: string;
-          full_name: string;
-          avatar_url: string;
-          id: string;
->>>>>>> e16e64c9
         }[];
       };
       get_workspace_users_count: {
@@ -8241,19 +8117,11 @@
         Returns: number;
       };
       get_workspace_wallets_expense: {
-<<<<<<< HEAD
-        Args: { ws_id: string; start_date?: string; end_date?: string };
-        Returns: number;
-      };
-      get_workspace_wallets_income: {
-        Args: { ws_id: string; start_date?: string; end_date?: string };
-=======
         Args: { start_date?: string; end_date?: string; ws_id: string };
         Returns: number;
       };
       get_workspace_wallets_income: {
         Args: { end_date?: string; ws_id: string; start_date?: string };
->>>>>>> e16e64c9
         Returns: number;
       };
       has_other_owner: {
@@ -8261,11 +8129,7 @@
         Returns: boolean;
       };
       insert_ai_chat_message: {
-<<<<<<< HEAD
-        Args: { message: string; chat_id: string; source: string };
-=======
         Args: { message: string; source: string; chat_id: string };
->>>>>>> e16e64c9
         Returns: undefined;
       };
       is_list_accessible: {
@@ -8350,15 +8214,9 @@
       };
       search_boards_by_tags: {
         Args: {
-<<<<<<< HEAD
-          workspace_id: string;  
-          search_tags: string[];  
-          match_all?: boolean;  
-=======
           workspace_id: string;
           search_tags: string[];
           match_all?: boolean;
->>>>>>> e16e64c9
         };
         Returns: {
           board_id: string;
@@ -8370,27 +8228,6 @@
         Args:
           | { search_query: string; page_number: number; page_size: number }
           | {
-<<<<<<< HEAD
-              search_query: string;  
-              page_number: number;  
-              page_size: number;  
-              role_filter?: string;  
-              enabled_filter?: boolean;  
-            };
-        Returns: {
-          id: string;
-          display_name: string;
-          deleted: boolean;
-          avatar_url: string;
-          handle: string;
-          bio: string;
-          created_at: string;
-          user_id: string;
-          enabled: boolean;
-          allow_challenge_management: boolean;
-          allow_manage_all_challenges: boolean;
-          allow_role_management: boolean;
-=======
               search_query: string;
               page_number: number;
               page_size: number;
@@ -8398,12 +8235,8 @@
               enabled_filter?: boolean;
             };
         Returns: {
->>>>>>> e16e64c9
           email: string;
           birthday: string;
-<<<<<<< HEAD
-          team_name: string[];
-=======
           id: string;
           team_name: string[];
           handle: string;
@@ -8418,7 +8251,6 @@
           created_at: string;
           allow_role_management: boolean;
           bio: string;
->>>>>>> e16e64c9
         }[];
       };
       search_users_by_name: {
@@ -8428,19 +8260,11 @@
           search_query: string;
         };
         Returns: {
-<<<<<<< HEAD
-          id: string;
-          handle: string;
-          display_name: string;
-          avatar_url: string;
-          relevance: number;
-=======
           relevance: number;
           avatar_url: string;
           display_name: string;
           handle: string;
           id: string;
->>>>>>> e16e64c9
         }[];
       };
       sum_quiz_scores: {
