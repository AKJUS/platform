--- conflicted
+++ resolved
@@ -7354,19 +7354,11 @@
               p_user_id: string;
             }
           | {
-<<<<<<< HEAD
-              p_user_id: string;
-              p_origin_app: string;
-              p_target_app: string;
-              p_expiry_seconds?: number;
-              p_session_data?: Json;
-=======
               p_origin_app: string;
               p_session_data?: Json;
               p_expiry_seconds?: number;
               p_target_app: string;
               p_user_id: string;
->>>>>>> 89adb149
             };
         Returns: string;
       };
@@ -7677,11 +7669,7 @@
         Returns: boolean;
       };
       insert_ai_chat_message: {
-<<<<<<< HEAD
-        Args: { message: string; chat_id: string; source: string };
-=======
         Args: { chat_id: string; message: string; source: string };
->>>>>>> 89adb149
         Returns: undefined;
       };
       is_list_accessible: {
