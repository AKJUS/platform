export type Json =
  | string
  | number
  | boolean
  | null
  | { [key: string]: Json | undefined }
  | Json[];

export type Database = {
  public: {
    Tables: {
      ai_chat_members: {
        Row: {
          chat_id: string;
          created_at: string;
          email: string;
        };
        Insert: {
          chat_id: string;
          created_at?: string;
          email: string;
        };
        Update: {
          chat_id?: string;
          created_at?: string;
          email?: string;
        };
        Relationships: [
          {
            foreignKeyName: 'ai_chat_members_chat_id_fkey';
            columns: ['chat_id'];
            isOneToOne: false;
            referencedRelation: 'ai_chats';
            referencedColumns: ['id'];
          },
        ];
      };
      ai_chat_messages: {
        Row: {
          chat_id: string;
          completion_tokens: number;
          content: string | null;
          created_at: string;
          creator_id: string | null;
          finish_reason: string | null;
          id: string;
          metadata: Json | null;
          model: string | null;
          prompt_tokens: number;
          role: Database['public']['Enums']['chat_role'];
          type: Database['public']['Enums']['ai_message_type'];
        };
        Insert: {
          chat_id: string;
          completion_tokens?: number;
          content?: string | null;
          created_at?: string;
          creator_id?: string | null;
          finish_reason?: string | null;
          id?: string;
          metadata?: Json | null;
          model?: string | null;
          prompt_tokens?: number;
          role: Database['public']['Enums']['chat_role'];
          type?: Database['public']['Enums']['ai_message_type'];
        };
        Update: {
          chat_id?: string;
          completion_tokens?: number;
          content?: string | null;
          created_at?: string;
          creator_id?: string | null;
          finish_reason?: string | null;
          id?: string;
          metadata?: Json | null;
          model?: string | null;
          prompt_tokens?: number;
          role?: Database['public']['Enums']['chat_role'];
          type?: Database['public']['Enums']['ai_message_type'];
        };
        Relationships: [
          {
            foreignKeyName: 'ai_chat_messages_chat_id_fkey';
            columns: ['chat_id'];
            isOneToOne: false;
            referencedRelation: 'ai_chats';
            referencedColumns: ['id'];
          },
          {
            foreignKeyName: 'ai_chat_messages_creator_id_fkey';
            columns: ['creator_id'];
            isOneToOne: false;
            referencedRelation: 'nova_user_challenge_leaderboard';
            referencedColumns: ['user_id'];
          },
          {
            foreignKeyName: 'ai_chat_messages_creator_id_fkey';
            columns: ['creator_id'];
            isOneToOne: false;
            referencedRelation: 'nova_user_leaderboard';
            referencedColumns: ['user_id'];
          },
          {
            foreignKeyName: 'ai_chat_messages_creator_id_fkey';
            columns: ['creator_id'];
            isOneToOne: false;
            referencedRelation: 'shortened_links_creator_stats';
            referencedColumns: ['id'];
          },
          {
            foreignKeyName: 'ai_chat_messages_creator_id_fkey';
            columns: ['creator_id'];
            isOneToOne: false;
            referencedRelation: 'users';
            referencedColumns: ['id'];
          },
          {
            foreignKeyName: 'public_ai_chat_messages_model_fkey';
            columns: ['model'];
            isOneToOne: false;
            referencedRelation: 'ai_models';
            referencedColumns: ['id'];
          },
        ];
      };
      ai_chats: {
        Row: {
          created_at: string;
          creator_id: string | null;
          id: string;
          is_public: boolean;
          latest_summarized_message_id: string | null;
          model: string | null;
          pinned: boolean;
          summary: string | null;
          title: string | null;
        };
        Insert: {
          created_at?: string;
          creator_id?: string | null;
          id?: string;
          is_public?: boolean;
          latest_summarized_message_id?: string | null;
          model?: string | null;
          pinned?: boolean;
          summary?: string | null;
          title?: string | null;
        };
        Update: {
          created_at?: string;
          creator_id?: string | null;
          id?: string;
          is_public?: boolean;
          latest_summarized_message_id?: string | null;
          model?: string | null;
          pinned?: boolean;
          summary?: string | null;
          title?: string | null;
        };
        Relationships: [
          {
            foreignKeyName: 'ai_chats_creator_id_fkey';
            columns: ['creator_id'];
            isOneToOne: false;
            referencedRelation: 'nova_user_challenge_leaderboard';
            referencedColumns: ['user_id'];
          },
          {
            foreignKeyName: 'ai_chats_creator_id_fkey';
            columns: ['creator_id'];
            isOneToOne: false;
            referencedRelation: 'nova_user_leaderboard';
            referencedColumns: ['user_id'];
          },
          {
            foreignKeyName: 'ai_chats_creator_id_fkey';
            columns: ['creator_id'];
            isOneToOne: false;
            referencedRelation: 'shortened_links_creator_stats';
            referencedColumns: ['id'];
          },
          {
            foreignKeyName: 'ai_chats_creator_id_fkey';
            columns: ['creator_id'];
            isOneToOne: false;
            referencedRelation: 'users';
            referencedColumns: ['id'];
          },
          {
            foreignKeyName: 'public_ai_chats_latest_summarized_message_id_fkey';
            columns: ['latest_summarized_message_id'];
            isOneToOne: false;
            referencedRelation: 'ai_chat_messages';
            referencedColumns: ['id'];
          },
          {
            foreignKeyName: 'public_ai_chats_model_fkey';
            columns: ['model'];
            isOneToOne: false;
            referencedRelation: 'ai_models';
            referencedColumns: ['id'];
          },
        ];
      };
      ai_models: {
        Row: {
          created_at: string;
          enabled: boolean;
          id: string;
          name: string | null;
          provider: string | null;
        };
        Insert: {
          created_at?: string;
          enabled?: boolean;
          id: string;
          name?: string | null;
          provider?: string | null;
        };
        Update: {
          created_at?: string;
          enabled?: boolean;
          id?: string;
          name?: string | null;
          provider?: string | null;
        };
        Relationships: [
          {
            foreignKeyName: 'public_ai_models_provider_fkey';
            columns: ['provider'];
            isOneToOne: false;
            referencedRelation: 'ai_providers';
            referencedColumns: ['id'];
          },
        ];
      };
      ai_providers: {
        Row: {
          created_at: string;
          id: string;
          name: string;
        };
        Insert: {
          created_at?: string;
          id: string;
          name: string;
        };
        Update: {
          created_at?: string;
          id?: string;
          name?: string;
        };
        Relationships: [];
      };
      ai_whitelisted_domains: {
        Row: {
          created_at: string;
          description: string | null;
          domain: string;
          enabled: boolean;
        };
        Insert: {
          created_at?: string;
          description?: string | null;
          domain: string;
          enabled?: boolean;
        };
        Update: {
          created_at?: string;
          description?: string | null;
          domain?: string;
          enabled?: boolean;
        };
        Relationships: [];
      };
      ai_whitelisted_emails: {
        Row: {
          created_at: string;
          email: string;
          enabled: boolean;
        };
        Insert: {
          created_at?: string;
          email: string;
          enabled?: boolean;
        };
        Update: {
          created_at?: string;
          email?: string;
          enabled?: boolean;
        };
        Relationships: [];
      };
      aurora_ml_forecast: {
        Row: {
          catboost: number;
          created_at: string;
          date: string;
          elasticnet: number;
          id: string;
          lightgbm: number;
          ws_id: string;
          xgboost: number;
        };
        Insert: {
          catboost: number;
          created_at?: string;
          date: string;
          elasticnet: number;
          id?: string;
          lightgbm: number;
          ws_id: string;
          xgboost: number;
        };
        Update: {
          catboost?: number;
          created_at?: string;
          date?: string;
          elasticnet?: number;
          id?: string;
          lightgbm?: number;
          ws_id?: string;
          xgboost?: number;
        };
        Relationships: [
          {
            foreignKeyName: 'aurora_ml_forecast_ws_id_fkey';
            columns: ['ws_id'];
            isOneToOne: false;
            referencedRelation: 'workspace_link_counts';
            referencedColumns: ['id'];
          },
          {
            foreignKeyName: 'aurora_ml_forecast_ws_id_fkey';
            columns: ['ws_id'];
            isOneToOne: false;
            referencedRelation: 'workspaces';
            referencedColumns: ['id'];
          },
        ];
      };
      aurora_ml_metrics: {
        Row: {
          created_at: string;
          directional_accuracy: number;
          id: string;
          model: string;
          rmse: number;
          turning_point_accuracy: number;
          weighted_score: number;
          ws_id: string;
        };
        Insert: {
          created_at?: string;
          directional_accuracy: number;
          id?: string;
          model: string;
          rmse: number;
          turning_point_accuracy: number;
          weighted_score: number;
          ws_id: string;
        };
        Update: {
          created_at?: string;
          directional_accuracy?: number;
          id?: string;
          model?: string;
          rmse?: number;
          turning_point_accuracy?: number;
          weighted_score?: number;
          ws_id?: string;
        };
        Relationships: [
          {
            foreignKeyName: 'aurora_ml_metrics_ws_id_fkey';
            columns: ['ws_id'];
            isOneToOne: false;
            referencedRelation: 'workspace_link_counts';
            referencedColumns: ['id'];
          },
          {
            foreignKeyName: 'aurora_ml_metrics_ws_id_fkey';
            columns: ['ws_id'];
            isOneToOne: false;
            referencedRelation: 'workspaces';
            referencedColumns: ['id'];
          },
        ];
      };
      aurora_statistical_forecast: {
        Row: {
          auto_arima: number;
          auto_arima_hi_90: number;
          auto_arima_lo_90: number;
          auto_ets: number;
          auto_ets_hi_90: number;
          auto_ets_lo_90: number;
          auto_theta: number;
          auto_theta_hi_90: number;
          auto_theta_lo_90: number;
          ces: number;
          ces_hi_90: number;
          ces_lo_90: number;
          created_at: string;
          date: string;
          id: string;
          ws_id: string;
        };
        Insert: {
          auto_arima: number;
          auto_arima_hi_90: number;
          auto_arima_lo_90: number;
          auto_ets: number;
          auto_ets_hi_90: number;
          auto_ets_lo_90: number;
          auto_theta: number;
          auto_theta_hi_90: number;
          auto_theta_lo_90: number;
          ces: number;
          ces_hi_90: number;
          ces_lo_90: number;
          created_at?: string;
          date: string;
          id?: string;
          ws_id: string;
        };
        Update: {
          auto_arima?: number;
          auto_arima_hi_90?: number;
          auto_arima_lo_90?: number;
          auto_ets?: number;
          auto_ets_hi_90?: number;
          auto_ets_lo_90?: number;
          auto_theta?: number;
          auto_theta_hi_90?: number;
          auto_theta_lo_90?: number;
          ces?: number;
          ces_hi_90?: number;
          ces_lo_90?: number;
          created_at?: string;
          date?: string;
          id?: string;
          ws_id?: string;
        };
        Relationships: [
          {
            foreignKeyName: 'aurora_statistical_forecast_ws_id_fkey';
            columns: ['ws_id'];
            isOneToOne: false;
            referencedRelation: 'workspace_link_counts';
            referencedColumns: ['id'];
          },
          {
            foreignKeyName: 'aurora_statistical_forecast_ws_id_fkey';
            columns: ['ws_id'];
            isOneToOne: false;
            referencedRelation: 'workspaces';
            referencedColumns: ['id'];
          },
        ];
      };
      aurora_statistical_metrics: {
        Row: {
          created_at: string;
          directional_accuracy: number;
          id: string;
          model: string;
          no_scaling: boolean;
          rmse: number;
          turning_point_accuracy: number;
          weighted_score: number;
          ws_id: string;
        };
        Insert: {
          created_at?: string;
          directional_accuracy: number;
          id?: string;
          model: string;
          no_scaling: boolean;
          rmse: number;
          turning_point_accuracy: number;
          weighted_score: number;
          ws_id: string;
        };
        Update: {
          created_at?: string;
          directional_accuracy?: number;
          id?: string;
          model?: string;
          no_scaling?: boolean;
          rmse?: number;
          turning_point_accuracy?: number;
          weighted_score?: number;
          ws_id?: string;
        };
        Relationships: [
          {
            foreignKeyName: 'aurora_statistical_metrics_ws_id_fkey';
            columns: ['ws_id'];
            isOneToOne: false;
            referencedRelation: 'workspace_link_counts';
            referencedColumns: ['id'];
          },
          {
            foreignKeyName: 'aurora_statistical_metrics_ws_id_fkey';
            columns: ['ws_id'];
            isOneToOne: false;
            referencedRelation: 'workspaces';
            referencedColumns: ['id'];
          },
        ];
      };
      calendar_auth_tokens: {
        Row: {
          access_token: string;
          created_at: string;
          id: string;
          refresh_token: string;
          user_id: string;
          ws_id: string;
        };
        Insert: {
          access_token: string;
          created_at?: string;
          id?: string;
          refresh_token: string;
          user_id: string;
          ws_id: string;
        };
        Update: {
          access_token?: string;
          created_at?: string;
          id?: string;
          refresh_token?: string;
          user_id?: string;
          ws_id?: string;
        };
        Relationships: [
          {
            foreignKeyName: 'calendar_auth_tokens_user_id_fkey';
            columns: ['user_id'];
            isOneToOne: false;
            referencedRelation: 'nova_user_challenge_leaderboard';
            referencedColumns: ['user_id'];
          },
          {
            foreignKeyName: 'calendar_auth_tokens_user_id_fkey';
            columns: ['user_id'];
            isOneToOne: false;
            referencedRelation: 'nova_user_leaderboard';
            referencedColumns: ['user_id'];
          },
          {
            foreignKeyName: 'calendar_auth_tokens_user_id_fkey';
            columns: ['user_id'];
            isOneToOne: false;
            referencedRelation: 'shortened_links_creator_stats';
            referencedColumns: ['id'];
          },
          {
            foreignKeyName: 'calendar_auth_tokens_user_id_fkey';
            columns: ['user_id'];
            isOneToOne: false;
            referencedRelation: 'users';
            referencedColumns: ['id'];
          },
          {
            foreignKeyName: 'calendar_auth_tokens_ws_id_fkey';
            columns: ['ws_id'];
            isOneToOne: false;
            referencedRelation: 'workspace_link_counts';
            referencedColumns: ['id'];
          },
          {
            foreignKeyName: 'calendar_auth_tokens_ws_id_fkey';
            columns: ['ws_id'];
            isOneToOne: false;
            referencedRelation: 'workspaces';
            referencedColumns: ['id'];
          },
        ];
      };
      calendar_event_colors: {
        Row: {
          value: string;
        };
        Insert: {
          value: string;
        };
        Update: {
          value?: string;
        };
        Relationships: [];
      };
      calendar_event_participant_groups: {
        Row: {
          created_at: string | null;
          event_id: string;
          group_id: string;
          notes: string | null;
          role: string | null;
        };
        Insert: {
          created_at?: string | null;
          event_id: string;
          group_id: string;
          notes?: string | null;
          role?: string | null;
        };
        Update: {
          created_at?: string | null;
          event_id?: string;
          group_id?: string;
          notes?: string | null;
          role?: string | null;
        };
        Relationships: [
          {
            foreignKeyName: 'calendar_event_participant_groups_event_id_fkey';
            columns: ['event_id'];
            isOneToOne: false;
            referencedRelation: 'workspace_calendar_events';
            referencedColumns: ['id'];
          },
          {
            foreignKeyName: 'calendar_event_participant_groups_group_id_fkey';
            columns: ['group_id'];
            isOneToOne: false;
            referencedRelation: 'user_groups_with_tags';
            referencedColumns: ['id'];
          },
          {
            foreignKeyName: 'calendar_event_participant_groups_group_id_fkey';
            columns: ['group_id'];
            isOneToOne: false;
            referencedRelation: 'workspace_user_groups';
            referencedColumns: ['id'];
          },
          {
            foreignKeyName: 'calendar_event_participant_groups_group_id_fkey';
            columns: ['group_id'];
            isOneToOne: false;
            referencedRelation: 'workspace_user_groups_with_amount';
            referencedColumns: ['id'];
          },
        ];
      };
      calendar_event_platform_participants: {
        Row: {
          created_at: string | null;
          event_id: string;
          going: boolean | null;
          notes: string;
          role: string | null;
          user_id: string;
        };
        Insert: {
          created_at?: string | null;
          event_id: string;
          going?: boolean | null;
          notes?: string;
          role?: string | null;
          user_id: string;
        };
        Update: {
          created_at?: string | null;
          event_id?: string;
          going?: boolean | null;
          notes?: string;
          role?: string | null;
          user_id?: string;
        };
        Relationships: [
          {
            foreignKeyName: 'calendar_event_platform_participants_event_id_fkey';
            columns: ['event_id'];
            isOneToOne: false;
            referencedRelation: 'workspace_calendar_events';
            referencedColumns: ['id'];
          },
          {
            foreignKeyName: 'calendar_event_platform_participants_user_id_fkey';
            columns: ['user_id'];
            isOneToOne: false;
            referencedRelation: 'nova_user_challenge_leaderboard';
            referencedColumns: ['user_id'];
          },
          {
            foreignKeyName: 'calendar_event_platform_participants_user_id_fkey';
            columns: ['user_id'];
            isOneToOne: false;
            referencedRelation: 'nova_user_leaderboard';
            referencedColumns: ['user_id'];
          },
          {
            foreignKeyName: 'calendar_event_platform_participants_user_id_fkey';
            columns: ['user_id'];
            isOneToOne: false;
            referencedRelation: 'shortened_links_creator_stats';
            referencedColumns: ['id'];
          },
          {
            foreignKeyName: 'calendar_event_platform_participants_user_id_fkey';
            columns: ['user_id'];
            isOneToOne: false;
            referencedRelation: 'users';
            referencedColumns: ['id'];
          },
        ];
      };
      calendar_event_virtual_participants: {
        Row: {
          created_at: string | null;
          event_id: string;
          going: boolean | null;
          notes: string;
          role: string | null;
          user_id: string;
        };
        Insert: {
          created_at?: string | null;
          event_id: string;
          going?: boolean | null;
          notes?: string;
          role?: string | null;
          user_id: string;
        };
        Update: {
          created_at?: string | null;
          event_id?: string;
          going?: boolean | null;
          notes?: string;
          role?: string | null;
          user_id?: string;
        };
        Relationships: [
          {
            foreignKeyName: 'calendar_event_virtual_participants_event_id_fkey';
            columns: ['event_id'];
            isOneToOne: false;
            referencedRelation: 'workspace_calendar_events';
            referencedColumns: ['id'];
          },
          {
            foreignKeyName: 'calendar_event_virtual_participants_user_id_fkey';
            columns: ['user_id'];
            isOneToOne: false;
            referencedRelation: 'distinct_invoice_creators';
            referencedColumns: ['id'];
          },
          {
            foreignKeyName: 'calendar_event_virtual_participants_user_id_fkey';
            columns: ['user_id'];
            isOneToOne: false;
            referencedRelation: 'workspace_users';
            referencedColumns: ['id'];
          },
          {
            foreignKeyName: 'calendar_event_virtual_participants_user_id_fkey';
            columns: ['user_id'];
            isOneToOne: false;
            referencedRelation: 'workspace_users_with_groups';
            referencedColumns: ['id'];
          },
        ];
      };
      calendar_sync_states: {
        Row: {
          calendar_id: string;
          last_synced_at: string | null;
          sync_token: string | null;
          ws_id: string;
        };
        Insert: {
          calendar_id?: string;
          last_synced_at?: string | null;
          sync_token?: string | null;
          ws_id: string;
        };
        Update: {
          calendar_id?: string;
          last_synced_at?: string | null;
          sync_token?: string | null;
          ws_id?: string;
        };
        Relationships: [
          {
            foreignKeyName: 'calendar_sync_states_ws_id_fkey';
            columns: ['ws_id'];
            isOneToOne: false;
            referencedRelation: 'workspace_link_counts';
            referencedColumns: ['id'];
          },
          {
            foreignKeyName: 'calendar_sync_states_ws_id_fkey';
            columns: ['ws_id'];
            isOneToOne: false;
            referencedRelation: 'workspaces';
            referencedColumns: ['id'];
          },
        ];
      };
      course_certificates: {
        Row: {
          completed_date: string;
          course_id: string;
          created_at: string;
          id: string;
          user_id: string;
        };
        Insert: {
          completed_date: string;
          course_id: string;
          created_at?: string;
          id?: string;
          user_id?: string;
        };
        Update: {
          completed_date?: string;
          course_id?: string;
          created_at?: string;
          id?: string;
          user_id?: string;
        };
        Relationships: [
          {
            foreignKeyName: 'course_certificates_course_id_fkey';
            columns: ['course_id'];
            isOneToOne: false;
            referencedRelation: 'workspace_courses';
            referencedColumns: ['id'];
          },
          {
            foreignKeyName: 'course_certificates_user_id_fkey';
            columns: ['user_id'];
            isOneToOne: false;
            referencedRelation: 'nova_user_challenge_leaderboard';
            referencedColumns: ['user_id'];
          },
          {
            foreignKeyName: 'course_certificates_user_id_fkey';
            columns: ['user_id'];
            isOneToOne: false;
            referencedRelation: 'nova_user_leaderboard';
            referencedColumns: ['user_id'];
          },
          {
            foreignKeyName: 'course_certificates_user_id_fkey';
            columns: ['user_id'];
            isOneToOne: false;
            referencedRelation: 'shortened_links_creator_stats';
            referencedColumns: ['id'];
          },
          {
            foreignKeyName: 'course_certificates_user_id_fkey';
            columns: ['user_id'];
            isOneToOne: false;
            referencedRelation: 'users';
            referencedColumns: ['id'];
          },
        ];
      };
      course_module_completion_status: {
        Row: {
          completed_at: string | null;
          completion_id: string;
          completion_status: boolean;
          created_at: string | null;
          module_id: string;
          user_id: string | null;
        };
        Insert: {
          completed_at?: string | null;
          completion_id?: string;
          completion_status?: boolean;
          created_at?: string | null;
          module_id: string;
          user_id?: string | null;
        };
        Update: {
          completed_at?: string | null;
          completion_id?: string;
          completion_status?: boolean;
          created_at?: string | null;
          module_id?: string;
          user_id?: string | null;
        };
        Relationships: [
          {
            foreignKeyName: 'course_module_completion_status_module_id_fkey';
            columns: ['module_id'];
            isOneToOne: false;
            referencedRelation: 'workspace_course_modules';
            referencedColumns: ['id'];
          },
          {
            foreignKeyName: 'course_module_completion_status_user_id_fkey';
            columns: ['user_id'];
            isOneToOne: false;
            referencedRelation: 'nova_user_challenge_leaderboard';
            referencedColumns: ['user_id'];
          },
          {
            foreignKeyName: 'course_module_completion_status_user_id_fkey';
            columns: ['user_id'];
            isOneToOne: false;
            referencedRelation: 'nova_user_leaderboard';
            referencedColumns: ['user_id'];
          },
          {
            foreignKeyName: 'course_module_completion_status_user_id_fkey';
            columns: ['user_id'];
            isOneToOne: false;
            referencedRelation: 'shortened_links_creator_stats';
            referencedColumns: ['id'];
          },
          {
            foreignKeyName: 'course_module_completion_status_user_id_fkey';
            columns: ['user_id'];
            isOneToOne: false;
            referencedRelation: 'users';
            referencedColumns: ['id'];
          },
        ];
      };
      course_module_flashcards: {
        Row: {
          created_at: string;
          flashcard_id: string;
          module_id: string;
        };
        Insert: {
          created_at?: string;
          flashcard_id: string;
          module_id: string;
        };
        Update: {
          created_at?: string;
          flashcard_id?: string;
          module_id?: string;
        };
        Relationships: [
          {
            foreignKeyName: 'course_module_flashcards_flashcard_id_fkey';
            columns: ['flashcard_id'];
            isOneToOne: false;
            referencedRelation: 'workspace_flashcards';
            referencedColumns: ['id'];
          },
          {
            foreignKeyName: 'course_module_flashcards_module_id_fkey';
            columns: ['module_id'];
            isOneToOne: false;
            referencedRelation: 'workspace_course_modules';
            referencedColumns: ['id'];
          },
        ];
      };
      course_module_quiz_sets: {
        Row: {
          created_at: string;
          module_id: string;
          set_id: string;
        };
        Insert: {
          created_at?: string;
          module_id: string;
          set_id: string;
        };
        Update: {
          created_at?: string;
          module_id?: string;
          set_id?: string;
        };
        Relationships: [
          {
            foreignKeyName: 'course_module_quiz_sets_module_id_fkey';
            columns: ['module_id'];
            isOneToOne: false;
            referencedRelation: 'workspace_course_modules';
            referencedColumns: ['id'];
          },
          {
            foreignKeyName: 'course_module_quiz_sets_set_id_fkey';
            columns: ['set_id'];
            isOneToOne: false;
            referencedRelation: 'workspace_quiz_sets';
            referencedColumns: ['id'];
          },
        ];
      };
      course_module_quizzes: {
        Row: {
          created_at: string;
          module_id: string;
          quiz_id: string;
        };
        Insert: {
          created_at?: string;
          module_id: string;
          quiz_id: string;
        };
        Update: {
          created_at?: string;
          module_id?: string;
          quiz_id?: string;
        };
        Relationships: [
          {
            foreignKeyName: 'course_module_quizzes_module_id_fkey';
            columns: ['module_id'];
            isOneToOne: false;
            referencedRelation: 'workspace_course_modules';
            referencedColumns: ['id'];
          },
          {
            foreignKeyName: 'course_module_quizzes_quiz_id_fkey';
            columns: ['quiz_id'];
            isOneToOne: false;
            referencedRelation: 'workspace_quizzes';
            referencedColumns: ['id'];
          },
        ];
      };
      crawled_url_next_urls: {
        Row: {
          created_at: string;
          origin_id: string;
          skipped: boolean;
          url: string;
        };
        Insert: {
          created_at?: string;
          origin_id?: string;
          skipped: boolean;
          url: string;
        };
        Update: {
          created_at?: string;
          origin_id?: string;
          skipped?: boolean;
          url?: string;
        };
        Relationships: [
          {
            foreignKeyName: 'crawled_url_next_urls_origin_id_fkey';
            columns: ['origin_id'];
            isOneToOne: false;
            referencedRelation: 'crawled_urls';
            referencedColumns: ['id'];
          },
        ];
      };
      crawled_urls: {
        Row: {
          created_at: string;
          creator_id: string;
          html: string | null;
          id: string;
          markdown: string | null;
          url: string;
        };
        Insert: {
          created_at?: string;
          creator_id: string;
          html?: string | null;
          id?: string;
          markdown?: string | null;
          url: string;
        };
        Update: {
          created_at?: string;
          creator_id?: string;
          html?: string | null;
          id?: string;
          markdown?: string | null;
          url?: string;
        };
        Relationships: [
          {
            foreignKeyName: 'crawled_urls_creator_id_fkey';
            columns: ['creator_id'];
            isOneToOne: false;
            referencedRelation: 'nova_user_challenge_leaderboard';
            referencedColumns: ['user_id'];
          },
          {
            foreignKeyName: 'crawled_urls_creator_id_fkey';
            columns: ['creator_id'];
            isOneToOne: false;
            referencedRelation: 'nova_user_leaderboard';
            referencedColumns: ['user_id'];
          },
          {
            foreignKeyName: 'crawled_urls_creator_id_fkey';
            columns: ['creator_id'];
            isOneToOne: false;
            referencedRelation: 'shortened_links_creator_stats';
            referencedColumns: ['id'];
          },
          {
            foreignKeyName: 'crawled_urls_creator_id_fkey';
            columns: ['creator_id'];
            isOneToOne: false;
            referencedRelation: 'users';
            referencedColumns: ['id'];
          },
        ];
      };
      credit_wallets: {
        Row: {
          limit: number;
          payment_date: number;
          statement_date: number;
          wallet_id: string;
        };
        Insert: {
          limit: number;
          payment_date: number;
          statement_date: number;
          wallet_id: string;
        };
        Update: {
          limit?: number;
          payment_date?: number;
          statement_date?: number;
          wallet_id?: string;
        };
        Relationships: [
          {
            foreignKeyName: 'credit_wallets_wallet_id_fkey';
            columns: ['wallet_id'];
            isOneToOne: true;
            referencedRelation: 'workspace_wallets';
            referencedColumns: ['id'];
          },
        ];
      };
      cross_app_tokens: {
        Row: {
          created_at: string;
          expires_at: string;
          id: string;
          is_revoked: boolean;
          origin_app: string;
          session_data: Json | null;
          target_app: string;
          token: string;
          used_at: string | null;
          user_id: string;
        };
        Insert: {
          created_at?: string;
          expires_at: string;
          id?: string;
          is_revoked?: boolean;
          origin_app: string;
          session_data?: Json | null;
          target_app: string;
          token: string;
          used_at?: string | null;
          user_id: string;
        };
        Update: {
          created_at?: string;
          expires_at?: string;
          id?: string;
          is_revoked?: boolean;
          origin_app?: string;
          session_data?: Json | null;
          target_app?: string;
          token?: string;
          used_at?: string | null;
          user_id?: string;
        };
        Relationships: [
          {
            foreignKeyName: 'cross_app_tokens_user_id_fkey';
            columns: ['user_id'];
            isOneToOne: false;
            referencedRelation: 'nova_user_challenge_leaderboard';
            referencedColumns: ['user_id'];
          },
          {
            foreignKeyName: 'cross_app_tokens_user_id_fkey';
            columns: ['user_id'];
            isOneToOne: false;
            referencedRelation: 'nova_user_leaderboard';
            referencedColumns: ['user_id'];
          },
          {
            foreignKeyName: 'cross_app_tokens_user_id_fkey';
            columns: ['user_id'];
            isOneToOne: false;
            referencedRelation: 'shortened_links_creator_stats';
            referencedColumns: ['id'];
          },
          {
            foreignKeyName: 'cross_app_tokens_user_id_fkey';
            columns: ['user_id'];
            isOneToOne: false;
            referencedRelation: 'users';
            referencedColumns: ['id'];
          },
        ];
      };
      currencies: {
        Row: {
          code: string;
          name: string;
        };
        Insert: {
          code: string;
          name: string;
        };
        Update: {
          code?: string;
          name?: string;
        };
        Relationships: [];
      };
      external_user_monthly_report_logs: {
        Row: {
          content: string;
          created_at: string;
          creator_id: string | null;
          feedback: string;
          group_id: string;
          id: string;
          report_id: string;
          score: number | null;
          scores: number[] | null;
          title: string;
          user_id: string;
        };
        Insert: {
          content?: string;
          created_at?: string;
          creator_id?: string | null;
          feedback?: string;
          group_id: string;
          id?: string;
          report_id: string;
          score?: number | null;
          scores?: number[] | null;
          title?: string;
          user_id: string;
        };
        Update: {
          content?: string;
          created_at?: string;
          creator_id?: string | null;
          feedback?: string;
          group_id?: string;
          id?: string;
          report_id?: string;
          score?: number | null;
          scores?: number[] | null;
          title?: string;
          user_id?: string;
        };
        Relationships: [
          {
            foreignKeyName: 'external_user_monthly_report_logs_creator_id_fkey';
            columns: ['creator_id'];
            isOneToOne: false;
            referencedRelation: 'distinct_invoice_creators';
            referencedColumns: ['id'];
          },
          {
            foreignKeyName: 'external_user_monthly_report_logs_creator_id_fkey';
            columns: ['creator_id'];
            isOneToOne: false;
            referencedRelation: 'workspace_users';
            referencedColumns: ['id'];
          },
          {
            foreignKeyName: 'external_user_monthly_report_logs_creator_id_fkey';
            columns: ['creator_id'];
            isOneToOne: false;
            referencedRelation: 'workspace_users_with_groups';
            referencedColumns: ['id'];
          },
          {
            foreignKeyName: 'external_user_monthly_report_logs_group_id_fkey';
            columns: ['group_id'];
            isOneToOne: false;
            referencedRelation: 'user_groups_with_tags';
            referencedColumns: ['id'];
          },
          {
            foreignKeyName: 'external_user_monthly_report_logs_group_id_fkey';
            columns: ['group_id'];
            isOneToOne: false;
            referencedRelation: 'workspace_user_groups';
            referencedColumns: ['id'];
          },
          {
            foreignKeyName: 'external_user_monthly_report_logs_group_id_fkey';
            columns: ['group_id'];
            isOneToOne: false;
            referencedRelation: 'workspace_user_groups_with_amount';
            referencedColumns: ['id'];
          },
          {
            foreignKeyName: 'external_user_monthly_report_logs_report_id_fkey';
            columns: ['report_id'];
            isOneToOne: false;
            referencedRelation: 'external_user_monthly_reports';
            referencedColumns: ['id'];
          },
          {
            foreignKeyName: 'external_user_monthly_report_logs_user_id_fkey';
            columns: ['user_id'];
            isOneToOne: false;
            referencedRelation: 'distinct_invoice_creators';
            referencedColumns: ['id'];
          },
          {
            foreignKeyName: 'external_user_monthly_report_logs_user_id_fkey';
            columns: ['user_id'];
            isOneToOne: false;
            referencedRelation: 'workspace_users';
            referencedColumns: ['id'];
          },
          {
            foreignKeyName: 'external_user_monthly_report_logs_user_id_fkey';
            columns: ['user_id'];
            isOneToOne: false;
            referencedRelation: 'workspace_users_with_groups';
            referencedColumns: ['id'];
          },
        ];
      };
      external_user_monthly_reports: {
        Row: {
          content: string;
          created_at: string;
          creator_id: string | null;
          feedback: string;
          group_id: string;
          id: string;
          score: number | null;
          scores: number[] | null;
          title: string;
          updated_at: string;
          user_id: string;
        };
        Insert: {
          content: string;
          created_at?: string;
          creator_id?: string | null;
          feedback: string;
          group_id: string;
          id?: string;
          score?: number | null;
          scores?: number[] | null;
          title: string;
          updated_at: string;
          user_id: string;
        };
        Update: {
          content?: string;
          created_at?: string;
          creator_id?: string | null;
          feedback?: string;
          group_id?: string;
          id?: string;
          score?: number | null;
          scores?: number[] | null;
          title?: string;
          updated_at?: string;
          user_id?: string;
        };
        Relationships: [
          {
            foreignKeyName: 'external_user_monthly_reports_creator_id_fkey';
            columns: ['creator_id'];
            isOneToOne: false;
            referencedRelation: 'distinct_invoice_creators';
            referencedColumns: ['id'];
          },
          {
            foreignKeyName: 'external_user_monthly_reports_creator_id_fkey';
            columns: ['creator_id'];
            isOneToOne: false;
            referencedRelation: 'workspace_users';
            referencedColumns: ['id'];
          },
          {
            foreignKeyName: 'external_user_monthly_reports_creator_id_fkey';
            columns: ['creator_id'];
            isOneToOne: false;
            referencedRelation: 'workspace_users_with_groups';
            referencedColumns: ['id'];
          },
          {
            foreignKeyName: 'external_user_monthly_reports_group_id_fkey';
            columns: ['group_id'];
            isOneToOne: false;
            referencedRelation: 'user_groups_with_tags';
            referencedColumns: ['id'];
          },
          {
            foreignKeyName: 'external_user_monthly_reports_group_id_fkey';
            columns: ['group_id'];
            isOneToOne: false;
            referencedRelation: 'workspace_user_groups';
            referencedColumns: ['id'];
          },
          {
            foreignKeyName: 'external_user_monthly_reports_group_id_fkey';
            columns: ['group_id'];
            isOneToOne: false;
            referencedRelation: 'workspace_user_groups_with_amount';
            referencedColumns: ['id'];
          },
          {
            foreignKeyName: 'public_external_user_monthly_reports_user_id_fkey';
            columns: ['user_id'];
            isOneToOne: false;
            referencedRelation: 'distinct_invoice_creators';
            referencedColumns: ['id'];
          },
          {
            foreignKeyName: 'public_external_user_monthly_reports_user_id_fkey';
            columns: ['user_id'];
            isOneToOne: false;
            referencedRelation: 'workspace_users';
            referencedColumns: ['id'];
          },
          {
            foreignKeyName: 'public_external_user_monthly_reports_user_id_fkey';
            columns: ['user_id'];
            isOneToOne: false;
            referencedRelation: 'workspace_users_with_groups';
            referencedColumns: ['id'];
          },
        ];
      };
      field_types: {
        Row: {
          enabled: boolean;
          id: string;
        };
        Insert: {
          enabled?: boolean;
          id: string;
        };
        Update: {
          enabled?: boolean;
          id?: string;
        };
        Relationships: [];
      };
      finance_invoice_products: {
        Row: {
          amount: number;
          created_at: string | null;
          invoice_id: string;
          price: number;
          product_id: string | null;
          product_name: string;
          product_unit: string;
          total_diff: number;
          unit_id: string;
          warehouse: string;
          warehouse_id: string;
        };
        Insert: {
          amount: number;
          created_at?: string | null;
          invoice_id: string;
          price: number;
          product_id?: string | null;
          product_name?: string;
          product_unit?: string;
          total_diff?: number;
          unit_id: string;
          warehouse?: string;
          warehouse_id: string;
        };
        Update: {
          amount?: number;
          created_at?: string | null;
          invoice_id?: string;
          price?: number;
          product_id?: string | null;
          product_name?: string;
          product_unit?: string;
          total_diff?: number;
          unit_id?: string;
          warehouse?: string;
          warehouse_id?: string;
        };
        Relationships: [
          {
            foreignKeyName: 'finance_invoice_products_invoice_id_fkey';
            columns: ['invoice_id'];
            isOneToOne: false;
            referencedRelation: 'finance_invoices';
            referencedColumns: ['id'];
          },
          {
            foreignKeyName: 'finance_invoice_products_product_id_fkey';
            columns: ['product_id'];
            isOneToOne: false;
            referencedRelation: 'workspace_products';
            referencedColumns: ['id'];
          },
          {
            foreignKeyName: 'finance_invoice_products_unit_id_fkey';
            columns: ['unit_id'];
            isOneToOne: false;
            referencedRelation: 'inventory_units';
            referencedColumns: ['id'];
          },
          {
            foreignKeyName: 'finance_invoice_products_warehouse_id_fkey';
            columns: ['warehouse_id'];
            isOneToOne: false;
            referencedRelation: 'inventory_warehouses';
            referencedColumns: ['id'];
          },
        ];
      };
      finance_invoice_promotions: {
        Row: {
          code: string;
          created_at: string;
          description: string | null;
          invoice_id: string | null;
          name: string | null;
          promo_id: string | null;
          use_ratio: boolean;
          value: number;
        };
        Insert: {
          code?: string;
          created_at?: string;
          description?: string | null;
          invoice_id?: string | null;
          name?: string | null;
          promo_id?: string | null;
          use_ratio: boolean;
          value: number;
        };
        Update: {
          code?: string;
          created_at?: string;
          description?: string | null;
          invoice_id?: string | null;
          name?: string | null;
          promo_id?: string | null;
          use_ratio?: boolean;
          value?: number;
        };
        Relationships: [
          {
            foreignKeyName: 'finance_invoice_promotions_invoice_id_fkey';
            columns: ['invoice_id'];
            isOneToOne: false;
            referencedRelation: 'finance_invoices';
            referencedColumns: ['id'];
          },
          {
            foreignKeyName: 'finance_invoice_promotions_promo_id_fkey';
            columns: ['promo_id'];
            isOneToOne: false;
            referencedRelation: 'workspace_promotions';
            referencedColumns: ['id'];
          },
        ];
      };
      finance_invoices: {
        Row: {
          category_id: string;
          completed_at: string | null;
          created_at: string | null;
          creator_id: string | null;
          customer_id: string | null;
          id: string;
          note: string | null;
          notice: string | null;
          paid_amount: number;
          price: number;
          total_diff: number;
          transaction_id: string | null;
          user_group_id: string | null;
          valid_until: string | null;
          wallet_id: string;
          ws_id: string;
        };
        Insert: {
          category_id: string;
          completed_at?: string | null;
          created_at?: string | null;
          creator_id?: string | null;
          customer_id?: string | null;
          id?: string;
          note?: string | null;
          notice?: string | null;
          paid_amount?: number;
          price: number;
          total_diff?: number;
          transaction_id?: string | null;
          user_group_id?: string | null;
          valid_until?: string | null;
          wallet_id: string;
          ws_id: string;
        };
        Update: {
          category_id?: string;
          completed_at?: string | null;
          created_at?: string | null;
          creator_id?: string | null;
          customer_id?: string | null;
          id?: string;
          note?: string | null;
          notice?: string | null;
          paid_amount?: number;
          price?: number;
          total_diff?: number;
          transaction_id?: string | null;
          user_group_id?: string | null;
          valid_until?: string | null;
          wallet_id?: string;
          ws_id?: string;
        };
        Relationships: [
          {
            foreignKeyName: 'finance_invoices_category_id_fkey';
            columns: ['category_id'];
            isOneToOne: false;
            referencedRelation: 'transaction_categories';
            referencedColumns: ['id'];
          },
          {
            foreignKeyName: 'finance_invoices_creator_id_fkey';
            columns: ['creator_id'];
            isOneToOne: false;
            referencedRelation: 'distinct_invoice_creators';
            referencedColumns: ['id'];
          },
          {
            foreignKeyName: 'finance_invoices_creator_id_fkey';
            columns: ['creator_id'];
            isOneToOne: false;
            referencedRelation: 'workspace_users';
            referencedColumns: ['id'];
          },
          {
            foreignKeyName: 'finance_invoices_creator_id_fkey';
            columns: ['creator_id'];
            isOneToOne: false;
            referencedRelation: 'workspace_users_with_groups';
            referencedColumns: ['id'];
          },
          {
            foreignKeyName: 'finance_invoices_customer_id_fkey';
            columns: ['customer_id'];
            isOneToOne: false;
            referencedRelation: 'distinct_invoice_creators';
            referencedColumns: ['id'];
          },
          {
            foreignKeyName: 'finance_invoices_customer_id_fkey';
            columns: ['customer_id'];
            isOneToOne: false;
            referencedRelation: 'workspace_users';
            referencedColumns: ['id'];
          },
          {
            foreignKeyName: 'finance_invoices_customer_id_fkey';
            columns: ['customer_id'];
            isOneToOne: false;
            referencedRelation: 'workspace_users_with_groups';
            referencedColumns: ['id'];
          },
          {
            foreignKeyName: 'finance_invoices_transaction_id_fkey';
            columns: ['transaction_id'];
            isOneToOne: true;
            referencedRelation: 'wallet_transactions';
            referencedColumns: ['id'];
          },
          {
            foreignKeyName: 'finance_invoices_wallet_id_fkey';
            columns: ['wallet_id'];
            isOneToOne: false;
            referencedRelation: 'workspace_wallets';
            referencedColumns: ['id'];
          },
          {
            foreignKeyName: 'finance_invoices_ws_id_fkey';
            columns: ['ws_id'];
            isOneToOne: false;
            referencedRelation: 'workspace_link_counts';
            referencedColumns: ['id'];
          },
          {
            foreignKeyName: 'finance_invoices_ws_id_fkey';
            columns: ['ws_id'];
            isOneToOne: false;
            referencedRelation: 'workspaces';
            referencedColumns: ['id'];
          },
          {
            foreignKeyName: 'public_finance_invoices_user_group_id_fkey';
            columns: ['user_group_id'];
            isOneToOne: false;
            referencedRelation: 'user_groups_with_tags';
            referencedColumns: ['id'];
          },
          {
            foreignKeyName: 'public_finance_invoices_user_group_id_fkey';
            columns: ['user_group_id'];
            isOneToOne: false;
            referencedRelation: 'workspace_user_groups';
            referencedColumns: ['id'];
          },
          {
            foreignKeyName: 'public_finance_invoices_user_group_id_fkey';
            columns: ['user_group_id'];
            isOneToOne: false;
            referencedRelation: 'workspace_user_groups_with_amount';
            referencedColumns: ['id'];
          },
        ];
      };
      handles: {
        Row: {
          created_at: string | null;
          creator_id: string | null;
          value: string;
        };
        Insert: {
          created_at?: string | null;
          creator_id?: string | null;
          value: string;
        };
        Update: {
          created_at?: string | null;
          creator_id?: string | null;
          value?: string;
        };
        Relationships: [
          {
            foreignKeyName: 'handles_creator_id_fkey';
            columns: ['creator_id'];
            isOneToOne: false;
            referencedRelation: 'nova_user_challenge_leaderboard';
            referencedColumns: ['user_id'];
          },
          {
            foreignKeyName: 'handles_creator_id_fkey';
            columns: ['creator_id'];
            isOneToOne: false;
            referencedRelation: 'nova_user_leaderboard';
            referencedColumns: ['user_id'];
          },
          {
            foreignKeyName: 'handles_creator_id_fkey';
            columns: ['creator_id'];
            isOneToOne: false;
            referencedRelation: 'shortened_links_creator_stats';
            referencedColumns: ['id'];
          },
          {
            foreignKeyName: 'handles_creator_id_fkey';
            columns: ['creator_id'];
            isOneToOne: false;
            referencedRelation: 'users';
            referencedColumns: ['id'];
          },
        ];
      };
      healthcare_checkup_vital_groups: {
        Row: {
          checkup_id: string;
          created_at: string | null;
          group_id: string;
        };
        Insert: {
          checkup_id: string;
          created_at?: string | null;
          group_id: string;
        };
        Update: {
          checkup_id?: string;
          created_at?: string | null;
          group_id?: string;
        };
        Relationships: [
          {
            foreignKeyName: 'healthcare_checkup_vital_groups_checkup_id_fkey';
            columns: ['checkup_id'];
            isOneToOne: false;
            referencedRelation: 'healthcare_checkups';
            referencedColumns: ['id'];
          },
          {
            foreignKeyName: 'healthcare_checkup_vital_groups_group_id_fkey';
            columns: ['group_id'];
            isOneToOne: false;
            referencedRelation: 'healthcare_vital_groups';
            referencedColumns: ['id'];
          },
        ];
      };
      healthcare_checkup_vitals: {
        Row: {
          checkup_id: string;
          created_at: string | null;
          value: number | null;
          vital_id: string;
        };
        Insert: {
          checkup_id: string;
          created_at?: string | null;
          value?: number | null;
          vital_id: string;
        };
        Update: {
          checkup_id?: string;
          created_at?: string | null;
          value?: number | null;
          vital_id?: string;
        };
        Relationships: [
          {
            foreignKeyName: 'healthcare_checkup_vitals_checkup_id_fkey';
            columns: ['checkup_id'];
            isOneToOne: false;
            referencedRelation: 'healthcare_checkups';
            referencedColumns: ['id'];
          },
          {
            foreignKeyName: 'healthcare_checkup_vitals_vital_id_fkey';
            columns: ['vital_id'];
            isOneToOne: false;
            referencedRelation: 'healthcare_vitals';
            referencedColumns: ['id'];
          },
        ];
      };
      healthcare_checkups: {
        Row: {
          checked: boolean;
          checkup_at: string;
          completed_at: string | null;
          created_at: string | null;
          creator_id: string;
          diagnosis_id: string | null;
          id: string;
          next_checked: boolean | null;
          next_checkup_at: string | null;
          note: string | null;
          patient_id: string;
          ws_id: string;
        };
        Insert: {
          checked?: boolean;
          checkup_at?: string;
          completed_at?: string | null;
          created_at?: string | null;
          creator_id: string;
          diagnosis_id?: string | null;
          id?: string;
          next_checked?: boolean | null;
          next_checkup_at?: string | null;
          note?: string | null;
          patient_id: string;
          ws_id: string;
        };
        Update: {
          checked?: boolean;
          checkup_at?: string;
          completed_at?: string | null;
          created_at?: string | null;
          creator_id?: string;
          diagnosis_id?: string | null;
          id?: string;
          next_checked?: boolean | null;
          next_checkup_at?: string | null;
          note?: string | null;
          patient_id?: string;
          ws_id?: string;
        };
        Relationships: [
          {
            foreignKeyName: 'healthcare_checkups_creator_id_fkey';
            columns: ['creator_id'];
            isOneToOne: false;
            referencedRelation: 'nova_user_challenge_leaderboard';
            referencedColumns: ['user_id'];
          },
          {
            foreignKeyName: 'healthcare_checkups_creator_id_fkey';
            columns: ['creator_id'];
            isOneToOne: false;
            referencedRelation: 'nova_user_leaderboard';
            referencedColumns: ['user_id'];
          },
          {
            foreignKeyName: 'healthcare_checkups_creator_id_fkey';
            columns: ['creator_id'];
            isOneToOne: false;
            referencedRelation: 'shortened_links_creator_stats';
            referencedColumns: ['id'];
          },
          {
            foreignKeyName: 'healthcare_checkups_creator_id_fkey';
            columns: ['creator_id'];
            isOneToOne: false;
            referencedRelation: 'users';
            referencedColumns: ['id'];
          },
          {
            foreignKeyName: 'healthcare_checkups_diagnosis_id_fkey';
            columns: ['diagnosis_id'];
            isOneToOne: false;
            referencedRelation: 'healthcare_diagnoses';
            referencedColumns: ['id'];
          },
          {
            foreignKeyName: 'healthcare_checkups_patient_id_fkey';
            columns: ['patient_id'];
            isOneToOne: false;
            referencedRelation: 'distinct_invoice_creators';
            referencedColumns: ['id'];
          },
          {
            foreignKeyName: 'healthcare_checkups_patient_id_fkey';
            columns: ['patient_id'];
            isOneToOne: false;
            referencedRelation: 'workspace_users';
            referencedColumns: ['id'];
          },
          {
            foreignKeyName: 'healthcare_checkups_patient_id_fkey';
            columns: ['patient_id'];
            isOneToOne: false;
            referencedRelation: 'workspace_users_with_groups';
            referencedColumns: ['id'];
          },
          {
            foreignKeyName: 'healthcare_checkups_ws_id_fkey';
            columns: ['ws_id'];
            isOneToOne: false;
            referencedRelation: 'workspace_link_counts';
            referencedColumns: ['id'];
          },
          {
            foreignKeyName: 'healthcare_checkups_ws_id_fkey';
            columns: ['ws_id'];
            isOneToOne: false;
            referencedRelation: 'workspaces';
            referencedColumns: ['id'];
          },
        ];
      };
      healthcare_diagnoses: {
        Row: {
          created_at: string | null;
          description: string | null;
          id: string;
          name: string | null;
          note: string | null;
          ws_id: string;
        };
        Insert: {
          created_at?: string | null;
          description?: string | null;
          id?: string;
          name?: string | null;
          note?: string | null;
          ws_id: string;
        };
        Update: {
          created_at?: string | null;
          description?: string | null;
          id?: string;
          name?: string | null;
          note?: string | null;
          ws_id?: string;
        };
        Relationships: [
          {
            foreignKeyName: 'healthcare_diagnoses_ws_id_fkey';
            columns: ['ws_id'];
            isOneToOne: false;
            referencedRelation: 'workspace_link_counts';
            referencedColumns: ['id'];
          },
          {
            foreignKeyName: 'healthcare_diagnoses_ws_id_fkey';
            columns: ['ws_id'];
            isOneToOne: false;
            referencedRelation: 'workspaces';
            referencedColumns: ['id'];
          },
        ];
      };
      healthcare_vital_groups: {
        Row: {
          created_at: string | null;
          description: string | null;
          id: string;
          name: string;
          note: string | null;
          ws_id: string;
        };
        Insert: {
          created_at?: string | null;
          description?: string | null;
          id?: string;
          name: string;
          note?: string | null;
          ws_id: string;
        };
        Update: {
          created_at?: string | null;
          description?: string | null;
          id?: string;
          name?: string;
          note?: string | null;
          ws_id?: string;
        };
        Relationships: [
          {
            foreignKeyName: 'healthcare_vital_groups_ws_id_fkey';
            columns: ['ws_id'];
            isOneToOne: false;
            referencedRelation: 'workspace_link_counts';
            referencedColumns: ['id'];
          },
          {
            foreignKeyName: 'healthcare_vital_groups_ws_id_fkey';
            columns: ['ws_id'];
            isOneToOne: false;
            referencedRelation: 'workspaces';
            referencedColumns: ['id'];
          },
        ];
      };
      healthcare_vitals: {
        Row: {
          created_at: string | null;
          factor: number;
          group_id: string | null;
          id: string;
          name: string;
          unit: string;
          ws_id: string;
        };
        Insert: {
          created_at?: string | null;
          factor?: number;
          group_id?: string | null;
          id?: string;
          name: string;
          unit: string;
          ws_id: string;
        };
        Update: {
          created_at?: string | null;
          factor?: number;
          group_id?: string | null;
          id?: string;
          name?: string;
          unit?: string;
          ws_id?: string;
        };
        Relationships: [
          {
            foreignKeyName: 'healthcare_vitals_ws_id_fkey';
            columns: ['ws_id'];
            isOneToOne: false;
            referencedRelation: 'workspace_link_counts';
            referencedColumns: ['id'];
          },
          {
            foreignKeyName: 'healthcare_vitals_ws_id_fkey';
            columns: ['ws_id'];
            isOneToOne: false;
            referencedRelation: 'workspaces';
            referencedColumns: ['id'];
          },
          {
            foreignKeyName: 'public_healthcare_vitals_group_id_fkey';
            columns: ['group_id'];
            isOneToOne: false;
            referencedRelation: 'user_groups_with_tags';
            referencedColumns: ['id'];
          },
          {
            foreignKeyName: 'public_healthcare_vitals_group_id_fkey';
            columns: ['group_id'];
            isOneToOne: false;
            referencedRelation: 'workspace_user_groups';
            referencedColumns: ['id'];
          },
          {
            foreignKeyName: 'public_healthcare_vitals_group_id_fkey';
            columns: ['group_id'];
            isOneToOne: false;
            referencedRelation: 'workspace_user_groups_with_amount';
            referencedColumns: ['id'];
          },
        ];
      };
      internal_email_api_keys: {
        Row: {
          allowed_emails: string[] | null;
          created_at: string;
          creator_id: string;
          id: string;
          user_id: string;
          value: string;
        };
        Insert: {
          allowed_emails?: string[] | null;
          created_at?: string;
          creator_id: string;
          id?: string;
          user_id: string;
          value: string;
        };
        Update: {
          allowed_emails?: string[] | null;
          created_at?: string;
          creator_id?: string;
          id?: string;
          user_id?: string;
          value?: string;
        };
        Relationships: [
          {
            foreignKeyName: 'internal_email_api_keys_creator_id_fkey';
            columns: ['creator_id'];
            isOneToOne: false;
            referencedRelation: 'nova_user_challenge_leaderboard';
            referencedColumns: ['user_id'];
          },
          {
            foreignKeyName: 'internal_email_api_keys_creator_id_fkey';
            columns: ['creator_id'];
            isOneToOne: false;
            referencedRelation: 'nova_user_leaderboard';
            referencedColumns: ['user_id'];
          },
          {
            foreignKeyName: 'internal_email_api_keys_creator_id_fkey';
            columns: ['creator_id'];
            isOneToOne: false;
            referencedRelation: 'shortened_links_creator_stats';
            referencedColumns: ['id'];
          },
          {
            foreignKeyName: 'internal_email_api_keys_creator_id_fkey';
            columns: ['creator_id'];
            isOneToOne: false;
            referencedRelation: 'users';
            referencedColumns: ['id'];
          },
          {
            foreignKeyName: 'internal_email_api_keys_user_id_fkey';
            columns: ['user_id'];
            isOneToOne: true;
            referencedRelation: 'nova_user_challenge_leaderboard';
            referencedColumns: ['user_id'];
          },
          {
            foreignKeyName: 'internal_email_api_keys_user_id_fkey';
            columns: ['user_id'];
            isOneToOne: true;
            referencedRelation: 'nova_user_leaderboard';
            referencedColumns: ['user_id'];
          },
          {
            foreignKeyName: 'internal_email_api_keys_user_id_fkey';
            columns: ['user_id'];
            isOneToOne: true;
            referencedRelation: 'shortened_links_creator_stats';
            referencedColumns: ['id'];
          },
          {
            foreignKeyName: 'internal_email_api_keys_user_id_fkey';
            columns: ['user_id'];
            isOneToOne: true;
            referencedRelation: 'users';
            referencedColumns: ['id'];
          },
        ];
      };
      internal_emails: {
        Row: {
          bcc_addresses: string[];
          cc_addresses: string[];
          created_at: string;
          html_payload: boolean;
          id: string;
          payload: string;
          reply_to_addresses: string[];
          source_email: string;
          subject: string;
          to_addresses: string[];
          user_id: string;
          ws_id: string;
        };
        Insert: {
          bcc_addresses: string[];
          cc_addresses: string[];
          created_at?: string;
          html_payload?: boolean;
          id?: string;
          payload: string;
          reply_to_addresses: string[];
          source_email: string;
          subject: string;
          to_addresses: string[];
          user_id: string;
          ws_id: string;
        };
        Update: {
          bcc_addresses?: string[];
          cc_addresses?: string[];
          created_at?: string;
          html_payload?: boolean;
          id?: string;
          payload?: string;
          reply_to_addresses?: string[];
          source_email?: string;
          subject?: string;
          to_addresses?: string[];
          user_id?: string;
          ws_id?: string;
        };
        Relationships: [
          {
            foreignKeyName: 'internal_emails_user_id_fkey';
            columns: ['user_id'];
            isOneToOne: false;
            referencedRelation: 'nova_user_challenge_leaderboard';
            referencedColumns: ['user_id'];
          },
          {
            foreignKeyName: 'internal_emails_user_id_fkey';
            columns: ['user_id'];
            isOneToOne: false;
            referencedRelation: 'nova_user_leaderboard';
            referencedColumns: ['user_id'];
          },
          {
            foreignKeyName: 'internal_emails_user_id_fkey';
            columns: ['user_id'];
            isOneToOne: false;
            referencedRelation: 'shortened_links_creator_stats';
            referencedColumns: ['id'];
          },
          {
            foreignKeyName: 'internal_emails_user_id_fkey';
            columns: ['user_id'];
            isOneToOne: false;
            referencedRelation: 'users';
            referencedColumns: ['id'];
          },
          {
            foreignKeyName: 'internal_emails_ws_id_fkey';
            columns: ['ws_id'];
            isOneToOne: false;
            referencedRelation: 'workspace_link_counts';
            referencedColumns: ['id'];
          },
          {
            foreignKeyName: 'internal_emails_ws_id_fkey';
            columns: ['ws_id'];
            isOneToOne: false;
            referencedRelation: 'workspaces';
            referencedColumns: ['id'];
          },
        ];
      };
      inventory_batch_products: {
        Row: {
          amount: number;
          batch_id: string;
          created_at: string | null;
          price: number;
          product_id: string;
          unit_id: string;
        };
        Insert: {
          amount?: number;
          batch_id: string;
          created_at?: string | null;
          price?: number;
          product_id: string;
          unit_id: string;
        };
        Update: {
          amount?: number;
          batch_id?: string;
          created_at?: string | null;
          price?: number;
          product_id?: string;
          unit_id?: string;
        };
        Relationships: [
          {
            foreignKeyName: 'inventory_batch_products_batch_id_fkey';
            columns: ['batch_id'];
            isOneToOne: false;
            referencedRelation: 'inventory_batches';
            referencedColumns: ['id'];
          },
          {
            foreignKeyName: 'inventory_batch_products_product_id_fkey';
            columns: ['product_id'];
            isOneToOne: false;
            referencedRelation: 'workspace_products';
            referencedColumns: ['id'];
          },
          {
            foreignKeyName: 'inventory_batch_products_unit_id_fkey';
            columns: ['unit_id'];
            isOneToOne: false;
            referencedRelation: 'inventory_units';
            referencedColumns: ['id'];
          },
        ];
      };
      inventory_batches: {
        Row: {
          created_at: string | null;
          id: string;
          price: number;
          supplier_id: string | null;
          total_diff: number;
          warehouse_id: string;
        };
        Insert: {
          created_at?: string | null;
          id?: string;
          price?: number;
          supplier_id?: string | null;
          total_diff?: number;
          warehouse_id: string;
        };
        Update: {
          created_at?: string | null;
          id?: string;
          price?: number;
          supplier_id?: string | null;
          total_diff?: number;
          warehouse_id?: string;
        };
        Relationships: [
          {
            foreignKeyName: 'inventory_batches_supplier_id_fkey';
            columns: ['supplier_id'];
            isOneToOne: false;
            referencedRelation: 'inventory_suppliers';
            referencedColumns: ['id'];
          },
          {
            foreignKeyName: 'inventory_batches_warehouse_id_fkey';
            columns: ['warehouse_id'];
            isOneToOne: false;
            referencedRelation: 'inventory_warehouses';
            referencedColumns: ['id'];
          },
        ];
      };
      inventory_products: {
        Row: {
          amount: number | null;
          created_at: string | null;
          min_amount: number;
          price: number;
          product_id: string;
          unit_id: string;
          warehouse_id: string;
        };
        Insert: {
          amount?: number | null;
          created_at?: string | null;
          min_amount?: number;
          price?: number;
          product_id: string;
          unit_id: string;
          warehouse_id: string;
        };
        Update: {
          amount?: number | null;
          created_at?: string | null;
          min_amount?: number;
          price?: number;
          product_id?: string;
          unit_id?: string;
          warehouse_id?: string;
        };
        Relationships: [
          {
            foreignKeyName: 'inventory_products_product_id_fkey';
            columns: ['product_id'];
            isOneToOne: false;
            referencedRelation: 'workspace_products';
            referencedColumns: ['id'];
          },
          {
            foreignKeyName: 'inventory_products_unit_id_fkey';
            columns: ['unit_id'];
            isOneToOne: false;
            referencedRelation: 'inventory_units';
            referencedColumns: ['id'];
          },
          {
            foreignKeyName: 'inventory_products_warehouse_id_fkey';
            columns: ['warehouse_id'];
            isOneToOne: false;
            referencedRelation: 'inventory_warehouses';
            referencedColumns: ['id'];
          },
        ];
      };
      inventory_suppliers: {
        Row: {
          created_at: string | null;
          id: string;
          name: string | null;
          ws_id: string;
        };
        Insert: {
          created_at?: string | null;
          id?: string;
          name?: string | null;
          ws_id: string;
        };
        Update: {
          created_at?: string | null;
          id?: string;
          name?: string | null;
          ws_id?: string;
        };
        Relationships: [
          {
            foreignKeyName: 'inventory_suppliers_ws_id_fkey';
            columns: ['ws_id'];
            isOneToOne: false;
            referencedRelation: 'workspace_link_counts';
            referencedColumns: ['id'];
          },
          {
            foreignKeyName: 'inventory_suppliers_ws_id_fkey';
            columns: ['ws_id'];
            isOneToOne: false;
            referencedRelation: 'workspaces';
            referencedColumns: ['id'];
          },
        ];
      };
      inventory_units: {
        Row: {
          created_at: string | null;
          id: string;
          name: string | null;
          ws_id: string;
        };
        Insert: {
          created_at?: string | null;
          id?: string;
          name?: string | null;
          ws_id: string;
        };
        Update: {
          created_at?: string | null;
          id?: string;
          name?: string | null;
          ws_id?: string;
        };
        Relationships: [
          {
            foreignKeyName: 'inventory_units_ws_id_fkey';
            columns: ['ws_id'];
            isOneToOne: false;
            referencedRelation: 'workspace_link_counts';
            referencedColumns: ['id'];
          },
          {
            foreignKeyName: 'inventory_units_ws_id_fkey';
            columns: ['ws_id'];
            isOneToOne: false;
            referencedRelation: 'workspaces';
            referencedColumns: ['id'];
          },
        ];
      };
      inventory_warehouses: {
        Row: {
          created_at: string | null;
          id: string;
          name: string | null;
          ws_id: string;
        };
        Insert: {
          created_at?: string | null;
          id?: string;
          name?: string | null;
          ws_id: string;
        };
        Update: {
          created_at?: string | null;
          id?: string;
          name?: string | null;
          ws_id?: string;
        };
        Relationships: [
          {
            foreignKeyName: 'inventory_warehouses_ws_id_fkey';
            columns: ['ws_id'];
            isOneToOne: false;
            referencedRelation: 'workspace_link_counts';
            referencedColumns: ['id'];
          },
          {
            foreignKeyName: 'inventory_warehouses_ws_id_fkey';
            columns: ['ws_id'];
            isOneToOne: false;
            referencedRelation: 'workspaces';
            referencedColumns: ['id'];
          },
        ];
      };
      link_analytics: {
        Row: {
          browser: string | null;
          city: string | null;
          clicked_at: string;
          country: string | null;
          country_region: string | null;
          created_at: string;
          device_type: string | null;
          id: string;
          ip_address: unknown | null;
          latitude: number | null;
          link_id: string;
          longitude: number | null;
          os: string | null;
          postal_code: string | null;
          referrer: string | null;
          referrer_domain: string | null;
          timezone: string | null;
          user_agent: string | null;
          vercel_id: string | null;
          vercel_region: string | null;
        };
        Insert: {
          browser?: string | null;
          city?: string | null;
          clicked_at?: string;
          country?: string | null;
          country_region?: string | null;
          created_at?: string;
          device_type?: string | null;
          id?: string;
          ip_address?: unknown | null;
          latitude?: number | null;
          link_id: string;
          longitude?: number | null;
          os?: string | null;
          postal_code?: string | null;
          referrer?: string | null;
          referrer_domain?: string | null;
          timezone?: string | null;
          user_agent?: string | null;
          vercel_id?: string | null;
          vercel_region?: string | null;
        };
        Update: {
          browser?: string | null;
          city?: string | null;
          clicked_at?: string;
          country?: string | null;
          country_region?: string | null;
          created_at?: string;
          device_type?: string | null;
          id?: string;
          ip_address?: unknown | null;
          latitude?: number | null;
          link_id?: string;
          longitude?: number | null;
          os?: string | null;
          postal_code?: string | null;
          referrer?: string | null;
          referrer_domain?: string | null;
          timezone?: string | null;
          user_agent?: string | null;
          vercel_id?: string | null;
          vercel_region?: string | null;
        };
        Relationships: [
          {
            foreignKeyName: 'link_analytics_link_id_fkey';
            columns: ['link_id'];
            isOneToOne: false;
            referencedRelation: 'link_analytics_device_insights';
            referencedColumns: ['link_id'];
          },
          {
            foreignKeyName: 'link_analytics_link_id_fkey';
            columns: ['link_id'];
            isOneToOne: false;
            referencedRelation: 'link_analytics_geo_insights';
            referencedColumns: ['link_id'];
          },
          {
            foreignKeyName: 'link_analytics_link_id_fkey';
            columns: ['link_id'];
            isOneToOne: false;
            referencedRelation: 'link_analytics_summary';
            referencedColumns: ['link_id'];
          },
          {
            foreignKeyName: 'link_analytics_link_id_fkey';
            columns: ['link_id'];
            isOneToOne: false;
            referencedRelation: 'shortened_links';
            referencedColumns: ['id'];
          },
        ];
      };
      meet_together_guest_timeblocks: {
        Row: {
          created_at: string;
          date: string;
          end_time: string;
          id: string;
          plan_id: string;
          start_time: string;
          tentative: boolean;
          user_id: string;
        };
        Insert: {
          created_at?: string;
          date: string;
          end_time: string;
          id?: string;
          plan_id: string;
          start_time: string;
          tentative?: boolean;
          user_id: string;
        };
        Update: {
          created_at?: string;
          date?: string;
          end_time?: string;
          id?: string;
          plan_id?: string;
          start_time?: string;
          tentative?: boolean;
          user_id?: string;
        };
        Relationships: [
          {
            foreignKeyName: 'meet_together_guest_timeblocks_plan_id_fkey';
            columns: ['plan_id'];
            isOneToOne: false;
            referencedRelation: 'meet_together_plans';
            referencedColumns: ['id'];
          },
          {
            foreignKeyName: 'meet_together_guest_timeblocks_user_id_fkey';
            columns: ['user_id'];
            isOneToOne: false;
            referencedRelation: 'meet_together_guests';
            referencedColumns: ['id'];
          },
        ];
      };
      meet_together_guests: {
        Row: {
          created_at: string;
          id: string;
          name: string;
          password_hash: string;
          password_salt: string;
          plan_id: string;
        };
        Insert: {
          created_at?: string;
          id?: string;
          name: string;
          password_hash: string;
          password_salt: string;
          plan_id: string;
        };
        Update: {
          created_at?: string;
          id?: string;
          name?: string;
          password_hash?: string;
          password_salt?: string;
          plan_id?: string;
        };
        Relationships: [
          {
            foreignKeyName: 'meet_together_guests_plan_id_fkey';
            columns: ['plan_id'];
            isOneToOne: false;
            referencedRelation: 'meet_together_plans';
            referencedColumns: ['id'];
          },
        ];
      };
      meet_together_plans: {
        Row: {
          agenda_content: Json | null;
          created_at: string | null;
          creator_id: string | null;
          dates: string[];
          description: string | null;
          end_time: string;
          id: string;
          is_public: boolean;
          name: string | null;
          start_time: string;
          where_to_meet: boolean;
          ws_id: string | null;
        };
        Insert: {
          agenda_content?: Json | null;
          created_at?: string | null;
          creator_id?: string | null;
          dates: string[];
          description?: string | null;
          end_time: string;
          id?: string;
          is_public?: boolean;
          name?: string | null;
          start_time: string;
          where_to_meet?: boolean;
          ws_id?: string | null;
        };
        Update: {
          agenda_content?: Json | null;
          created_at?: string | null;
          creator_id?: string | null;
          dates?: string[];
          description?: string | null;
          end_time?: string;
          id?: string;
          is_public?: boolean;
          name?: string | null;
          start_time?: string;
          where_to_meet?: boolean;
          ws_id?: string | null;
        };
        Relationships: [
          {
            foreignKeyName: 'meet_together_plans_creator_id_fkey';
            columns: ['creator_id'];
            isOneToOne: false;
            referencedRelation: 'nova_user_challenge_leaderboard';
            referencedColumns: ['user_id'];
          },
          {
            foreignKeyName: 'meet_together_plans_creator_id_fkey';
            columns: ['creator_id'];
            isOneToOne: false;
            referencedRelation: 'nova_user_leaderboard';
            referencedColumns: ['user_id'];
          },
          {
            foreignKeyName: 'meet_together_plans_creator_id_fkey';
            columns: ['creator_id'];
            isOneToOne: false;
            referencedRelation: 'shortened_links_creator_stats';
            referencedColumns: ['id'];
          },
          {
            foreignKeyName: 'meet_together_plans_creator_id_fkey';
            columns: ['creator_id'];
            isOneToOne: false;
            referencedRelation: 'users';
            referencedColumns: ['id'];
          },
          {
            foreignKeyName: 'meet_together_plans_ws_id_fkey';
            columns: ['ws_id'];
            isOneToOne: false;
            referencedRelation: 'workspace_link_counts';
            referencedColumns: ['id'];
          },
          {
            foreignKeyName: 'meet_together_plans_ws_id_fkey';
            columns: ['ws_id'];
            isOneToOne: false;
            referencedRelation: 'workspaces';
            referencedColumns: ['id'];
          },
        ];
      };
      meet_together_user_timeblocks: {
        Row: {
          created_at: string;
          date: string;
          end_time: string;
          id: string;
          plan_id: string;
          start_time: string;
          tentative: boolean;
          user_id: string;
        };
        Insert: {
          created_at?: string;
          date: string;
          end_time: string;
          id?: string;
          plan_id: string;
          start_time: string;
          tentative?: boolean;
          user_id: string;
        };
        Update: {
          created_at?: string;
          date?: string;
          end_time?: string;
          id?: string;
          plan_id?: string;
          start_time?: string;
          tentative?: boolean;
          user_id?: string;
        };
        Relationships: [
          {
            foreignKeyName: 'meet_together_user_timeblocks_plan_id_fkey';
            columns: ['plan_id'];
            isOneToOne: false;
            referencedRelation: 'meet_together_plans';
            referencedColumns: ['id'];
          },
          {
            foreignKeyName: 'meet_together_user_timeblocks_user_id_fkey';
            columns: ['user_id'];
            isOneToOne: false;
            referencedRelation: 'nova_user_challenge_leaderboard';
            referencedColumns: ['user_id'];
          },
          {
            foreignKeyName: 'meet_together_user_timeblocks_user_id_fkey';
            columns: ['user_id'];
            isOneToOne: false;
            referencedRelation: 'nova_user_leaderboard';
            referencedColumns: ['user_id'];
          },
          {
            foreignKeyName: 'meet_together_user_timeblocks_user_id_fkey';
            columns: ['user_id'];
            isOneToOne: false;
            referencedRelation: 'shortened_links_creator_stats';
            referencedColumns: ['id'];
          },
          {
            foreignKeyName: 'meet_together_user_timeblocks_user_id_fkey';
            columns: ['user_id'];
            isOneToOne: false;
            referencedRelation: 'users';
            referencedColumns: ['id'];
          },
        ];
      };
      nova_challenge_criteria: {
        Row: {
          challenge_id: string;
          created_at: string;
          description: string;
          id: string;
          name: string;
        };
        Insert: {
          challenge_id: string;
          created_at?: string;
          description: string;
          id?: string;
          name: string;
        };
        Update: {
          challenge_id?: string;
          created_at?: string;
          description?: string;
          id?: string;
          name?: string;
        };
        Relationships: [
          {
            foreignKeyName: 'nova_challenge_criteria_challenge_id_fkey';
            columns: ['challenge_id'];
            isOneToOne: false;
            referencedRelation: 'nova_challenges';
            referencedColumns: ['id'];
          },
          {
            foreignKeyName: 'nova_challenge_criteria_challenge_id_fkey';
            columns: ['challenge_id'];
            isOneToOne: false;
            referencedRelation: 'nova_user_challenge_leaderboard';
            referencedColumns: ['challenge_id'];
          },
        ];
      };
      nova_challenge_manager_emails: {
        Row: {
          challenge_id: string;
          created_at: string;
          email: string;
        };
        Insert: {
          challenge_id?: string;
          created_at?: string;
          email: string;
        };
        Update: {
          challenge_id?: string;
          created_at?: string;
          email?: string;
        };
        Relationships: [
          {
            foreignKeyName: 'nova_challenge_manager_emails_challenge_id_fkey';
            columns: ['challenge_id'];
            isOneToOne: false;
            referencedRelation: 'nova_challenges';
            referencedColumns: ['id'];
          },
          {
            foreignKeyName: 'nova_challenge_manager_emails_challenge_id_fkey';
            columns: ['challenge_id'];
            isOneToOne: false;
            referencedRelation: 'nova_user_challenge_leaderboard';
            referencedColumns: ['challenge_id'];
          },
        ];
      };
      nova_challenge_whitelisted_emails: {
        Row: {
          challenge_id: string;
          created_at: string;
          email: string;
        };
        Insert: {
          challenge_id: string;
          created_at?: string;
          email: string;
        };
        Update: {
          challenge_id?: string;
          created_at?: string;
          email?: string;
        };
        Relationships: [
          {
            foreignKeyName: 'nova_challenge_whitelisted_emails_challenge_id_fkey';
            columns: ['challenge_id'];
            isOneToOne: false;
            referencedRelation: 'nova_challenges';
            referencedColumns: ['id'];
          },
          {
            foreignKeyName: 'nova_challenge_whitelisted_emails_challenge_id_fkey';
            columns: ['challenge_id'];
            isOneToOne: false;
            referencedRelation: 'nova_user_challenge_leaderboard';
            referencedColumns: ['challenge_id'];
          },
        ];
      };
      nova_challenges: {
        Row: {
          close_at: string | null;
          created_at: string;
          description: string;
          duration: number;
          enabled: boolean;
          id: string;
          max_attempts: number;
          max_daily_attempts: number;
          open_at: string | null;
          password_hash: string | null;
          password_salt: string | null;
          previewable_at: string | null;
          title: string;
          whitelisted_only: boolean;
        };
        Insert: {
          close_at?: string | null;
          created_at?: string;
          description: string;
          duration: number;
          enabled?: boolean;
          id?: string;
          max_attempts?: number;
          max_daily_attempts?: number;
          open_at?: string | null;
          password_hash?: string | null;
          password_salt?: string | null;
          previewable_at?: string | null;
          title: string;
          whitelisted_only?: boolean;
        };
        Update: {
          close_at?: string | null;
          created_at?: string;
          description?: string;
          duration?: number;
          enabled?: boolean;
          id?: string;
          max_attempts?: number;
          max_daily_attempts?: number;
          open_at?: string | null;
          password_hash?: string | null;
          password_salt?: string | null;
          previewable_at?: string | null;
          title?: string;
          whitelisted_only?: boolean;
        };
        Relationships: [];
      };
      nova_problem_test_cases: {
        Row: {
          created_at: string;
          hidden: boolean;
          id: string;
          input: string;
          output: string;
          problem_id: string;
        };
        Insert: {
          created_at?: string;
          hidden?: boolean;
          id?: string;
          input: string;
          output: string;
          problem_id: string;
        };
        Update: {
          created_at?: string;
          hidden?: boolean;
          id?: string;
          input?: string;
          output?: string;
          problem_id?: string;
        };
        Relationships: [
          {
            foreignKeyName: 'nova_problem_testcases_problem_id_fkey';
            columns: ['problem_id'];
            isOneToOne: false;
            referencedRelation: 'nova_problems';
            referencedColumns: ['id'];
          },
        ];
      };
      nova_problems: {
        Row: {
          challenge_id: string;
          created_at: string;
          description: string;
          example_input: string;
          example_output: string;
          id: string;
          max_prompt_length: number;
          title: string;
        };
        Insert: {
          challenge_id: string;
          created_at?: string;
          description: string;
          example_input: string;
          example_output: string;
          id?: string;
          max_prompt_length: number;
          title: string;
        };
        Update: {
          challenge_id?: string;
          created_at?: string;
          description?: string;
          example_input?: string;
          example_output?: string;
          id?: string;
          max_prompt_length?: number;
          title?: string;
        };
        Relationships: [
          {
            foreignKeyName: 'nova_problems_challenge_id_fkey';
            columns: ['challenge_id'];
            isOneToOne: false;
            referencedRelation: 'nova_challenges';
            referencedColumns: ['id'];
          },
          {
            foreignKeyName: 'nova_problems_challenge_id_fkey';
            columns: ['challenge_id'];
            isOneToOne: false;
            referencedRelation: 'nova_user_challenge_leaderboard';
            referencedColumns: ['challenge_id'];
          },
        ];
      };
      nova_sessions: {
        Row: {
          challenge_id: string;
          created_at: string;
          end_time: string | null;
          id: string;
          start_time: string;
          status: string;
          user_id: string;
        };
        Insert: {
          challenge_id: string;
          created_at?: string;
          end_time?: string | null;
          id?: string;
          start_time: string;
          status: string;
          user_id: string;
        };
        Update: {
          challenge_id?: string;
          created_at?: string;
          end_time?: string | null;
          id?: string;
          start_time?: string;
          status?: string;
          user_id?: string;
        };
        Relationships: [
          {
            foreignKeyName: 'nova_sessions_challenge_id_fkey';
            columns: ['challenge_id'];
            isOneToOne: false;
            referencedRelation: 'nova_challenges';
            referencedColumns: ['id'];
          },
          {
            foreignKeyName: 'nova_sessions_challenge_id_fkey';
            columns: ['challenge_id'];
            isOneToOne: false;
            referencedRelation: 'nova_user_challenge_leaderboard';
            referencedColumns: ['challenge_id'];
          },
          {
            foreignKeyName: 'nova_sessions_user_id_fkey';
            columns: ['user_id'];
            isOneToOne: false;
            referencedRelation: 'nova_user_challenge_leaderboard';
            referencedColumns: ['user_id'];
          },
          {
            foreignKeyName: 'nova_sessions_user_id_fkey';
            columns: ['user_id'];
            isOneToOne: false;
            referencedRelation: 'nova_user_leaderboard';
            referencedColumns: ['user_id'];
          },
          {
            foreignKeyName: 'nova_sessions_user_id_fkey';
            columns: ['user_id'];
            isOneToOne: false;
            referencedRelation: 'shortened_links_creator_stats';
            referencedColumns: ['id'];
          },
          {
            foreignKeyName: 'nova_sessions_user_id_fkey';
            columns: ['user_id'];
            isOneToOne: false;
            referencedRelation: 'users';
            referencedColumns: ['id'];
          },
        ];
      };
      nova_submission_criteria: {
        Row: {
          created_at: string;
          criteria_id: string;
          feedback: string;
          improvements: string[] | null;
          score: number;
          strengths: string[] | null;
          submission_id: string;
        };
        Insert: {
          created_at?: string;
          criteria_id: string;
          feedback: string;
          improvements?: string[] | null;
          score: number;
          strengths?: string[] | null;
          submission_id: string;
        };
        Update: {
          created_at?: string;
          criteria_id?: string;
          feedback?: string;
          improvements?: string[] | null;
          score?: number;
          strengths?: string[] | null;
          submission_id?: string;
        };
        Relationships: [
          {
            foreignKeyName: 'nova_submission_criteria_criteria_id_fkey';
            columns: ['criteria_id'];
            isOneToOne: false;
            referencedRelation: 'nova_challenge_criteria';
            referencedColumns: ['id'];
          },
          {
            foreignKeyName: 'nova_submission_criteria_submission_id_fkey';
            columns: ['submission_id'];
            isOneToOne: false;
            referencedRelation: 'nova_submissions';
            referencedColumns: ['id'];
          },
          {
            foreignKeyName: 'nova_submission_criteria_submission_id_fkey';
            columns: ['submission_id'];
            isOneToOne: false;
            referencedRelation: 'nova_submissions_with_scores';
            referencedColumns: ['id'];
          },
        ];
      };
      nova_submission_test_cases: {
        Row: {
          confidence: number | null;
          created_at: string;
          matched: boolean;
          output: string;
          reasoning: string | null;
          submission_id: string;
          test_case_id: string;
        };
        Insert: {
          confidence?: number | null;
          created_at?: string;
          matched?: boolean;
          output: string;
          reasoning?: string | null;
          submission_id: string;
          test_case_id: string;
        };
        Update: {
          confidence?: number | null;
          created_at?: string;
          matched?: boolean;
          output?: string;
          reasoning?: string | null;
          submission_id?: string;
          test_case_id?: string;
        };
        Relationships: [
          {
            foreignKeyName: 'nova_submission_test_cases_submission_id_fkey';
            columns: ['submission_id'];
            isOneToOne: false;
            referencedRelation: 'nova_submissions';
            referencedColumns: ['id'];
          },
          {
            foreignKeyName: 'nova_submission_test_cases_submission_id_fkey';
            columns: ['submission_id'];
            isOneToOne: false;
            referencedRelation: 'nova_submissions_with_scores';
            referencedColumns: ['id'];
          },
          {
            foreignKeyName: 'nova_submission_test_cases_test_case_id_fkey';
            columns: ['test_case_id'];
            isOneToOne: false;
            referencedRelation: 'nova_problem_test_cases';
            referencedColumns: ['id'];
          },
        ];
      };
      nova_submissions: {
        Row: {
          created_at: string;
          id: string;
          overall_assessment: string | null;
          problem_id: string;
          prompt: string;
          session_id: string | null;
          user_id: string;
        };
        Insert: {
          created_at?: string;
          id?: string;
          overall_assessment?: string | null;
          problem_id: string;
          prompt: string;
          session_id?: string | null;
          user_id: string;
        };
        Update: {
          created_at?: string;
          id?: string;
          overall_assessment?: string | null;
          problem_id?: string;
          prompt?: string;
          session_id?: string | null;
          user_id?: string;
        };
        Relationships: [
          {
            foreignKeyName: 'nova_submissions_problem_id_fkey';
            columns: ['problem_id'];
            isOneToOne: false;
            referencedRelation: 'nova_problems';
            referencedColumns: ['id'];
          },
          {
            foreignKeyName: 'nova_submissions_session_id_fkey';
            columns: ['session_id'];
            isOneToOne: false;
            referencedRelation: 'nova_sessions';
            referencedColumns: ['id'];
          },
          {
            foreignKeyName: 'nova_submissions_user_id_fkey';
            columns: ['user_id'];
            isOneToOne: false;
            referencedRelation: 'nova_user_challenge_leaderboard';
            referencedColumns: ['user_id'];
          },
          {
            foreignKeyName: 'nova_submissions_user_id_fkey';
            columns: ['user_id'];
            isOneToOne: false;
            referencedRelation: 'nova_user_leaderboard';
            referencedColumns: ['user_id'];
          },
          {
            foreignKeyName: 'nova_submissions_user_id_fkey';
            columns: ['user_id'];
            isOneToOne: false;
            referencedRelation: 'shortened_links_creator_stats';
            referencedColumns: ['id'];
          },
          {
            foreignKeyName: 'nova_submissions_user_id_fkey';
            columns: ['user_id'];
            isOneToOne: false;
            referencedRelation: 'users';
            referencedColumns: ['id'];
          },
        ];
      };
      nova_team_emails: {
        Row: {
          created_at: string;
          email: string;
          team_id: string;
        };
        Insert: {
          created_at?: string;
          email: string;
          team_id: string;
        };
        Update: {
          created_at?: string;
          email?: string;
          team_id?: string;
        };
        Relationships: [
          {
            foreignKeyName: 'nova_team_emails_team_id_fkey';
            columns: ['team_id'];
            isOneToOne: false;
            referencedRelation: 'nova_team_challenge_leaderboard';
            referencedColumns: ['team_id'];
          },
          {
            foreignKeyName: 'nova_team_emails_team_id_fkey';
            columns: ['team_id'];
            isOneToOne: false;
            referencedRelation: 'nova_team_leaderboard';
            referencedColumns: ['team_id'];
          },
          {
            foreignKeyName: 'nova_team_emails_team_id_fkey';
            columns: ['team_id'];
            isOneToOne: false;
            referencedRelation: 'nova_teams';
            referencedColumns: ['id'];
          },
        ];
      };
      nova_team_members: {
        Row: {
          created_at: string;
          team_id: string;
          user_id: string;
        };
        Insert: {
          created_at?: string;
          team_id: string;
          user_id: string;
        };
        Update: {
          created_at?: string;
          team_id?: string;
          user_id?: string;
        };
        Relationships: [
          {
            foreignKeyName: 'nova_team_members_team_id_fkey';
            columns: ['team_id'];
            isOneToOne: false;
            referencedRelation: 'nova_team_challenge_leaderboard';
            referencedColumns: ['team_id'];
          },
          {
            foreignKeyName: 'nova_team_members_team_id_fkey';
            columns: ['team_id'];
            isOneToOne: false;
            referencedRelation: 'nova_team_leaderboard';
            referencedColumns: ['team_id'];
          },
          {
            foreignKeyName: 'nova_team_members_team_id_fkey';
            columns: ['team_id'];
            isOneToOne: false;
            referencedRelation: 'nova_teams';
            referencedColumns: ['id'];
          },
          {
            foreignKeyName: 'nova_team_members_user_id_fkey';
            columns: ['user_id'];
            isOneToOne: false;
            referencedRelation: 'nova_user_challenge_leaderboard';
            referencedColumns: ['user_id'];
          },
          {
            foreignKeyName: 'nova_team_members_user_id_fkey';
            columns: ['user_id'];
            isOneToOne: false;
            referencedRelation: 'nova_user_leaderboard';
            referencedColumns: ['user_id'];
          },
          {
            foreignKeyName: 'nova_team_members_user_id_fkey';
            columns: ['user_id'];
            isOneToOne: false;
            referencedRelation: 'shortened_links_creator_stats';
            referencedColumns: ['id'];
          },
          {
            foreignKeyName: 'nova_team_members_user_id_fkey';
            columns: ['user_id'];
            isOneToOne: false;
            referencedRelation: 'users';
            referencedColumns: ['id'];
          },
        ];
      };
      nova_teams: {
        Row: {
          created_at: string;
          description: string | null;
          goals: string | null;
          id: string;
          name: string;
        };
        Insert: {
          created_at?: string;
          description?: string | null;
          goals?: string | null;
          id?: string;
          name: string;
        };
        Update: {
          created_at?: string;
          description?: string | null;
          goals?: string | null;
          id?: string;
          name?: string;
        };
        Relationships: [];
      };
      onboarding_progress: {
        Row: {
          completed_at: string | null;
          completed_steps: string[];
          created_at: string;
          current_step: string;
          profile_completed: boolean;
          tour_completed: boolean;
          updated_at: string;
          user_id: string;
          workspace_avatar_url: string | null;
          workspace_description: string | null;
          workspace_name: string | null;
        };
        Insert: {
          completed_at?: string | null;
          completed_steps?: string[];
          created_at?: string;
          current_step?: string;
          profile_completed?: boolean;
          tour_completed?: boolean;
          updated_at?: string;
          user_id: string;
          workspace_avatar_url?: string | null;
          workspace_description?: string | null;
          workspace_name?: string | null;
        };
        Update: {
          completed_at?: string | null;
          completed_steps?: string[];
          created_at?: string;
          current_step?: string;
          profile_completed?: boolean;
          tour_completed?: boolean;
          updated_at?: string;
          user_id?: string;
          workspace_avatar_url?: string | null;
          workspace_description?: string | null;
          workspace_name?: string | null;
        };
        Relationships: [
          {
            foreignKeyName: 'onboarding_progress_user_id_fkey';
            columns: ['user_id'];
            isOneToOne: true;
            referencedRelation: 'nova_user_challenge_leaderboard';
            referencedColumns: ['user_id'];
          },
          {
            foreignKeyName: 'onboarding_progress_user_id_fkey';
            columns: ['user_id'];
            isOneToOne: true;
            referencedRelation: 'nova_user_leaderboard';
            referencedColumns: ['user_id'];
          },
          {
            foreignKeyName: 'onboarding_progress_user_id_fkey';
            columns: ['user_id'];
            isOneToOne: true;
            referencedRelation: 'shortened_links_creator_stats';
            referencedColumns: ['id'];
          },
          {
            foreignKeyName: 'onboarding_progress_user_id_fkey';
            columns: ['user_id'];
            isOneToOne: true;
            referencedRelation: 'users';
            referencedColumns: ['id'];
          },
        ];
      };
      personal_notes: {
        Row: {
          content: string | null;
          created_at: string | null;
          owner_id: string;
          user_id: string;
        };
        Insert: {
          content?: string | null;
          created_at?: string | null;
          owner_id: string;
          user_id: string;
        };
        Update: {
          content?: string | null;
          created_at?: string | null;
          owner_id?: string;
          user_id?: string;
        };
        Relationships: [
          {
            foreignKeyName: 'personal_notes_owner_id_fkey';
            columns: ['owner_id'];
            isOneToOne: false;
            referencedRelation: 'nova_user_challenge_leaderboard';
            referencedColumns: ['user_id'];
          },
          {
            foreignKeyName: 'personal_notes_owner_id_fkey';
            columns: ['owner_id'];
            isOneToOne: false;
            referencedRelation: 'nova_user_leaderboard';
            referencedColumns: ['user_id'];
          },
          {
            foreignKeyName: 'personal_notes_owner_id_fkey';
            columns: ['owner_id'];
            isOneToOne: false;
            referencedRelation: 'shortened_links_creator_stats';
            referencedColumns: ['id'];
          },
          {
            foreignKeyName: 'personal_notes_owner_id_fkey';
            columns: ['owner_id'];
            isOneToOne: false;
            referencedRelation: 'users';
            referencedColumns: ['id'];
          },
          {
            foreignKeyName: 'personal_notes_user_id_fkey';
            columns: ['user_id'];
            isOneToOne: false;
            referencedRelation: 'nova_user_challenge_leaderboard';
            referencedColumns: ['user_id'];
          },
          {
            foreignKeyName: 'personal_notes_user_id_fkey';
            columns: ['user_id'];
            isOneToOne: false;
            referencedRelation: 'nova_user_leaderboard';
            referencedColumns: ['user_id'];
          },
          {
            foreignKeyName: 'personal_notes_user_id_fkey';
            columns: ['user_id'];
            isOneToOne: false;
            referencedRelation: 'shortened_links_creator_stats';
            referencedColumns: ['id'];
          },
          {
            foreignKeyName: 'personal_notes_user_id_fkey';
            columns: ['user_id'];
            isOneToOne: false;
            referencedRelation: 'users';
            referencedColumns: ['id'];
          },
        ];
      };
      platform_email_roles: {
        Row: {
          allow_challenge_management: boolean;
          allow_manage_all_challenges: boolean;
          allow_role_management: boolean;
          created_at: string;
          email: string;
          enabled: boolean;
        };
        Insert: {
          allow_challenge_management?: boolean;
          allow_manage_all_challenges?: boolean;
          allow_role_management?: boolean;
          created_at?: string;
          email: string;
          enabled: boolean;
        };
        Update: {
          allow_challenge_management?: boolean;
          allow_manage_all_challenges?: boolean;
          allow_role_management?: boolean;
          created_at?: string;
          email?: string;
          enabled?: boolean;
        };
        Relationships: [];
      };
      platform_user_roles: {
        Row: {
          allow_challenge_management: boolean;
          allow_manage_all_challenges: boolean;
          allow_role_management: boolean;
          allow_workspace_creation: boolean;
          created_at: string;
          enabled: boolean;
          user_id: string;
        };
        Insert: {
          allow_challenge_management?: boolean;
          allow_manage_all_challenges?: boolean;
          allow_role_management?: boolean;
          allow_workspace_creation?: boolean;
          created_at?: string;
          enabled?: boolean;
          user_id: string;
        };
        Update: {
          allow_challenge_management?: boolean;
          allow_manage_all_challenges?: boolean;
          allow_role_management?: boolean;
          allow_workspace_creation?: boolean;
          created_at?: string;
          enabled?: boolean;
          user_id?: string;
        };
        Relationships: [
          {
            foreignKeyName: 'platform_user_roles_user_id_fkey1';
            columns: ['user_id'];
            isOneToOne: true;
            referencedRelation: 'nova_user_challenge_leaderboard';
            referencedColumns: ['user_id'];
          },
          {
            foreignKeyName: 'platform_user_roles_user_id_fkey1';
            columns: ['user_id'];
            isOneToOne: true;
            referencedRelation: 'nova_user_leaderboard';
            referencedColumns: ['user_id'];
          },
          {
            foreignKeyName: 'platform_user_roles_user_id_fkey1';
            columns: ['user_id'];
            isOneToOne: true;
            referencedRelation: 'shortened_links_creator_stats';
            referencedColumns: ['id'];
          },
          {
            foreignKeyName: 'platform_user_roles_user_id_fkey1';
            columns: ['user_id'];
            isOneToOne: true;
            referencedRelation: 'users';
            referencedColumns: ['id'];
          },
        ];
      };
      poll_guest_permissions: {
        Row: {
          can_vote: boolean;
          created_at: string;
          delete_poll: boolean;
          poll_id: string;
          read_poll: boolean;
          update_poll: boolean;
        };
        Insert: {
          can_vote?: boolean;
          created_at?: string;
          delete_poll?: boolean;
          poll_id: string;
          read_poll?: boolean;
          update_poll?: boolean;
        };
        Update: {
          can_vote?: boolean;
          created_at?: string;
          delete_poll?: boolean;
          poll_id?: string;
          read_poll?: boolean;
          update_poll?: boolean;
        };
        Relationships: [
          {
            foreignKeyName: 'poll_guest_permissions_poll_id_fkey';
            columns: ['poll_id'];
            isOneToOne: true;
            referencedRelation: 'polls';
            referencedColumns: ['id'];
          },
        ];
      };
      poll_guest_votes: {
        Row: {
          created_at: string;
          guest_id: string;
          id: string;
          option_id: string;
        };
        Insert: {
          created_at?: string;
          guest_id: string;
          id?: string;
          option_id: string;
        };
        Update: {
          created_at?: string;
          guest_id?: string;
          id?: string;
          option_id?: string;
        };
        Relationships: [
          {
            foreignKeyName: 'guest_poll_votes_guest_id_fkey';
            columns: ['guest_id'];
            isOneToOne: false;
            referencedRelation: 'meet_together_guests';
            referencedColumns: ['id'];
          },
          {
            foreignKeyName: 'guest_poll_votes_option_id_fkey';
            columns: ['option_id'];
            isOneToOne: false;
            referencedRelation: 'poll_options';
            referencedColumns: ['id'];
          },
        ];
      };
      poll_options: {
        Row: {
          created_at: string;
          id: string;
          poll_id: string;
          value: string;
        };
        Insert: {
          created_at?: string;
          id?: string;
          poll_id: string;
          value?: string;
        };
        Update: {
          created_at?: string;
          id?: string;
          poll_id?: string;
          value?: string;
        };
        Relationships: [
          {
            foreignKeyName: 'poll_option_poll_id_fkey';
            columns: ['poll_id'];
            isOneToOne: false;
            referencedRelation: 'polls';
            referencedColumns: ['id'];
          },
        ];
      };
      poll_user_permissions: {
        Row: {
          can_vote: boolean;
          created_at: string;
          delete_poll: boolean;
          poll_id: string;
          read_poll: boolean;
          update_poll: boolean;
          user_id: string;
        };
        Insert: {
          can_vote?: boolean;
          created_at?: string;
          delete_poll?: boolean;
          poll_id: string;
          read_poll?: boolean;
          update_poll?: boolean;
          user_id: string;
        };
        Update: {
          can_vote?: boolean;
          created_at?: string;
          delete_poll?: boolean;
          poll_id?: string;
          read_poll?: boolean;
          update_poll?: boolean;
          user_id?: string;
        };
        Relationships: [
          {
            foreignKeyName: 'poll_user_permissions_poll_id_fkey';
            columns: ['poll_id'];
            isOneToOne: false;
            referencedRelation: 'polls';
            referencedColumns: ['id'];
          },
          {
            foreignKeyName: 'poll_user_permissions_user_id_fkey';
            columns: ['user_id'];
            isOneToOne: false;
            referencedRelation: 'nova_user_challenge_leaderboard';
            referencedColumns: ['user_id'];
          },
          {
            foreignKeyName: 'poll_user_permissions_user_id_fkey';
            columns: ['user_id'];
            isOneToOne: false;
            referencedRelation: 'nova_user_leaderboard';
            referencedColumns: ['user_id'];
          },
          {
            foreignKeyName: 'poll_user_permissions_user_id_fkey';
            columns: ['user_id'];
            isOneToOne: false;
            referencedRelation: 'shortened_links_creator_stats';
            referencedColumns: ['id'];
          },
          {
            foreignKeyName: 'poll_user_permissions_user_id_fkey';
            columns: ['user_id'];
            isOneToOne: false;
            referencedRelation: 'users';
            referencedColumns: ['id'];
          },
        ];
      };
      poll_user_votes: {
        Row: {
          created_at: string;
          id: string;
          option_id: string;
          user_id: string;
        };
        Insert: {
          created_at?: string;
          id?: string;
          option_id: string;
          user_id: string;
        };
        Update: {
          created_at?: string;
          id?: string;
          option_id?: string;
          user_id?: string;
        };
        Relationships: [
          {
            foreignKeyName: 'users_poll_votes_option_id_fkey';
            columns: ['option_id'];
            isOneToOne: false;
            referencedRelation: 'poll_options';
            referencedColumns: ['id'];
          },
          {
            foreignKeyName: 'users_poll_votes_user_id_fkey';
            columns: ['user_id'];
            isOneToOne: false;
            referencedRelation: 'nova_user_challenge_leaderboard';
            referencedColumns: ['user_id'];
          },
          {
            foreignKeyName: 'users_poll_votes_user_id_fkey';
            columns: ['user_id'];
            isOneToOne: false;
            referencedRelation: 'nova_user_leaderboard';
            referencedColumns: ['user_id'];
          },
          {
            foreignKeyName: 'users_poll_votes_user_id_fkey';
            columns: ['user_id'];
            isOneToOne: false;
            referencedRelation: 'shortened_links_creator_stats';
            referencedColumns: ['id'];
          },
          {
            foreignKeyName: 'users_poll_votes_user_id_fkey';
            columns: ['user_id'];
            isOneToOne: false;
            referencedRelation: 'users';
            referencedColumns: ['id'];
          },
        ];
      };
      polls: {
        Row: {
          allow_anonymous_updates: boolean;
          created_at: string;
          creator_id: string;
          id: string;
          name: string;
          plan_id: string | null;
          ws_id: string | null;
        };
        Insert: {
          allow_anonymous_updates?: boolean;
          created_at?: string;
          creator_id: string;
          id?: string;
          name?: string;
          plan_id?: string | null;
          ws_id?: string | null;
        };
        Update: {
          allow_anonymous_updates?: boolean;
          created_at?: string;
          creator_id?: string;
          id?: string;
          name?: string;
          plan_id?: string | null;
          ws_id?: string | null;
        };
        Relationships: [
          {
            foreignKeyName: 'polls_creator_id_fkey';
            columns: ['creator_id'];
            isOneToOne: false;
            referencedRelation: 'nova_user_challenge_leaderboard';
            referencedColumns: ['user_id'];
          },
          {
            foreignKeyName: 'polls_creator_id_fkey';
            columns: ['creator_id'];
            isOneToOne: false;
            referencedRelation: 'nova_user_leaderboard';
            referencedColumns: ['user_id'];
          },
          {
            foreignKeyName: 'polls_creator_id_fkey';
            columns: ['creator_id'];
            isOneToOne: false;
            referencedRelation: 'shortened_links_creator_stats';
            referencedColumns: ['id'];
          },
          {
            foreignKeyName: 'polls_creator_id_fkey';
            columns: ['creator_id'];
            isOneToOne: false;
            referencedRelation: 'users';
            referencedColumns: ['id'];
          },
          {
            foreignKeyName: 'polls_plan_id_fkey';
            columns: ['plan_id'];
            isOneToOne: false;
            referencedRelation: 'meet_together_plans';
            referencedColumns: ['id'];
          },
          {
            foreignKeyName: 'polls_ws_id_fkey';
            columns: ['ws_id'];
            isOneToOne: false;
            referencedRelation: 'workspace_link_counts';
            referencedColumns: ['id'];
          },
          {
            foreignKeyName: 'polls_ws_id_fkey';
            columns: ['ws_id'];
            isOneToOne: false;
            referencedRelation: 'workspaces';
            referencedColumns: ['id'];
          },
        ];
      };
      product_categories: {
        Row: {
          created_at: string | null;
          id: string;
          name: string | null;
          ws_id: string;
        };
        Insert: {
          created_at?: string | null;
          id?: string;
          name?: string | null;
          ws_id: string;
        };
        Update: {
          created_at?: string | null;
          id?: string;
          name?: string | null;
          ws_id?: string;
        };
        Relationships: [
          {
            foreignKeyName: 'product_categories_ws_id_fkey';
            columns: ['ws_id'];
            isOneToOne: false;
            referencedRelation: 'workspace_link_counts';
            referencedColumns: ['id'];
          },
          {
            foreignKeyName: 'product_categories_ws_id_fkey';
            columns: ['ws_id'];
            isOneToOne: false;
            referencedRelation: 'workspaces';
            referencedColumns: ['id'];
          },
        ];
      };
      product_stock_changes: {
        Row: {
          amount: number;
          beneficiary_id: string | null;
          created_at: string;
          creator_id: string;
          id: string;
          product_id: string;
          unit_id: string;
          warehouse_id: string;
        };
        Insert: {
          amount: number;
          beneficiary_id?: string | null;
          created_at?: string;
          creator_id: string;
          id?: string;
          product_id: string;
          unit_id: string;
          warehouse_id: string;
        };
        Update: {
          amount?: number;
          beneficiary_id?: string | null;
          created_at?: string;
          creator_id?: string;
          id?: string;
          product_id?: string;
          unit_id?: string;
          warehouse_id?: string;
        };
        Relationships: [
          {
            foreignKeyName: 'product_stock_changes_beneficiary_id_fkey';
            columns: ['beneficiary_id'];
            isOneToOne: false;
            referencedRelation: 'distinct_invoice_creators';
            referencedColumns: ['id'];
          },
          {
            foreignKeyName: 'product_stock_changes_beneficiary_id_fkey';
            columns: ['beneficiary_id'];
            isOneToOne: false;
            referencedRelation: 'workspace_users';
            referencedColumns: ['id'];
          },
          {
            foreignKeyName: 'product_stock_changes_beneficiary_id_fkey';
            columns: ['beneficiary_id'];
            isOneToOne: false;
            referencedRelation: 'workspace_users_with_groups';
            referencedColumns: ['id'];
          },
          {
            foreignKeyName: 'product_stock_changes_creator_id_fkey';
            columns: ['creator_id'];
            isOneToOne: false;
            referencedRelation: 'distinct_invoice_creators';
            referencedColumns: ['id'];
          },
          {
            foreignKeyName: 'product_stock_changes_creator_id_fkey';
            columns: ['creator_id'];
            isOneToOne: false;
            referencedRelation: 'workspace_users';
            referencedColumns: ['id'];
          },
          {
            foreignKeyName: 'product_stock_changes_creator_id_fkey';
            columns: ['creator_id'];
            isOneToOne: false;
            referencedRelation: 'workspace_users_with_groups';
            referencedColumns: ['id'];
          },
          {
            foreignKeyName: 'product_stock_changes_product_id_fkey';
            columns: ['product_id'];
            isOneToOne: false;
            referencedRelation: 'workspace_products';
            referencedColumns: ['id'];
          },
          {
            foreignKeyName: 'product_stock_changes_unit_id_fkey';
            columns: ['unit_id'];
            isOneToOne: false;
            referencedRelation: 'inventory_units';
            referencedColumns: ['id'];
          },
          {
            foreignKeyName: 'product_stock_changes_warehouse_id_fkey';
            columns: ['warehouse_id'];
            isOneToOne: false;
            referencedRelation: 'inventory_warehouses';
            referencedColumns: ['id'];
          },
        ];
      };
      quiz_options: {
        Row: {
          created_at: string;
          explanation: string | null;
          id: string;
          is_correct: boolean;
          points: number | null;
          quiz_id: string;
          value: string;
        };
        Insert: {
          created_at?: string;
          explanation?: string | null;
          id?: string;
          is_correct: boolean;
          points?: number | null;
          quiz_id: string;
          value: string;
        };
        Update: {
          created_at?: string;
          explanation?: string | null;
          id?: string;
          is_correct?: boolean;
          points?: number | null;
          quiz_id?: string;
          value?: string;
        };
        Relationships: [
          {
            foreignKeyName: 'quiz_options_quiz_id_fkey';
            columns: ['quiz_id'];
            isOneToOne: false;
            referencedRelation: 'workspace_quizzes';
            referencedColumns: ['id'];
          },
        ];
      };
      quiz_set_quizzes: {
        Row: {
          created_at: string;
          quiz_id: string;
          set_id: string;
        };
        Insert: {
          created_at?: string;
          quiz_id: string;
          set_id: string;
        };
        Update: {
          created_at?: string;
          quiz_id?: string;
          set_id?: string;
        };
        Relationships: [
          {
            foreignKeyName: 'quiz_set_quizzes_quiz_id_fkey';
            columns: ['quiz_id'];
            isOneToOne: false;
            referencedRelation: 'workspace_quizzes';
            referencedColumns: ['id'];
          },
          {
            foreignKeyName: 'quiz_set_quizzes_set_id_fkey';
            columns: ['set_id'];
            isOneToOne: false;
            referencedRelation: 'workspace_quiz_sets';
            referencedColumns: ['id'];
          },
        ];
      };
      sent_emails: {
        Row: {
          content: string;
          created_at: string;
          email: string;
          id: string;
          post_id: string | null;
          receiver_id: string;
          sender_id: string;
          source_email: string;
          source_name: string;
          subject: string;
          ws_id: string;
        };
        Insert: {
          content: string;
          created_at?: string;
          email: string;
          id?: string;
          post_id?: string | null;
          receiver_id: string;
          sender_id: string;
          source_email: string;
          source_name: string;
          subject: string;
          ws_id: string;
        };
        Update: {
          content?: string;
          created_at?: string;
          email?: string;
          id?: string;
          post_id?: string | null;
          receiver_id?: string;
          sender_id?: string;
          source_email?: string;
          source_name?: string;
          subject?: string;
          ws_id?: string;
        };
        Relationships: [
          {
            foreignKeyName: 'sent_emails_post_id_fkey';
            columns: ['post_id'];
            isOneToOne: false;
            referencedRelation: 'user_group_posts';
            referencedColumns: ['id'];
          },
          {
            foreignKeyName: 'sent_emails_receiver_id_fkey';
            columns: ['receiver_id'];
            isOneToOne: false;
            referencedRelation: 'distinct_invoice_creators';
            referencedColumns: ['id'];
          },
          {
            foreignKeyName: 'sent_emails_receiver_id_fkey';
            columns: ['receiver_id'];
            isOneToOne: false;
            referencedRelation: 'workspace_users';
            referencedColumns: ['id'];
          },
          {
            foreignKeyName: 'sent_emails_receiver_id_fkey';
            columns: ['receiver_id'];
            isOneToOne: false;
            referencedRelation: 'workspace_users_with_groups';
            referencedColumns: ['id'];
          },
          {
            foreignKeyName: 'sent_emails_sender_id_fkey';
            columns: ['sender_id'];
            isOneToOne: false;
            referencedRelation: 'nova_user_challenge_leaderboard';
            referencedColumns: ['user_id'];
          },
          {
            foreignKeyName: 'sent_emails_sender_id_fkey';
            columns: ['sender_id'];
            isOneToOne: false;
            referencedRelation: 'nova_user_leaderboard';
            referencedColumns: ['user_id'];
          },
          {
            foreignKeyName: 'sent_emails_sender_id_fkey';
            columns: ['sender_id'];
            isOneToOne: false;
            referencedRelation: 'shortened_links_creator_stats';
            referencedColumns: ['id'];
          },
          {
            foreignKeyName: 'sent_emails_sender_id_fkey';
            columns: ['sender_id'];
            isOneToOne: false;
            referencedRelation: 'users';
            referencedColumns: ['id'];
          },
          {
            foreignKeyName: 'sent_emails_ws_id_fkey';
            columns: ['ws_id'];
            isOneToOne: false;
            referencedRelation: 'workspace_link_counts';
            referencedColumns: ['id'];
          },
          {
            foreignKeyName: 'sent_emails_ws_id_fkey';
            columns: ['ws_id'];
            isOneToOne: false;
            referencedRelation: 'workspaces';
            referencedColumns: ['id'];
          },
        ];
      };
      shortened_links: {
        Row: {
          created_at: string;
          creator_id: string;
          domain: string;
          id: string;
          link: string;
          slug: string;
          ws_id: string;
        };
        Insert: {
          created_at?: string;
          creator_id: string;
          domain: string;
          id?: string;
          link: string;
          slug: string;
          ws_id: string;
        };
        Update: {
          created_at?: string;
          creator_id?: string;
          domain?: string;
          id?: string;
          link?: string;
          slug?: string;
          ws_id?: string;
        };
        Relationships: [
          {
            foreignKeyName: 'shortened_links_creator_id_fkey';
            columns: ['creator_id'];
            isOneToOne: false;
            referencedRelation: 'nova_user_challenge_leaderboard';
            referencedColumns: ['user_id'];
          },
          {
            foreignKeyName: 'shortened_links_creator_id_fkey';
            columns: ['creator_id'];
            isOneToOne: false;
            referencedRelation: 'nova_user_leaderboard';
            referencedColumns: ['user_id'];
          },
          {
            foreignKeyName: 'shortened_links_creator_id_fkey';
            columns: ['creator_id'];
            isOneToOne: false;
            referencedRelation: 'shortened_links_creator_stats';
            referencedColumns: ['id'];
          },
          {
            foreignKeyName: 'shortened_links_creator_id_fkey';
            columns: ['creator_id'];
            isOneToOne: false;
            referencedRelation: 'users';
            referencedColumns: ['id'];
          },
          {
            foreignKeyName: 'shortened_links_ws_id_fkey';
            columns: ['ws_id'];
            isOneToOne: false;
            referencedRelation: 'workspace_link_counts';
            referencedColumns: ['id'];
          },
          {
            foreignKeyName: 'shortened_links_ws_id_fkey';
            columns: ['ws_id'];
            isOneToOne: false;
            referencedRelation: 'workspaces';
            referencedColumns: ['id'];
          },
        ];
      };
      support_inquiries: {
        Row: {
          created_at: string;
          email: string;
          id: string;
          is_read: boolean;
          is_resolved: boolean;
          message: string;
          name: string;
          subject: string;
        };
        Insert: {
          created_at?: string;
          email: string;
          id?: string;
          is_read?: boolean;
          is_resolved?: boolean;
          message: string;
          name: string;
          subject: string;
        };
        Update: {
          created_at?: string;
          email?: string;
          id?: string;
          is_read?: boolean;
          is_resolved?: boolean;
          message?: string;
          name?: string;
          subject?: string;
        };
        Relationships: [];
      };
      task_assignees: {
        Row: {
          created_at: string | null;
          task_id: string;
          user_id: string;
        };
        Insert: {
          created_at?: string | null;
          task_id: string;
          user_id: string;
        };
        Update: {
          created_at?: string | null;
          task_id?: string;
          user_id?: string;
        };
        Relationships: [
          {
            foreignKeyName: 'task_assignees_task_id_fkey';
            columns: ['task_id'];
            isOneToOne: false;
            referencedRelation: 'tasks';
            referencedColumns: ['id'];
          },
          {
            foreignKeyName: 'task_assignees_user_id_fkey';
            columns: ['user_id'];
            isOneToOne: false;
            referencedRelation: 'nova_user_challenge_leaderboard';
            referencedColumns: ['user_id'];
          },
          {
            foreignKeyName: 'task_assignees_user_id_fkey';
            columns: ['user_id'];
            isOneToOne: false;
            referencedRelation: 'nova_user_leaderboard';
            referencedColumns: ['user_id'];
          },
          {
            foreignKeyName: 'task_assignees_user_id_fkey';
            columns: ['user_id'];
            isOneToOne: false;
            referencedRelation: 'shortened_links_creator_stats';
            referencedColumns: ['id'];
          },
          {
            foreignKeyName: 'task_assignees_user_id_fkey';
            columns: ['user_id'];
            isOneToOne: false;
            referencedRelation: 'users';
            referencedColumns: ['id'];
          },
        ];
      };
      task_board_status_templates: {
        Row: {
          created_at: string | null;
          description: string | null;
          id: string;
          is_default: boolean | null;
          name: string;
          statuses: Json;
          updated_at: string | null;
        };
        Insert: {
          created_at?: string | null;
          description?: string | null;
          id?: string;
          is_default?: boolean | null;
          name: string;
          statuses: Json;
          updated_at?: string | null;
        };
        Update: {
          created_at?: string | null;
          description?: string | null;
          id?: string;
          is_default?: boolean | null;
          name?: string;
          statuses?: Json;
          updated_at?: string | null;
        };
        Relationships: [];
      };
      task_lists: {
        Row: {
          archived: boolean | null;
          board_id: string;
          color: string | null;
          created_at: string | null;
          creator_id: string | null;
          deleted: boolean | null;
          id: string;
          name: string | null;
          position: number | null;
          status: Database['public']['Enums']['task_board_status'] | null;
        };
        Insert: {
          archived?: boolean | null;
          board_id: string;
          color?: string | null;
          created_at?: string | null;
          creator_id?: string | null;
          deleted?: boolean | null;
          id?: string;
          name?: string | null;
          position?: number | null;
          status?: Database['public']['Enums']['task_board_status'] | null;
        };
        Update: {
          archived?: boolean | null;
          board_id?: string;
          color?: string | null;
          created_at?: string | null;
          creator_id?: string | null;
          deleted?: boolean | null;
          id?: string;
          name?: string | null;
          position?: number | null;
          status?: Database['public']['Enums']['task_board_status'] | null;
        };
        Relationships: [
          {
            foreignKeyName: 'task_lists_board_id_fkey';
            columns: ['board_id'];
            isOneToOne: false;
            referencedRelation: 'workspace_boards';
            referencedColumns: ['id'];
          },
          {
            foreignKeyName: 'task_lists_creator_id_fkey';
            columns: ['creator_id'];
            isOneToOne: false;
            referencedRelation: 'nova_user_challenge_leaderboard';
            referencedColumns: ['user_id'];
          },
          {
            foreignKeyName: 'task_lists_creator_id_fkey';
            columns: ['creator_id'];
            isOneToOne: false;
            referencedRelation: 'nova_user_leaderboard';
            referencedColumns: ['user_id'];
          },
          {
            foreignKeyName: 'task_lists_creator_id_fkey';
            columns: ['creator_id'];
            isOneToOne: false;
            referencedRelation: 'shortened_links_creator_stats';
            referencedColumns: ['id'];
          },
          {
            foreignKeyName: 'task_lists_creator_id_fkey';
            columns: ['creator_id'];
            isOneToOne: false;
            referencedRelation: 'users';
            referencedColumns: ['id'];
          },
        ];
      };
      tasks: {
        Row: {
          archived: boolean | null;
          calendar_hours: Database['public']['Enums']['calendar_hours'] | null;
          completed: boolean | null;
          created_at: string | null;
          creator_id: string | null;
          deleted: boolean | null;
          description: string | null;
          end_date: string | null;
          id: string;
          is_splittable: boolean | null;
          list_id: string | null;
          max_split_duration_minutes: number | null;
          min_split_duration_minutes: number | null;
          name: string;
          priority: number | null;
          start_date: string | null;
          tags: string[] | null;
          total_duration: number | null;
          user_defined_priority:
            | Database['public']['Enums']['task_priority']
            | null;
        };
        Insert: {
          archived?: boolean | null;
          calendar_hours?: Database['public']['Enums']['calendar_hours'] | null;
          completed?: boolean | null;
          created_at?: string | null;
          creator_id?: string | null;
          deleted?: boolean | null;
          description?: string | null;
          end_date?: string | null;
          id?: string;
          is_splittable?: boolean | null;
          list_id?: string | null;
          max_split_duration_minutes?: number | null;
          min_split_duration_minutes?: number | null;
          name: string;
          priority?: number | null;
          start_date?: string | null;
          tags?: string[] | null;
          total_duration?: number | null;
          user_defined_priority?:
            | Database['public']['Enums']['task_priority']
            | null;
        };
        Update: {
          archived?: boolean | null;
          calendar_hours?: Database['public']['Enums']['calendar_hours'] | null;
          completed?: boolean | null;
          created_at?: string | null;
          creator_id?: string | null;
          deleted?: boolean | null;
          description?: string | null;
          end_date?: string | null;
          id?: string;
          is_splittable?: boolean | null;
          list_id?: string | null;
          max_split_duration_minutes?: number | null;
          min_split_duration_minutes?: number | null;
          name?: string;
          priority?: number | null;
          start_date?: string | null;
          tags?: string[] | null;
          total_duration?: number | null;
          user_defined_priority?:
            | Database['public']['Enums']['task_priority']
            | null;
        };
        Relationships: [
          {
            foreignKeyName: 'tasks_creator_id_fkey';
            columns: ['creator_id'];
            isOneToOne: false;
            referencedRelation: 'nova_user_challenge_leaderboard';
            referencedColumns: ['user_id'];
          },
          {
            foreignKeyName: 'tasks_creator_id_fkey';
            columns: ['creator_id'];
            isOneToOne: false;
            referencedRelation: 'nova_user_leaderboard';
            referencedColumns: ['user_id'];
          },
          {
            foreignKeyName: 'tasks_creator_id_fkey';
            columns: ['creator_id'];
            isOneToOne: false;
            referencedRelation: 'shortened_links_creator_stats';
            referencedColumns: ['id'];
          },
          {
            foreignKeyName: 'tasks_creator_id_fkey';
            columns: ['creator_id'];
            isOneToOne: false;
            referencedRelation: 'users';
            referencedColumns: ['id'];
          },
          {
            foreignKeyName: 'tasks_list_id_fkey';
            columns: ['list_id'];
            isOneToOne: false;
            referencedRelation: 'task_lists';
            referencedColumns: ['id'];
          },
        ];
      };
      team_members: {
        Row: {
          team_id: string;
          user_id: string;
        };
        Insert: {
          team_id: string;
          user_id: string;
        };
        Update: {
          team_id?: string;
          user_id?: string;
        };
        Relationships: [
          {
            foreignKeyName: 'project_members_project_id_fkey';
            columns: ['team_id'];
            isOneToOne: false;
            referencedRelation: 'workspace_teams';
            referencedColumns: ['id'];
          },
          {
            foreignKeyName: 'project_members_user_id_fkey';
            columns: ['user_id'];
            isOneToOne: false;
            referencedRelation: 'nova_user_challenge_leaderboard';
            referencedColumns: ['user_id'];
          },
          {
            foreignKeyName: 'project_members_user_id_fkey';
            columns: ['user_id'];
            isOneToOne: false;
            referencedRelation: 'nova_user_leaderboard';
            referencedColumns: ['user_id'];
          },
          {
            foreignKeyName: 'project_members_user_id_fkey';
            columns: ['user_id'];
            isOneToOne: false;
            referencedRelation: 'shortened_links_creator_stats';
            referencedColumns: ['id'];
          },
          {
            foreignKeyName: 'project_members_user_id_fkey';
            columns: ['user_id'];
            isOneToOne: false;
            referencedRelation: 'users';
            referencedColumns: ['id'];
          },
        ];
      };
      time_tracking_categories: {
        Row: {
          color: string | null;
          created_at: string | null;
          description: string | null;
          id: string;
          name: string;
          updated_at: string | null;
          ws_id: string;
        };
        Insert: {
          color?: string | null;
          created_at?: string | null;
          description?: string | null;
          id?: string;
          name: string;
          updated_at?: string | null;
          ws_id: string;
        };
        Update: {
          color?: string | null;
          created_at?: string | null;
          description?: string | null;
          id?: string;
          name?: string;
          updated_at?: string | null;
          ws_id?: string;
        };
        Relationships: [
          {
            foreignKeyName: 'time_tracking_categories_color_fkey';
            columns: ['color'];
            isOneToOne: false;
            referencedRelation: 'calendar_event_colors';
            referencedColumns: ['value'];
          },
          {
            foreignKeyName: 'time_tracking_categories_ws_id_fkey';
            columns: ['ws_id'];
            isOneToOne: false;
            referencedRelation: 'workspace_link_counts';
            referencedColumns: ['id'];
          },
          {
            foreignKeyName: 'time_tracking_categories_ws_id_fkey';
            columns: ['ws_id'];
            isOneToOne: false;
            referencedRelation: 'workspaces';
            referencedColumns: ['id'];
          },
        ];
      };
      time_tracking_goals: {
        Row: {
          category_id: string | null;
          created_at: string | null;
          daily_goal_minutes: number;
          id: string;
          is_active: boolean | null;
          updated_at: string | null;
          user_id: string;
          weekly_goal_minutes: number | null;
          ws_id: string;
        };
        Insert: {
          category_id?: string | null;
          created_at?: string | null;
          daily_goal_minutes?: number;
          id?: string;
          is_active?: boolean | null;
          updated_at?: string | null;
          user_id: string;
          weekly_goal_minutes?: number | null;
          ws_id: string;
        };
        Update: {
          category_id?: string | null;
          created_at?: string | null;
          daily_goal_minutes?: number;
          id?: string;
          is_active?: boolean | null;
          updated_at?: string | null;
          user_id?: string;
          weekly_goal_minutes?: number | null;
          ws_id?: string;
        };
        Relationships: [
          {
            foreignKeyName: 'time_tracking_goals_category_id_fkey';
            columns: ['category_id'];
            isOneToOne: false;
            referencedRelation: 'time_tracking_categories';
            referencedColumns: ['id'];
          },
          {
            foreignKeyName: 'time_tracking_goals_ws_id_fkey';
            columns: ['ws_id'];
            isOneToOne: false;
            referencedRelation: 'workspace_link_counts';
            referencedColumns: ['id'];
          },
          {
            foreignKeyName: 'time_tracking_goals_ws_id_fkey';
            columns: ['ws_id'];
            isOneToOne: false;
            referencedRelation: 'workspaces';
            referencedColumns: ['id'];
          },
        ];
      };
      time_tracking_sessions: {
        Row: {
          category_id: string | null;
          created_at: string | null;
          description: string | null;
          duration_seconds: number | null;
          end_time: string | null;
          id: string;
          is_running: boolean | null;
          productivity_score: number | null;
          start_time: string;
          tags: string[] | null;
          task_id: string | null;
          title: string;
          updated_at: string | null;
          user_id: string;
          was_resumed: boolean;
          ws_id: string;
        };
        Insert: {
          category_id?: string | null;
          created_at?: string | null;
          description?: string | null;
          duration_seconds?: number | null;
          end_time?: string | null;
          id?: string;
          is_running?: boolean | null;
          productivity_score?: number | null;
          start_time: string;
          tags?: string[] | null;
          task_id?: string | null;
          title: string;
          updated_at?: string | null;
          user_id: string;
          was_resumed?: boolean;
          ws_id: string;
        };
        Update: {
          category_id?: string | null;
          created_at?: string | null;
          description?: string | null;
          duration_seconds?: number | null;
          end_time?: string | null;
          id?: string;
          is_running?: boolean | null;
          productivity_score?: number | null;
          start_time?: string;
          tags?: string[] | null;
          task_id?: string | null;
          title?: string;
          updated_at?: string | null;
          user_id?: string;
          was_resumed?: boolean;
          ws_id?: string;
        };
        Relationships: [
          {
            foreignKeyName: 'time_tracking_sessions_category_id_fkey';
            columns: ['category_id'];
            isOneToOne: false;
            referencedRelation: 'time_tracking_categories';
            referencedColumns: ['id'];
          },
          {
            foreignKeyName: 'time_tracking_sessions_task_id_fkey';
            columns: ['task_id'];
            isOneToOne: false;
            referencedRelation: 'tasks';
            referencedColumns: ['id'];
          },
          {
            foreignKeyName: 'time_tracking_sessions_ws_id_fkey';
            columns: ['ws_id'];
            isOneToOne: false;
            referencedRelation: 'workspace_link_counts';
            referencedColumns: ['id'];
          },
          {
            foreignKeyName: 'time_tracking_sessions_ws_id_fkey';
            columns: ['ws_id'];
            isOneToOne: false;
            referencedRelation: 'workspaces';
            referencedColumns: ['id'];
          },
        ];
      };
      timezones: {
        Row: {
          abbr: string;
          created_at: string | null;
          id: string;
          isdst: boolean;
          offset: number;
          text: string;
          utc: string[];
          value: string;
        };
        Insert: {
          abbr: string;
          created_at?: string | null;
          id?: string;
          isdst: boolean;
          offset: number;
          text: string;
          utc: string[];
          value: string;
        };
        Update: {
          abbr?: string;
          created_at?: string | null;
          id?: string;
          isdst?: boolean;
          offset?: number;
          text?: string;
          utc?: string[];
          value?: string;
        };
        Relationships: [];
      };
      transaction_categories: {
        Row: {
          created_at: string | null;
          id: string;
          is_expense: boolean | null;
          name: string;
          ws_id: string;
        };
        Insert: {
          created_at?: string | null;
          id?: string;
          is_expense?: boolean | null;
          name: string;
          ws_id: string;
        };
        Update: {
          created_at?: string | null;
          id?: string;
          is_expense?: boolean | null;
          name?: string;
          ws_id?: string;
        };
        Relationships: [
          {
            foreignKeyName: 'transaction_categories_ws_id_fkey';
            columns: ['ws_id'];
            isOneToOne: false;
            referencedRelation: 'workspace_link_counts';
            referencedColumns: ['id'];
          },
          {
            foreignKeyName: 'transaction_categories_ws_id_fkey';
            columns: ['ws_id'];
            isOneToOne: false;
            referencedRelation: 'workspaces';
            referencedColumns: ['id'];
          },
        ];
      };
      user_feedbacks: {
        Row: {
          content: string;
          created_at: string;
          creator_id: string | null;
          group_id: string | null;
          id: string;
          require_attention: boolean;
          user_id: string;
        };
        Insert: {
          content: string;
          created_at?: string;
          creator_id?: string | null;
          group_id?: string | null;
          id?: string;
          require_attention?: boolean;
          user_id: string;
        };
        Update: {
          content?: string;
          created_at?: string;
          creator_id?: string | null;
          group_id?: string | null;
          id?: string;
          require_attention?: boolean;
          user_id?: string;
        };
        Relationships: [
          {
            foreignKeyName: 'user_feedbacks_creator_id_fkey';
            columns: ['creator_id'];
            isOneToOne: false;
            referencedRelation: 'distinct_invoice_creators';
            referencedColumns: ['id'];
          },
          {
            foreignKeyName: 'user_feedbacks_creator_id_fkey';
            columns: ['creator_id'];
            isOneToOne: false;
            referencedRelation: 'workspace_users';
            referencedColumns: ['id'];
          },
          {
            foreignKeyName: 'user_feedbacks_creator_id_fkey';
            columns: ['creator_id'];
            isOneToOne: false;
            referencedRelation: 'workspace_users_with_groups';
            referencedColumns: ['id'];
          },
          {
            foreignKeyName: 'user_feedbacks_group_id_fkey';
            columns: ['group_id'];
            isOneToOne: false;
            referencedRelation: 'user_groups_with_tags';
            referencedColumns: ['id'];
          },
          {
            foreignKeyName: 'user_feedbacks_group_id_fkey';
            columns: ['group_id'];
            isOneToOne: false;
            referencedRelation: 'workspace_user_groups';
            referencedColumns: ['id'];
          },
          {
            foreignKeyName: 'user_feedbacks_group_id_fkey';
            columns: ['group_id'];
            isOneToOne: false;
            referencedRelation: 'workspace_user_groups_with_amount';
            referencedColumns: ['id'];
          },
          {
            foreignKeyName: 'user_feedbacks_user_id_fkey';
            columns: ['user_id'];
            isOneToOne: false;
            referencedRelation: 'distinct_invoice_creators';
            referencedColumns: ['id'];
          },
          {
            foreignKeyName: 'user_feedbacks_user_id_fkey';
            columns: ['user_id'];
            isOneToOne: false;
            referencedRelation: 'workspace_users';
            referencedColumns: ['id'];
          },
          {
            foreignKeyName: 'user_feedbacks_user_id_fkey';
            columns: ['user_id'];
            isOneToOne: false;
            referencedRelation: 'workspace_users_with_groups';
            referencedColumns: ['id'];
          },
        ];
      };
      user_group_attendance: {
        Row: {
          created_at: string;
          date: string;
          group_id: string;
          notes: string;
          status: string;
          user_id: string;
        };
        Insert: {
          created_at?: string;
          date: string;
          group_id: string;
          notes?: string;
          status: string;
          user_id: string;
        };
        Update: {
          created_at?: string;
          date?: string;
          group_id?: string;
          notes?: string;
          status?: string;
          user_id?: string;
        };
        Relationships: [
          {
            foreignKeyName: 'user_group_attendance_group_id_fkey';
            columns: ['group_id'];
            isOneToOne: false;
            referencedRelation: 'user_groups_with_tags';
            referencedColumns: ['id'];
          },
          {
            foreignKeyName: 'user_group_attendance_group_id_fkey';
            columns: ['group_id'];
            isOneToOne: false;
            referencedRelation: 'workspace_user_groups';
            referencedColumns: ['id'];
          },
          {
            foreignKeyName: 'user_group_attendance_group_id_fkey';
            columns: ['group_id'];
            isOneToOne: false;
            referencedRelation: 'workspace_user_groups_with_amount';
            referencedColumns: ['id'];
          },
          {
            foreignKeyName: 'user_group_attendance_user_id_fkey';
            columns: ['user_id'];
            isOneToOne: false;
            referencedRelation: 'distinct_invoice_creators';
            referencedColumns: ['id'];
          },
          {
            foreignKeyName: 'user_group_attendance_user_id_fkey';
            columns: ['user_id'];
            isOneToOne: false;
            referencedRelation: 'workspace_users';
            referencedColumns: ['id'];
          },
          {
            foreignKeyName: 'user_group_attendance_user_id_fkey';
            columns: ['user_id'];
            isOneToOne: false;
            referencedRelation: 'workspace_users_with_groups';
            referencedColumns: ['id'];
          },
        ];
      };
      user_group_indicators: {
        Row: {
          created_at: string;
          group_id: string;
          indicator_id: string;
        };
        Insert: {
          created_at?: string;
          group_id: string;
          indicator_id: string;
        };
        Update: {
          created_at?: string;
          group_id?: string;
          indicator_id?: string;
        };
        Relationships: [
          {
            foreignKeyName: 'user_group_indicators_group_id_fkey';
            columns: ['group_id'];
            isOneToOne: false;
            referencedRelation: 'user_groups_with_tags';
            referencedColumns: ['id'];
          },
          {
            foreignKeyName: 'user_group_indicators_group_id_fkey';
            columns: ['group_id'];
            isOneToOne: false;
            referencedRelation: 'workspace_user_groups';
            referencedColumns: ['id'];
          },
          {
            foreignKeyName: 'user_group_indicators_group_id_fkey';
            columns: ['group_id'];
            isOneToOne: false;
            referencedRelation: 'workspace_user_groups_with_amount';
            referencedColumns: ['id'];
          },
          {
            foreignKeyName: 'user_group_indicators_indicator_id_fkey';
            columns: ['indicator_id'];
            isOneToOne: false;
            referencedRelation: 'healthcare_vitals';
            referencedColumns: ['id'];
          },
        ];
      };
      user_group_linked_products: {
        Row: {
          created_at: string;
          group_id: string;
          product_id: string;
          unit_id: string;
        };
        Insert: {
          created_at?: string;
          group_id: string;
          product_id: string;
          unit_id: string;
        };
        Update: {
          created_at?: string;
          group_id?: string;
          product_id?: string;
          unit_id?: string;
        };
        Relationships: [
          {
            foreignKeyName: 'user_group_linked_products_group_id_fkey';
            columns: ['group_id'];
            isOneToOne: false;
            referencedRelation: 'user_groups_with_tags';
            referencedColumns: ['id'];
          },
          {
            foreignKeyName: 'user_group_linked_products_group_id_fkey';
            columns: ['group_id'];
            isOneToOne: false;
            referencedRelation: 'workspace_user_groups';
            referencedColumns: ['id'];
          },
          {
            foreignKeyName: 'user_group_linked_products_group_id_fkey';
            columns: ['group_id'];
            isOneToOne: false;
            referencedRelation: 'workspace_user_groups_with_amount';
            referencedColumns: ['id'];
          },
          {
            foreignKeyName: 'user_group_linked_products_product_id_fkey';
            columns: ['product_id'];
            isOneToOne: false;
            referencedRelation: 'workspace_products';
            referencedColumns: ['id'];
          },
          {
            foreignKeyName: 'user_group_linked_products_unit_id_fkey';
            columns: ['unit_id'];
            isOneToOne: false;
            referencedRelation: 'inventory_units';
            referencedColumns: ['id'];
          },
        ];
      };
      user_group_post_checks: {
        Row: {
          created_at: string;
          email_id: string | null;
          is_completed: boolean;
          notes: string | null;
          post_id: string;
          user_id: string;
        };
        Insert: {
          created_at?: string;
          email_id?: string | null;
          is_completed: boolean;
          notes?: string | null;
          post_id: string;
          user_id: string;
        };
        Update: {
          created_at?: string;
          email_id?: string | null;
          is_completed?: boolean;
          notes?: string | null;
          post_id?: string;
          user_id?: string;
        };
        Relationships: [
          {
            foreignKeyName: 'user_group_post_checks_email_id_fkey';
            columns: ['email_id'];
            isOneToOne: true;
            referencedRelation: 'sent_emails';
            referencedColumns: ['id'];
          },
          {
            foreignKeyName: 'user_group_post_checks_post_id_fkey';
            columns: ['post_id'];
            isOneToOne: false;
            referencedRelation: 'user_group_posts';
            referencedColumns: ['id'];
          },
          {
            foreignKeyName: 'user_group_post_checks_user_id_fkey';
            columns: ['user_id'];
            isOneToOne: false;
            referencedRelation: 'distinct_invoice_creators';
            referencedColumns: ['id'];
          },
          {
            foreignKeyName: 'user_group_post_checks_user_id_fkey';
            columns: ['user_id'];
            isOneToOne: false;
            referencedRelation: 'workspace_users';
            referencedColumns: ['id'];
          },
          {
            foreignKeyName: 'user_group_post_checks_user_id_fkey';
            columns: ['user_id'];
            isOneToOne: false;
            referencedRelation: 'workspace_users_with_groups';
            referencedColumns: ['id'];
          },
        ];
      };
      user_group_posts: {
        Row: {
          content: string | null;
          created_at: string;
          group_id: string;
          id: string;
          notes: string | null;
          title: string | null;
        };
        Insert: {
          content?: string | null;
          created_at?: string;
          group_id: string;
          id?: string;
          notes?: string | null;
          title?: string | null;
        };
        Update: {
          content?: string | null;
          created_at?: string;
          group_id?: string;
          id?: string;
          notes?: string | null;
          title?: string | null;
        };
        Relationships: [
          {
            foreignKeyName: 'user_group_posts_group_id_fkey';
            columns: ['group_id'];
            isOneToOne: false;
            referencedRelation: 'user_groups_with_tags';
            referencedColumns: ['id'];
          },
          {
            foreignKeyName: 'user_group_posts_group_id_fkey';
            columns: ['group_id'];
            isOneToOne: false;
            referencedRelation: 'workspace_user_groups';
            referencedColumns: ['id'];
          },
          {
            foreignKeyName: 'user_group_posts_group_id_fkey';
            columns: ['group_id'];
            isOneToOne: false;
            referencedRelation: 'workspace_user_groups_with_amount';
            referencedColumns: ['id'];
          },
        ];
      };
      user_indicators: {
        Row: {
          created_at: string;
          creator_id: string | null;
          group_id: string;
          indicator_id: string;
          user_id: string;
          value: number | null;
        };
        Insert: {
          created_at?: string;
          creator_id?: string | null;
          group_id: string;
          indicator_id: string;
          user_id: string;
          value?: number | null;
        };
        Update: {
          created_at?: string;
          creator_id?: string | null;
          group_id?: string;
          indicator_id?: string;
          user_id?: string;
          value?: number | null;
        };
        Relationships: [
          {
            foreignKeyName: 'user_indicators_creator_id_fkey';
            columns: ['creator_id'];
            isOneToOne: false;
            referencedRelation: 'distinct_invoice_creators';
            referencedColumns: ['id'];
          },
          {
            foreignKeyName: 'user_indicators_creator_id_fkey';
            columns: ['creator_id'];
            isOneToOne: false;
            referencedRelation: 'workspace_users';
            referencedColumns: ['id'];
          },
          {
            foreignKeyName: 'user_indicators_creator_id_fkey';
            columns: ['creator_id'];
            isOneToOne: false;
            referencedRelation: 'workspace_users_with_groups';
            referencedColumns: ['id'];
          },
          {
            foreignKeyName: 'user_indicators_group_id_fkey';
            columns: ['group_id'];
            isOneToOne: false;
            referencedRelation: 'user_groups_with_tags';
            referencedColumns: ['id'];
          },
          {
            foreignKeyName: 'user_indicators_group_id_fkey';
            columns: ['group_id'];
            isOneToOne: false;
            referencedRelation: 'workspace_user_groups';
            referencedColumns: ['id'];
          },
          {
            foreignKeyName: 'user_indicators_group_id_fkey';
            columns: ['group_id'];
            isOneToOne: false;
            referencedRelation: 'workspace_user_groups_with_amount';
            referencedColumns: ['id'];
          },
          {
            foreignKeyName: 'user_indicators_indicator_id_fkey';
            columns: ['indicator_id'];
            isOneToOne: false;
            referencedRelation: 'healthcare_vitals';
            referencedColumns: ['id'];
          },
          {
            foreignKeyName: 'user_indicators_user_id_fkey';
            columns: ['user_id'];
            isOneToOne: false;
            referencedRelation: 'distinct_invoice_creators';
            referencedColumns: ['id'];
          },
          {
            foreignKeyName: 'user_indicators_user_id_fkey';
            columns: ['user_id'];
            isOneToOne: false;
            referencedRelation: 'workspace_users';
            referencedColumns: ['id'];
          },
          {
            foreignKeyName: 'user_indicators_user_id_fkey';
            columns: ['user_id'];
            isOneToOne: false;
            referencedRelation: 'workspace_users_with_groups';
            referencedColumns: ['id'];
          },
        ];
      };
      user_linked_promotions: {
        Row: {
          created_at: string;
          promo_id: string;
          user_id: string;
        };
        Insert: {
          created_at?: string;
          promo_id: string;
          user_id: string;
        };
        Update: {
          created_at?: string;
          promo_id?: string;
          user_id?: string;
        };
        Relationships: [
          {
            foreignKeyName: 'user_linked_promotions_promo_id_fkey';
            columns: ['promo_id'];
            isOneToOne: false;
            referencedRelation: 'workspace_promotions';
            referencedColumns: ['id'];
          },
          {
            foreignKeyName: 'user_linked_promotions_user_id_fkey';
            columns: ['user_id'];
            isOneToOne: false;
            referencedRelation: 'distinct_invoice_creators';
            referencedColumns: ['id'];
          },
          {
            foreignKeyName: 'user_linked_promotions_user_id_fkey';
            columns: ['user_id'];
            isOneToOne: false;
            referencedRelation: 'workspace_users';
            referencedColumns: ['id'];
          },
          {
            foreignKeyName: 'user_linked_promotions_user_id_fkey';
            columns: ['user_id'];
            isOneToOne: false;
            referencedRelation: 'workspace_users_with_groups';
            referencedColumns: ['id'];
          },
        ];
      };
      user_private_details: {
        Row: {
          birthday: string | null;
          default_workspace_id: string | null;
          email: string | null;
          full_name: string | null;
          new_email: string | null;
          user_id: string;
        };
        Insert: {
          birthday?: string | null;
          default_workspace_id?: string | null;
          email?: string | null;
          full_name?: string | null;
          new_email?: string | null;
          user_id: string;
        };
        Update: {
          birthday?: string | null;
          default_workspace_id?: string | null;
          email?: string | null;
          full_name?: string | null;
          new_email?: string | null;
          user_id?: string;
        };
        Relationships: [
          {
            foreignKeyName: 'user_private_details_default_workspace_id_fkey';
            columns: ['default_workspace_id'];
            isOneToOne: false;
            referencedRelation: 'workspace_link_counts';
            referencedColumns: ['id'];
          },
          {
            foreignKeyName: 'user_private_details_default_workspace_id_fkey';
            columns: ['default_workspace_id'];
            isOneToOne: false;
            referencedRelation: 'workspaces';
            referencedColumns: ['id'];
          },
          {
            foreignKeyName: 'user_private_details_user_id_fkey';
            columns: ['user_id'];
            isOneToOne: true;
            referencedRelation: 'nova_user_challenge_leaderboard';
            referencedColumns: ['user_id'];
          },
          {
            foreignKeyName: 'user_private_details_user_id_fkey';
            columns: ['user_id'];
            isOneToOne: true;
            referencedRelation: 'nova_user_leaderboard';
            referencedColumns: ['user_id'];
          },
          {
            foreignKeyName: 'user_private_details_user_id_fkey';
            columns: ['user_id'];
            isOneToOne: true;
            referencedRelation: 'shortened_links_creator_stats';
            referencedColumns: ['id'];
          },
          {
            foreignKeyName: 'user_private_details_user_id_fkey';
            columns: ['user_id'];
            isOneToOne: true;
            referencedRelation: 'users';
            referencedColumns: ['id'];
          },
        ];
      };
      users: {
        Row: {
          avatar_url: string | null;
          bio: string | null;
          created_at: string | null;
          deleted: boolean | null;
          display_name: string | null;
          handle: string | null;
          id: string;
          services: Database['public']['Enums']['platform_service'][];
        };
        Insert: {
          avatar_url?: string | null;
          bio?: string | null;
          created_at?: string | null;
          deleted?: boolean | null;
          display_name?: string | null;
          handle?: string | null;
          id?: string;
          services?: Database['public']['Enums']['platform_service'][];
        };
        Update: {
          avatar_url?: string | null;
          bio?: string | null;
          created_at?: string | null;
          deleted?: boolean | null;
          display_name?: string | null;
          handle?: string | null;
          id?: string;
          services?: Database['public']['Enums']['platform_service'][];
        };
        Relationships: [
          {
            foreignKeyName: 'users_handle_fkey';
            columns: ['handle'];
            isOneToOne: true;
            referencedRelation: 'handles';
            referencedColumns: ['value'];
          },
        ];
      };
      vital_group_vitals: {
        Row: {
          created_at: string | null;
          group_id: string;
          vital_id: string;
        };
        Insert: {
          created_at?: string | null;
          group_id: string;
          vital_id: string;
        };
        Update: {
          created_at?: string | null;
          group_id?: string;
          vital_id?: string;
        };
        Relationships: [
          {
            foreignKeyName: 'vital_group_vitals_group_id_fkey';
            columns: ['group_id'];
            isOneToOne: false;
            referencedRelation: 'healthcare_vital_groups';
            referencedColumns: ['id'];
          },
          {
            foreignKeyName: 'vital_group_vitals_vital_id_fkey';
            columns: ['vital_id'];
            isOneToOne: false;
            referencedRelation: 'healthcare_vitals';
            referencedColumns: ['id'];
          },
        ];
      };
      wallet_transactions: {
        Row: {
          amount: number | null;
          category_id: string | null;
          created_at: string | null;
          creator_id: string | null;
          description: string | null;
          id: string;
          invoice_id: string | null;
          report_opt_in: boolean;
          taken_at: string;
          wallet_id: string;
        };
        Insert: {
          amount?: number | null;
          category_id?: string | null;
          created_at?: string | null;
          creator_id?: string | null;
          description?: string | null;
          id?: string;
          invoice_id?: string | null;
          report_opt_in?: boolean;
          taken_at?: string;
          wallet_id: string;
        };
        Update: {
          amount?: number | null;
          category_id?: string | null;
          created_at?: string | null;
          creator_id?: string | null;
          description?: string | null;
          id?: string;
          invoice_id?: string | null;
          report_opt_in?: boolean;
          taken_at?: string;
          wallet_id?: string;
        };
        Relationships: [
          {
            foreignKeyName: 'wallet_transactions_category_id_fkey';
            columns: ['category_id'];
            isOneToOne: false;
            referencedRelation: 'transaction_categories';
            referencedColumns: ['id'];
          },
          {
            foreignKeyName: 'wallet_transactions_creator_id_fkey';
            columns: ['creator_id'];
            isOneToOne: false;
            referencedRelation: 'distinct_invoice_creators';
            referencedColumns: ['id'];
          },
          {
            foreignKeyName: 'wallet_transactions_creator_id_fkey';
            columns: ['creator_id'];
            isOneToOne: false;
            referencedRelation: 'workspace_users';
            referencedColumns: ['id'];
          },
          {
            foreignKeyName: 'wallet_transactions_creator_id_fkey';
            columns: ['creator_id'];
            isOneToOne: false;
            referencedRelation: 'workspace_users_with_groups';
            referencedColumns: ['id'];
          },
          {
            foreignKeyName: 'wallet_transactions_invoice_id_fkey';
            columns: ['invoice_id'];
            isOneToOne: true;
            referencedRelation: 'finance_invoices';
            referencedColumns: ['id'];
          },
          {
            foreignKeyName: 'wallet_transactions_wallet_id_fkey';
            columns: ['wallet_id'];
            isOneToOne: false;
            referencedRelation: 'workspace_wallets';
            referencedColumns: ['id'];
          },
        ];
      };
      wallet_types: {
        Row: {
          id: string;
        };
        Insert: {
          id: string;
        };
        Update: {
          id?: string;
        };
        Relationships: [];
      };
      workspace_ai_executions: {
        Row: {
          api_key_id: string;
          created_at: string;
          finish_reason: string;
          id: string;
          input: string;
          input_tokens: number;
          model_id: string;
          output: string;
          output_tokens: number;
          reasoning_tokens: number;
          system_prompt: string;
          total_tokens: number;
          ws_id: string;
        };
        Insert: {
          api_key_id: string;
          created_at?: string;
          finish_reason: string;
          id?: string;
          input: string;
          input_tokens: number;
          model_id: string;
          output: string;
          output_tokens: number;
          reasoning_tokens: number;
          system_prompt: string;
          total_tokens: number;
          ws_id: string;
        };
        Update: {
          api_key_id?: string;
          created_at?: string;
          finish_reason?: string;
          id?: string;
          input?: string;
          input_tokens?: number;
          model_id?: string;
          output?: string;
          output_tokens?: number;
          reasoning_tokens?: number;
          system_prompt?: string;
          total_tokens?: number;
          ws_id?: string;
        };
        Relationships: [
          {
            foreignKeyName: 'workspace_ai_executions_api_key_fkey';
            columns: ['api_key_id'];
            isOneToOne: false;
            referencedRelation: 'workspace_api_keys';
            referencedColumns: ['id'];
          },
          {
            foreignKeyName: 'workspace_ai_executions_model_id_fkey';
            columns: ['model_id'];
            isOneToOne: false;
            referencedRelation: 'ai_models';
            referencedColumns: ['id'];
          },
          {
            foreignKeyName: 'workspace_ai_executions_ws_id_fkey';
            columns: ['ws_id'];
            isOneToOne: false;
            referencedRelation: 'workspace_link_counts';
            referencedColumns: ['id'];
          },
          {
            foreignKeyName: 'workspace_ai_executions_ws_id_fkey';
            columns: ['ws_id'];
            isOneToOne: false;
            referencedRelation: 'workspaces';
            referencedColumns: ['id'];
          },
        ];
      };
      workspace_ai_models: {
        Row: {
          created_at: string;
          description: string | null;
          id: string;
          name: string;
          updated_at: string;
          url: string;
          ws_id: string;
        };
        Insert: {
          created_at?: string;
          description?: string | null;
          id?: string;
          name: string;
          updated_at?: string;
          url: string;
          ws_id: string;
        };
        Update: {
          created_at?: string;
          description?: string | null;
          id?: string;
          name?: string;
          updated_at?: string;
          url?: string;
          ws_id?: string;
        };
        Relationships: [
          {
            foreignKeyName: 'workspace_ai_models_ws_id_fkey';
            columns: ['ws_id'];
            isOneToOne: false;
            referencedRelation: 'workspace_link_counts';
            referencedColumns: ['id'];
          },
          {
            foreignKeyName: 'workspace_ai_models_ws_id_fkey';
            columns: ['ws_id'];
            isOneToOne: false;
            referencedRelation: 'workspaces';
            referencedColumns: ['id'];
          },
        ];
      };
      workspace_ai_prompts: {
        Row: {
          created_at: string;
          creator_id: string | null;
          id: string;
          input: string;
          model: string;
          name: string | null;
          output: string;
          ws_id: string | null;
        };
        Insert: {
          created_at?: string;
          creator_id?: string | null;
          id?: string;
          input: string;
          model: string;
          name?: string | null;
          output: string;
          ws_id?: string | null;
        };
        Update: {
          created_at?: string;
          creator_id?: string | null;
          id?: string;
          input?: string;
          model?: string;
          name?: string | null;
          output?: string;
          ws_id?: string | null;
        };
        Relationships: [
          {
            foreignKeyName: 'public_workspace_ai_prompts_creator_id_fkey';
            columns: ['creator_id'];
            isOneToOne: false;
            referencedRelation: 'nova_user_challenge_leaderboard';
            referencedColumns: ['user_id'];
          },
          {
            foreignKeyName: 'public_workspace_ai_prompts_creator_id_fkey';
            columns: ['creator_id'];
            isOneToOne: false;
            referencedRelation: 'nova_user_leaderboard';
            referencedColumns: ['user_id'];
          },
          {
            foreignKeyName: 'public_workspace_ai_prompts_creator_id_fkey';
            columns: ['creator_id'];
            isOneToOne: false;
            referencedRelation: 'shortened_links_creator_stats';
            referencedColumns: ['id'];
          },
          {
            foreignKeyName: 'public_workspace_ai_prompts_creator_id_fkey';
            columns: ['creator_id'];
            isOneToOne: false;
            referencedRelation: 'users';
            referencedColumns: ['id'];
          },
          {
            foreignKeyName: 'public_workspace_ai_prompts_model_fkey';
            columns: ['model'];
            isOneToOne: false;
            referencedRelation: 'ai_models';
            referencedColumns: ['id'];
          },
          {
            foreignKeyName: 'public_workspace_ai_prompts_ws_id_fkey';
            columns: ['ws_id'];
            isOneToOne: false;
            referencedRelation: 'workspace_link_counts';
            referencedColumns: ['id'];
          },
          {
            foreignKeyName: 'public_workspace_ai_prompts_ws_id_fkey';
            columns: ['ws_id'];
            isOneToOne: false;
            referencedRelation: 'workspaces';
            referencedColumns: ['id'];
          },
        ];
      };
      workspace_api_keys: {
        Row: {
          created_at: string;
          id: string;
          name: string;
          scopes: Database['public']['Enums']['workspace_api_key_scope'][];
          value: string;
          ws_id: string;
        };
        Insert: {
          created_at?: string;
          id?: string;
          name: string;
          scopes?: Database['public']['Enums']['workspace_api_key_scope'][];
          value: string;
          ws_id: string;
        };
        Update: {
          created_at?: string;
          id?: string;
          name?: string;
          scopes?: Database['public']['Enums']['workspace_api_key_scope'][];
          value?: string;
          ws_id?: string;
        };
        Relationships: [
          {
            foreignKeyName: 'workspace_api_keys_ws_id_fkey';
            columns: ['ws_id'];
            isOneToOne: false;
            referencedRelation: 'workspace_link_counts';
            referencedColumns: ['id'];
          },
          {
            foreignKeyName: 'workspace_api_keys_ws_id_fkey';
            columns: ['ws_id'];
            isOneToOne: false;
            referencedRelation: 'workspaces';
            referencedColumns: ['id'];
          },
        ];
      };
      workspace_boards: {
        Row: {
          archived: boolean | null;
          created_at: string | null;
          creator_id: string | null;
          deleted: boolean | null;
          id: string;
          name: string | null;
          tags: Json | null;
          template_id: string | null;
          ws_id: string;
        };
        Insert: {
          archived?: boolean | null;
          created_at?: string | null;
          creator_id?: string | null;
          deleted?: boolean | null;
          id?: string;
          name?: string | null;
          tags?: Json | null;
          template_id?: string | null;
          ws_id: string;
        };
        Update: {
          archived?: boolean | null;
          created_at?: string | null;
          creator_id?: string | null;
          deleted?: boolean | null;
          id?: string;
          name?: string | null;
          tags?: Json | null;
          template_id?: string | null;
          ws_id?: string;
        };
        Relationships: [
          {
            foreignKeyName: 'project_boards_creator_id_fkey';
            columns: ['creator_id'];
            isOneToOne: false;
            referencedRelation: 'nova_user_challenge_leaderboard';
            referencedColumns: ['user_id'];
          },
          {
            foreignKeyName: 'project_boards_creator_id_fkey';
            columns: ['creator_id'];
            isOneToOne: false;
            referencedRelation: 'nova_user_leaderboard';
            referencedColumns: ['user_id'];
          },
          {
            foreignKeyName: 'project_boards_creator_id_fkey';
            columns: ['creator_id'];
            isOneToOne: false;
            referencedRelation: 'shortened_links_creator_stats';
            referencedColumns: ['id'];
          },
          {
            foreignKeyName: 'project_boards_creator_id_fkey';
            columns: ['creator_id'];
            isOneToOne: false;
            referencedRelation: 'users';
            referencedColumns: ['id'];
          },
          {
            foreignKeyName: 'workspace_boards_template_id_fkey';
            columns: ['template_id'];
            isOneToOne: false;
            referencedRelation: 'task_board_status_templates';
            referencedColumns: ['id'];
          },
          {
            foreignKeyName: 'workspace_boards_ws_id_fkey';
            columns: ['ws_id'];
            isOneToOne: false;
            referencedRelation: 'workspace_link_counts';
            referencedColumns: ['id'];
          },
          {
            foreignKeyName: 'workspace_boards_ws_id_fkey';
            columns: ['ws_id'];
            isOneToOne: false;
            referencedRelation: 'workspaces';
            referencedColumns: ['id'];
          },
        ];
      };
      workspace_calendar_events: {
        Row: {
          color: string | null;
          created_at: string | null;
          description: string;
          end_at: string;
          google_event_id: string | null;
          id: string;
          location: string | null;
          locked: boolean;
          priority: string | null;
          start_at: string;
          task_id: string | null;
          title: string;
          ws_id: string;
        };
        Insert: {
          color?: string | null;
          created_at?: string | null;
          description?: string;
          end_at: string;
          google_event_id?: string | null;
          id?: string;
          location?: string | null;
          locked?: boolean;
          priority?: string | null;
          start_at: string;
          task_id?: string | null;
          title?: string;
          ws_id: string;
        };
        Update: {
          color?: string | null;
          created_at?: string | null;
          description?: string;
          end_at?: string;
          google_event_id?: string | null;
          id?: string;
          location?: string | null;
          locked?: boolean;
          priority?: string | null;
          start_at?: string;
          task_id?: string | null;
          title?: string;
          ws_id?: string;
        };
        Relationships: [
          {
            foreignKeyName: 'workspace_calendar_events_color_fkey';
            columns: ['color'];
            isOneToOne: false;
            referencedRelation: 'calendar_event_colors';
            referencedColumns: ['value'];
          },
          {
            foreignKeyName: 'workspace_calendar_events_ws_id_fkey';
            columns: ['ws_id'];
            isOneToOne: false;
            referencedRelation: 'workspace_link_counts';
            referencedColumns: ['id'];
          },
          {
            foreignKeyName: 'workspace_calendar_events_ws_id_fkey';
            columns: ['ws_id'];
            isOneToOne: false;
            referencedRelation: 'workspaces';
            referencedColumns: ['id'];
          },
        ];
      };
      workspace_calendar_hour_settings: {
        Row: {
          created_at: string;
          data: Json;
          type: Database['public']['Enums']['calendar_hour_type'];
          ws_id: string;
        };
        Insert: {
          created_at?: string;
          data: Json;
          type: Database['public']['Enums']['calendar_hour_type'];
          ws_id: string;
        };
        Update: {
          created_at?: string;
          data?: Json;
          type?: Database['public']['Enums']['calendar_hour_type'];
          ws_id?: string;
        };
        Relationships: [
          {
            foreignKeyName: 'workspace_calendar_hour_settings_ws_id_fkey';
            columns: ['ws_id'];
            isOneToOne: false;
            referencedRelation: 'workspace_link_counts';
            referencedColumns: ['id'];
          },
          {
            foreignKeyName: 'workspace_calendar_hour_settings_ws_id_fkey';
            columns: ['ws_id'];
            isOneToOne: false;
            referencedRelation: 'workspaces';
            referencedColumns: ['id'];
          },
        ];
      };
      workspace_calendar_sync_coordination: {
        Row: {
          created_at: string | null;
          last_upsert: string;
          updated_at: string | null;
          ws_id: string;
        };
        Insert: {
          created_at?: string | null;
          last_upsert?: string;
          updated_at?: string | null;
          ws_id: string;
        };
        Update: {
          created_at?: string | null;
          last_upsert?: string;
          updated_at?: string | null;
          ws_id?: string;
        };
        Relationships: [
          {
            foreignKeyName: 'workspace_calendar_sync_coordination_ws_id_fkey';
            columns: ['ws_id'];
            isOneToOne: true;
            referencedRelation: 'workspace_link_counts';
            referencedColumns: ['id'];
          },
          {
            foreignKeyName: 'workspace_calendar_sync_coordination_ws_id_fkey';
            columns: ['ws_id'];
            isOneToOne: true;
            referencedRelation: 'workspaces';
            referencedColumns: ['id'];
          },
        ];
      };
      workspace_calendar_sync_log: {
        Row: {
          created_at: string;
          deleted_events: Json | null;
          error_message: string | null;
          event_snapshot_before: Json;
          google_account_email: string | null;
          id: string;
          status: string;
          sync_ended_at: string | null;
          sync_started_at: string;
          triggered_by: string;
          upserted_events: Json | null;
          ws_id: string;
        };
        Insert: {
          created_at?: string;
          deleted_events?: Json | null;
          error_message?: string | null;
          event_snapshot_before: Json;
          google_account_email?: string | null;
          id?: string;
          status: string;
          sync_ended_at?: string | null;
          sync_started_at: string;
          triggered_by: string;
          upserted_events?: Json | null;
          ws_id: string;
        };
        Update: {
          created_at?: string;
          deleted_events?: Json | null;
          error_message?: string | null;
          event_snapshot_before?: Json;
          google_account_email?: string | null;
          id?: string;
          status?: string;
          sync_ended_at?: string | null;
          sync_started_at?: string;
          triggered_by?: string;
          upserted_events?: Json | null;
          ws_id?: string;
        };
        Relationships: [
          {
            foreignKeyName: 'workspace_calendar_sync_log_ws_id_fkey';
            columns: ['ws_id'];
            isOneToOne: false;
            referencedRelation: 'workspace_link_counts';
            referencedColumns: ['id'];
          },
          {
            foreignKeyName: 'workspace_calendar_sync_log_ws_id_fkey';
            columns: ['ws_id'];
            isOneToOne: false;
            referencedRelation: 'workspaces';
            referencedColumns: ['id'];
          },
        ];
      };
      workspace_configs: {
        Row: {
          created_at: string;
          id: string;
          updated_at: string;
          value: string;
          ws_id: string;
        };
        Insert: {
          created_at?: string;
          id: string;
          updated_at?: string;
          value: string;
          ws_id: string;
        };
        Update: {
          created_at?: string;
          id?: string;
          updated_at?: string;
          value?: string;
          ws_id?: string;
        };
        Relationships: [
          {
            foreignKeyName: 'public_workspace_configs_ws_id_fkey';
            columns: ['ws_id'];
            isOneToOne: false;
            referencedRelation: 'workspace_link_counts';
            referencedColumns: ['id'];
          },
          {
            foreignKeyName: 'public_workspace_configs_ws_id_fkey';
            columns: ['ws_id'];
            isOneToOne: false;
            referencedRelation: 'workspaces';
            referencedColumns: ['id'];
          },
        ];
      };
      workspace_course_modules: {
        Row: {
          content: Json | null;
          course_id: string;
          created_at: string;
          extra_content: Json | null;
          id: string;
          is_public: boolean;
          is_published: boolean;
          name: string;
          youtube_links: string[] | null;
        };
        Insert: {
          content?: Json | null;
          course_id: string;
          created_at?: string;
          extra_content?: Json | null;
          id?: string;
          is_public?: boolean;
          is_published?: boolean;
          name?: string;
          youtube_links?: string[] | null;
        };
        Update: {
          content?: Json | null;
          course_id?: string;
          created_at?: string;
          extra_content?: Json | null;
          id?: string;
          is_public?: boolean;
          is_published?: boolean;
          name?: string;
          youtube_links?: string[] | null;
        };
        Relationships: [
          {
            foreignKeyName: 'workspace_course_modules_course_id_fkey';
            columns: ['course_id'];
            isOneToOne: false;
            referencedRelation: 'workspace_courses';
            referencedColumns: ['id'];
          },
        ];
      };
      workspace_courses: {
        Row: {
          cert_template: Database['public']['Enums']['certificate_templates'];
          created_at: string;
          description: string | null;
          id: string;
          is_public: boolean;
          is_published: boolean;
          name: string;
          ws_id: string;
        };
        Insert: {
          cert_template?: Database['public']['Enums']['certificate_templates'];
          created_at?: string;
          description?: string | null;
          id?: string;
          is_public?: boolean;
          is_published?: boolean;
          name?: string;
          ws_id: string;
        };
        Update: {
          cert_template?: Database['public']['Enums']['certificate_templates'];
          created_at?: string;
          description?: string | null;
          id?: string;
          is_public?: boolean;
          is_published?: boolean;
          name?: string;
          ws_id?: string;
        };
        Relationships: [
          {
            foreignKeyName: 'workspace_courses_ws_id_fkey';
            columns: ['ws_id'];
            isOneToOne: false;
            referencedRelation: 'workspace_link_counts';
            referencedColumns: ['id'];
          },
          {
            foreignKeyName: 'workspace_courses_ws_id_fkey';
            columns: ['ws_id'];
            isOneToOne: false;
            referencedRelation: 'workspaces';
            referencedColumns: ['id'];
          },
        ];
      };
      workspace_cron_executions: {
        Row: {
          created_at: string;
          cron_run_id: number | null;
          end_time: string | null;
          id: string;
          job_id: string;
          response: string | null;
          start_time: string | null;
          status: string;
        };
        Insert: {
          created_at?: string;
          cron_run_id?: number | null;
          end_time?: string | null;
          id?: string;
          job_id: string;
          response?: string | null;
          start_time?: string | null;
          status: string;
        };
        Update: {
          created_at?: string;
          cron_run_id?: number | null;
          end_time?: string | null;
          id?: string;
          job_id?: string;
          response?: string | null;
          start_time?: string | null;
          status?: string;
        };
        Relationships: [
          {
            foreignKeyName: 'workspace_cron_executions_job_id_fkey';
            columns: ['job_id'];
            isOneToOne: false;
            referencedRelation: 'workspace_cron_jobs';
            referencedColumns: ['id'];
          },
        ];
      };
      workspace_cron_jobs: {
        Row: {
          active: boolean;
          created_at: string;
          cron_job_id: number | null;
          dataset_id: string;
          id: string;
          name: string;
          schedule: string;
          ws_id: string;
        };
        Insert: {
          active?: boolean;
          created_at?: string;
          cron_job_id?: number | null;
          dataset_id: string;
          id?: string;
          name: string;
          schedule: string;
          ws_id: string;
        };
        Update: {
          active?: boolean;
          created_at?: string;
          cron_job_id?: number | null;
          dataset_id?: string;
          id?: string;
          name?: string;
          schedule?: string;
          ws_id?: string;
        };
        Relationships: [
          {
            foreignKeyName: 'workspace_cron_jobs_dataset_id_fkey';
            columns: ['dataset_id'];
            isOneToOne: false;
            referencedRelation: 'workspace_datasets';
            referencedColumns: ['id'];
          },
          {
            foreignKeyName: 'workspace_cron_jobs_ws_id_fkey';
            columns: ['ws_id'];
            isOneToOne: false;
            referencedRelation: 'workspace_link_counts';
            referencedColumns: ['id'];
          },
          {
            foreignKeyName: 'workspace_cron_jobs_ws_id_fkey';
            columns: ['ws_id'];
            isOneToOne: false;
            referencedRelation: 'workspaces';
            referencedColumns: ['id'];
          },
        ];
      };
      workspace_dataset_cells: {
        Row: {
          column_id: string;
          created_at: string;
          data: string | null;
          dataset_id: string;
          id: string;
          row_id: string;
        };
        Insert: {
          column_id: string;
          created_at?: string;
          data?: string | null;
          dataset_id: string;
          id?: string;
          row_id: string;
        };
        Update: {
          column_id?: string;
          created_at?: string;
          data?: string | null;
          dataset_id?: string;
          id?: string;
          row_id?: string;
        };
        Relationships: [
          {
            foreignKeyName: 'workspace_dataset_cell_column_id_fkey';
            columns: ['column_id'];
            isOneToOne: false;
            referencedRelation: 'workspace_dataset_columns';
            referencedColumns: ['id'];
          },
          {
            foreignKeyName: 'workspace_dataset_cell_dataset_id_fkey';
            columns: ['dataset_id'];
            isOneToOne: false;
            referencedRelation: 'workspace_datasets';
            referencedColumns: ['id'];
          },
          {
            foreignKeyName: 'workspace_dataset_cell_row_id_fkey';
            columns: ['row_id'];
            isOneToOne: false;
            referencedRelation: 'workspace_dataset_row_cells';
            referencedColumns: ['row_id'];
          },
          {
            foreignKeyName: 'workspace_dataset_cell_row_id_fkey';
            columns: ['row_id'];
            isOneToOne: false;
            referencedRelation: 'workspace_dataset_rows';
            referencedColumns: ['id'];
          },
        ];
      };
      workspace_dataset_columns: {
        Row: {
          alias: string | null;
          created_at: string;
          dataset_id: string;
          description: string | null;
          id: string;
          name: string;
        };
        Insert: {
          alias?: string | null;
          created_at?: string;
          dataset_id: string;
          description?: string | null;
          id?: string;
          name: string;
        };
        Update: {
          alias?: string | null;
          created_at?: string;
          dataset_id?: string;
          description?: string | null;
          id?: string;
          name?: string;
        };
        Relationships: [
          {
            foreignKeyName: 'workspace_dataset_columns_dataset_id_fkey';
            columns: ['dataset_id'];
            isOneToOne: false;
            referencedRelation: 'workspace_datasets';
            referencedColumns: ['id'];
          },
        ];
      };
      workspace_dataset_rows: {
        Row: {
          created_at: string;
          dataset_id: string;
          id: string;
        };
        Insert: {
          created_at?: string;
          dataset_id: string;
          id?: string;
        };
        Update: {
          created_at?: string;
          dataset_id?: string;
          id?: string;
        };
        Relationships: [
          {
            foreignKeyName: 'workspace_dataset_rows_dataset_id_fkey';
            columns: ['dataset_id'];
            isOneToOne: false;
            referencedRelation: 'workspace_datasets';
            referencedColumns: ['id'];
          },
        ];
      };
      workspace_datasets: {
        Row: {
          created_at: string;
          description: string | null;
          id: string;
          name: string;
          url: string | null;
          ws_id: string;
        };
        Insert: {
          created_at?: string;
          description?: string | null;
          id?: string;
          name: string;
          url?: string | null;
          ws_id: string;
        };
        Update: {
          created_at?: string;
          description?: string | null;
          id?: string;
          name?: string;
          url?: string | null;
          ws_id?: string;
        };
        Relationships: [
          {
            foreignKeyName: 'workspace_datasets_ws_id_fkey';
            columns: ['ws_id'];
            isOneToOne: false;
            referencedRelation: 'workspace_link_counts';
            referencedColumns: ['id'];
          },
          {
            foreignKeyName: 'workspace_datasets_ws_id_fkey';
            columns: ['ws_id'];
            isOneToOne: false;
            referencedRelation: 'workspaces';
            referencedColumns: ['id'];
          },
        ];
      };
      workspace_default_permissions: {
        Row: {
          created_at: string;
          enabled: boolean;
          permission: Database['public']['Enums']['workspace_role_permission'];
          ws_id: string;
        };
        Insert: {
          created_at?: string;
          enabled?: boolean;
          permission: Database['public']['Enums']['workspace_role_permission'];
          ws_id: string;
        };
        Update: {
          created_at?: string;
          enabled?: boolean;
          permission?: Database['public']['Enums']['workspace_role_permission'];
          ws_id?: string;
        };
        Relationships: [
          {
            foreignKeyName: 'public_workspace_default_permissions_ws_id_fkey';
            columns: ['ws_id'];
            isOneToOne: false;
            referencedRelation: 'workspace_link_counts';
            referencedColumns: ['id'];
          },
          {
            foreignKeyName: 'public_workspace_default_permissions_ws_id_fkey';
            columns: ['ws_id'];
            isOneToOne: false;
            referencedRelation: 'workspaces';
            referencedColumns: ['id'];
          },
        ];
      };
      workspace_default_roles: {
        Row: {
          id: string;
        };
        Insert: {
          id: string;
        };
        Update: {
          id?: string;
        };
        Relationships: [];
      };
      workspace_documents: {
        Row: {
          content: Json | null;
          created_at: string;
          id: string;
          is_public: boolean | null;
          legacy_content: string | null;
          name: string | null;
          ws_id: string | null;
        };
        Insert: {
          content?: Json | null;
          created_at?: string;
          id?: string;
          is_public?: boolean | null;
          legacy_content?: string | null;
          name?: string | null;
          ws_id?: string | null;
        };
        Update: {
          content?: Json | null;
          created_at?: string;
          id?: string;
          is_public?: boolean | null;
          legacy_content?: string | null;
          name?: string | null;
          ws_id?: string | null;
        };
        Relationships: [
          {
            foreignKeyName: 'workspace_documents_ws_id_fkey';
            columns: ['ws_id'];
            isOneToOne: false;
            referencedRelation: 'workspace_link_counts';
            referencedColumns: ['id'];
          },
          {
            foreignKeyName: 'workspace_documents_ws_id_fkey';
            columns: ['ws_id'];
            isOneToOne: false;
            referencedRelation: 'workspaces';
            referencedColumns: ['id'];
          },
        ];
      };
      workspace_education_access_requests: {
        Row: {
          admin_notes: string | null;
          created_at: string;
          creator_id: string;
          feature: Database['public']['Enums']['feature_flag'];
          id: string;
          message: string;
          reviewed_at: string | null;
          reviewed_by: string | null;
          status: string;
          updated_at: string;
          workspace_name: string;
          ws_id: string;
        };
        Insert: {
          admin_notes?: string | null;
          created_at?: string;
          creator_id: string;
          feature?: Database['public']['Enums']['feature_flag'];
          id?: string;
          message: string;
          reviewed_at?: string | null;
          reviewed_by?: string | null;
          status?: string;
          updated_at?: string;
          workspace_name: string;
          ws_id: string;
        };
        Update: {
          admin_notes?: string | null;
          created_at?: string;
          creator_id?: string;
          feature?: Database['public']['Enums']['feature_flag'];
          id?: string;
          message?: string;
          reviewed_at?: string | null;
          reviewed_by?: string | null;
          status?: string;
          updated_at?: string;
          workspace_name?: string;
          ws_id?: string;
        };
        Relationships: [
          {
            foreignKeyName: 'workspace_education_access_requests_creator_id_fkey';
            columns: ['creator_id'];
            isOneToOne: false;
            referencedRelation: 'nova_user_challenge_leaderboard';
            referencedColumns: ['user_id'];
          },
          {
            foreignKeyName: 'workspace_education_access_requests_creator_id_fkey';
            columns: ['creator_id'];
            isOneToOne: false;
            referencedRelation: 'nova_user_leaderboard';
            referencedColumns: ['user_id'];
          },
          {
            foreignKeyName: 'workspace_education_access_requests_creator_id_fkey';
            columns: ['creator_id'];
            isOneToOne: false;
            referencedRelation: 'shortened_links_creator_stats';
            referencedColumns: ['id'];
          },
          {
            foreignKeyName: 'workspace_education_access_requests_creator_id_fkey';
            columns: ['creator_id'];
            isOneToOne: false;
            referencedRelation: 'users';
            referencedColumns: ['id'];
          },
          {
            foreignKeyName: 'workspace_education_access_requests_reviewed_by_fkey';
            columns: ['reviewed_by'];
            isOneToOne: false;
            referencedRelation: 'nova_user_challenge_leaderboard';
            referencedColumns: ['user_id'];
          },
          {
            foreignKeyName: 'workspace_education_access_requests_reviewed_by_fkey';
            columns: ['reviewed_by'];
            isOneToOne: false;
            referencedRelation: 'nova_user_leaderboard';
            referencedColumns: ['user_id'];
          },
          {
            foreignKeyName: 'workspace_education_access_requests_reviewed_by_fkey';
            columns: ['reviewed_by'];
            isOneToOne: false;
            referencedRelation: 'shortened_links_creator_stats';
            referencedColumns: ['id'];
          },
          {
            foreignKeyName: 'workspace_education_access_requests_reviewed_by_fkey';
            columns: ['reviewed_by'];
            isOneToOne: false;
            referencedRelation: 'users';
            referencedColumns: ['id'];
          },
          {
            foreignKeyName: 'workspace_education_access_requests_ws_id_fkey';
            columns: ['ws_id'];
            isOneToOne: false;
            referencedRelation: 'workspace_link_counts';
            referencedColumns: ['id'];
          },
          {
            foreignKeyName: 'workspace_education_access_requests_ws_id_fkey';
            columns: ['ws_id'];
            isOneToOne: false;
            referencedRelation: 'workspaces';
            referencedColumns: ['id'];
          },
        ];
      };
      workspace_email_credentials: {
        Row: {
          access_id: string;
          access_key: string;
          created_at: string;
          id: string;
          region: string;
          source_email: string;
          source_name: string;
          ws_id: string;
        };
        Insert: {
          access_id: string;
          access_key: string;
          created_at?: string;
          id?: string;
          region?: string;
          source_email?: string;
          source_name?: string;
          ws_id: string;
        };
        Update: {
          access_id?: string;
          access_key?: string;
          created_at?: string;
          id?: string;
          region?: string;
          source_email?: string;
          source_name?: string;
          ws_id?: string;
        };
        Relationships: [
          {
            foreignKeyName: 'workspace_email_credentials_ws_id_fkey';
            columns: ['ws_id'];
            isOneToOne: false;
            referencedRelation: 'workspace_link_counts';
            referencedColumns: ['id'];
          },
          {
            foreignKeyName: 'workspace_email_credentials_ws_id_fkey';
            columns: ['ws_id'];
            isOneToOne: false;
            referencedRelation: 'workspaces';
            referencedColumns: ['id'];
          },
        ];
      };
      workspace_email_invites: {
        Row: {
          created_at: string;
          email: string;
          invited_by: string | null;
          role: string;
          role_title: string;
          ws_id: string;
        };
        Insert: {
          created_at?: string;
          email: string;
          invited_by?: string | null;
          role?: string;
          role_title?: string;
          ws_id: string;
        };
        Update: {
          created_at?: string;
          email?: string;
          invited_by?: string | null;
          role?: string;
          role_title?: string;
          ws_id?: string;
        };
        Relationships: [
          {
            foreignKeyName: 'workspace_email_invites_invited_by_fkey';
            columns: ['invited_by'];
            isOneToOne: false;
            referencedRelation: 'nova_user_challenge_leaderboard';
            referencedColumns: ['user_id'];
          },
          {
            foreignKeyName: 'workspace_email_invites_invited_by_fkey';
            columns: ['invited_by'];
            isOneToOne: false;
            referencedRelation: 'nova_user_leaderboard';
            referencedColumns: ['user_id'];
          },
          {
            foreignKeyName: 'workspace_email_invites_invited_by_fkey';
            columns: ['invited_by'];
            isOneToOne: false;
            referencedRelation: 'shortened_links_creator_stats';
            referencedColumns: ['id'];
          },
          {
            foreignKeyName: 'workspace_email_invites_invited_by_fkey';
            columns: ['invited_by'];
            isOneToOne: false;
            referencedRelation: 'users';
            referencedColumns: ['id'];
          },
          {
            foreignKeyName: 'workspace_email_invites_role_fkey';
            columns: ['role'];
            isOneToOne: false;
            referencedRelation: 'workspace_default_roles';
            referencedColumns: ['id'];
          },
          {
            foreignKeyName: 'workspace_email_invites_ws_id_fkey';
            columns: ['ws_id'];
            isOneToOne: false;
            referencedRelation: 'workspace_link_counts';
            referencedColumns: ['id'];
          },
          {
            foreignKeyName: 'workspace_email_invites_ws_id_fkey';
            columns: ['ws_id'];
            isOneToOne: false;
            referencedRelation: 'workspaces';
            referencedColumns: ['id'];
          },
        ];
      };
      workspace_flashcards: {
        Row: {
          back: string;
          created_at: string;
          front: string;
          id: string;
          ws_id: string;
        };
        Insert: {
          back: string;
          created_at?: string;
          front: string;
          id?: string;
          ws_id: string;
        };
        Update: {
          back?: string;
          created_at?: string;
          front?: string;
          id?: string;
          ws_id?: string;
        };
        Relationships: [
          {
            foreignKeyName: 'workspace_flashcards_ws_id_fkey';
            columns: ['ws_id'];
            isOneToOne: false;
            referencedRelation: 'workspace_link_counts';
            referencedColumns: ['id'];
          },
          {
            foreignKeyName: 'workspace_flashcards_ws_id_fkey';
            columns: ['ws_id'];
            isOneToOne: false;
            referencedRelation: 'workspaces';
            referencedColumns: ['id'];
          },
        ];
      };
      workspace_invites: {
        Row: {
          created_at: string | null;
          role: string;
          role_title: string | null;
          user_id: string;
          ws_id: string;
        };
        Insert: {
          created_at?: string | null;
          role?: string;
          role_title?: string | null;
          user_id: string;
          ws_id: string;
        };
        Update: {
          created_at?: string | null;
          role?: string;
          role_title?: string | null;
          user_id?: string;
          ws_id?: string;
        };
        Relationships: [
          {
            foreignKeyName: 'workspace_invites_role_fkey';
            columns: ['role'];
            isOneToOne: false;
            referencedRelation: 'workspace_default_roles';
            referencedColumns: ['id'];
          },
          {
            foreignKeyName: 'workspace_invites_user_id_fkey';
            columns: ['user_id'];
            isOneToOne: false;
            referencedRelation: 'nova_user_challenge_leaderboard';
            referencedColumns: ['user_id'];
          },
          {
            foreignKeyName: 'workspace_invites_user_id_fkey';
            columns: ['user_id'];
            isOneToOne: false;
            referencedRelation: 'nova_user_leaderboard';
            referencedColumns: ['user_id'];
          },
          {
            foreignKeyName: 'workspace_invites_user_id_fkey';
            columns: ['user_id'];
            isOneToOne: false;
            referencedRelation: 'shortened_links_creator_stats';
            referencedColumns: ['id'];
          },
          {
            foreignKeyName: 'workspace_invites_user_id_fkey';
            columns: ['user_id'];
            isOneToOne: false;
            referencedRelation: 'users';
            referencedColumns: ['id'];
          },
          {
            foreignKeyName: 'workspace_invites_ws_id_fkey';
            columns: ['ws_id'];
            isOneToOne: false;
            referencedRelation: 'workspace_link_counts';
            referencedColumns: ['id'];
          },
          {
            foreignKeyName: 'workspace_invites_ws_id_fkey';
            columns: ['ws_id'];
            isOneToOne: false;
            referencedRelation: 'workspaces';
            referencedColumns: ['id'];
          },
        ];
      };
      workspace_members: {
        Row: {
          created_at: string | null;
          role: string;
          role_title: string;
          sort_key: number | null;
          user_id: string;
          ws_id: string;
        };
        Insert: {
          created_at?: string | null;
          role?: string;
          role_title?: string;
          sort_key?: number | null;
          user_id?: string;
          ws_id: string;
        };
        Update: {
          created_at?: string | null;
          role?: string;
          role_title?: string;
          sort_key?: number | null;
          user_id?: string;
          ws_id?: string;
        };
        Relationships: [
          {
            foreignKeyName: 'workspace_members_role_fkey';
            columns: ['role'];
            isOneToOne: false;
            referencedRelation: 'workspace_default_roles';
            referencedColumns: ['id'];
          },
          {
            foreignKeyName: 'workspace_members_user_id_fkey';
            columns: ['user_id'];
            isOneToOne: false;
            referencedRelation: 'nova_user_challenge_leaderboard';
            referencedColumns: ['user_id'];
          },
          {
            foreignKeyName: 'workspace_members_user_id_fkey';
            columns: ['user_id'];
            isOneToOne: false;
            referencedRelation: 'nova_user_leaderboard';
            referencedColumns: ['user_id'];
          },
          {
            foreignKeyName: 'workspace_members_user_id_fkey';
            columns: ['user_id'];
            isOneToOne: false;
            referencedRelation: 'shortened_links_creator_stats';
            referencedColumns: ['id'];
          },
          {
            foreignKeyName: 'workspace_members_user_id_fkey';
            columns: ['user_id'];
            isOneToOne: false;
            referencedRelation: 'users';
            referencedColumns: ['id'];
          },
          {
            foreignKeyName: 'workspace_members_ws_id_fkey';
            columns: ['ws_id'];
            isOneToOne: false;
            referencedRelation: 'workspace_link_counts';
            referencedColumns: ['id'];
          },
          {
            foreignKeyName: 'workspace_members_ws_id_fkey';
            columns: ['ws_id'];
            isOneToOne: false;
            referencedRelation: 'workspaces';
            referencedColumns: ['id'];
          },
        ];
      };
      workspace_products: {
        Row: {
          avatar_url: string | null;
          category_id: string;
          created_at: string | null;
          creator_id: string | null;
          description: string | null;
          id: string;
          manufacturer: string | null;
          name: string | null;
          usage: string | null;
          ws_id: string;
        };
        Insert: {
          avatar_url?: string | null;
          category_id: string;
          created_at?: string | null;
          creator_id?: string | null;
          description?: string | null;
          id?: string;
          manufacturer?: string | null;
          name?: string | null;
          usage?: string | null;
          ws_id: string;
        };
        Update: {
          avatar_url?: string | null;
          category_id?: string;
          created_at?: string | null;
          creator_id?: string | null;
          description?: string | null;
          id?: string;
          manufacturer?: string | null;
          name?: string | null;
          usage?: string | null;
          ws_id?: string;
        };
        Relationships: [
          {
            foreignKeyName: 'public_workspace_products_creator_id_fkey';
            columns: ['creator_id'];
            isOneToOne: false;
            referencedRelation: 'distinct_invoice_creators';
            referencedColumns: ['id'];
          },
          {
            foreignKeyName: 'public_workspace_products_creator_id_fkey';
            columns: ['creator_id'];
            isOneToOne: false;
            referencedRelation: 'workspace_users';
            referencedColumns: ['id'];
          },
          {
            foreignKeyName: 'public_workspace_products_creator_id_fkey';
            columns: ['creator_id'];
            isOneToOne: false;
            referencedRelation: 'workspace_users_with_groups';
            referencedColumns: ['id'];
          },
          {
            foreignKeyName: 'workspace_products_category_id_fkey';
            columns: ['category_id'];
            isOneToOne: false;
            referencedRelation: 'product_categories';
            referencedColumns: ['id'];
          },
          {
            foreignKeyName: 'workspace_products_ws_id_fkey';
            columns: ['ws_id'];
            isOneToOne: false;
            referencedRelation: 'workspace_link_counts';
            referencedColumns: ['id'];
          },
          {
            foreignKeyName: 'workspace_products_ws_id_fkey';
            columns: ['ws_id'];
            isOneToOne: false;
            referencedRelation: 'workspaces';
            referencedColumns: ['id'];
          },
        ];
      };
      workspace_promotions: {
        Row: {
          code: string | null;
          created_at: string;
          creator_id: string | null;
          description: string | null;
          id: string;
          name: string | null;
          use_ratio: boolean;
          value: number;
          ws_id: string;
        };
        Insert: {
          code?: string | null;
          created_at?: string;
          creator_id?: string | null;
          description?: string | null;
          id?: string;
          name?: string | null;
          use_ratio?: boolean;
          value: number;
          ws_id: string;
        };
        Update: {
          code?: string | null;
          created_at?: string;
          creator_id?: string | null;
          description?: string | null;
          id?: string;
          name?: string | null;
          use_ratio?: boolean;
          value?: number;
          ws_id?: string;
        };
        Relationships: [
          {
            foreignKeyName: 'public_workspace_promotions_creator_id_fkey';
            columns: ['creator_id'];
            isOneToOne: false;
            referencedRelation: 'distinct_invoice_creators';
            referencedColumns: ['id'];
          },
          {
            foreignKeyName: 'public_workspace_promotions_creator_id_fkey';
            columns: ['creator_id'];
            isOneToOne: false;
            referencedRelation: 'workspace_users';
            referencedColumns: ['id'];
          },
          {
            foreignKeyName: 'public_workspace_promotions_creator_id_fkey';
            columns: ['creator_id'];
            isOneToOne: false;
            referencedRelation: 'workspace_users_with_groups';
            referencedColumns: ['id'];
          },
          {
            foreignKeyName: 'workspace_promotions_ws_id_fkey';
            columns: ['ws_id'];
            isOneToOne: false;
            referencedRelation: 'workspace_link_counts';
            referencedColumns: ['id'];
          },
          {
            foreignKeyName: 'workspace_promotions_ws_id_fkey';
            columns: ['ws_id'];
            isOneToOne: false;
            referencedRelation: 'workspaces';
            referencedColumns: ['id'];
          },
        ];
      };
      workspace_quiz_attempt_answers: {
        Row: {
          attempt_id: string;
          id: string;
          is_correct: boolean;
          quiz_id: string;
          score_awarded: number;
          selected_option_id: string;
        };
        Insert: {
          attempt_id: string;
          id?: string;
          is_correct: boolean;
          quiz_id: string;
          score_awarded: number;
          selected_option_id: string;
        };
        Update: {
          attempt_id?: string;
          id?: string;
          is_correct?: boolean;
          quiz_id?: string;
          score_awarded?: number;
          selected_option_id?: string;
        };
        Relationships: [
          {
            foreignKeyName: 'wq_answer_attempt_fkey';
            columns: ['attempt_id'];
            isOneToOne: false;
            referencedRelation: 'workspace_quiz_attempts';
            referencedColumns: ['id'];
          },
          {
            foreignKeyName: 'wq_answer_option_fkey';
            columns: ['selected_option_id'];
            isOneToOne: false;
            referencedRelation: 'quiz_options';
            referencedColumns: ['id'];
          },
          {
            foreignKeyName: 'wq_answer_quiz_fkey';
            columns: ['quiz_id'];
            isOneToOne: false;
            referencedRelation: 'workspace_quizzes';
            referencedColumns: ['id'];
          },
        ];
      };
      workspace_quiz_attempts: {
        Row: {
          attempt_number: number;
          completed_at: string | null;
          duration_seconds: number | null;
          id: string;
          set_id: string;
          started_at: string;
          submitted_at: string;
          total_score: number | null;
          user_id: string;
        };
        Insert: {
          attempt_number: number;
          completed_at?: string | null;
          duration_seconds?: number | null;
          id?: string;
          set_id: string;
          started_at?: string;
          submitted_at?: string;
          total_score?: number | null;
          user_id: string;
        };
        Update: {
          attempt_number?: number;
          completed_at?: string | null;
          duration_seconds?: number | null;
          id?: string;
          set_id?: string;
          started_at?: string;
          submitted_at?: string;
          total_score?: number | null;
          user_id?: string;
        };
        Relationships: [
          {
            foreignKeyName: 'wq_attempts_set_fkey';
            columns: ['set_id'];
            isOneToOne: false;
            referencedRelation: 'workspace_quiz_sets';
            referencedColumns: ['id'];
          },
          {
            foreignKeyName: 'wq_attempts_user_fkey';
            columns: ['user_id'];
            isOneToOne: false;
            referencedRelation: 'nova_user_challenge_leaderboard';
            referencedColumns: ['user_id'];
          },
          {
            foreignKeyName: 'wq_attempts_user_fkey';
            columns: ['user_id'];
            isOneToOne: false;
            referencedRelation: 'nova_user_leaderboard';
            referencedColumns: ['user_id'];
          },
          {
            foreignKeyName: 'wq_attempts_user_fkey';
            columns: ['user_id'];
            isOneToOne: false;
            referencedRelation: 'shortened_links_creator_stats';
            referencedColumns: ['id'];
          },
          {
            foreignKeyName: 'wq_attempts_user_fkey';
            columns: ['user_id'];
            isOneToOne: false;
            referencedRelation: 'users';
            referencedColumns: ['id'];
          },
        ];
      };
      workspace_quiz_sets: {
        Row: {
          allow_view_old_attempts: boolean;
          allow_view_results: boolean;
          attempt_limit: number | null;
          available_date: string;
          created_at: string;
          due_date: string;
          explanation_mode: number;
          id: string;
          instruction: Json | null;
          name: string;
          results_released: boolean;
          time_limit_minutes: number | null;
          ws_id: string | null;
        };
        Insert: {
          allow_view_old_attempts?: boolean;
          allow_view_results?: boolean;
          attempt_limit?: number | null;
          available_date?: string;
          created_at?: string;
          due_date?: string;
          explanation_mode?: number;
          id?: string;
          instruction?: Json | null;
          name?: string;
          results_released?: boolean;
          time_limit_minutes?: number | null;
          ws_id?: string | null;
        };
        Update: {
          allow_view_old_attempts?: boolean;
          allow_view_results?: boolean;
          attempt_limit?: number | null;
          available_date?: string;
          created_at?: string;
          due_date?: string;
          explanation_mode?: number;
          id?: string;
          instruction?: Json | null;
          name?: string;
          results_released?: boolean;
          time_limit_minutes?: number | null;
          ws_id?: string | null;
        };
        Relationships: [
          {
            foreignKeyName: 'workspace_quiz_sets_ws_id_fkey';
            columns: ['ws_id'];
            isOneToOne: false;
            referencedRelation: 'workspace_link_counts';
            referencedColumns: ['id'];
          },
          {
            foreignKeyName: 'workspace_quiz_sets_ws_id_fkey';
            columns: ['ws_id'];
            isOneToOne: false;
            referencedRelation: 'workspaces';
            referencedColumns: ['id'];
          },
        ];
      };
      workspace_quizzes: {
        Row: {
          created_at: string;
          id: string;
          instruction: Json | null;
          question: string;
          score: number;
          ws_id: string;
        };
        Insert: {
          created_at?: string;
          id?: string;
          instruction?: Json | null;
          question: string;
          score?: number;
          ws_id: string;
        };
        Update: {
          created_at?: string;
          id?: string;
          instruction?: Json | null;
          question?: string;
          score?: number;
          ws_id?: string;
        };
        Relationships: [
          {
            foreignKeyName: 'workspace_quizzes_ws_id_fkey';
            columns: ['ws_id'];
            isOneToOne: false;
            referencedRelation: 'workspace_link_counts';
            referencedColumns: ['id'];
          },
          {
            foreignKeyName: 'workspace_quizzes_ws_id_fkey';
            columns: ['ws_id'];
            isOneToOne: false;
            referencedRelation: 'workspaces';
            referencedColumns: ['id'];
          },
        ];
      };
      workspace_role_members: {
        Row: {
          created_at: string;
          role_id: string;
          user_id: string;
        };
        Insert: {
          created_at?: string;
          role_id: string;
          user_id: string;
        };
        Update: {
          created_at?: string;
          role_id?: string;
          user_id?: string;
        };
        Relationships: [
          {
            foreignKeyName: 'public_workspace_role_members_role_id_fkey';
            columns: ['role_id'];
            isOneToOne: false;
            referencedRelation: 'workspace_roles';
            referencedColumns: ['id'];
          },
          {
            foreignKeyName: 'public_workspace_role_members_user_id_fkey';
            columns: ['user_id'];
            isOneToOne: false;
            referencedRelation: 'nova_user_challenge_leaderboard';
            referencedColumns: ['user_id'];
          },
          {
            foreignKeyName: 'public_workspace_role_members_user_id_fkey';
            columns: ['user_id'];
            isOneToOne: false;
            referencedRelation: 'nova_user_leaderboard';
            referencedColumns: ['user_id'];
          },
          {
            foreignKeyName: 'public_workspace_role_members_user_id_fkey';
            columns: ['user_id'];
            isOneToOne: false;
            referencedRelation: 'shortened_links_creator_stats';
            referencedColumns: ['id'];
          },
          {
            foreignKeyName: 'public_workspace_role_members_user_id_fkey';
            columns: ['user_id'];
            isOneToOne: false;
            referencedRelation: 'users';
            referencedColumns: ['id'];
          },
        ];
      };
      workspace_role_permissions: {
        Row: {
          created_at: string;
          enabled: boolean;
          permission: Database['public']['Enums']['workspace_role_permission'];
          role_id: string;
          ws_id: string;
        };
        Insert: {
          created_at?: string;
          enabled?: boolean;
          permission: Database['public']['Enums']['workspace_role_permission'];
          role_id: string;
          ws_id: string;
        };
        Update: {
          created_at?: string;
          enabled?: boolean;
          permission?: Database['public']['Enums']['workspace_role_permission'];
          role_id?: string;
          ws_id?: string;
        };
        Relationships: [
          {
            foreignKeyName: 'public_workspace_role_permissions_role_id_fkey';
            columns: ['role_id'];
            isOneToOne: false;
            referencedRelation: 'workspace_roles';
            referencedColumns: ['id'];
          },
          {
            foreignKeyName: 'public_workspace_role_permissions_ws_id_fkey';
            columns: ['ws_id'];
            isOneToOne: false;
            referencedRelation: 'workspace_link_counts';
            referencedColumns: ['id'];
          },
          {
            foreignKeyName: 'public_workspace_role_permissions_ws_id_fkey';
            columns: ['ws_id'];
            isOneToOne: false;
            referencedRelation: 'workspaces';
            referencedColumns: ['id'];
          },
        ];
      };
      workspace_roles: {
        Row: {
          created_at: string;
          id: string;
          name: string;
          ws_id: string;
        };
        Insert: {
          created_at?: string;
          id?: string;
          name: string;
          ws_id: string;
        };
        Update: {
          created_at?: string;
          id?: string;
          name?: string;
          ws_id?: string;
        };
        Relationships: [
          {
            foreignKeyName: 'public_workspace_roles_ws_id_fkey';
            columns: ['ws_id'];
            isOneToOne: false;
            referencedRelation: 'workspace_link_counts';
            referencedColumns: ['id'];
          },
          {
            foreignKeyName: 'public_workspace_roles_ws_id_fkey';
            columns: ['ws_id'];
            isOneToOne: false;
            referencedRelation: 'workspaces';
            referencedColumns: ['id'];
          },
        ];
      };
      workspace_secrets: {
        Row: {
          created_at: string;
          id: string;
          name: string;
          value: string | null;
          ws_id: string;
        };
        Insert: {
          created_at?: string;
          id?: string;
          name?: string;
          value?: string | null;
          ws_id: string;
        };
        Update: {
          created_at?: string;
          id?: string;
          name?: string;
          value?: string | null;
          ws_id?: string;
        };
        Relationships: [
          {
            foreignKeyName: 'workspace_secrets_ws_id_fkey';
            columns: ['ws_id'];
            isOneToOne: false;
            referencedRelation: 'workspace_link_counts';
            referencedColumns: ['id'];
          },
          {
            foreignKeyName: 'workspace_secrets_ws_id_fkey';
            columns: ['ws_id'];
            isOneToOne: false;
            referencedRelation: 'workspaces';
            referencedColumns: ['id'];
          },
        ];
      };
      workspace_subscription: {
        Row: {
          cancel_at_period_end: boolean | null;
          created_at: string;
          current_period_end: string | null;
          current_period_start: string | null;
          id: string;
          polar_subscription_id: string;
          product_id: string | null;
          status: Database['public']['Enums']['subscription_status'] | null;
          updated_at: string | null;
          ws_id: string;
        };
        Insert: {
          cancel_at_period_end?: boolean | null;
          created_at?: string;
          current_period_end?: string | null;
          current_period_start?: string | null;
          id?: string;
          polar_subscription_id: string;
          product_id?: string | null;
          status?: Database['public']['Enums']['subscription_status'] | null;
          updated_at?: string | null;
          ws_id: string;
        };
        Update: {
          cancel_at_period_end?: boolean | null;
          created_at?: string;
          current_period_end?: string | null;
          current_period_start?: string | null;
          id?: string;
          polar_subscription_id?: string;
          product_id?: string | null;
          status?: Database['public']['Enums']['subscription_status'] | null;
          updated_at?: string | null;
          ws_id?: string;
        };
        Relationships: [
          {
            foreignKeyName: 'workspace_subscription_product_id_fkey';
            columns: ['product_id'];
            isOneToOne: false;
            referencedRelation: 'workspace_subscription_products';
            referencedColumns: ['id'];
          },
          {
            foreignKeyName: 'workspace_subscription_ws_id_fkey';
            columns: ['ws_id'];
            isOneToOne: false;
            referencedRelation: 'workspace_link_counts';
            referencedColumns: ['id'];
          },
          {
            foreignKeyName: 'workspace_subscription_ws_id_fkey';
            columns: ['ws_id'];
            isOneToOne: false;
            referencedRelation: 'workspaces';
            referencedColumns: ['id'];
          },
        ];
      };
      workspace_subscription_products: {
        Row: {
          created_at: string;
          description: string | null;
          id: string;
          name: string | null;
          price: number | null;
          recurring_interval: string | null;
        };
        Insert: {
          created_at?: string;
          description?: string | null;
          id: string;
          name?: string | null;
          price?: number | null;
          recurring_interval?: string | null;
        };
        Update: {
          created_at?: string;
          description?: string | null;
          id?: string;
          name?: string | null;
          price?: number | null;
          recurring_interval?: string | null;
        };
        Relationships: [];
      };
      workspace_teams: {
        Row: {
          created_at: string | null;
          deleted: boolean | null;
          id: string;
          name: string | null;
          ws_id: string;
        };
        Insert: {
          created_at?: string | null;
          deleted?: boolean | null;
          id?: string;
          name?: string | null;
          ws_id: string;
        };
        Update: {
          created_at?: string | null;
          deleted?: boolean | null;
          id?: string;
          name?: string | null;
          ws_id?: string;
        };
        Relationships: [
          {
            foreignKeyName: 'workspace_teams_ws_id_fkey';
            columns: ['ws_id'];
            isOneToOne: false;
            referencedRelation: 'workspace_link_counts';
            referencedColumns: ['id'];
          },
          {
            foreignKeyName: 'workspace_teams_ws_id_fkey';
            columns: ['ws_id'];
            isOneToOne: false;
            referencedRelation: 'workspaces';
            referencedColumns: ['id'];
          },
        ];
      };
      workspace_user_fields: {
        Row: {
          created_at: string;
          default_value: string | null;
          description: string | null;
          id: string;
          name: string;
          notes: string | null;
          possible_values: string[] | null;
          type: string;
          ws_id: string;
        };
        Insert: {
          created_at?: string;
          default_value?: string | null;
          description?: string | null;
          id?: string;
          name: string;
          notes?: string | null;
          possible_values?: string[] | null;
          type: string;
          ws_id: string;
        };
        Update: {
          created_at?: string;
          default_value?: string | null;
          description?: string | null;
          id?: string;
          name?: string;
          notes?: string | null;
          possible_values?: string[] | null;
          type?: string;
          ws_id?: string;
        };
        Relationships: [
          {
            foreignKeyName: 'public_workspace_user_fields_type_fkey';
            columns: ['type'];
            isOneToOne: false;
            referencedRelation: 'field_types';
            referencedColumns: ['id'];
          },
          {
            foreignKeyName: 'public_workspace_user_fields_ws_id_fkey';
            columns: ['ws_id'];
            isOneToOne: false;
            referencedRelation: 'workspace_link_counts';
            referencedColumns: ['id'];
          },
          {
            foreignKeyName: 'public_workspace_user_fields_ws_id_fkey';
            columns: ['ws_id'];
            isOneToOne: false;
            referencedRelation: 'workspaces';
            referencedColumns: ['id'];
          },
        ];
      };
      workspace_user_group_tag_groups: {
        Row: {
          created_at: string;
          group_id: string;
          tag_id: string;
        };
        Insert: {
          created_at?: string;
          group_id: string;
          tag_id: string;
        };
        Update: {
          created_at?: string;
          group_id?: string;
          tag_id?: string;
        };
        Relationships: [
          {
            foreignKeyName: 'public_workspace_user_group_tag_groups_group_id_fkey';
            columns: ['group_id'];
            isOneToOne: false;
            referencedRelation: 'user_groups_with_tags';
            referencedColumns: ['id'];
          },
          {
            foreignKeyName: 'public_workspace_user_group_tag_groups_group_id_fkey';
            columns: ['group_id'];
            isOneToOne: false;
            referencedRelation: 'workspace_user_groups';
            referencedColumns: ['id'];
          },
          {
            foreignKeyName: 'public_workspace_user_group_tag_groups_group_id_fkey';
            columns: ['group_id'];
            isOneToOne: false;
            referencedRelation: 'workspace_user_groups_with_amount';
            referencedColumns: ['id'];
          },
          {
            foreignKeyName: 'public_workspace_user_group_tag_groups_tag_id_fkey';
            columns: ['tag_id'];
            isOneToOne: false;
            referencedRelation: 'workspace_user_group_tags';
            referencedColumns: ['id'];
          },
        ];
      };
      workspace_user_group_tags: {
        Row: {
          color: string | null;
          created_at: string;
          id: string;
          name: string;
          ws_id: string;
        };
        Insert: {
          color?: string | null;
          created_at?: string;
          id?: string;
          name: string;
          ws_id: string;
        };
        Update: {
          color?: string | null;
          created_at?: string;
          id?: string;
          name?: string;
          ws_id?: string;
        };
        Relationships: [
          {
            foreignKeyName: 'public_workspace_user_group_tags_ws_id_fkey';
            columns: ['ws_id'];
            isOneToOne: false;
            referencedRelation: 'workspace_link_counts';
            referencedColumns: ['id'];
          },
          {
            foreignKeyName: 'public_workspace_user_group_tags_ws_id_fkey';
            columns: ['ws_id'];
            isOneToOne: false;
            referencedRelation: 'workspaces';
            referencedColumns: ['id'];
          },
        ];
      };
      workspace_user_groups: {
        Row: {
          archived: boolean;
          created_at: string | null;
          ending_date: string | null;
          id: string;
          name: string;
          notes: string | null;
          sessions: string[] | null;
          starting_date: string | null;
          ws_id: string;
        };
        Insert: {
          archived?: boolean;
          created_at?: string | null;
          ending_date?: string | null;
          id?: string;
          name: string;
          notes?: string | null;
          sessions?: string[] | null;
          starting_date?: string | null;
          ws_id: string;
        };
        Update: {
          archived?: boolean;
          created_at?: string | null;
          ending_date?: string | null;
          id?: string;
          name?: string;
          notes?: string | null;
          sessions?: string[] | null;
          starting_date?: string | null;
          ws_id?: string;
        };
        Relationships: [
          {
            foreignKeyName: 'workspace_user_roles_ws_id_fkey';
            columns: ['ws_id'];
            isOneToOne: false;
            referencedRelation: 'workspace_link_counts';
            referencedColumns: ['id'];
          },
          {
            foreignKeyName: 'workspace_user_roles_ws_id_fkey';
            columns: ['ws_id'];
            isOneToOne: false;
            referencedRelation: 'workspaces';
            referencedColumns: ['id'];
          },
        ];
      };
      workspace_user_groups_users: {
        Row: {
          created_at: string | null;
          group_id: string;
          role: string | null;
          user_id: string;
        };
        Insert: {
          created_at?: string | null;
          group_id: string;
          role?: string | null;
          user_id: string;
        };
        Update: {
          created_at?: string | null;
          group_id?: string;
          role?: string | null;
          user_id?: string;
        };
        Relationships: [
          {
            foreignKeyName: 'workspace_user_roles_users_role_id_fkey';
            columns: ['group_id'];
            isOneToOne: false;
            referencedRelation: 'user_groups_with_tags';
            referencedColumns: ['id'];
          },
          {
            foreignKeyName: 'workspace_user_roles_users_role_id_fkey';
            columns: ['group_id'];
            isOneToOne: false;
            referencedRelation: 'workspace_user_groups';
            referencedColumns: ['id'];
          },
          {
            foreignKeyName: 'workspace_user_roles_users_role_id_fkey';
            columns: ['group_id'];
            isOneToOne: false;
            referencedRelation: 'workspace_user_groups_with_amount';
            referencedColumns: ['id'];
          },
          {
            foreignKeyName: 'workspace_user_roles_users_user_id_fkey';
            columns: ['user_id'];
            isOneToOne: false;
            referencedRelation: 'distinct_invoice_creators';
            referencedColumns: ['id'];
          },
          {
            foreignKeyName: 'workspace_user_roles_users_user_id_fkey';
            columns: ['user_id'];
            isOneToOne: false;
            referencedRelation: 'workspace_users';
            referencedColumns: ['id'];
          },
          {
            foreignKeyName: 'workspace_user_roles_users_user_id_fkey';
            columns: ['user_id'];
            isOneToOne: false;
            referencedRelation: 'workspace_users_with_groups';
            referencedColumns: ['id'];
          },
        ];
      };
      workspace_user_linked_users: {
        Row: {
          created_at: string;
          platform_user_id: string;
          virtual_user_id: string;
          ws_id: string;
        };
        Insert: {
          created_at?: string;
          platform_user_id: string;
          virtual_user_id: string;
          ws_id: string;
        };
        Update: {
          created_at?: string;
          platform_user_id?: string;
          virtual_user_id?: string;
          ws_id?: string;
        };
        Relationships: [
          {
            foreignKeyName: 'workspace_user_linked_users_platform_user_id_fkey';
            columns: ['platform_user_id'];
            isOneToOne: false;
            referencedRelation: 'nova_user_challenge_leaderboard';
            referencedColumns: ['user_id'];
          },
          {
            foreignKeyName: 'workspace_user_linked_users_platform_user_id_fkey';
            columns: ['platform_user_id'];
            isOneToOne: false;
            referencedRelation: 'nova_user_leaderboard';
            referencedColumns: ['user_id'];
          },
          {
            foreignKeyName: 'workspace_user_linked_users_platform_user_id_fkey';
            columns: ['platform_user_id'];
            isOneToOne: false;
            referencedRelation: 'shortened_links_creator_stats';
            referencedColumns: ['id'];
          },
          {
            foreignKeyName: 'workspace_user_linked_users_platform_user_id_fkey';
            columns: ['platform_user_id'];
            isOneToOne: false;
            referencedRelation: 'users';
            referencedColumns: ['id'];
          },
          {
            foreignKeyName: 'workspace_user_linked_users_virtual_user_id_fkey';
            columns: ['virtual_user_id'];
            isOneToOne: false;
            referencedRelation: 'distinct_invoice_creators';
            referencedColumns: ['id'];
          },
          {
            foreignKeyName: 'workspace_user_linked_users_virtual_user_id_fkey';
            columns: ['virtual_user_id'];
            isOneToOne: false;
            referencedRelation: 'workspace_users';
            referencedColumns: ['id'];
          },
          {
            foreignKeyName: 'workspace_user_linked_users_virtual_user_id_fkey';
            columns: ['virtual_user_id'];
            isOneToOne: false;
            referencedRelation: 'workspace_users_with_groups';
            referencedColumns: ['id'];
          },
          {
            foreignKeyName: 'workspace_user_linked_users_ws_id_fkey';
            columns: ['ws_id'];
            isOneToOne: false;
            referencedRelation: 'workspace_link_counts';
            referencedColumns: ['id'];
          },
          {
            foreignKeyName: 'workspace_user_linked_users_ws_id_fkey';
            columns: ['ws_id'];
            isOneToOne: false;
            referencedRelation: 'workspaces';
            referencedColumns: ['id'];
          },
        ];
      };
      workspace_user_status_changes: {
        Row: {
          archived: boolean;
          archived_until: string | null;
          created_at: string;
          creator_id: string;
          id: string;
          user_id: string;
          ws_id: string;
        };
        Insert: {
          archived: boolean;
          archived_until?: string | null;
          created_at?: string;
          creator_id: string;
          id?: string;
          user_id: string;
          ws_id: string;
        };
        Update: {
          archived?: boolean;
          archived_until?: string | null;
          created_at?: string;
          creator_id?: string;
          id?: string;
          user_id?: string;
          ws_id?: string;
        };
        Relationships: [
          {
            foreignKeyName: 'workspace_user_status_changes_creator_id_fkey';
            columns: ['creator_id'];
            isOneToOne: false;
            referencedRelation: 'distinct_invoice_creators';
            referencedColumns: ['id'];
          },
          {
            foreignKeyName: 'workspace_user_status_changes_creator_id_fkey';
            columns: ['creator_id'];
            isOneToOne: false;
            referencedRelation: 'workspace_users';
            referencedColumns: ['id'];
          },
          {
            foreignKeyName: 'workspace_user_status_changes_creator_id_fkey';
            columns: ['creator_id'];
            isOneToOne: false;
            referencedRelation: 'workspace_users_with_groups';
            referencedColumns: ['id'];
          },
          {
            foreignKeyName: 'workspace_user_status_changes_user_id_fkey';
            columns: ['user_id'];
            isOneToOne: false;
            referencedRelation: 'distinct_invoice_creators';
            referencedColumns: ['id'];
          },
          {
            foreignKeyName: 'workspace_user_status_changes_user_id_fkey';
            columns: ['user_id'];
            isOneToOne: false;
            referencedRelation: 'workspace_users';
            referencedColumns: ['id'];
          },
          {
            foreignKeyName: 'workspace_user_status_changes_user_id_fkey';
            columns: ['user_id'];
            isOneToOne: false;
            referencedRelation: 'workspace_users_with_groups';
            referencedColumns: ['id'];
          },
          {
            foreignKeyName: 'workspace_user_status_changes_ws_id_fkey';
            columns: ['ws_id'];
            isOneToOne: false;
            referencedRelation: 'workspace_link_counts';
            referencedColumns: ['id'];
          },
          {
            foreignKeyName: 'workspace_user_status_changes_ws_id_fkey';
            columns: ['ws_id'];
            isOneToOne: false;
            referencedRelation: 'workspaces';
            referencedColumns: ['id'];
          },
        ];
      };
      workspace_users: {
        Row: {
          address: string | null;
          archived: boolean;
          archived_until: string | null;
          avatar_url: string | null;
          balance: number | null;
          birthday: string | null;
          created_at: string | null;
          created_by: string | null;
          display_name: string | null;
          email: string | null;
          ethnicity: string | null;
          full_name: string | null;
          gender: string | null;
          guardian: string | null;
          id: string;
          national_id: string | null;
          note: string | null;
          phone: string | null;
          updated_at: string;
          updated_by: string | null;
          ws_id: string;
        };
        Insert: {
          address?: string | null;
          archived?: boolean;
          archived_until?: string | null;
          avatar_url?: string | null;
          balance?: number | null;
          birthday?: string | null;
          created_at?: string | null;
          created_by?: string | null;
          display_name?: string | null;
          email?: string | null;
          ethnicity?: string | null;
          full_name?: string | null;
          gender?: string | null;
          guardian?: string | null;
          id?: string;
          national_id?: string | null;
          note?: string | null;
          phone?: string | null;
          updated_at?: string;
          updated_by?: string | null;
          ws_id: string;
        };
        Update: {
          address?: string | null;
          archived?: boolean;
          archived_until?: string | null;
          avatar_url?: string | null;
          balance?: number | null;
          birthday?: string | null;
          created_at?: string | null;
          created_by?: string | null;
          display_name?: string | null;
          email?: string | null;
          ethnicity?: string | null;
          full_name?: string | null;
          gender?: string | null;
          guardian?: string | null;
          id?: string;
          national_id?: string | null;
          note?: string | null;
          phone?: string | null;
          updated_at?: string;
          updated_by?: string | null;
          ws_id?: string;
        };
        Relationships: [
          {
            foreignKeyName: 'public_workspace_users_updated_by_fkey';
            columns: ['updated_by'];
            isOneToOne: false;
            referencedRelation: 'distinct_invoice_creators';
            referencedColumns: ['id'];
          },
          {
            foreignKeyName: 'public_workspace_users_updated_by_fkey';
            columns: ['updated_by'];
            isOneToOne: false;
            referencedRelation: 'workspace_users';
            referencedColumns: ['id'];
          },
          {
            foreignKeyName: 'public_workspace_users_updated_by_fkey';
            columns: ['updated_by'];
            isOneToOne: false;
            referencedRelation: 'workspace_users_with_groups';
            referencedColumns: ['id'];
          },
          {
            foreignKeyName: 'workspace_users_created_by_fkey';
            columns: ['created_by'];
            isOneToOne: false;
            referencedRelation: 'distinct_invoice_creators';
            referencedColumns: ['id'];
          },
          {
            foreignKeyName: 'workspace_users_created_by_fkey';
            columns: ['created_by'];
            isOneToOne: false;
            referencedRelation: 'workspace_users';
            referencedColumns: ['id'];
          },
          {
            foreignKeyName: 'workspace_users_created_by_fkey';
            columns: ['created_by'];
            isOneToOne: false;
            referencedRelation: 'workspace_users_with_groups';
            referencedColumns: ['id'];
          },
          {
            foreignKeyName: 'workspace_users_ws_id_fkey';
            columns: ['ws_id'];
            isOneToOne: false;
            referencedRelation: 'workspace_link_counts';
            referencedColumns: ['id'];
          },
          {
            foreignKeyName: 'workspace_users_ws_id_fkey';
            columns: ['ws_id'];
            isOneToOne: false;
            referencedRelation: 'workspaces';
            referencedColumns: ['id'];
          },
        ];
      };
      workspace_wallet_transfers: {
        Row: {
          created_at: string | null;
          from_transaction_id: string;
          to_transaction_id: string;
        };
        Insert: {
          created_at?: string | null;
          from_transaction_id: string;
          to_transaction_id: string;
        };
        Update: {
          created_at?: string | null;
          from_transaction_id?: string;
          to_transaction_id?: string;
        };
        Relationships: [
          {
            foreignKeyName: 'workspace_wallet_transfers_from_transaction_id_fkey';
            columns: ['from_transaction_id'];
            isOneToOne: false;
            referencedRelation: 'wallet_transactions';
            referencedColumns: ['id'];
          },
          {
            foreignKeyName: 'workspace_wallet_transfers_to_transaction_id_fkey';
            columns: ['to_transaction_id'];
            isOneToOne: false;
            referencedRelation: 'wallet_transactions';
            referencedColumns: ['id'];
          },
        ];
      };
      workspace_wallets: {
        Row: {
          balance: number | null;
          created_at: string | null;
          currency: string;
          description: string | null;
          id: string;
          name: string | null;
          report_opt_in: boolean;
          type: string;
          ws_id: string;
        };
        Insert: {
          balance?: number | null;
          created_at?: string | null;
          currency?: string;
          description?: string | null;
          id?: string;
          name?: string | null;
          report_opt_in?: boolean;
          type?: string;
          ws_id: string;
        };
        Update: {
          balance?: number | null;
          created_at?: string | null;
          currency?: string;
          description?: string | null;
          id?: string;
          name?: string | null;
          report_opt_in?: boolean;
          type?: string;
          ws_id?: string;
        };
        Relationships: [
          {
            foreignKeyName: 'workspace_wallets_currency_fkey';
            columns: ['currency'];
            isOneToOne: false;
            referencedRelation: 'currencies';
            referencedColumns: ['code'];
          },
          {
            foreignKeyName: 'workspace_wallets_type_fkey';
            columns: ['type'];
            isOneToOne: false;
            referencedRelation: 'wallet_types';
            referencedColumns: ['id'];
          },
          {
            foreignKeyName: 'workspace_wallets_ws_id_fkey';
            columns: ['ws_id'];
            isOneToOne: false;
            referencedRelation: 'workspace_link_counts';
            referencedColumns: ['id'];
          },
          {
            foreignKeyName: 'workspace_wallets_ws_id_fkey';
            columns: ['ws_id'];
            isOneToOne: false;
            referencedRelation: 'workspaces';
            referencedColumns: ['id'];
          },
        ];
      };
      workspace_whiteboards: {
        Row: {
          created_at: string;
          creator_id: string;
          description: string | null;
          id: string;
          snapshot: Json | null;
          thumbnail_url: string | null;
          title: string;
          updated_at: string;
          ws_id: string;
        };
        Insert: {
          created_at?: string;
          creator_id: string;
          description?: string | null;
          id?: string;
          snapshot?: Json | null;
          thumbnail_url?: string | null;
          title: string;
          updated_at?: string;
          ws_id: string;
        };
        Update: {
          created_at?: string;
          creator_id?: string;
          description?: string | null;
          id?: string;
          snapshot?: Json | null;
          thumbnail_url?: string | null;
          title?: string;
          updated_at?: string;
          ws_id?: string;
        };
        Relationships: [
          {
            foreignKeyName: 'workspace_whiteboards_creator_id_fkey';
            columns: ['creator_id'];
            isOneToOne: false;
            referencedRelation: 'nova_user_challenge_leaderboard';
            referencedColumns: ['user_id'];
          },
          {
            foreignKeyName: 'workspace_whiteboards_creator_id_fkey';
            columns: ['creator_id'];
            isOneToOne: false;
            referencedRelation: 'nova_user_leaderboard';
            referencedColumns: ['user_id'];
          },
          {
            foreignKeyName: 'workspace_whiteboards_creator_id_fkey';
            columns: ['creator_id'];
            isOneToOne: false;
            referencedRelation: 'shortened_links_creator_stats';
            referencedColumns: ['id'];
          },
          {
            foreignKeyName: 'workspace_whiteboards_creator_id_fkey';
            columns: ['creator_id'];
            isOneToOne: false;
            referencedRelation: 'users';
            referencedColumns: ['id'];
          },
          {
            foreignKeyName: 'workspace_whiteboards_ws_id_fkey';
            columns: ['ws_id'];
            isOneToOne: false;
            referencedRelation: 'workspace_link_counts';
            referencedColumns: ['id'];
          },
          {
            foreignKeyName: 'workspace_whiteboards_ws_id_fkey';
            columns: ['ws_id'];
            isOneToOne: false;
            referencedRelation: 'workspaces';
            referencedColumns: ['id'];
          },
        ];
      };
      workspaces: {
        Row: {
          avatar_url: string | null;
          created_at: string | null;
          creator_id: string | null;
          deleted: boolean | null;
          handle: string | null;
          id: string;
          logo_url: string | null;
          name: string | null;
        };
        Insert: {
          avatar_url?: string | null;
          created_at?: string | null;
          creator_id?: string | null;
          deleted?: boolean | null;
          handle?: string | null;
          id?: string;
          logo_url?: string | null;
          name?: string | null;
        };
        Update: {
          avatar_url?: string | null;
          created_at?: string | null;
          creator_id?: string | null;
          deleted?: boolean | null;
          handle?: string | null;
          id?: string;
          logo_url?: string | null;
          name?: string | null;
        };
        Relationships: [
          {
            foreignKeyName: 'workspaces_creator_id_fkey';
            columns: ['creator_id'];
            isOneToOne: false;
            referencedRelation: 'nova_user_challenge_leaderboard';
            referencedColumns: ['user_id'];
          },
          {
            foreignKeyName: 'workspaces_creator_id_fkey';
            columns: ['creator_id'];
            isOneToOne: false;
            referencedRelation: 'nova_user_leaderboard';
            referencedColumns: ['user_id'];
          },
          {
            foreignKeyName: 'workspaces_creator_id_fkey';
            columns: ['creator_id'];
            isOneToOne: false;
            referencedRelation: 'shortened_links_creator_stats';
            referencedColumns: ['id'];
          },
          {
            foreignKeyName: 'workspaces_creator_id_fkey';
            columns: ['creator_id'];
            isOneToOne: false;
            referencedRelation: 'users';
            referencedColumns: ['id'];
          },
        ];
      };
    };
    Views: {
      audit_logs: {
        Row: {
          auth_role: string | null;
          auth_uid: string | null;
          id: number | null;
          old_record: Json | null;
          old_record_id: string | null;
          op: 'INSERT' | 'UPDATE' | 'DELETE' | 'TRUNCATE' | null;
          record: Json | null;
          record_id: string | null;
          table_name: unknown | null;
          ts: string | null;
          ws_id: string | null;
        };
        Insert: {
          auth_role?: string | null;
          auth_uid?: string | null;
          id?: number | null;
          old_record?: Json | null;
          old_record_id?: string | null;
          op?: 'INSERT' | 'UPDATE' | 'DELETE' | 'TRUNCATE' | null;
          record?: Json | null;
          record_id?: string | null;
          table_name?: unknown | null;
          ts?: string | null;
          ws_id?: never;
        };
        Update: {
          auth_role?: string | null;
          auth_uid?: string | null;
          id?: number | null;
          old_record?: Json | null;
          old_record_id?: string | null;
          op?: 'INSERT' | 'UPDATE' | 'DELETE' | 'TRUNCATE' | null;
          record?: Json | null;
          record_id?: string | null;
          table_name?: unknown | null;
          ts?: string | null;
          ws_id?: never;
        };
        Relationships: [
          {
            foreignKeyName: 'record_version_auth_uid_fkey';
            columns: ['auth_uid'];
            isOneToOne: false;
            referencedRelation: 'nova_user_challenge_leaderboard';
            referencedColumns: ['user_id'];
          },
          {
            foreignKeyName: 'record_version_auth_uid_fkey';
            columns: ['auth_uid'];
            isOneToOne: false;
            referencedRelation: 'nova_user_leaderboard';
            referencedColumns: ['user_id'];
          },
          {
            foreignKeyName: 'record_version_auth_uid_fkey';
            columns: ['auth_uid'];
            isOneToOne: false;
            referencedRelation: 'shortened_links_creator_stats';
            referencedColumns: ['id'];
          },
          {
            foreignKeyName: 'record_version_auth_uid_fkey';
            columns: ['auth_uid'];
            isOneToOne: false;
            referencedRelation: 'users';
            referencedColumns: ['id'];
          },
        ];
      };
      calendar_event_participants: {
        Row: {
          created_at: string | null;
          display_name: string | null;
          event_id: string | null;
          going: boolean | null;
          handle: string | null;
          participant_id: string | null;
          type: string | null;
        };
        Relationships: [];
      };
      distinct_invoice_creators: {
        Row: {
          display_name: string | null;
          id: string | null;
        };
        Relationships: [];
      };
      link_analytics_device_insights: {
        Row: {
          browser: string | null;
          click_count: number | null;
          device_type: string | null;
          domain: string | null;
          first_click_at: string | null;
          last_click_at: string | null;
          link_id: string | null;
          os: string | null;
          slug: string | null;
          unique_visitors: number | null;
        };
        Relationships: [];
      };
      link_analytics_geo_insights: {
        Row: {
          city: string | null;
          click_count: number | null;
          country: string | null;
          country_region: string | null;
          domain: string | null;
          first_click_at: string | null;
          last_click_at: string | null;
          latitude: number | null;
          link_id: string | null;
          longitude: number | null;
          postal_code: string | null;
          slug: string | null;
          timezone: string | null;
          unique_visitors: number | null;
          vercel_region: string | null;
        };
        Relationships: [];
      };
      link_analytics_summary: {
        Row: {
          creator_id: string | null;
          domain: string | null;
          first_click_at: string | null;
          last_click_at: string | null;
          link_created_at: string | null;
          link_id: string | null;
          original_url: string | null;
          slug: string | null;
          top_browser: string | null;
          top_city: string | null;
          top_country: string | null;
          top_device_type: string | null;
          top_os: string | null;
          top_referrer_domain: string | null;
          top_vercel_region: string | null;
          total_clicks: number | null;
          unique_browsers: number | null;
          unique_cities: number | null;
          unique_countries: number | null;
          unique_device_types: number | null;
          unique_operating_systems: number | null;
          unique_referrers: number | null;
          unique_visitors: number | null;
          ws_id: string | null;
        };
        Relationships: [
          {
            foreignKeyName: 'shortened_links_creator_id_fkey';
            columns: ['creator_id'];
            isOneToOne: false;
            referencedRelation: 'nova_user_challenge_leaderboard';
            referencedColumns: ['user_id'];
          },
          {
            foreignKeyName: 'shortened_links_creator_id_fkey';
            columns: ['creator_id'];
            isOneToOne: false;
            referencedRelation: 'nova_user_leaderboard';
            referencedColumns: ['user_id'];
          },
          {
            foreignKeyName: 'shortened_links_creator_id_fkey';
            columns: ['creator_id'];
            isOneToOne: false;
            referencedRelation: 'shortened_links_creator_stats';
            referencedColumns: ['id'];
          },
          {
            foreignKeyName: 'shortened_links_creator_id_fkey';
            columns: ['creator_id'];
            isOneToOne: false;
            referencedRelation: 'users';
            referencedColumns: ['id'];
          },
          {
            foreignKeyName: 'shortened_links_ws_id_fkey';
            columns: ['ws_id'];
            isOneToOne: false;
            referencedRelation: 'workspace_link_counts';
            referencedColumns: ['id'];
          },
          {
            foreignKeyName: 'shortened_links_ws_id_fkey';
            columns: ['ws_id'];
            isOneToOne: false;
            referencedRelation: 'workspaces';
            referencedColumns: ['id'];
          },
        ];
      };
      meet_together_users: {
        Row: {
          display_name: string | null;
          is_guest: boolean | null;
          plan_id: string | null;
          timeblock_count: number | null;
          user_id: string | null;
        };
        Relationships: [];
      };
      nova_submissions_with_scores: {
        Row: {
          created_at: string | null;
          criteria_score: number | null;
          id: string | null;
          passed_tests: number | null;
          problem_id: string | null;
          prompt: string | null;
          session_id: string | null;
          sum_criterion_score: number | null;
          test_case_score: number | null;
          total_criteria: number | null;
          total_score: number | null;
          total_tests: number | null;
          user_id: string | null;
        };
        Relationships: [
          {
            foreignKeyName: 'nova_submissions_problem_id_fkey';
            columns: ['problem_id'];
            isOneToOne: false;
            referencedRelation: 'nova_problems';
            referencedColumns: ['id'];
          },
          {
            foreignKeyName: 'nova_submissions_session_id_fkey';
            columns: ['session_id'];
            isOneToOne: false;
            referencedRelation: 'nova_sessions';
            referencedColumns: ['id'];
          },
          {
            foreignKeyName: 'nova_submissions_user_id_fkey';
            columns: ['user_id'];
            isOneToOne: false;
            referencedRelation: 'nova_user_challenge_leaderboard';
            referencedColumns: ['user_id'];
          },
          {
            foreignKeyName: 'nova_submissions_user_id_fkey';
            columns: ['user_id'];
            isOneToOne: false;
            referencedRelation: 'nova_user_leaderboard';
            referencedColumns: ['user_id'];
          },
          {
            foreignKeyName: 'nova_submissions_user_id_fkey';
            columns: ['user_id'];
            isOneToOne: false;
            referencedRelation: 'shortened_links_creator_stats';
            referencedColumns: ['id'];
          },
          {
            foreignKeyName: 'nova_submissions_user_id_fkey';
            columns: ['user_id'];
            isOneToOne: false;
            referencedRelation: 'users';
            referencedColumns: ['id'];
          },
        ];
      };
      nova_team_challenge_leaderboard: {
        Row: {
          challenge_id: string | null;
          name: string | null;
          problem_scores: Json | null;
          score: number | null;
          team_id: string | null;
        };
        Relationships: [
          {
            foreignKeyName: 'nova_problems_challenge_id_fkey';
            columns: ['challenge_id'];
            isOneToOne: false;
            referencedRelation: 'nova_challenges';
            referencedColumns: ['id'];
          },
          {
            foreignKeyName: 'nova_problems_challenge_id_fkey';
            columns: ['challenge_id'];
            isOneToOne: false;
            referencedRelation: 'nova_user_challenge_leaderboard';
            referencedColumns: ['challenge_id'];
          },
        ];
      };
      nova_team_leaderboard: {
        Row: {
          challenge_scores: Json | null;
          name: string | null;
          score: number | null;
          team_id: string | null;
        };
        Relationships: [];
      };
      nova_user_challenge_leaderboard: {
        Row: {
          avatar: string | null;
          challenge_id: string | null;
          name: string | null;
          problem_scores: Json | null;
          score: number | null;
          user_id: string | null;
        };
        Relationships: [];
      };
      nova_user_leaderboard: {
        Row: {
          avatar: string | null;
          challenge_scores: Json | null;
          name: string | null;
          score: number | null;
          user_id: string | null;
        };
        Relationships: [];
      };
      shortened_links_creator_stats: {
        Row: {
          avatar_url: string | null;
          display_name: string | null;
          domain_count: number | null;
          email: string | null;
          first_link_created: string | null;
          id: string | null;
          last_link_created: string | null;
          link_count: number | null;
        };
        Relationships: [];
      };
      shortened_links_domain_stats: {
        Row: {
          creator_count: number | null;
          domain: string | null;
          first_created: string | null;
          last_created: string | null;
          link_count: number | null;
        };
        Relationships: [];
      };
      time_tracking_session_analytics: {
        Row: {
          category_color: string | null;
          category_id: string | null;
          category_name: string | null;
          created_at: string | null;
          day_of_week: number | null;
          description: string | null;
          duration_seconds: number | null;
          end_time: string | null;
          id: string | null;
          is_running: boolean | null;
          productivity_score: number | null;
          session_date: string | null;
          session_length_category: string | null;
          session_month: string | null;
          session_week: string | null;
          start_hour: number | null;
          start_time: string | null;
          tags: string[] | null;
          task_id: string | null;
          task_name: string | null;
          title: string | null;
          updated_at: string | null;
          user_id: string | null;
          was_resumed: boolean | null;
          ws_id: string | null;
        };
        Relationships: [
          {
            foreignKeyName: 'time_tracking_categories_color_fkey';
            columns: ['category_color'];
            isOneToOne: false;
            referencedRelation: 'calendar_event_colors';
            referencedColumns: ['value'];
          },
          {
            foreignKeyName: 'time_tracking_sessions_category_id_fkey';
            columns: ['category_id'];
            isOneToOne: false;
            referencedRelation: 'time_tracking_categories';
            referencedColumns: ['id'];
          },
          {
            foreignKeyName: 'time_tracking_sessions_task_id_fkey';
            columns: ['task_id'];
            isOneToOne: false;
            referencedRelation: 'tasks';
            referencedColumns: ['id'];
          },
          {
            foreignKeyName: 'time_tracking_sessions_ws_id_fkey';
            columns: ['ws_id'];
            isOneToOne: false;
            referencedRelation: 'workspace_link_counts';
            referencedColumns: ['id'];
          },
          {
            foreignKeyName: 'time_tracking_sessions_ws_id_fkey';
            columns: ['ws_id'];
            isOneToOne: false;
            referencedRelation: 'workspaces';
            referencedColumns: ['id'];
          },
        ];
      };
      user_groups_with_tags: {
        Row: {
          archived: boolean | null;
          created_at: string | null;
          ending_date: string | null;
          id: string | null;
          name: string | null;
          notes: string | null;
          sessions: string[] | null;
          starting_date: string | null;
          tag_count: number | null;
          tags: Json | null;
          ws_id: string | null;
        };
        Insert: {
          archived?: boolean | null;
          created_at?: string | null;
          ending_date?: string | null;
          id?: string | null;
          name?: string | null;
          notes?: string | null;
          sessions?: string[] | null;
          starting_date?: string | null;
          tag_count?: never;
          tags?: never;
          ws_id?: string | null;
        };
        Update: {
          archived?: boolean | null;
          created_at?: string | null;
          ending_date?: string | null;
          id?: string | null;
          name?: string | null;
          notes?: string | null;
          sessions?: string[] | null;
          starting_date?: string | null;
          tag_count?: never;
          tags?: never;
          ws_id?: string | null;
        };
        Relationships: [
          {
            foreignKeyName: 'workspace_user_roles_ws_id_fkey';
            columns: ['ws_id'];
            isOneToOne: false;
            referencedRelation: 'workspace_link_counts';
            referencedColumns: ['id'];
          },
          {
            foreignKeyName: 'workspace_user_roles_ws_id_fkey';
            columns: ['ws_id'];
            isOneToOne: false;
            referencedRelation: 'workspaces';
            referencedColumns: ['id'];
          },
        ];
      };
      workspace_dataset_row_cells: {
        Row: {
          cells: Json | null;
          created_at: string | null;
          dataset_id: string | null;
          row_id: string | null;
        };
        Relationships: [
          {
            foreignKeyName: 'workspace_dataset_rows_dataset_id_fkey';
            columns: ['dataset_id'];
            isOneToOne: false;
            referencedRelation: 'workspace_datasets';
            referencedColumns: ['id'];
          },
        ];
      };
      workspace_link_counts: {
        Row: {
          id: string | null;
          link_count: number | null;
          logo_url: string | null;
          name: string | null;
        };
        Relationships: [];
      };
      workspace_members_and_invites: {
        Row: {
          avatar_url: string | null;
          created_at: string | null;
          display_name: string | null;
          email: string | null;
          handle: string | null;
          id: string | null;
          pending: boolean | null;
          role: string | null;
          role_title: string | null;
          ws_id: string | null;
        };
        Relationships: [];
      };
      workspace_user_groups_with_amount: {
        Row: {
          amount: number | null;
          archived: boolean | null;
          created_at: string | null;
          ending_date: string | null;
          id: string | null;
          name: string | null;
          notes: string | null;
          sessions: string[] | null;
          starting_date: string | null;
          ws_id: string | null;
        };
        Relationships: [
          {
            foreignKeyName: 'workspace_user_roles_ws_id_fkey';
            columns: ['ws_id'];
            isOneToOne: false;
            referencedRelation: 'workspace_link_counts';
            referencedColumns: ['id'];
          },
          {
            foreignKeyName: 'workspace_user_roles_ws_id_fkey';
            columns: ['ws_id'];
            isOneToOne: false;
            referencedRelation: 'workspaces';
            referencedColumns: ['id'];
          },
        ];
      };
      workspace_users_with_groups: {
        Row: {
          address: string | null;
          archived: boolean | null;
          archived_until: string | null;
          avatar_url: string | null;
          balance: number | null;
          birthday: string | null;
          created_at: string | null;
          created_by: string | null;
          display_name: string | null;
          email: string | null;
          ethnicity: string | null;
          full_name: string | null;
          gender: string | null;
          group_count: number | null;
          groups: Json | null;
          guardian: string | null;
          id: string | null;
          linked_users: Json | null;
          national_id: string | null;
          note: string | null;
          phone: string | null;
          updated_at: string | null;
          updated_by: string | null;
          ws_id: string | null;
        };
        Insert: {
          address?: string | null;
          archived?: boolean | null;
          archived_until?: string | null;
          avatar_url?: string | null;
          balance?: number | null;
          birthday?: string | null;
          created_at?: string | null;
          created_by?: string | null;
          display_name?: string | null;
          email?: string | null;
          ethnicity?: string | null;
          full_name?: string | null;
          gender?: string | null;
          group_count?: never;
          groups?: never;
          guardian?: string | null;
          id?: string | null;
          linked_users?: never;
          national_id?: string | null;
          note?: string | null;
          phone?: string | null;
          updated_at?: string | null;
          updated_by?: string | null;
          ws_id?: string | null;
        };
        Update: {
          address?: string | null;
          archived?: boolean | null;
          archived_until?: string | null;
          avatar_url?: string | null;
          balance?: number | null;
          birthday?: string | null;
          created_at?: string | null;
          created_by?: string | null;
          display_name?: string | null;
          email?: string | null;
          ethnicity?: string | null;
          full_name?: string | null;
          gender?: string | null;
          group_count?: never;
          groups?: never;
          guardian?: string | null;
          id?: string | null;
          linked_users?: never;
          national_id?: string | null;
          note?: string | null;
          phone?: string | null;
          updated_at?: string | null;
          updated_by?: string | null;
          ws_id?: string | null;
        };
        Relationships: [
          {
            foreignKeyName: 'public_workspace_users_updated_by_fkey';
            columns: ['updated_by'];
            isOneToOne: false;
            referencedRelation: 'distinct_invoice_creators';
            referencedColumns: ['id'];
          },
          {
            foreignKeyName: 'public_workspace_users_updated_by_fkey';
            columns: ['updated_by'];
            isOneToOne: false;
            referencedRelation: 'workspace_users';
            referencedColumns: ['id'];
          },
          {
            foreignKeyName: 'public_workspace_users_updated_by_fkey';
            columns: ['updated_by'];
            isOneToOne: false;
            referencedRelation: 'workspace_users_with_groups';
            referencedColumns: ['id'];
          },
          {
            foreignKeyName: 'workspace_users_created_by_fkey';
            columns: ['created_by'];
            isOneToOne: false;
            referencedRelation: 'distinct_invoice_creators';
            referencedColumns: ['id'];
          },
          {
            foreignKeyName: 'workspace_users_created_by_fkey';
            columns: ['created_by'];
            isOneToOne: false;
            referencedRelation: 'workspace_users';
            referencedColumns: ['id'];
          },
          {
            foreignKeyName: 'workspace_users_created_by_fkey';
            columns: ['created_by'];
            isOneToOne: false;
            referencedRelation: 'workspace_users_with_groups';
            referencedColumns: ['id'];
          },
          {
            foreignKeyName: 'workspace_users_ws_id_fkey';
            columns: ['ws_id'];
            isOneToOne: false;
            referencedRelation: 'workspace_link_counts';
            referencedColumns: ['id'];
          },
          {
            foreignKeyName: 'workspace_users_ws_id_fkey';
            columns: ['ws_id'];
            isOneToOne: false;
            referencedRelation: 'workspaces';
            referencedColumns: ['id'];
          },
        ];
      };
    };
    Functions: {
      add_board_tags: {
        Args: { board_id: string; new_tags: string[] };
        Returns: Json;
      };
      calculate_productivity_score: {
        Args: { duration_seconds: number; category_color: string };
        Returns: number;
      };
      check_ws_creator: {
        Args: { ws_id: string };
        Returns: boolean;
      };
      cleanup_expired_cross_app_tokens: {
        Args: Record<PropertyKey, never>;
        Returns: undefined;
      };
      cleanup_role_inconsistencies: {
        Args: Record<PropertyKey, never>;
        Returns: undefined;
      };
      count_search_users: {
        Args: {
<<<<<<< HEAD
          search_query: string;
          role_filter?: string;
          enabled_filter?: boolean;
=======
          enabled_filter?: boolean;
          role_filter?: string;
          search_query: string;
>>>>>>> 333da7d3
        };
        Returns: number;
      };
      create_ai_chat: {
<<<<<<< HEAD
        Args: { title: string; message: string; model: string };
=======
        Args: { model: string; message: string; title: string };
>>>>>>> 333da7d3
        Returns: string;
      };
      extract_domain: {
        Args: { url: string };
        Returns: string;
      };
      extract_referrer_domain: {
        Args: { url: string };
        Returns: string;
      };
      generate_cross_app_token: {
        Args:
          | {
<<<<<<< HEAD
              p_user_id: string;
              p_origin_app: string;
              p_target_app: string;
              p_expiry_seconds?: number;
            }
          | {
              p_user_id: string;
              p_origin_app: string;
              p_target_app: string;
              p_expiry_seconds?: number;
              p_session_data?: Json;
=======
              p_expiry_seconds?: number;
              p_session_data?: Json;
              p_target_app: string;
              p_origin_app: string;
              p_user_id: string;
            }
          | {
              p_target_app: string;
              p_expiry_seconds?: number;
              p_origin_app: string;
              p_user_id: string;
>>>>>>> 333da7d3
            };
        Returns: string;
      };
      get_ai_execution_daily_stats: {
        Args: { p_start_date?: string; p_end_date?: string; p_ws_id: string };
        Returns: {
          date: string;
          executions: number;
          total_cost_usd: number;
          total_tokens: number;
          input_tokens: number;
          output_tokens: number;
          reasoning_tokens: number;
        }[];
      };
      get_ai_execution_model_stats: {
        Args: { p_ws_id: string; p_start_date?: string; p_end_date?: string };
        Returns: {
          model_id: string;
          executions: number;
          total_cost_usd: number;
          total_tokens: number;
          avg_cost_per_execution: number;
          avg_tokens_per_execution: number;
          percentage_of_total: number;
        }[];
      };
      get_ai_execution_monthly_cost: {
        Args: { p_year?: number; p_month?: number; p_ws_id: string };
        Returns: {
          executions: number;
          total_cost_vnd: number;
          total_cost_usd: number;
          avg_daily_cost: number;
        }[];
      };
      get_ai_execution_summary: {
        Args: { p_ws_id: string; p_start_date?: string; p_end_date?: string };
        Returns: {
          total_cost_usd: number;
          total_executions: number;
          total_cost_vnd: number;
          total_tokens: number;
          total_input_tokens: number;
          total_output_tokens: number;
          total_reasoning_tokens: number;
          avg_cost_per_execution: number;
          avg_tokens_per_execution: number;
        }[];
      };
      get_board_task_tags: {
        Args: { board_id: string };
        Returns: string[];
      };
      get_browsers: {
        Args: { p_link_id: string; p_limit?: number };
        Returns: {
          browser: string;
          count: number;
        }[];
      };
      get_challenge_stats: {
        Args: { user_id_param: string; challenge_id_param: string };
        Returns: {
          problems_attempted: number;
          total_score: number;
        }[];
      };
      get_clicks_by_day: {
        Args: { p_link_id: string; p_days?: number };
        Returns: {
          click_date: string;
          clicks: number;
        }[];
      };
      get_clicks_by_day_of_week: {
        Args: { p_link_id: string };
        Returns: {
          day_name: string;
          clicks: number;
          day_of_week: number;
        }[];
      };
      get_clicks_by_hour: {
        Args: { p_link_id: string };
        Returns: {
          clicks: number;
          hour: number;
        }[];
      };
      get_daily_income_expense: {
        Args: { _ws_id: string; past_days?: number };
        Returns: {
<<<<<<< HEAD
          day: string;
          total_income: number;
          total_expense: number;
=======
          total_income: number;
          total_expense: number;
          day: string;
>>>>>>> 333da7d3
        }[];
      };
      get_daily_prompt_completion_tokens: {
        Args: { past_days?: number };
        Returns: {
<<<<<<< HEAD
          day: string;
          total_prompt_tokens: number;
          total_completion_tokens: number;
=======
          total_prompt_tokens: number;
          total_completion_tokens: number;
          day: string;
>>>>>>> 333da7d3
        }[];
      };
      get_device_types: {
        Args: { p_link_id: string; p_limit?: number };
        Returns: {
          device_type: string;
          count: number;
        }[];
      };
      get_finance_invoices_count: {
        Args: { ws_id: string };
        Returns: number;
      };
      get_healthcare_checkups_count: {
        Args: { ws_id: string };
        Returns: number;
      };
      get_healthcare_diagnoses_count: {
        Args: { ws_id: string };
        Returns: number;
      };
      get_healthcare_vital_groups_count: {
        Args: { ws_id: string };
        Returns: number;
      };
      get_healthcare_vitals_count: {
        Args: { ws_id: string };
        Returns: number;
      };
      get_hourly_prompt_completion_tokens: {
        Args: { past_hours?: number };
        Returns: {
<<<<<<< HEAD
          hour: string;
          total_prompt_tokens: number;
          total_completion_tokens: number;
=======
          total_prompt_tokens: number;
          total_completion_tokens: number;
          hour: string;
>>>>>>> 333da7d3
        }[];
      };
      get_inventory_batches_count: {
        Args: { ws_id: string };
        Returns: number;
      };
      get_inventory_product_categories_count: {
        Args: { ws_id: string };
        Returns: number;
      };
      get_inventory_products: {
        Args: {
          _category_ids?: string[];
          _ws_id?: string;
          _warehouse_ids?: string[];
          _has_unit?: boolean;
        };
        Returns: {
<<<<<<< HEAD
=======
          category: string;
          created_at: string;
          ws_id: string;
          amount: number;
          price: number;
>>>>>>> 333da7d3
          id: string;
          name: string;
          manufacturer: string;
          unit: string;
          unit_id: string;
<<<<<<< HEAD
          category: string;
          price: number;
          amount: number;
          ws_id: string;
          created_at: string;
=======
>>>>>>> 333da7d3
        }[];
      };
      get_inventory_products_count: {
        Args: { ws_id: string };
        Returns: number;
      };
      get_inventory_suppliers_count: {
        Args: { ws_id: string };
        Returns: number;
      };
      get_inventory_units_count: {
        Args: { ws_id: string };
        Returns: number;
      };
      get_inventory_warehouses_count: {
        Args: { ws_id: string };
        Returns: number;
      };
      get_monthly_income_expense: {
        Args: { past_months?: number; _ws_id: string };
        Returns: {
<<<<<<< HEAD
          month: string;
          total_income: number;
          total_expense: number;
=======
          total_income: number;
          total_expense: number;
          month: string;
>>>>>>> 333da7d3
        }[];
      };
      get_monthly_prompt_completion_tokens: {
        Args: { past_months?: number };
        Returns: {
<<<<<<< HEAD
          month: string;
          total_prompt_tokens: number;
          total_completion_tokens: number;
=======
          total_prompt_tokens: number;
          total_completion_tokens: number;
          month: string;
>>>>>>> 333da7d3
        }[];
      };
      get_operating_systems: {
        Args: { p_link_id: string; p_limit?: number };
        Returns: {
          os: string;
          count: number;
        }[];
      };
      get_pending_event_participants: {
        Args: { _event_id: string };
        Returns: number;
      };
      get_possible_excluded_groups: {
        Args: { included_groups: string[]; _ws_id: string };
        Returns: {
          id: string;
<<<<<<< HEAD
          name: string;
          ws_id: string;
          amount: number;
=======
          amount: number;
          ws_id: string;
          name: string;
>>>>>>> 333da7d3
        }[];
      };
      get_possible_excluded_tags: {
        Args: { _ws_id: string; included_tags: string[] };
        Returns: {
<<<<<<< HEAD
          id: string;
          name: string;
          ws_id: string;
          amount: number;
=======
          amount: number;
          ws_id: string;
          name: string;
          id: string;
>>>>>>> 333da7d3
        }[];
      };
      get_session_statistics: {
        Args: Record<PropertyKey, never>;
        Returns: {
          completed_count: number;
          latest_session_date: string;
          unique_users_count: number;
          total_count: number;
          active_count: number;
        }[];
      };
      get_session_templates: {
        Args: {
          workspace_id: string;
          user_id_param: string;
          limit_count?: number;
        };
        Returns: {
<<<<<<< HEAD
=======
          task_name: string;
>>>>>>> 333da7d3
          title: string;
          description: string;
          category_id: string;
          task_id: string;
          tags: string[];
          category_name: string;
          category_color: string;
<<<<<<< HEAD
          task_name: string;
=======
>>>>>>> 333da7d3
          usage_count: number;
          avg_duration: number;
          last_used: string;
        }[];
      };
      get_submission_statistics: {
        Args: Record<PropertyKey, never>;
        Returns: {
          total_count: number;
          latest_submission_date: string;
          unique_users_count: number;
        }[];
      };
      get_top_cities: {
        Args: { p_link_id: string; p_limit?: number };
        Returns: {
          city: string;
          country: string;
          count: number;
        }[];
      };
      get_top_countries: {
        Args: { p_link_id: string; p_limit?: number };
        Returns: {
          country: string;
          count: number;
        }[];
      };
      get_top_referrers: {
        Args: { p_link_id: string; p_limit?: number };
        Returns: {
          domain: string;
          count: number;
        }[];
      };
      get_transaction_categories_with_amount: {
        Args: Record<PropertyKey, never>;
        Returns: {
<<<<<<< HEAD
          id: string;
=======
          amount: number;
>>>>>>> 333da7d3
          name: string;
          is_expense: boolean;
          ws_id: string;
          created_at: string;
          is_expense: boolean;
          id: string;
        }[];
      };
      get_user_role: {
        Args: { user_id: string; ws_id: string };
        Returns: string;
      };
      get_user_session_stats: {
        Args: { user_id: string };
        Returns: {
          total_sessions: number;
          active_sessions: number;
          current_session_age: unknown;
        }[];
      };
      get_user_sessions: {
        Args: { user_id: string };
        Returns: {
          ip: string;
          user_agent: string;
          updated_at: string;
          created_at: string;
          session_id: string;
          is_current: boolean;
        }[];
      };
      get_user_tasks: {
        Args: { _board_id: string };
        Returns: {
<<<<<<< HEAD
          id: string;
          name: string;
          description: string;
          priority: number;
          completed: boolean;
          start_date: string;
          end_date: string;
          list_id: string;
          board_id: string;
=======
          board_id: string;
          name: string;
          end_date: string;
          start_date: string;
          completed: boolean;
          priority: number;
          description: string;
          id: string;
          list_id: string;
>>>>>>> 333da7d3
        }[];
      };
      get_user_whitelist_status: {
        Args: { user_id_param: string };
        Returns: {
<<<<<<< HEAD
          is_whitelisted: boolean;
=======
          allow_manage_all_challenges: boolean;
          allow_role_management: boolean;
>>>>>>> 333da7d3
          enabled: boolean;
          is_whitelisted: boolean;
          allow_challenge_management: boolean;
          allow_manage_all_challenges: boolean;
          allow_role_management: boolean;
        }[];
      };
      get_workspace_drive_size: {
        Args: { ws_id: string };
        Returns: number;
      };
      get_workspace_products_count: {
        Args: { ws_id: string };
        Returns: number;
      };
      get_workspace_storage_limit: {
        Args: { ws_id: string };
        Returns: number;
      };
      get_workspace_transaction_categories_count: {
        Args: { ws_id: string };
        Returns: number;
      };
      get_workspace_transactions_count: {
<<<<<<< HEAD
        Args: { ws_id: string; start_date?: string; end_date?: string };
=======
        Args: { start_date?: string; end_date?: string; ws_id: string };
>>>>>>> 333da7d3
        Returns: number;
      };
      get_workspace_user_groups: {
        Args: {
          included_tags: string[];
<<<<<<< HEAD
=======
          _ws_id: string;
>>>>>>> 333da7d3
          excluded_tags: string[];
          search_query: string;
        };
        Returns: {
<<<<<<< HEAD
          id: string;
          name: string;
          notes: string;
          ws_id: string;
          tags: string[];
=======
          name: string;
          tags: string[];
          ws_id: string;
          id: string;
          notes: string;
          created_at: string;
>>>>>>> 333da7d3
          tag_count: number;
          created_at: string;
        }[];
      };
      get_workspace_user_groups_count: {
        Args: { ws_id: string };
        Returns: number;
      };
      get_workspace_users: {
        Args: {
<<<<<<< HEAD
=======
          included_groups: string[];
          search_query: string;
          excluded_groups: string[];
>>>>>>> 333da7d3
          _ws_id: string;
          included_groups: string[];
          excluded_groups: string[];
          search_query: string;
        };
        Returns: {
<<<<<<< HEAD
          id: string;
          avatar_url: string;
          full_name: string;
          display_name: string;
          email: string;
          phone: string;
          gender: string;
          birthday: string;
          ethnicity: string;
          guardian: string;
          address: string;
          national_id: string;
          note: string;
          balance: number;
          ws_id: string;
          groups: string[];
          group_count: number;
          linked_users: Json;
          created_at: string;
          updated_at: string;
=======
          updated_at: string;
          created_at: string;
          linked_users: Json;
          group_count: number;
          groups: string[];
          ws_id: string;
          balance: number;
          note: string;
          national_id: string;
          address: string;
          guardian: string;
          ethnicity: string;
          birthday: string;
          gender: string;
          phone: string;
          email: string;
          display_name: string;
          full_name: string;
          avatar_url: string;
          id: string;
>>>>>>> 333da7d3
        }[];
      };
      get_workspace_users_count: {
        Args: { ws_id: string };
        Returns: number;
      };
      get_workspace_wallets_count: {
        Args: { ws_id: string };
        Returns: number;
      };
      get_workspace_wallets_expense: {
        Args: { ws_id: string; start_date?: string; end_date?: string };
        Returns: number;
      };
      get_workspace_wallets_income: {
        Args: { ws_id: string; start_date?: string; end_date?: string };
        Returns: number;
      };
      gtrgm_compress: {
        Args: { '': unknown };
        Returns: unknown;
      };
      gtrgm_decompress: {
        Args: { '': unknown };
        Returns: unknown;
      };
      gtrgm_in: {
        Args: { '': unknown };
        Returns: unknown;
      };
      gtrgm_options: {
        Args: { '': unknown };
        Returns: undefined;
      };
      gtrgm_out: {
        Args: { '': unknown };
        Returns: unknown;
      };
      has_other_owner: {
        Args: { _ws_id: string; _user_id: string };
        Returns: boolean;
      };
      insert_ai_chat_message: {
        Args: { source: string; message: string; chat_id: string };
        Returns: undefined;
      };
      is_list_accessible: {
        Args: { _list_id: string };
        Returns: boolean;
      };
      is_member_invited: {
        Args: { _user_id: string; _org_id: string };
        Returns: boolean;
      };
      is_nova_challenge_manager: {
        Args: Record<PropertyKey, never>;
        Returns: boolean;
      };
      is_nova_role_manager: {
        Args: Record<PropertyKey, never>;
        Returns: boolean;
      };
      is_nova_user_email_in_team: {
        Args: { _user_email: string; _team_id: string };
        Returns: boolean;
      };
      is_nova_user_id_in_team: {
        Args: { _team_id: string; _user_id: string };
        Returns: boolean;
      };
      is_org_member: {
        Args: { _user_id: string; _org_id: string };
        Returns: boolean;
      };
      is_project_member: {
        Args: { _project_id: string };
        Returns: boolean;
      };
      is_task_accessible: {
        Args: { _task_id: string };
        Returns: boolean;
      };
      is_task_board_member: {
        Args: { _user_id: string; _board_id: string };
        Returns: boolean;
      };
      is_user_task_in_board: {
        Args: { _task_id: string; _user_id: string };
        Returns: boolean;
      };
      is_user_whitelisted: {
        Args: { user_id_param: string };
        Returns: boolean;
      };
      normalize_task_tags: {
        Args: { tags: string[] };
        Returns: string[];
      };
      nova_get_all_challenges_with_user_stats: {
        Args: { user_id: string };
        Returns: Json;
      };
      nova_get_challenge_with_user_stats: {
        Args: { user_id: string; challenge_id: string };
        Returns: Json;
      };
      nova_get_user_daily_sessions: {
        Args: { challenge_id: string; user_id: string };
        Returns: number;
      };
      nova_get_user_total_sessions: {
        Args: { challenge_id: string; user_id: string };
        Returns: number;
      };
      parse_user_agent: {
        Args: { user_agent: string };
        Returns: {
<<<<<<< HEAD
          device_type: string;
          browser: string;
=======
>>>>>>> 333da7d3
          os: string;
          device_type: string;
          browser: string;
        }[];
      };
      remove_board_tags: {
        Args: { board_id: string; tags_to_remove: string[] };
        Returns: Json;
      };
      revoke_all_cross_app_tokens: {
        Args: { p_user_id: string };
        Returns: undefined;
      };
      revoke_all_other_sessions: {
        Args: { user_id: string };
        Returns: number;
      };
      revoke_user_session: {
        Args: { target_user_id: string; session_id: string };
        Returns: boolean;
      };
      search_boards_by_tags: {
        Args: {
          search_tags: string[];
          workspace_id: string;
          match_all?: boolean;
        };
        Returns: {
<<<<<<< HEAD
          board_id: string;
          board_name: string;
          board_tags: Json;
=======
          board_tags: Json;
          board_name: string;
          board_id: string;
>>>>>>> 333da7d3
        }[];
      };
      search_tasks_by_tags: {
        Args: { search_tags: string[] };
        Returns: {
<<<<<<< HEAD
          id: string;
          name: string;
          description: string;
          tags: string[];
          list_id: string;
=======
>>>>>>> 333da7d3
          priority: number;
          start_date: string;
          end_date: string;
          created_at: string;
<<<<<<< HEAD
=======
          description: string;
          id: string;
          name: string;
          tags: string[];
          list_id: string;
>>>>>>> 333da7d3
        }[];
      };
      search_users: {
        Args: {
          search_query: string;
          page_number: number;
          page_size: number;
          role_filter?: string;
          enabled_filter?: boolean;
        };
        Returns: {
<<<<<<< HEAD
=======
          full_name: string;
          new_email: string;
          birthday: string;
          team_name: string[];
>>>>>>> 333da7d3
          id: string;
          display_name: string;
          deleted: boolean;
          avatar_url: string;
          handle: string;
          bio: string;
          created_at: string;
          user_id: string;
          enabled: boolean;
          allow_challenge_management: boolean;
          allow_manage_all_challenges: boolean;
          allow_role_management: boolean;
          email: string;
        }[];
      };
      search_users_by_name: {
        Args: {
          search_query: string;
          result_limit?: number;
          min_similarity?: number;
        };
        Returns: {
<<<<<<< HEAD
          id: string;
          handle: string;
          display_name: string;
          avatar_url: string;
          relevance: number;
=======
          handle: string;
          relevance: number;
          avatar_url: string;
          display_name: string;
          id: string;
>>>>>>> 333da7d3
        }[];
      };
      set_limit: {
        Args: { '': number };
        Returns: number;
      };
      show_limit: {
        Args: Record<PropertyKey, never>;
        Returns: number;
      };
      show_trgm: {
        Args: { '': string };
        Returns: string[];
      };
      sum_quiz_scores: {
        Args: { p_set_id: string };
        Returns: {
          sum: number;
        }[];
      };
      transactions_have_same_abs_amount: {
        Args: { transaction_id_1: string; transaction_id_2: string };
        Returns: boolean;
      };
      transactions_have_same_amount: {
        Args: { transaction_id_2: string; transaction_id_1: string };
        Returns: boolean;
      };
      update_expired_sessions: {
        Args: Record<PropertyKey, never>;
        Returns: undefined;
      };
      update_many_tasks: {
        Args: { updates: Json };
        Returns: number;
      };
      update_session_total_score: {
        Args: { challenge_id_param: string; user_id_param: string };
        Returns: undefined;
      };
      validate_and_normalize_board_tags: {
        Args: { tags: Json };
        Returns: Json;
      };
      validate_board_tags: {
        Args: { tags: Json };
        Returns: boolean;
      };
      validate_cross_app_token: {
        Args: { p_token: string; p_target_app: string };
        Returns: string;
      };
      validate_cross_app_token_with_session: {
        Args: { p_target_app: string; p_token: string };
        Returns: {
          user_id: string;
          session_data: Json;
        }[];
      };
    };
    Enums: {
      ai_message_type:
        | 'message'
        | 'file'
        | 'summary'
        | 'notes'
        | 'multi_choice_quiz'
        | 'paragraph_quiz'
        | 'flashcards';
      calendar_hour_type: 'WORK' | 'PERSONAL' | 'MEETING';
      calendar_hours: 'work_hours' | 'personal_hours' | 'meeting_hours';
      certificate_templates: 'original' | 'modern' | 'elegant';
      chat_role: 'FUNCTION' | 'USER' | 'SYSTEM' | 'ASSISTANT';
      dataset_type: 'excel' | 'csv' | 'html';
      feature_flag:
        | 'ENABLE_AI'
        | 'ENABLE_EDUCATION'
        | 'ENABLE_CHALLENGES'
        | 'ENABLE_QUIZZES';
      platform_service: 'TUTURUUU' | 'REWISE' | 'NOVA' | 'UPSKII';
      subscription_status: 'trialing' | 'active' | 'canceled' | 'past_due';
      task_board_status: 'not_started' | 'active' | 'done' | 'closed';
      task_priority: 'low' | 'normal' | 'high' | 'critical';
      workspace_api_key_scope:
        | 'gemini-2.0-flash'
        | 'gemini-2.5-flash'
        | 'gemini-2.0-pro'
        | 'gemini-2.5-pro';
      workspace_role_permission:
        | 'view_infrastructure'
        | 'manage_workspace_secrets'
        | 'manage_external_migrations'
        | 'manage_workspace_roles'
        | 'manage_workspace_members'
        | 'manage_workspace_settings'
        | 'manage_workspace_integrations'
        | 'manage_workspace_billing'
        | 'manage_workspace_security'
        | 'manage_workspace_audit_logs'
        | 'manage_user_report_templates'
        | 'manage_calendar'
        | 'manage_projects'
        | 'manage_documents'
        | 'manage_drive'
        | 'manage_users'
        | 'export_users_data'
        | 'manage_inventory'
        | 'manage_finance'
        | 'export_finance_data'
        | 'ai_chat'
        | 'ai_lab'
        | 'send_user_group_post_emails';
    };
    CompositeTypes: {
      [_ in never]: never;
    };
  };
};

type DatabaseWithoutInternals = Omit<Database, '__InternalSupabase'>;

type DefaultSchema = DatabaseWithoutInternals[Extract<
  keyof Database,
  'public'
>];

export type Tables<
  DefaultSchemaTableNameOrOptions extends
    | keyof (DefaultSchema['Tables'] & DefaultSchema['Views'])
    | { schema: keyof DatabaseWithoutInternals },
  TableName extends DefaultSchemaTableNameOrOptions extends {
    schema: keyof DatabaseWithoutInternals;
  }
    ? keyof (DatabaseWithoutInternals[DefaultSchemaTableNameOrOptions['schema']]['Tables'] &
        DatabaseWithoutInternals[DefaultSchemaTableNameOrOptions['schema']]['Views'])
    : never = never,
> = DefaultSchemaTableNameOrOptions extends {
  schema: keyof DatabaseWithoutInternals;
}
  ? (DatabaseWithoutInternals[DefaultSchemaTableNameOrOptions['schema']]['Tables'] &
      DatabaseWithoutInternals[DefaultSchemaTableNameOrOptions['schema']]['Views'])[TableName] extends {
      Row: infer R;
    }
    ? R
    : never
  : DefaultSchemaTableNameOrOptions extends keyof (DefaultSchema['Tables'] &
        DefaultSchema['Views'])
    ? (DefaultSchema['Tables'] &
        DefaultSchema['Views'])[DefaultSchemaTableNameOrOptions] extends {
        Row: infer R;
      }
      ? R
      : never
    : never;

export type TablesInsert<
  DefaultSchemaTableNameOrOptions extends
    | keyof DefaultSchema['Tables']
    | { schema: keyof DatabaseWithoutInternals },
  TableName extends DefaultSchemaTableNameOrOptions extends {
    schema: keyof DatabaseWithoutInternals;
  }
    ? keyof DatabaseWithoutInternals[DefaultSchemaTableNameOrOptions['schema']]['Tables']
    : never = never,
> = DefaultSchemaTableNameOrOptions extends {
  schema: keyof DatabaseWithoutInternals;
}
  ? DatabaseWithoutInternals[DefaultSchemaTableNameOrOptions['schema']]['Tables'][TableName] extends {
      Insert: infer I;
    }
    ? I
    : never
  : DefaultSchemaTableNameOrOptions extends keyof DefaultSchema['Tables']
    ? DefaultSchema['Tables'][DefaultSchemaTableNameOrOptions] extends {
        Insert: infer I;
      }
      ? I
      : never
    : never;

export type TablesUpdate<
  DefaultSchemaTableNameOrOptions extends
    | keyof DefaultSchema['Tables']
    | { schema: keyof DatabaseWithoutInternals },
  TableName extends DefaultSchemaTableNameOrOptions extends {
    schema: keyof DatabaseWithoutInternals;
  }
    ? keyof DatabaseWithoutInternals[DefaultSchemaTableNameOrOptions['schema']]['Tables']
    : never = never,
> = DefaultSchemaTableNameOrOptions extends {
  schema: keyof DatabaseWithoutInternals;
}
  ? DatabaseWithoutInternals[DefaultSchemaTableNameOrOptions['schema']]['Tables'][TableName] extends {
      Update: infer U;
    }
    ? U
    : never
  : DefaultSchemaTableNameOrOptions extends keyof DefaultSchema['Tables']
    ? DefaultSchema['Tables'][DefaultSchemaTableNameOrOptions] extends {
        Update: infer U;
      }
      ? U
      : never
    : never;

export type Enums<
  DefaultSchemaEnumNameOrOptions extends
    | keyof DefaultSchema['Enums']
    | { schema: keyof DatabaseWithoutInternals },
  EnumName extends DefaultSchemaEnumNameOrOptions extends {
    schema: keyof DatabaseWithoutInternals;
  }
    ? keyof DatabaseWithoutInternals[DefaultSchemaEnumNameOrOptions['schema']]['Enums']
    : never = never,
> = DefaultSchemaEnumNameOrOptions extends {
  schema: keyof DatabaseWithoutInternals;
}
  ? DatabaseWithoutInternals[DefaultSchemaEnumNameOrOptions['schema']]['Enums'][EnumName]
  : DefaultSchemaEnumNameOrOptions extends keyof DefaultSchema['Enums']
    ? DefaultSchema['Enums'][DefaultSchemaEnumNameOrOptions]
    : never;

export type CompositeTypes<
  PublicCompositeTypeNameOrOptions extends
    | keyof DefaultSchema['CompositeTypes']
    | { schema: keyof DatabaseWithoutInternals },
  CompositeTypeName extends PublicCompositeTypeNameOrOptions extends {
    schema: keyof DatabaseWithoutInternals;
  }
    ? keyof DatabaseWithoutInternals[PublicCompositeTypeNameOrOptions['schema']]['CompositeTypes']
    : never = never,
> = PublicCompositeTypeNameOrOptions extends {
  schema: keyof DatabaseWithoutInternals;
}
  ? DatabaseWithoutInternals[PublicCompositeTypeNameOrOptions['schema']]['CompositeTypes'][CompositeTypeName]
  : PublicCompositeTypeNameOrOptions extends keyof DefaultSchema['CompositeTypes']
    ? DefaultSchema['CompositeTypes'][PublicCompositeTypeNameOrOptions]
    : never;

export const Constants = {
  public: {
    Enums: {
      ai_message_type: [
        'message',
        'file',
        'summary',
        'notes',
        'multi_choice_quiz',
        'paragraph_quiz',
        'flashcards',
      ],
      calendar_hour_type: ['WORK', 'PERSONAL', 'MEETING'],
      calendar_hours: ['work_hours', 'personal_hours', 'meeting_hours'],
      certificate_templates: ['original', 'modern', 'elegant'],
      chat_role: ['FUNCTION', 'USER', 'SYSTEM', 'ASSISTANT'],
      dataset_type: ['excel', 'csv', 'html'],
      feature_flag: [
        'ENABLE_AI',
        'ENABLE_EDUCATION',
        'ENABLE_CHALLENGES',
        'ENABLE_QUIZZES',
      ],
      platform_service: ['TUTURUUU', 'REWISE', 'NOVA', 'UPSKII'],
      subscription_status: ['trialing', 'active', 'canceled', 'past_due'],
      task_board_status: ['not_started', 'active', 'done', 'closed'],
      task_priority: ['low', 'normal', 'high', 'critical'],
      workspace_api_key_scope: [
        'gemini-2.0-flash',
        'gemini-2.5-flash',
        'gemini-2.0-pro',
        'gemini-2.5-pro',
      ],
      workspace_role_permission: [
        'view_infrastructure',
        'manage_workspace_secrets',
        'manage_external_migrations',
        'manage_workspace_roles',
        'manage_workspace_members',
        'manage_workspace_settings',
        'manage_workspace_integrations',
        'manage_workspace_billing',
        'manage_workspace_security',
        'manage_workspace_audit_logs',
        'manage_user_report_templates',
        'manage_calendar',
        'manage_projects',
        'manage_documents',
        'manage_drive',
        'manage_users',
        'export_users_data',
        'manage_inventory',
        'manage_finance',
        'export_finance_data',
        'ai_chat',
        'ai_lab',
        'send_user_group_post_emails',
      ],
    },
  },
} as const;<|MERGE_RESOLUTION|>--- conflicted
+++ resolved
@@ -9432,24 +9432,14 @@
       };
       count_search_users: {
         Args: {
-<<<<<<< HEAD
           search_query: string;
           role_filter?: string;
           enabled_filter?: boolean;
-=======
-          enabled_filter?: boolean;
-          role_filter?: string;
-          search_query: string;
->>>>>>> 333da7d3
         };
         Returns: number;
       };
       create_ai_chat: {
-<<<<<<< HEAD
         Args: { title: string; message: string; model: string };
-=======
-        Args: { model: string; message: string; title: string };
->>>>>>> 333da7d3
         Returns: string;
       };
       extract_domain: {
@@ -9463,7 +9453,6 @@
       generate_cross_app_token: {
         Args:
           | {
-<<<<<<< HEAD
               p_user_id: string;
               p_origin_app: string;
               p_target_app: string;
@@ -9475,24 +9464,11 @@
               p_target_app: string;
               p_expiry_seconds?: number;
               p_session_data?: Json;
-=======
-              p_expiry_seconds?: number;
-              p_session_data?: Json;
-              p_target_app: string;
-              p_origin_app: string;
-              p_user_id: string;
-            }
-          | {
-              p_target_app: string;
-              p_expiry_seconds?: number;
-              p_origin_app: string;
-              p_user_id: string;
->>>>>>> 333da7d3
             };
         Returns: string;
       };
       get_ai_execution_daily_stats: {
-        Args: { p_start_date?: string; p_end_date?: string; p_ws_id: string };
+        Args: { p_ws_id: string; p_start_date?: string; p_end_date?: string };
         Returns: {
           date: string;
           executions: number;
@@ -9516,19 +9492,19 @@
         }[];
       };
       get_ai_execution_monthly_cost: {
-        Args: { p_year?: number; p_month?: number; p_ws_id: string };
+        Args: { p_ws_id: string; p_year?: number; p_month?: number };
         Returns: {
+          total_cost_usd: number;
+          total_cost_vnd: number;
           executions: number;
-          total_cost_vnd: number;
-          total_cost_usd: number;
           avg_daily_cost: number;
         }[];
       };
       get_ai_execution_summary: {
         Args: { p_ws_id: string; p_start_date?: string; p_end_date?: string };
         Returns: {
+          total_executions: number;
           total_cost_usd: number;
-          total_executions: number;
           total_cost_vnd: number;
           total_tokens: number;
           total_input_tokens: number;
@@ -9550,10 +9526,10 @@
         }[];
       };
       get_challenge_stats: {
-        Args: { user_id_param: string; challenge_id_param: string };
+        Args: { challenge_id_param: string; user_id_param: string };
         Returns: {
+          total_score: number;
           problems_attempted: number;
-          total_score: number;
         }[];
       };
       get_clicks_by_day: {
@@ -9566,44 +9542,32 @@
       get_clicks_by_day_of_week: {
         Args: { p_link_id: string };
         Returns: {
+          day_of_week: number;
           day_name: string;
           clicks: number;
-          day_of_week: number;
         }[];
       };
       get_clicks_by_hour: {
         Args: { p_link_id: string };
         Returns: {
+          hour: number;
           clicks: number;
-          hour: number;
         }[];
       };
       get_daily_income_expense: {
         Args: { _ws_id: string; past_days?: number };
         Returns: {
-<<<<<<< HEAD
           day: string;
           total_income: number;
           total_expense: number;
-=======
-          total_income: number;
-          total_expense: number;
-          day: string;
->>>>>>> 333da7d3
         }[];
       };
       get_daily_prompt_completion_tokens: {
         Args: { past_days?: number };
         Returns: {
-<<<<<<< HEAD
           day: string;
           total_prompt_tokens: number;
           total_completion_tokens: number;
-=======
-          total_prompt_tokens: number;
-          total_completion_tokens: number;
-          day: string;
->>>>>>> 333da7d3
         }[];
       };
       get_device_types: {
@@ -9636,15 +9600,9 @@
       get_hourly_prompt_completion_tokens: {
         Args: { past_hours?: number };
         Returns: {
-<<<<<<< HEAD
           hour: string;
           total_prompt_tokens: number;
           total_completion_tokens: number;
-=======
-          total_prompt_tokens: number;
-          total_completion_tokens: number;
-          hour: string;
->>>>>>> 333da7d3
         }[];
       };
       get_inventory_batches_count: {
@@ -9663,27 +9621,16 @@
           _has_unit?: boolean;
         };
         Returns: {
-<<<<<<< HEAD
-=======
-          category: string;
-          created_at: string;
-          ws_id: string;
-          amount: number;
-          price: number;
->>>>>>> 333da7d3
           id: string;
           name: string;
           manufacturer: string;
           unit: string;
           unit_id: string;
-<<<<<<< HEAD
           category: string;
           price: number;
           amount: number;
           ws_id: string;
           created_at: string;
-=======
->>>>>>> 333da7d3
         }[];
       };
       get_inventory_products_count: {
@@ -9703,31 +9650,19 @@
         Returns: number;
       };
       get_monthly_income_expense: {
-        Args: { past_months?: number; _ws_id: string };
+        Args: { _ws_id: string; past_months?: number };
         Returns: {
-<<<<<<< HEAD
           month: string;
           total_income: number;
           total_expense: number;
-=======
-          total_income: number;
-          total_expense: number;
-          month: string;
->>>>>>> 333da7d3
         }[];
       };
       get_monthly_prompt_completion_tokens: {
         Args: { past_months?: number };
         Returns: {
-<<<<<<< HEAD
           month: string;
           total_prompt_tokens: number;
           total_completion_tokens: number;
-=======
-          total_prompt_tokens: number;
-          total_completion_tokens: number;
-          month: string;
->>>>>>> 333da7d3
         }[];
       };
       get_operating_systems: {
@@ -9742,44 +9677,31 @@
         Returns: number;
       };
       get_possible_excluded_groups: {
-        Args: { included_groups: string[]; _ws_id: string };
+        Args: { _ws_id: string; included_groups: string[] };
         Returns: {
           id: string;
-<<<<<<< HEAD
           name: string;
           ws_id: string;
           amount: number;
-=======
-          amount: number;
-          ws_id: string;
-          name: string;
->>>>>>> 333da7d3
         }[];
       };
       get_possible_excluded_tags: {
         Args: { _ws_id: string; included_tags: string[] };
         Returns: {
-<<<<<<< HEAD
           id: string;
           name: string;
           ws_id: string;
           amount: number;
-=======
-          amount: number;
-          ws_id: string;
-          name: string;
-          id: string;
->>>>>>> 333da7d3
         }[];
       };
       get_session_statistics: {
         Args: Record<PropertyKey, never>;
         Returns: {
+          total_count: number;
+          unique_users_count: number;
+          active_count: number;
           completed_count: number;
           latest_session_date: string;
-          unique_users_count: number;
-          total_count: number;
-          active_count: number;
         }[];
       };
       get_session_templates: {
@@ -9789,10 +9711,6 @@
           limit_count?: number;
         };
         Returns: {
-<<<<<<< HEAD
-=======
-          task_name: string;
->>>>>>> 333da7d3
           title: string;
           description: string;
           category_id: string;
@@ -9800,10 +9718,7 @@
           tags: string[];
           category_name: string;
           category_color: string;
-<<<<<<< HEAD
           task_name: string;
-=======
->>>>>>> 333da7d3
           usage_count: number;
           avg_duration: number;
           last_used: string;
@@ -9842,17 +9757,12 @@
       get_transaction_categories_with_amount: {
         Args: Record<PropertyKey, never>;
         Returns: {
-<<<<<<< HEAD
-          id: string;
-=======
-          amount: number;
->>>>>>> 333da7d3
+          id: string;
           name: string;
           is_expense: boolean;
           ws_id: string;
           created_at: string;
-          is_expense: boolean;
-          id: string;
+          amount: number;
         }[];
       };
       get_user_role: {
@@ -9870,18 +9780,17 @@
       get_user_sessions: {
         Args: { user_id: string };
         Returns: {
+          session_id: string;
+          created_at: string;
+          updated_at: string;
+          user_agent: string;
           ip: string;
-          user_agent: string;
-          updated_at: string;
-          created_at: string;
-          session_id: string;
           is_current: boolean;
         }[];
       };
       get_user_tasks: {
         Args: { _board_id: string };
         Returns: {
-<<<<<<< HEAD
           id: string;
           name: string;
           description: string;
@@ -9891,30 +9800,13 @@
           end_date: string;
           list_id: string;
           board_id: string;
-=======
-          board_id: string;
-          name: string;
-          end_date: string;
-          start_date: string;
-          completed: boolean;
-          priority: number;
-          description: string;
-          id: string;
-          list_id: string;
->>>>>>> 333da7d3
         }[];
       };
       get_user_whitelist_status: {
         Args: { user_id_param: string };
         Returns: {
-<<<<<<< HEAD
           is_whitelisted: boolean;
-=======
-          allow_manage_all_challenges: boolean;
-          allow_role_management: boolean;
->>>>>>> 333da7d3
           enabled: boolean;
-          is_whitelisted: boolean;
           allow_challenge_management: boolean;
           allow_manage_all_challenges: boolean;
           allow_role_management: boolean;
@@ -9937,38 +9829,22 @@
         Returns: number;
       };
       get_workspace_transactions_count: {
-<<<<<<< HEAD
         Args: { ws_id: string; start_date?: string; end_date?: string };
-=======
-        Args: { start_date?: string; end_date?: string; ws_id: string };
->>>>>>> 333da7d3
         Returns: number;
       };
       get_workspace_user_groups: {
         Args: {
+          _ws_id: string;
           included_tags: string[];
-<<<<<<< HEAD
-=======
-          _ws_id: string;
->>>>>>> 333da7d3
           excluded_tags: string[];
           search_query: string;
         };
         Returns: {
-<<<<<<< HEAD
           id: string;
           name: string;
           notes: string;
           ws_id: string;
           tags: string[];
-=======
-          name: string;
-          tags: string[];
-          ws_id: string;
-          id: string;
-          notes: string;
-          created_at: string;
->>>>>>> 333da7d3
           tag_count: number;
           created_at: string;
         }[];
@@ -9979,19 +9855,12 @@
       };
       get_workspace_users: {
         Args: {
-<<<<<<< HEAD
-=======
-          included_groups: string[];
-          search_query: string;
-          excluded_groups: string[];
->>>>>>> 333da7d3
           _ws_id: string;
           included_groups: string[];
           excluded_groups: string[];
           search_query: string;
         };
         Returns: {
-<<<<<<< HEAD
           id: string;
           avatar_url: string;
           full_name: string;
@@ -10012,28 +9881,6 @@
           linked_users: Json;
           created_at: string;
           updated_at: string;
-=======
-          updated_at: string;
-          created_at: string;
-          linked_users: Json;
-          group_count: number;
-          groups: string[];
-          ws_id: string;
-          balance: number;
-          note: string;
-          national_id: string;
-          address: string;
-          guardian: string;
-          ethnicity: string;
-          birthday: string;
-          gender: string;
-          phone: string;
-          email: string;
-          display_name: string;
-          full_name: string;
-          avatar_url: string;
-          id: string;
->>>>>>> 333da7d3
         }[];
       };
       get_workspace_users_count: {
@@ -10077,7 +9924,7 @@
         Returns: boolean;
       };
       insert_ai_chat_message: {
-        Args: { source: string; message: string; chat_id: string };
+        Args: { message: string; chat_id: string; source: string };
         Returns: undefined;
       };
       is_list_accessible: {
@@ -10101,7 +9948,7 @@
         Returns: boolean;
       };
       is_nova_user_id_in_team: {
-        Args: { _team_id: string; _user_id: string };
+        Args: { _user_id: string; _team_id: string };
         Returns: boolean;
       };
       is_org_member: {
@@ -10121,7 +9968,7 @@
         Returns: boolean;
       };
       is_user_task_in_board: {
-        Args: { _task_id: string; _user_id: string };
+        Args: { _user_id: string; _task_id: string };
         Returns: boolean;
       };
       is_user_whitelisted: {
@@ -10137,7 +9984,7 @@
         Returns: Json;
       };
       nova_get_challenge_with_user_stats: {
-        Args: { user_id: string; challenge_id: string };
+        Args: { challenge_id: string; user_id: string };
         Returns: Json;
       };
       nova_get_user_daily_sessions: {
@@ -10151,14 +9998,9 @@
       parse_user_agent: {
         Args: { user_agent: string };
         Returns: {
-<<<<<<< HEAD
           device_type: string;
           browser: string;
-=======
->>>>>>> 333da7d3
           os: string;
-          device_type: string;
-          browser: string;
         }[];
       };
       remove_board_tags: {
@@ -10179,45 +10021,28 @@
       };
       search_boards_by_tags: {
         Args: {
+          workspace_id: string;
           search_tags: string[];
-          workspace_id: string;
           match_all?: boolean;
         };
         Returns: {
-<<<<<<< HEAD
           board_id: string;
           board_name: string;
           board_tags: Json;
-=======
-          board_tags: Json;
-          board_name: string;
-          board_id: string;
->>>>>>> 333da7d3
         }[];
       };
       search_tasks_by_tags: {
         Args: { search_tags: string[] };
         Returns: {
-<<<<<<< HEAD
           id: string;
           name: string;
           description: string;
           tags: string[];
           list_id: string;
-=======
->>>>>>> 333da7d3
           priority: number;
           start_date: string;
           end_date: string;
           created_at: string;
-<<<<<<< HEAD
-=======
-          description: string;
-          id: string;
-          name: string;
-          tags: string[];
-          list_id: string;
->>>>>>> 333da7d3
         }[];
       };
       search_users: {
@@ -10229,13 +10054,6 @@
           enabled_filter?: boolean;
         };
         Returns: {
-<<<<<<< HEAD
-=======
-          full_name: string;
-          new_email: string;
-          birthday: string;
-          team_name: string[];
->>>>>>> 333da7d3
           id: string;
           display_name: string;
           deleted: boolean;
@@ -10249,6 +10067,10 @@
           allow_manage_all_challenges: boolean;
           allow_role_management: boolean;
           email: string;
+          new_email: string;
+          birthday: string;
+          full_name: string;
+          team_name: string[];
         }[];
       };
       search_users_by_name: {
@@ -10258,19 +10080,11 @@
           min_similarity?: number;
         };
         Returns: {
-<<<<<<< HEAD
           id: string;
           handle: string;
           display_name: string;
           avatar_url: string;
           relevance: number;
-=======
-          handle: string;
-          relevance: number;
-          avatar_url: string;
-          display_name: string;
-          id: string;
->>>>>>> 333da7d3
         }[];
       };
       set_limit: {
@@ -10296,7 +10110,7 @@
         Returns: boolean;
       };
       transactions_have_same_amount: {
-        Args: { transaction_id_2: string; transaction_id_1: string };
+        Args: { transaction_id_1: string; transaction_id_2: string };
         Returns: boolean;
       };
       update_expired_sessions: {
@@ -10324,7 +10138,7 @@
         Returns: string;
       };
       validate_cross_app_token_with_session: {
-        Args: { p_target_app: string; p_token: string };
+        Args: { p_token: string; p_target_app: string };
         Returns: {
           user_id: string;
           session_data: Json;
