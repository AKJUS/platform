--- conflicted
+++ resolved
@@ -9325,7 +9325,7 @@
     };
     Functions: {
       add_board_tags: {
-        Args: { new_tags: string[]; board_id: string };
+        Args: { board_id: string; new_tags: string[] };
         Returns: Json;
       };
       calculate_productivity_score: {
@@ -9347,18 +9347,13 @@
       count_search_users: {
         Args: {
           search_query: string;
-<<<<<<< HEAD
           role_filter?: string;
           enabled_filter?: boolean;
-=======
-          enabled_filter?: boolean;
-          role_filter?: string;
->>>>>>> 7fa75417
         };
         Returns: number;
       };
       create_ai_chat: {
-        Args: { message: string; model: string; title: string };
+        Args: { title: string; message: string; model: string };
         Returns: string;
       };
       extract_domain: {
@@ -9398,10 +9393,10 @@
         }[];
       };
       get_challenge_stats: {
-        Args: { user_id_param: string; challenge_id_param: string };
+        Args: { challenge_id_param: string; user_id_param: string };
         Returns: {
+          total_score: number;
           problems_attempted: number;
-          total_score: number;
         }[];
       };
       get_clicks_by_day: {
@@ -9429,9 +9424,9 @@
       get_daily_income_expense: {
         Args: { _ws_id: string; past_days?: number };
         Returns: {
-          total_expense: number;
           day: string;
           total_income: number;
+          total_expense: number;
         }[];
       };
       get_daily_prompt_completion_tokens: {
@@ -9493,10 +9488,6 @@
           _has_unit?: boolean;
         };
         Returns: {
-<<<<<<< HEAD
-=======
-          created_at: string;
->>>>>>> 7fa75417
           id: string;
           name: string;
           manufacturer: string;
@@ -9506,10 +9497,7 @@
           price: number;
           amount: number;
           ws_id: string;
-<<<<<<< HEAD
-          created_at: string;
-=======
->>>>>>> 7fa75417
+          created_at: string;
         }[];
       };
       get_inventory_products_count: {
@@ -9556,18 +9544,12 @@
         Returns: number;
       };
       get_possible_excluded_groups: {
-        Args: { included_groups: string[]; _ws_id: string };
+        Args: { _ws_id: string; included_groups: string[] };
         Returns: {
-<<<<<<< HEAD
           id: string;
           name: string;
           ws_id: string;
-=======
->>>>>>> 7fa75417
           amount: number;
-          id: string;
-          name: string;
-          ws_id: string;
         }[];
       };
       get_possible_excluded_tags: {
@@ -9596,12 +9578,6 @@
           limit_count?: number;
         };
         Returns: {
-<<<<<<< HEAD
-=======
-          usage_count: number;
-          avg_duration: number;
-          last_used: string;
->>>>>>> 7fa75417
           title: string;
           description: string;
           category_id: string;
@@ -9610,23 +9586,16 @@
           category_name: string;
           category_color: string;
           task_name: string;
-<<<<<<< HEAD
           usage_count: number;
           avg_duration: number;
           last_used: string;
-=======
->>>>>>> 7fa75417
         }[];
       };
       get_submission_statistics: {
         Args: Record<PropertyKey, never>;
         Returns: {
+          total_count: number;
           latest_submission_date: string;
-          total_count: number;
-<<<<<<< HEAD
-          latest_submission_date: string;
-=======
->>>>>>> 7fa75417
           unique_users_count: number;
         }[];
       };
@@ -9639,7 +9608,7 @@
         }[];
       };
       get_top_countries: {
-        Args: { p_limit?: number; p_link_id: string };
+        Args: { p_link_id: string; p_limit?: number };
         Returns: {
           country: string;
           count: number;
@@ -9655,21 +9624,12 @@
       get_transaction_categories_with_amount: {
         Args: Record<PropertyKey, never>;
         Returns: {
-<<<<<<< HEAD
           id: string;
           name: string;
           is_expense: boolean;
           ws_id: string;
           created_at: string;
           amount: number;
-=======
-          amount: number;
-          is_expense: boolean;
-          name: string;
-          id: string;
-          created_at: string;
-          ws_id: string;
->>>>>>> 7fa75417
         }[];
       };
       get_user_role: {
@@ -9679,13 +9639,8 @@
       get_user_session_stats: {
         Args: { user_id: string };
         Returns: {
-<<<<<<< HEAD
           total_sessions: number;
           active_sessions: number;
-=======
-          active_sessions: number;
-          total_sessions: number;
->>>>>>> 7fa75417
           current_session_age: unknown;
         }[];
       };
@@ -9696,19 +9651,14 @@
           created_at: string;
           updated_at: string;
           user_agent: string;
-<<<<<<< HEAD
           ip: string;
-=======
->>>>>>> 7fa75417
           is_current: boolean;
-          ip: string;
         }[];
       };
       get_user_tasks: {
         Args: { _board_id: string };
         Returns: {
           id: string;
-<<<<<<< HEAD
           name: string;
           description: string;
           priority: number;
@@ -9716,15 +9666,6 @@
           start_date: string;
           end_date: string;
           list_id: string;
-=======
-          list_id: string;
-          end_date: string;
-          start_date: string;
-          completed: boolean;
-          priority: number;
-          description: string;
-          name: string;
->>>>>>> 7fa75417
           board_id: string;
         }[];
       };
@@ -9734,12 +9675,8 @@
           is_whitelisted: boolean;
           enabled: boolean;
           allow_challenge_management: boolean;
-<<<<<<< HEAD
           allow_manage_all_challenges: boolean;
-=======
->>>>>>> 7fa75417
           allow_role_management: boolean;
-          allow_manage_all_challenges: boolean;
         }[];
       };
       get_workspace_drive_size: {
@@ -9764,34 +9701,19 @@
       };
       get_workspace_user_groups: {
         Args: {
-<<<<<<< HEAD
           _ws_id: string;
           included_tags: string[];
           excluded_tags: string[];
           search_query: string;
         };
         Returns: {
-=======
-          excluded_tags: string[];
-          included_tags: string[];
-          _ws_id: string;
-          search_query: string;
-        };
-        Returns: {
+          id: string;
+          name: string;
+          notes: string;
+          ws_id: string;
           tags: string[];
           tag_count: number;
           created_at: string;
->>>>>>> 7fa75417
-          id: string;
-          name: string;
-          notes: string;
-          ws_id: string;
-<<<<<<< HEAD
-          tags: string[];
-          tag_count: number;
-          created_at: string;
-=======
->>>>>>> 7fa75417
         }[];
       };
       get_workspace_user_groups_count: {
@@ -9806,14 +9728,10 @@
           search_query: string;
         };
         Returns: {
-<<<<<<< HEAD
           id: string;
           avatar_url: string;
           full_name: string;
           display_name: string;
-=======
-          ws_id: string;
->>>>>>> 7fa75417
           email: string;
           phone: string;
           gender: string;
@@ -9824,22 +9742,12 @@
           national_id: string;
           note: string;
           balance: number;
-<<<<<<< HEAD
-          ws_id: string;
-=======
-          id: string;
->>>>>>> 7fa75417
+          ws_id: string;
           groups: string[];
           group_count: number;
           linked_users: Json;
           created_at: string;
           updated_at: string;
-<<<<<<< HEAD
-=======
-          display_name: string;
-          full_name: string;
-          avatar_url: string;
->>>>>>> 7fa75417
         }[];
       };
       get_workspace_users_count: {
@@ -9851,19 +9759,11 @@
         Returns: number;
       };
       get_workspace_wallets_expense: {
-<<<<<<< HEAD
         Args: { ws_id: string; start_date?: string; end_date?: string };
         Returns: number;
       };
       get_workspace_wallets_income: {
         Args: { ws_id: string; start_date?: string; end_date?: string };
-=======
-        Args: { start_date?: string; end_date?: string; ws_id: string };
-        Returns: number;
-      };
-      get_workspace_wallets_income: {
-        Args: { end_date?: string; start_date?: string; ws_id: string };
->>>>>>> 7fa75417
         Returns: number;
       };
       gtrgm_compress: {
@@ -9915,11 +9815,11 @@
         Returns: boolean;
       };
       is_nova_user_id_in_team: {
-        Args: { _team_id: string; _user_id: string };
+        Args: { _user_id: string; _team_id: string };
         Returns: boolean;
       };
       is_org_member: {
-        Args: { _org_id: string; _user_id: string };
+        Args: { _user_id: string; _org_id: string };
         Returns: boolean;
       };
       is_project_member: {
@@ -9955,7 +9855,7 @@
         Returns: Json;
       };
       nova_get_user_daily_sessions: {
-        Args: { user_id: string; challenge_id: string };
+        Args: { challenge_id: string; user_id: string };
         Returns: number;
       };
       nova_get_user_total_sessions: {
@@ -9983,29 +9883,25 @@
         Returns: number;
       };
       revoke_user_session: {
-        Args: { session_id: string; target_user_id: string };
+        Args: { target_user_id: string; session_id: string };
         Returns: boolean;
       };
       search_boards_by_tags: {
         Args: {
+          workspace_id: string;
           search_tags: string[];
-          workspace_id: string;
           match_all?: boolean;
         };
         Returns: {
-<<<<<<< HEAD
           board_id: string;
           board_name: string;
           board_tags: Json;
-=======
-          board_name: string;
-          board_tags: Json;
-          board_id: string;
         }[];
       };
       search_tasks_by_tags: {
         Args: { search_tags: string[] };
         Returns: {
+          id: string;
           name: string;
           description: string;
           tags: string[];
@@ -10014,13 +9910,10 @@
           start_date: string;
           end_date: string;
           created_at: string;
-          id: string;
->>>>>>> 7fa75417
         }[];
       };
       search_users: {
         Args: {
-<<<<<<< HEAD
           search_query: string;
           page_number: number;
           page_size: number;
@@ -10045,32 +9938,6 @@
           birthday: string;
           full_name: string;
           team_name: string[];
-=======
-          role_filter?: string;
-          enabled_filter?: boolean;
-          page_size: number;
-          page_number: number;
-          search_query: string;
-        };
-        Returns: {
-          team_name: string[];
-          full_name: string;
-          birthday: string;
-          new_email: string;
-          email: string;
-          allow_role_management: boolean;
-          allow_manage_all_challenges: boolean;
-          allow_challenge_management: boolean;
-          enabled: boolean;
-          user_id: string;
-          created_at: string;
-          bio: string;
-          handle: string;
-          avatar_url: string;
-          deleted: boolean;
-          display_name: string;
-          id: string;
->>>>>>> 7fa75417
         }[];
       };
       search_users_by_name: {
@@ -10080,19 +9947,11 @@
           min_similarity?: number;
         };
         Returns: {
-<<<<<<< HEAD
           id: string;
           handle: string;
           display_name: string;
           avatar_url: string;
           relevance: number;
-=======
-          handle: string;
-          relevance: number;
-          id: string;
-          display_name: string;
-          avatar_url: string;
->>>>>>> 7fa75417
         }[];
       };
       set_limit: {
@@ -10114,11 +9973,11 @@
         }[];
       };
       transactions_have_same_abs_amount: {
-        Args: { transaction_id_2: string; transaction_id_1: string };
+        Args: { transaction_id_1: string; transaction_id_2: string };
         Returns: boolean;
       };
       transactions_have_same_amount: {
-        Args: { transaction_id_2: string; transaction_id_1: string };
+        Args: { transaction_id_1: string; transaction_id_2: string };
         Returns: boolean;
       };
       update_expired_sessions: {
@@ -10130,7 +9989,7 @@
         Returns: number;
       };
       update_session_total_score: {
-        Args: { user_id_param: string; challenge_id_param: string };
+        Args: { challenge_id_param: string; user_id_param: string };
         Returns: undefined;
       };
       validate_and_normalize_board_tags: {
@@ -10148,8 +10007,8 @@
       validate_cross_app_token_with_session: {
         Args: { p_token: string; p_target_app: string };
         Returns: {
+          user_id: string;
           session_data: Json;
-          user_id: string;
         }[];
       };
     };
@@ -10207,28 +10066,21 @@
   };
 };
 
-type DatabaseWithoutInternals = Omit<Database, '__InternalSupabase'>;
-
-type DefaultSchema = DatabaseWithoutInternals[Extract<
-  keyof Database,
-  'public'
->];
+type DefaultSchema = Database[Extract<keyof Database, 'public'>];
 
 export type Tables<
   DefaultSchemaTableNameOrOptions extends
     | keyof (DefaultSchema['Tables'] & DefaultSchema['Views'])
-    | { schema: keyof DatabaseWithoutInternals },
+    | { schema: keyof Database },
   TableName extends DefaultSchemaTableNameOrOptions extends {
-    schema: keyof DatabaseWithoutInternals;
+    schema: keyof Database;
   }
-    ? keyof (DatabaseWithoutInternals[DefaultSchemaTableNameOrOptions['schema']]['Tables'] &
-        DatabaseWithoutInternals[DefaultSchemaTableNameOrOptions['schema']]['Views'])
+    ? keyof (Database[DefaultSchemaTableNameOrOptions['schema']]['Tables'] &
+        Database[DefaultSchemaTableNameOrOptions['schema']]['Views'])
     : never = never,
-> = DefaultSchemaTableNameOrOptions extends {
-  schema: keyof DatabaseWithoutInternals;
-}
-  ? (DatabaseWithoutInternals[DefaultSchemaTableNameOrOptions['schema']]['Tables'] &
-      DatabaseWithoutInternals[DefaultSchemaTableNameOrOptions['schema']]['Views'])[TableName] extends {
+> = DefaultSchemaTableNameOrOptions extends { schema: keyof Database }
+  ? (Database[DefaultSchemaTableNameOrOptions['schema']]['Tables'] &
+      Database[DefaultSchemaTableNameOrOptions['schema']]['Views'])[TableName] extends {
       Row: infer R;
     }
     ? R
@@ -10246,16 +10098,14 @@
 export type TablesInsert<
   DefaultSchemaTableNameOrOptions extends
     | keyof DefaultSchema['Tables']
-    | { schema: keyof DatabaseWithoutInternals },
+    | { schema: keyof Database },
   TableName extends DefaultSchemaTableNameOrOptions extends {
-    schema: keyof DatabaseWithoutInternals;
+    schema: keyof Database;
   }
-    ? keyof DatabaseWithoutInternals[DefaultSchemaTableNameOrOptions['schema']]['Tables']
+    ? keyof Database[DefaultSchemaTableNameOrOptions['schema']]['Tables']
     : never = never,
-> = DefaultSchemaTableNameOrOptions extends {
-  schema: keyof DatabaseWithoutInternals;
-}
-  ? DatabaseWithoutInternals[DefaultSchemaTableNameOrOptions['schema']]['Tables'][TableName] extends {
+> = DefaultSchemaTableNameOrOptions extends { schema: keyof Database }
+  ? Database[DefaultSchemaTableNameOrOptions['schema']]['Tables'][TableName] extends {
       Insert: infer I;
     }
     ? I
@@ -10271,16 +10121,14 @@
 export type TablesUpdate<
   DefaultSchemaTableNameOrOptions extends
     | keyof DefaultSchema['Tables']
-    | { schema: keyof DatabaseWithoutInternals },
+    | { schema: keyof Database },
   TableName extends DefaultSchemaTableNameOrOptions extends {
-    schema: keyof DatabaseWithoutInternals;
+    schema: keyof Database;
   }
-    ? keyof DatabaseWithoutInternals[DefaultSchemaTableNameOrOptions['schema']]['Tables']
+    ? keyof Database[DefaultSchemaTableNameOrOptions['schema']]['Tables']
     : never = never,
-> = DefaultSchemaTableNameOrOptions extends {
-  schema: keyof DatabaseWithoutInternals;
-}
-  ? DatabaseWithoutInternals[DefaultSchemaTableNameOrOptions['schema']]['Tables'][TableName] extends {
+> = DefaultSchemaTableNameOrOptions extends { schema: keyof Database }
+  ? Database[DefaultSchemaTableNameOrOptions['schema']]['Tables'][TableName] extends {
       Update: infer U;
     }
     ? U
@@ -10296,16 +10144,14 @@
 export type Enums<
   DefaultSchemaEnumNameOrOptions extends
     | keyof DefaultSchema['Enums']
-    | { schema: keyof DatabaseWithoutInternals },
+    | { schema: keyof Database },
   EnumName extends DefaultSchemaEnumNameOrOptions extends {
-    schema: keyof DatabaseWithoutInternals;
+    schema: keyof Database;
   }
-    ? keyof DatabaseWithoutInternals[DefaultSchemaEnumNameOrOptions['schema']]['Enums']
+    ? keyof Database[DefaultSchemaEnumNameOrOptions['schema']]['Enums']
     : never = never,
-> = DefaultSchemaEnumNameOrOptions extends {
-  schema: keyof DatabaseWithoutInternals;
-}
-  ? DatabaseWithoutInternals[DefaultSchemaEnumNameOrOptions['schema']]['Enums'][EnumName]
+> = DefaultSchemaEnumNameOrOptions extends { schema: keyof Database }
+  ? Database[DefaultSchemaEnumNameOrOptions['schema']]['Enums'][EnumName]
   : DefaultSchemaEnumNameOrOptions extends keyof DefaultSchema['Enums']
     ? DefaultSchema['Enums'][DefaultSchemaEnumNameOrOptions]
     : never;
@@ -10313,16 +10159,14 @@
 export type CompositeTypes<
   PublicCompositeTypeNameOrOptions extends
     | keyof DefaultSchema['CompositeTypes']
-    | { schema: keyof DatabaseWithoutInternals },
+    | { schema: keyof Database },
   CompositeTypeName extends PublicCompositeTypeNameOrOptions extends {
-    schema: keyof DatabaseWithoutInternals;
+    schema: keyof Database;
   }
-    ? keyof DatabaseWithoutInternals[PublicCompositeTypeNameOrOptions['schema']]['CompositeTypes']
+    ? keyof Database[PublicCompositeTypeNameOrOptions['schema']]['CompositeTypes']
     : never = never,
-> = PublicCompositeTypeNameOrOptions extends {
-  schema: keyof DatabaseWithoutInternals;
-}
-  ? DatabaseWithoutInternals[PublicCompositeTypeNameOrOptions['schema']]['CompositeTypes'][CompositeTypeName]
+> = PublicCompositeTypeNameOrOptions extends { schema: keyof Database }
+  ? Database[PublicCompositeTypeNameOrOptions['schema']]['CompositeTypes'][CompositeTypeName]
   : PublicCompositeTypeNameOrOptions extends keyof DefaultSchema['CompositeTypes']
     ? DefaultSchema['CompositeTypes'][PublicCompositeTypeNameOrOptions]
     : never;
