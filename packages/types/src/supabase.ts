export type Json =
  | string
  | number
  | boolean
  | null
  | { [key: string]: Json | undefined }
  | Json[];

export type Database = {
  public: {
    Tables: {
      ai_chat_members: {
        Row: {
          chat_id: string;
          created_at: string;
          email: string;
        };
        Insert: {
          chat_id: string;
          created_at?: string;
          email: string;
        };
        Update: {
          chat_id?: string;
          created_at?: string;
          email?: string;
        };
        Relationships: [
          {
            foreignKeyName: 'ai_chat_members_chat_id_fkey';
            columns: ['chat_id'];
            isOneToOne: false;
            referencedRelation: 'ai_chats';
            referencedColumns: ['id'];
          },
        ];
      };
      ai_chat_messages: {
        Row: {
          chat_id: string;
          completion_tokens: number;
          content: string | null;
          created_at: string;
          creator_id: string | null;
          finish_reason: string | null;
          id: string;
          metadata: Json | null;
          model: string | null;
          prompt_tokens: number;
          role: Database['public']['Enums']['chat_role'];
          type: Database['public']['Enums']['ai_message_type'];
        };
        Insert: {
          chat_id: string;
          completion_tokens?: number;
          content?: string | null;
          created_at?: string;
          creator_id?: string | null;
          finish_reason?: string | null;
          id?: string;
          metadata?: Json | null;
          model?: string | null;
          prompt_tokens?: number;
          role: Database['public']['Enums']['chat_role'];
          type?: Database['public']['Enums']['ai_message_type'];
        };
        Update: {
          chat_id?: string;
          completion_tokens?: number;
          content?: string | null;
          created_at?: string;
          creator_id?: string | null;
          finish_reason?: string | null;
          id?: string;
          metadata?: Json | null;
          model?: string | null;
          prompt_tokens?: number;
          role?: Database['public']['Enums']['chat_role'];
          type?: Database['public']['Enums']['ai_message_type'];
        };
        Relationships: [
          {
            foreignKeyName: 'ai_chat_messages_chat_id_fkey';
            columns: ['chat_id'];
            isOneToOne: false;
            referencedRelation: 'ai_chats';
            referencedColumns: ['id'];
          },
          {
            foreignKeyName: 'ai_chat_messages_creator_id_fkey';
            columns: ['creator_id'];
            isOneToOne: false;
            referencedRelation: 'nova_user_challenge_leaderboard';
            referencedColumns: ['user_id'];
          },
          {
            foreignKeyName: 'ai_chat_messages_creator_id_fkey';
            columns: ['creator_id'];
            isOneToOne: false;
            referencedRelation: 'nova_user_leaderboard';
            referencedColumns: ['user_id'];
          },
          {
            foreignKeyName: 'ai_chat_messages_creator_id_fkey';
            columns: ['creator_id'];
            isOneToOne: false;
            referencedRelation: 'shortened_links_creator_stats';
            referencedColumns: ['id'];
          },
          {
            foreignKeyName: 'ai_chat_messages_creator_id_fkey';
            columns: ['creator_id'];
            isOneToOne: false;
            referencedRelation: 'users';
            referencedColumns: ['id'];
          },
          {
            foreignKeyName: 'public_ai_chat_messages_model_fkey';
            columns: ['model'];
            isOneToOne: false;
            referencedRelation: 'ai_models';
            referencedColumns: ['id'];
          },
        ];
      };
      ai_chats: {
        Row: {
          created_at: string;
          creator_id: string | null;
          id: string;
          is_public: boolean;
          latest_summarized_message_id: string | null;
          model: string | null;
          pinned: boolean;
          summary: string | null;
          title: string | null;
        };
        Insert: {
          created_at?: string;
          creator_id?: string | null;
          id?: string;
          is_public?: boolean;
          latest_summarized_message_id?: string | null;
          model?: string | null;
          pinned?: boolean;
          summary?: string | null;
          title?: string | null;
        };
        Update: {
          created_at?: string;
          creator_id?: string | null;
          id?: string;
          is_public?: boolean;
          latest_summarized_message_id?: string | null;
          model?: string | null;
          pinned?: boolean;
          summary?: string | null;
          title?: string | null;
        };
        Relationships: [
          {
            foreignKeyName: 'ai_chats_creator_id_fkey';
            columns: ['creator_id'];
            isOneToOne: false;
            referencedRelation: 'nova_user_challenge_leaderboard';
            referencedColumns: ['user_id'];
          },
          {
            foreignKeyName: 'ai_chats_creator_id_fkey';
            columns: ['creator_id'];
            isOneToOne: false;
            referencedRelation: 'nova_user_leaderboard';
            referencedColumns: ['user_id'];
          },
          {
            foreignKeyName: 'ai_chats_creator_id_fkey';
            columns: ['creator_id'];
            isOneToOne: false;
            referencedRelation: 'shortened_links_creator_stats';
            referencedColumns: ['id'];
          },
          {
            foreignKeyName: 'ai_chats_creator_id_fkey';
            columns: ['creator_id'];
            isOneToOne: false;
            referencedRelation: 'users';
            referencedColumns: ['id'];
          },
          {
            foreignKeyName: 'public_ai_chats_latest_summarized_message_id_fkey';
            columns: ['latest_summarized_message_id'];
            isOneToOne: false;
            referencedRelation: 'ai_chat_messages';
            referencedColumns: ['id'];
          },
          {
            foreignKeyName: 'public_ai_chats_model_fkey';
            columns: ['model'];
            isOneToOne: false;
            referencedRelation: 'ai_models';
            referencedColumns: ['id'];
          },
        ];
      };
      ai_models: {
        Row: {
          created_at: string;
          enabled: boolean;
          id: string;
          name: string | null;
          provider: string | null;
        };
        Insert: {
          created_at?: string;
          enabled?: boolean;
          id: string;
          name?: string | null;
          provider?: string | null;
        };
        Update: {
          created_at?: string;
          enabled?: boolean;
          id?: string;
          name?: string | null;
          provider?: string | null;
        };
        Relationships: [
          {
            foreignKeyName: 'public_ai_models_provider_fkey';
            columns: ['provider'];
            isOneToOne: false;
            referencedRelation: 'ai_providers';
            referencedColumns: ['id'];
          },
        ];
      };
      ai_providers: {
        Row: {
          created_at: string;
          id: string;
          name: string;
        };
        Insert: {
          created_at?: string;
          id: string;
          name: string;
        };
        Update: {
          created_at?: string;
          id?: string;
          name?: string;
        };
        Relationships: [];
      };
      ai_whitelisted_domains: {
        Row: {
          created_at: string;
          description: string | null;
          domain: string;
          enabled: boolean;
        };
        Insert: {
          created_at?: string;
          description?: string | null;
          domain: string;
          enabled?: boolean;
        };
        Update: {
          created_at?: string;
          description?: string | null;
          domain?: string;
          enabled?: boolean;
        };
        Relationships: [];
      };
      ai_whitelisted_emails: {
        Row: {
          created_at: string;
          email: string;
          enabled: boolean;
        };
        Insert: {
          created_at?: string;
          email: string;
          enabled?: boolean;
        };
        Update: {
          created_at?: string;
          email?: string;
          enabled?: boolean;
        };
        Relationships: [];
      };
      aurora_ml_forecast: {
        Row: {
          catboost: number;
          created_at: string;
          date: string;
          elasticnet: number;
          id: string;
          lightgbm: number;
          ws_id: string;
          xgboost: number;
        };
        Insert: {
          catboost: number;
          created_at?: string;
          date: string;
          elasticnet: number;
          id?: string;
          lightgbm: number;
          ws_id: string;
          xgboost: number;
        };
        Update: {
          catboost?: number;
          created_at?: string;
          date?: string;
          elasticnet?: number;
          id?: string;
          lightgbm?: number;
          ws_id?: string;
          xgboost?: number;
        };
        Relationships: [
          {
            foreignKeyName: 'aurora_ml_forecast_ws_id_fkey';
            columns: ['ws_id'];
            isOneToOne: false;
            referencedRelation: 'workspaces';
            referencedColumns: ['id'];
          },
        ];
      };
      aurora_ml_metrics: {
        Row: {
          created_at: string;
          directional_accuracy: number;
          id: string;
          model: string;
          rmse: number;
          turning_point_accuracy: number;
          weighted_score: number;
          ws_id: string;
        };
        Insert: {
          created_at?: string;
          directional_accuracy: number;
          id?: string;
          model: string;
          rmse: number;
          turning_point_accuracy: number;
          weighted_score: number;
          ws_id: string;
        };
        Update: {
          created_at?: string;
          directional_accuracy?: number;
          id?: string;
          model?: string;
          rmse?: number;
          turning_point_accuracy?: number;
          weighted_score?: number;
          ws_id?: string;
        };
        Relationships: [
          {
            foreignKeyName: 'aurora_ml_metrics_ws_id_fkey';
            columns: ['ws_id'];
            isOneToOne: false;
            referencedRelation: 'workspaces';
            referencedColumns: ['id'];
          },
        ];
      };
      aurora_statistical_forecast: {
        Row: {
          auto_arima: number;
          auto_arima_hi_90: number;
          auto_arima_lo_90: number;
          auto_ets: number;
          auto_ets_hi_90: number;
          auto_ets_lo_90: number;
          auto_theta: number;
          auto_theta_hi_90: number;
          auto_theta_lo_90: number;
          ces: number;
          ces_hi_90: number;
          ces_lo_90: number;
          created_at: string;
          date: string;
          id: string;
          ws_id: string;
        };
        Insert: {
          auto_arima: number;
          auto_arima_hi_90: number;
          auto_arima_lo_90: number;
          auto_ets: number;
          auto_ets_hi_90: number;
          auto_ets_lo_90: number;
          auto_theta: number;
          auto_theta_hi_90: number;
          auto_theta_lo_90: number;
          ces: number;
          ces_hi_90: number;
          ces_lo_90: number;
          created_at?: string;
          date: string;
          id?: string;
          ws_id: string;
        };
        Update: {
          auto_arima?: number;
          auto_arima_hi_90?: number;
          auto_arima_lo_90?: number;
          auto_ets?: number;
          auto_ets_hi_90?: number;
          auto_ets_lo_90?: number;
          auto_theta?: number;
          auto_theta_hi_90?: number;
          auto_theta_lo_90?: number;
          ces?: number;
          ces_hi_90?: number;
          ces_lo_90?: number;
          created_at?: string;
          date?: string;
          id?: string;
          ws_id?: string;
        };
        Relationships: [
          {
            foreignKeyName: 'aurora_statistical_forecast_ws_id_fkey';
            columns: ['ws_id'];
            isOneToOne: false;
            referencedRelation: 'workspaces';
            referencedColumns: ['id'];
          },
        ];
      };
      aurora_statistical_metrics: {
        Row: {
          created_at: string;
          directional_accuracy: number;
          id: string;
          model: string;
          no_scaling: boolean;
          rmse: number;
          turning_point_accuracy: number;
          weighted_score: number;
          ws_id: string;
        };
        Insert: {
          created_at?: string;
          directional_accuracy: number;
          id?: string;
          model: string;
          no_scaling: boolean;
          rmse: number;
          turning_point_accuracy: number;
          weighted_score: number;
          ws_id: string;
        };
        Update: {
          created_at?: string;
          directional_accuracy?: number;
          id?: string;
          model?: string;
          no_scaling?: boolean;
          rmse?: number;
          turning_point_accuracy?: number;
          weighted_score?: number;
          ws_id?: string;
        };
        Relationships: [
          {
            foreignKeyName: 'aurora_statistical_metrics_ws_id_fkey';
            columns: ['ws_id'];
            isOneToOne: false;
            referencedRelation: 'workspaces';
            referencedColumns: ['id'];
          },
        ];
      };
      calendar_auth_tokens: {
        Row: {
          access_token: string;
          created_at: string;
          id: string;
          refresh_token: string;
          user_id: string;
          ws_id: string;
        };
        Insert: {
          access_token: string;
          created_at?: string;
          id?: string;
          refresh_token: string;
          user_id: string;
          ws_id: string;
        };
        Update: {
          access_token?: string;
          created_at?: string;
          id?: string;
          refresh_token?: string;
          user_id?: string;
          ws_id?: string;
        };
        Relationships: [
          {
            foreignKeyName: 'calendar_auth_tokens_user_id_fkey';
            columns: ['user_id'];
            isOneToOne: false;
            referencedRelation: 'nova_user_challenge_leaderboard';
            referencedColumns: ['user_id'];
          },
          {
            foreignKeyName: 'calendar_auth_tokens_user_id_fkey';
            columns: ['user_id'];
            isOneToOne: false;
            referencedRelation: 'nova_user_leaderboard';
            referencedColumns: ['user_id'];
          },
          {
            foreignKeyName: 'calendar_auth_tokens_user_id_fkey';
            columns: ['user_id'];
            isOneToOne: false;
            referencedRelation: 'shortened_links_creator_stats';
            referencedColumns: ['id'];
          },
          {
            foreignKeyName: 'calendar_auth_tokens_user_id_fkey';
            columns: ['user_id'];
            isOneToOne: false;
            referencedRelation: 'users';
            referencedColumns: ['id'];
          },
          {
            foreignKeyName: 'calendar_auth_tokens_ws_id_fkey';
            columns: ['ws_id'];
            isOneToOne: false;
            referencedRelation: 'workspaces';
            referencedColumns: ['id'];
          },
        ];
      };
      calendar_event_colors: {
        Row: {
          value: string;
        };
        Insert: {
          value: string;
        };
        Update: {
          value?: string;
        };
        Relationships: [];
      };
      calendar_event_participant_groups: {
        Row: {
          created_at: string | null;
          event_id: string;
          group_id: string;
          notes: string | null;
          role: string | null;
        };
        Insert: {
          created_at?: string | null;
          event_id: string;
          group_id: string;
          notes?: string | null;
          role?: string | null;
        };
        Update: {
          created_at?: string | null;
          event_id?: string;
          group_id?: string;
          notes?: string | null;
          role?: string | null;
        };
        Relationships: [
          {
            foreignKeyName: 'calendar_event_participant_groups_event_id_fkey';
            columns: ['event_id'];
            isOneToOne: false;
            referencedRelation: 'workspace_calendar_events';
            referencedColumns: ['id'];
          },
          {
            foreignKeyName: 'calendar_event_participant_groups_group_id_fkey';
            columns: ['group_id'];
            isOneToOne: false;
            referencedRelation: 'user_groups_with_tags';
            referencedColumns: ['id'];
          },
          {
            foreignKeyName: 'calendar_event_participant_groups_group_id_fkey';
            columns: ['group_id'];
            isOneToOne: false;
            referencedRelation: 'workspace_user_groups';
            referencedColumns: ['id'];
          },
          {
            foreignKeyName: 'calendar_event_participant_groups_group_id_fkey';
            columns: ['group_id'];
            isOneToOne: false;
            referencedRelation: 'workspace_user_groups_with_amount';
            referencedColumns: ['id'];
          },
        ];
      };
      calendar_event_platform_participants: {
        Row: {
          created_at: string | null;
          event_id: string;
          going: boolean | null;
          notes: string;
          role: string | null;
          user_id: string;
        };
        Insert: {
          created_at?: string | null;
          event_id: string;
          going?: boolean | null;
          notes?: string;
          role?: string | null;
          user_id: string;
        };
        Update: {
          created_at?: string | null;
          event_id?: string;
          going?: boolean | null;
          notes?: string;
          role?: string | null;
          user_id?: string;
        };
        Relationships: [
          {
            foreignKeyName: 'calendar_event_platform_participants_event_id_fkey';
            columns: ['event_id'];
            isOneToOne: false;
            referencedRelation: 'workspace_calendar_events';
            referencedColumns: ['id'];
          },
          {
            foreignKeyName: 'calendar_event_platform_participants_user_id_fkey';
            columns: ['user_id'];
            isOneToOne: false;
            referencedRelation: 'nova_user_challenge_leaderboard';
            referencedColumns: ['user_id'];
          },
          {
            foreignKeyName: 'calendar_event_platform_participants_user_id_fkey';
            columns: ['user_id'];
            isOneToOne: false;
            referencedRelation: 'nova_user_leaderboard';
            referencedColumns: ['user_id'];
          },
          {
            foreignKeyName: 'calendar_event_platform_participants_user_id_fkey';
            columns: ['user_id'];
            isOneToOne: false;
            referencedRelation: 'shortened_links_creator_stats';
            referencedColumns: ['id'];
          },
          {
            foreignKeyName: 'calendar_event_platform_participants_user_id_fkey';
            columns: ['user_id'];
            isOneToOne: false;
            referencedRelation: 'users';
            referencedColumns: ['id'];
          },
        ];
      };
      calendar_event_virtual_participants: {
        Row: {
          created_at: string | null;
          event_id: string;
          going: boolean | null;
          notes: string;
          role: string | null;
          user_id: string;
        };
        Insert: {
          created_at?: string | null;
          event_id: string;
          going?: boolean | null;
          notes?: string;
          role?: string | null;
          user_id: string;
        };
        Update: {
          created_at?: string | null;
          event_id?: string;
          going?: boolean | null;
          notes?: string;
          role?: string | null;
          user_id?: string;
        };
        Relationships: [
          {
            foreignKeyName: 'calendar_event_virtual_participants_event_id_fkey';
            columns: ['event_id'];
            isOneToOne: false;
            referencedRelation: 'workspace_calendar_events';
            referencedColumns: ['id'];
          },
          {
            foreignKeyName: 'calendar_event_virtual_participants_user_id_fkey';
            columns: ['user_id'];
            isOneToOne: false;
            referencedRelation: 'distinct_invoice_creators';
            referencedColumns: ['id'];
          },
          {
            foreignKeyName: 'calendar_event_virtual_participants_user_id_fkey';
            columns: ['user_id'];
            isOneToOne: false;
            referencedRelation: 'workspace_users';
            referencedColumns: ['id'];
          },
          {
            foreignKeyName: 'calendar_event_virtual_participants_user_id_fkey';
            columns: ['user_id'];
            isOneToOne: false;
            referencedRelation: 'workspace_users_with_groups';
            referencedColumns: ['id'];
          },
        ];
      };
      calendar_sync_states: {
        Row: {
          calendar_id: string;
          last_synced_at: string | null;
          sync_token: string | null;
          ws_id: string;
        };
        Insert: {
          calendar_id?: string;
          last_synced_at?: string | null;
          sync_token?: string | null;
          ws_id: string;
        };
        Update: {
          calendar_id?: string;
          last_synced_at?: string | null;
          sync_token?: string | null;
          ws_id?: string;
        };
        Relationships: [
          {
            foreignKeyName: 'calendar_sync_states_ws_id_fkey';
            columns: ['ws_id'];
            isOneToOne: false;
            referencedRelation: 'workspaces';
            referencedColumns: ['id'];
          },
        ];
      };
      course_certificates: {
        Row: {
          completed_date: string;
          course_id: string;
          created_at: string;
          id: string;
          user_id: string;
        };
        Insert: {
          completed_date: string;
          course_id: string;
          created_at?: string;
          id?: string;
          user_id?: string;
        };
        Update: {
          completed_date?: string;
          course_id?: string;
          created_at?: string;
          id?: string;
          user_id?: string;
        };
        Relationships: [
          {
            foreignKeyName: 'course_certificates_course_id_fkey';
            columns: ['course_id'];
            isOneToOne: false;
            referencedRelation: 'workspace_courses';
            referencedColumns: ['id'];
          },
          {
            foreignKeyName: 'course_certificates_user_id_fkey';
            columns: ['user_id'];
            isOneToOne: false;
            referencedRelation: 'nova_user_challenge_leaderboard';
            referencedColumns: ['user_id'];
          },
          {
            foreignKeyName: 'course_certificates_user_id_fkey';
            columns: ['user_id'];
            isOneToOne: false;
            referencedRelation: 'nova_user_leaderboard';
            referencedColumns: ['user_id'];
          },
          {
            foreignKeyName: 'course_certificates_user_id_fkey';
            columns: ['user_id'];
            isOneToOne: false;
            referencedRelation: 'shortened_links_creator_stats';
            referencedColumns: ['id'];
          },
          {
            foreignKeyName: 'course_certificates_user_id_fkey';
            columns: ['user_id'];
            isOneToOne: false;
            referencedRelation: 'users';
            referencedColumns: ['id'];
          },
        ];
      };
      course_module_completion_status: {
        Row: {
          completed_at: string | null;
          completion_id: string;
          completion_status: boolean;
          created_at: string | null;
          module_id: string;
          user_id: string | null;
        };
        Insert: {
          completed_at?: string | null;
          completion_id?: string;
          completion_status?: boolean;
          created_at?: string | null;
          module_id: string;
          user_id?: string | null;
        };
        Update: {
          completed_at?: string | null;
          completion_id?: string;
          completion_status?: boolean;
          created_at?: string | null;
          module_id?: string;
          user_id?: string | null;
        };
        Relationships: [
          {
            foreignKeyName: 'course_module_completion_status_module_id_fkey';
            columns: ['module_id'];
            isOneToOne: false;
            referencedRelation: 'workspace_course_modules';
            referencedColumns: ['id'];
          },
          {
            foreignKeyName: 'course_module_completion_status_user_id_fkey';
            columns: ['user_id'];
            isOneToOne: false;
            referencedRelation: 'nova_user_challenge_leaderboard';
            referencedColumns: ['user_id'];
          },
          {
            foreignKeyName: 'course_module_completion_status_user_id_fkey';
            columns: ['user_id'];
            isOneToOne: false;
            referencedRelation: 'nova_user_leaderboard';
            referencedColumns: ['user_id'];
          },
          {
            foreignKeyName: 'course_module_completion_status_user_id_fkey';
            columns: ['user_id'];
            isOneToOne: false;
            referencedRelation: 'shortened_links_creator_stats';
            referencedColumns: ['id'];
          },
          {
            foreignKeyName: 'course_module_completion_status_user_id_fkey';
            columns: ['user_id'];
            isOneToOne: false;
            referencedRelation: 'users';
            referencedColumns: ['id'];
          },
        ];
      };
      course_module_flashcards: {
        Row: {
          created_at: string;
          flashcard_id: string;
          module_id: string;
        };
        Insert: {
          created_at?: string;
          flashcard_id: string;
          module_id: string;
        };
        Update: {
          created_at?: string;
          flashcard_id?: string;
          module_id?: string;
        };
        Relationships: [
          {
            foreignKeyName: 'course_module_flashcards_flashcard_id_fkey';
            columns: ['flashcard_id'];
            isOneToOne: false;
            referencedRelation: 'workspace_flashcards';
            referencedColumns: ['id'];
          },
          {
            foreignKeyName: 'course_module_flashcards_module_id_fkey';
            columns: ['module_id'];
            isOneToOne: false;
            referencedRelation: 'workspace_course_modules';
            referencedColumns: ['id'];
          },
        ];
      };
      course_module_quiz_sets: {
        Row: {
          created_at: string;
          module_id: string;
          set_id: string;
        };
        Insert: {
          created_at?: string;
          module_id: string;
          set_id: string;
        };
        Update: {
          created_at?: string;
          module_id?: string;
          set_id?: string;
        };
        Relationships: [
          {
            foreignKeyName: 'course_module_quiz_sets_module_id_fkey';
            columns: ['module_id'];
            isOneToOne: false;
            referencedRelation: 'workspace_course_modules';
            referencedColumns: ['id'];
          },
          {
            foreignKeyName: 'course_module_quiz_sets_set_id_fkey';
            columns: ['set_id'];
            isOneToOne: false;
            referencedRelation: 'workspace_quiz_sets';
            referencedColumns: ['id'];
          },
        ];
      };
      course_module_quizzes: {
        Row: {
          created_at: string;
          module_id: string;
          quiz_id: string;
        };
        Insert: {
          created_at?: string;
          module_id: string;
          quiz_id: string;
        };
        Update: {
          created_at?: string;
          module_id?: string;
          quiz_id?: string;
        };
        Relationships: [
          {
            foreignKeyName: 'course_module_quizzes_module_id_fkey';
            columns: ['module_id'];
            isOneToOne: false;
            referencedRelation: 'workspace_course_modules';
            referencedColumns: ['id'];
          },
          {
            foreignKeyName: 'course_module_quizzes_quiz_id_fkey';
            columns: ['quiz_id'];
            isOneToOne: false;
            referencedRelation: 'workspace_quizzes';
            referencedColumns: ['id'];
          },
        ];
      };
      crawled_url_next_urls: {
        Row: {
          created_at: string;
          origin_id: string;
          skipped: boolean;
          url: string;
        };
        Insert: {
          created_at?: string;
          origin_id?: string;
          skipped: boolean;
          url: string;
        };
        Update: {
          created_at?: string;
          origin_id?: string;
          skipped?: boolean;
          url?: string;
        };
        Relationships: [
          {
            foreignKeyName: 'crawled_url_next_urls_origin_id_fkey';
            columns: ['origin_id'];
            isOneToOne: false;
            referencedRelation: 'crawled_urls';
            referencedColumns: ['id'];
          },
        ];
      };
      crawled_urls: {
        Row: {
          created_at: string;
          creator_id: string;
          html: string | null;
          id: string;
          markdown: string | null;
          url: string;
        };
        Insert: {
          created_at?: string;
          creator_id: string;
          html?: string | null;
          id?: string;
          markdown?: string | null;
          url: string;
        };
        Update: {
          created_at?: string;
          creator_id?: string;
          html?: string | null;
          id?: string;
          markdown?: string | null;
          url?: string;
        };
        Relationships: [
          {
            foreignKeyName: 'crawled_urls_creator_id_fkey';
            columns: ['creator_id'];
            isOneToOne: false;
            referencedRelation: 'nova_user_challenge_leaderboard';
            referencedColumns: ['user_id'];
          },
          {
            foreignKeyName: 'crawled_urls_creator_id_fkey';
            columns: ['creator_id'];
            isOneToOne: false;
            referencedRelation: 'nova_user_leaderboard';
            referencedColumns: ['user_id'];
          },
          {
            foreignKeyName: 'crawled_urls_creator_id_fkey';
            columns: ['creator_id'];
            isOneToOne: false;
            referencedRelation: 'shortened_links_creator_stats';
            referencedColumns: ['id'];
          },
          {
            foreignKeyName: 'crawled_urls_creator_id_fkey';
            columns: ['creator_id'];
            isOneToOne: false;
            referencedRelation: 'users';
            referencedColumns: ['id'];
          },
        ];
      };
      credit_wallets: {
        Row: {
          limit: number;
          payment_date: number;
          statement_date: number;
          wallet_id: string;
        };
        Insert: {
          limit: number;
          payment_date: number;
          statement_date: number;
          wallet_id: string;
        };
        Update: {
          limit?: number;
          payment_date?: number;
          statement_date?: number;
          wallet_id?: string;
        };
        Relationships: [
          {
            foreignKeyName: 'credit_wallets_wallet_id_fkey';
            columns: ['wallet_id'];
            isOneToOne: true;
            referencedRelation: 'workspace_wallets';
            referencedColumns: ['id'];
          },
        ];
      };
      cross_app_tokens: {
        Row: {
          created_at: string;
          expires_at: string;
          id: string;
          is_revoked: boolean;
          origin_app: string;
          session_data: Json | null;
          target_app: string;
          token: string;
          used_at: string | null;
          user_id: string;
        };
        Insert: {
          created_at?: string;
          expires_at: string;
          id?: string;
          is_revoked?: boolean;
          origin_app: string;
          session_data?: Json | null;
          target_app: string;
          token: string;
          used_at?: string | null;
          user_id: string;
        };
        Update: {
          created_at?: string;
          expires_at?: string;
          id?: string;
          is_revoked?: boolean;
          origin_app?: string;
          session_data?: Json | null;
          target_app?: string;
          token?: string;
          used_at?: string | null;
          user_id?: string;
        };
        Relationships: [
          {
            foreignKeyName: 'cross_app_tokens_user_id_fkey';
            columns: ['user_id'];
            isOneToOne: false;
            referencedRelation: 'nova_user_challenge_leaderboard';
            referencedColumns: ['user_id'];
          },
          {
            foreignKeyName: 'cross_app_tokens_user_id_fkey';
            columns: ['user_id'];
            isOneToOne: false;
            referencedRelation: 'nova_user_leaderboard';
            referencedColumns: ['user_id'];
          },
          {
            foreignKeyName: 'cross_app_tokens_user_id_fkey';
            columns: ['user_id'];
            isOneToOne: false;
            referencedRelation: 'shortened_links_creator_stats';
            referencedColumns: ['id'];
          },
          {
            foreignKeyName: 'cross_app_tokens_user_id_fkey';
            columns: ['user_id'];
            isOneToOne: false;
            referencedRelation: 'users';
            referencedColumns: ['id'];
          },
        ];
      };
      currencies: {
        Row: {
          code: string;
          name: string;
        };
        Insert: {
          code: string;
          name: string;
        };
        Update: {
          code?: string;
          name?: string;
        };
        Relationships: [];
      };
      external_user_monthly_report_logs: {
        Row: {
          content: string;
          created_at: string;
          creator_id: string | null;
          feedback: string;
          group_id: string;
          id: string;
          report_id: string;
          score: number | null;
          scores: number[] | null;
          title: string;
          user_id: string;
        };
        Insert: {
          content?: string;
          created_at?: string;
          creator_id?: string | null;
          feedback?: string;
          group_id: string;
          id?: string;
          report_id: string;
          score?: number | null;
          scores?: number[] | null;
          title?: string;
          user_id: string;
        };
        Update: {
          content?: string;
          created_at?: string;
          creator_id?: string | null;
          feedback?: string;
          group_id?: string;
          id?: string;
          report_id?: string;
          score?: number | null;
          scores?: number[] | null;
          title?: string;
          user_id?: string;
        };
        Relationships: [
          {
            foreignKeyName: 'external_user_monthly_report_logs_creator_id_fkey';
            columns: ['creator_id'];
            isOneToOne: false;
            referencedRelation: 'distinct_invoice_creators';
            referencedColumns: ['id'];
          },
          {
            foreignKeyName: 'external_user_monthly_report_logs_creator_id_fkey';
            columns: ['creator_id'];
            isOneToOne: false;
            referencedRelation: 'workspace_users';
            referencedColumns: ['id'];
          },
          {
            foreignKeyName: 'external_user_monthly_report_logs_creator_id_fkey';
            columns: ['creator_id'];
            isOneToOne: false;
            referencedRelation: 'workspace_users_with_groups';
            referencedColumns: ['id'];
          },
          {
            foreignKeyName: 'external_user_monthly_report_logs_group_id_fkey';
            columns: ['group_id'];
            isOneToOne: false;
            referencedRelation: 'user_groups_with_tags';
            referencedColumns: ['id'];
          },
          {
            foreignKeyName: 'external_user_monthly_report_logs_group_id_fkey';
            columns: ['group_id'];
            isOneToOne: false;
            referencedRelation: 'workspace_user_groups';
            referencedColumns: ['id'];
          },
          {
            foreignKeyName: 'external_user_monthly_report_logs_group_id_fkey';
            columns: ['group_id'];
            isOneToOne: false;
            referencedRelation: 'workspace_user_groups_with_amount';
            referencedColumns: ['id'];
          },
          {
            foreignKeyName: 'external_user_monthly_report_logs_report_id_fkey';
            columns: ['report_id'];
            isOneToOne: false;
            referencedRelation: 'external_user_monthly_reports';
            referencedColumns: ['id'];
          },
          {
            foreignKeyName: 'external_user_monthly_report_logs_user_id_fkey';
            columns: ['user_id'];
            isOneToOne: false;
            referencedRelation: 'distinct_invoice_creators';
            referencedColumns: ['id'];
          },
          {
            foreignKeyName: 'external_user_monthly_report_logs_user_id_fkey';
            columns: ['user_id'];
            isOneToOne: false;
            referencedRelation: 'workspace_users';
            referencedColumns: ['id'];
          },
          {
            foreignKeyName: 'external_user_monthly_report_logs_user_id_fkey';
            columns: ['user_id'];
            isOneToOne: false;
            referencedRelation: 'workspace_users_with_groups';
            referencedColumns: ['id'];
          },
        ];
      };
      external_user_monthly_reports: {
        Row: {
          content: string;
          created_at: string;
          creator_id: string | null;
          feedback: string;
          group_id: string;
          id: string;
          score: number | null;
          scores: number[] | null;
          title: string;
          updated_at: string;
          user_id: string;
        };
        Insert: {
          content: string;
          created_at?: string;
          creator_id?: string | null;
          feedback: string;
          group_id: string;
          id?: string;
          score?: number | null;
          scores?: number[] | null;
          title: string;
          updated_at: string;
          user_id: string;
        };
        Update: {
          content?: string;
          created_at?: string;
          creator_id?: string | null;
          feedback?: string;
          group_id?: string;
          id?: string;
          score?: number | null;
          scores?: number[] | null;
          title?: string;
          updated_at?: string;
          user_id?: string;
        };
        Relationships: [
          {
            foreignKeyName: 'external_user_monthly_reports_creator_id_fkey';
            columns: ['creator_id'];
            isOneToOne: false;
            referencedRelation: 'distinct_invoice_creators';
            referencedColumns: ['id'];
          },
          {
            foreignKeyName: 'external_user_monthly_reports_creator_id_fkey';
            columns: ['creator_id'];
            isOneToOne: false;
            referencedRelation: 'workspace_users';
            referencedColumns: ['id'];
          },
          {
            foreignKeyName: 'external_user_monthly_reports_creator_id_fkey';
            columns: ['creator_id'];
            isOneToOne: false;
            referencedRelation: 'workspace_users_with_groups';
            referencedColumns: ['id'];
          },
          {
            foreignKeyName: 'external_user_monthly_reports_group_id_fkey';
            columns: ['group_id'];
            isOneToOne: false;
            referencedRelation: 'user_groups_with_tags';
            referencedColumns: ['id'];
          },
          {
            foreignKeyName: 'external_user_monthly_reports_group_id_fkey';
            columns: ['group_id'];
            isOneToOne: false;
            referencedRelation: 'workspace_user_groups';
            referencedColumns: ['id'];
          },
          {
            foreignKeyName: 'external_user_monthly_reports_group_id_fkey';
            columns: ['group_id'];
            isOneToOne: false;
            referencedRelation: 'workspace_user_groups_with_amount';
            referencedColumns: ['id'];
          },
          {
            foreignKeyName: 'public_external_user_monthly_reports_user_id_fkey';
            columns: ['user_id'];
            isOneToOne: false;
            referencedRelation: 'distinct_invoice_creators';
            referencedColumns: ['id'];
          },
          {
            foreignKeyName: 'public_external_user_monthly_reports_user_id_fkey';
            columns: ['user_id'];
            isOneToOne: false;
            referencedRelation: 'workspace_users';
            referencedColumns: ['id'];
          },
          {
            foreignKeyName: 'public_external_user_monthly_reports_user_id_fkey';
            columns: ['user_id'];
            isOneToOne: false;
            referencedRelation: 'workspace_users_with_groups';
            referencedColumns: ['id'];
          },
        ];
      };
      field_types: {
        Row: {
          enabled: boolean;
          id: string;
        };
        Insert: {
          enabled?: boolean;
          id: string;
        };
        Update: {
          enabled?: boolean;
          id?: string;
        };
        Relationships: [];
      };
      finance_invoice_products: {
        Row: {
          amount: number;
          created_at: string | null;
          invoice_id: string;
          price: number;
          product_id: string | null;
          product_name: string;
          product_unit: string;
          total_diff: number;
          unit_id: string;
          warehouse: string;
          warehouse_id: string;
        };
        Insert: {
          amount: number;
          created_at?: string | null;
          invoice_id: string;
          price: number;
          product_id?: string | null;
          product_name?: string;
          product_unit?: string;
          total_diff?: number;
          unit_id: string;
          warehouse?: string;
          warehouse_id: string;
        };
        Update: {
          amount?: number;
          created_at?: string | null;
          invoice_id?: string;
          price?: number;
          product_id?: string | null;
          product_name?: string;
          product_unit?: string;
          total_diff?: number;
          unit_id?: string;
          warehouse?: string;
          warehouse_id?: string;
        };
        Relationships: [
          {
            foreignKeyName: 'finance_invoice_products_invoice_id_fkey';
            columns: ['invoice_id'];
            isOneToOne: false;
            referencedRelation: 'finance_invoices';
            referencedColumns: ['id'];
          },
          {
            foreignKeyName: 'finance_invoice_products_product_id_fkey';
            columns: ['product_id'];
            isOneToOne: false;
            referencedRelation: 'workspace_products';
            referencedColumns: ['id'];
          },
          {
            foreignKeyName: 'finance_invoice_products_unit_id_fkey';
            columns: ['unit_id'];
            isOneToOne: false;
            referencedRelation: 'inventory_units';
            referencedColumns: ['id'];
          },
          {
            foreignKeyName: 'finance_invoice_products_warehouse_id_fkey';
            columns: ['warehouse_id'];
            isOneToOne: false;
            referencedRelation: 'inventory_warehouses';
            referencedColumns: ['id'];
          },
        ];
      };
      finance_invoice_promotions: {
        Row: {
          code: string;
          created_at: string;
          description: string | null;
          invoice_id: string | null;
          name: string | null;
          promo_id: string | null;
          use_ratio: boolean;
          value: number;
        };
        Insert: {
          code?: string;
          created_at?: string;
          description?: string | null;
          invoice_id?: string | null;
          name?: string | null;
          promo_id?: string | null;
          use_ratio: boolean;
          value: number;
        };
        Update: {
          code?: string;
          created_at?: string;
          description?: string | null;
          invoice_id?: string | null;
          name?: string | null;
          promo_id?: string | null;
          use_ratio?: boolean;
          value?: number;
        };
        Relationships: [
          {
            foreignKeyName: 'finance_invoice_promotions_invoice_id_fkey';
            columns: ['invoice_id'];
            isOneToOne: false;
            referencedRelation: 'finance_invoices';
            referencedColumns: ['id'];
          },
          {
            foreignKeyName: 'finance_invoice_promotions_promo_id_fkey';
            columns: ['promo_id'];
            isOneToOne: false;
            referencedRelation: 'workspace_promotions';
            referencedColumns: ['id'];
          },
        ];
      };
      finance_invoices: {
        Row: {
          category_id: string;
          completed_at: string | null;
          created_at: string | null;
          creator_id: string | null;
          customer_id: string | null;
          id: string;
          note: string | null;
          notice: string | null;
          paid_amount: number;
          price: number;
          total_diff: number;
          transaction_id: string | null;
          user_group_id: string | null;
          valid_until: string | null;
          wallet_id: string;
          ws_id: string;
        };
        Insert: {
          category_id: string;
          completed_at?: string | null;
          created_at?: string | null;
          creator_id?: string | null;
          customer_id?: string | null;
          id?: string;
          note?: string | null;
          notice?: string | null;
          paid_amount?: number;
          price: number;
          total_diff?: number;
          transaction_id?: string | null;
          user_group_id?: string | null;
          valid_until?: string | null;
          wallet_id: string;
          ws_id: string;
        };
        Update: {
          category_id?: string;
          completed_at?: string | null;
          created_at?: string | null;
          creator_id?: string | null;
          customer_id?: string | null;
          id?: string;
          note?: string | null;
          notice?: string | null;
          paid_amount?: number;
          price?: number;
          total_diff?: number;
          transaction_id?: string | null;
          user_group_id?: string | null;
          valid_until?: string | null;
          wallet_id?: string;
          ws_id?: string;
        };
        Relationships: [
          {
            foreignKeyName: 'finance_invoices_category_id_fkey';
            columns: ['category_id'];
            isOneToOne: false;
            referencedRelation: 'transaction_categories';
            referencedColumns: ['id'];
          },
          {
            foreignKeyName: 'finance_invoices_creator_id_fkey';
            columns: ['creator_id'];
            isOneToOne: false;
            referencedRelation: 'distinct_invoice_creators';
            referencedColumns: ['id'];
          },
          {
            foreignKeyName: 'finance_invoices_creator_id_fkey';
            columns: ['creator_id'];
            isOneToOne: false;
            referencedRelation: 'workspace_users';
            referencedColumns: ['id'];
          },
          {
            foreignKeyName: 'finance_invoices_creator_id_fkey';
            columns: ['creator_id'];
            isOneToOne: false;
            referencedRelation: 'workspace_users_with_groups';
            referencedColumns: ['id'];
          },
          {
            foreignKeyName: 'finance_invoices_customer_id_fkey';
            columns: ['customer_id'];
            isOneToOne: false;
            referencedRelation: 'distinct_invoice_creators';
            referencedColumns: ['id'];
          },
          {
            foreignKeyName: 'finance_invoices_customer_id_fkey';
            columns: ['customer_id'];
            isOneToOne: false;
            referencedRelation: 'workspace_users';
            referencedColumns: ['id'];
          },
          {
            foreignKeyName: 'finance_invoices_customer_id_fkey';
            columns: ['customer_id'];
            isOneToOne: false;
            referencedRelation: 'workspace_users_with_groups';
            referencedColumns: ['id'];
          },
          {
            foreignKeyName: 'finance_invoices_transaction_id_fkey';
            columns: ['transaction_id'];
            isOneToOne: true;
            referencedRelation: 'wallet_transactions';
            referencedColumns: ['id'];
          },
          {
            foreignKeyName: 'finance_invoices_wallet_id_fkey';
            columns: ['wallet_id'];
            isOneToOne: false;
            referencedRelation: 'workspace_wallets';
            referencedColumns: ['id'];
          },
          {
            foreignKeyName: 'finance_invoices_ws_id_fkey';
            columns: ['ws_id'];
            isOneToOne: false;
            referencedRelation: 'workspaces';
            referencedColumns: ['id'];
          },
          {
            foreignKeyName: 'public_finance_invoices_user_group_id_fkey';
            columns: ['user_group_id'];
            isOneToOne: false;
            referencedRelation: 'user_groups_with_tags';
            referencedColumns: ['id'];
          },
          {
            foreignKeyName: 'public_finance_invoices_user_group_id_fkey';
            columns: ['user_group_id'];
            isOneToOne: false;
            referencedRelation: 'workspace_user_groups';
            referencedColumns: ['id'];
          },
          {
            foreignKeyName: 'public_finance_invoices_user_group_id_fkey';
            columns: ['user_group_id'];
            isOneToOne: false;
            referencedRelation: 'workspace_user_groups_with_amount';
            referencedColumns: ['id'];
          },
        ];
      };
      handles: {
        Row: {
          created_at: string | null;
          creator_id: string | null;
          value: string;
        };
        Insert: {
          created_at?: string | null;
          creator_id?: string | null;
          value: string;
        };
        Update: {
          created_at?: string | null;
          creator_id?: string | null;
          value?: string;
        };
        Relationships: [
          {
            foreignKeyName: 'handles_creator_id_fkey';
            columns: ['creator_id'];
            isOneToOne: false;
            referencedRelation: 'nova_user_challenge_leaderboard';
            referencedColumns: ['user_id'];
          },
          {
            foreignKeyName: 'handles_creator_id_fkey';
            columns: ['creator_id'];
            isOneToOne: false;
            referencedRelation: 'nova_user_leaderboard';
            referencedColumns: ['user_id'];
          },
          {
            foreignKeyName: 'handles_creator_id_fkey';
            columns: ['creator_id'];
            isOneToOne: false;
            referencedRelation: 'shortened_links_creator_stats';
            referencedColumns: ['id'];
          },
          {
            foreignKeyName: 'handles_creator_id_fkey';
            columns: ['creator_id'];
            isOneToOne: false;
            referencedRelation: 'users';
            referencedColumns: ['id'];
          },
        ];
      };
      healthcare_checkup_vital_groups: {
        Row: {
          checkup_id: string;
          created_at: string | null;
          group_id: string;
        };
        Insert: {
          checkup_id: string;
          created_at?: string | null;
          group_id: string;
        };
        Update: {
          checkup_id?: string;
          created_at?: string | null;
          group_id?: string;
        };
        Relationships: [
          {
            foreignKeyName: 'healthcare_checkup_vital_groups_checkup_id_fkey';
            columns: ['checkup_id'];
            isOneToOne: false;
            referencedRelation: 'healthcare_checkups';
            referencedColumns: ['id'];
          },
          {
            foreignKeyName: 'healthcare_checkup_vital_groups_group_id_fkey';
            columns: ['group_id'];
            isOneToOne: false;
            referencedRelation: 'healthcare_vital_groups';
            referencedColumns: ['id'];
          },
        ];
      };
      healthcare_checkup_vitals: {
        Row: {
          checkup_id: string;
          created_at: string | null;
          value: number | null;
          vital_id: string;
        };
        Insert: {
          checkup_id: string;
          created_at?: string | null;
          value?: number | null;
          vital_id: string;
        };
        Update: {
          checkup_id?: string;
          created_at?: string | null;
          value?: number | null;
          vital_id?: string;
        };
        Relationships: [
          {
            foreignKeyName: 'healthcare_checkup_vitals_checkup_id_fkey';
            columns: ['checkup_id'];
            isOneToOne: false;
            referencedRelation: 'healthcare_checkups';
            referencedColumns: ['id'];
          },
          {
            foreignKeyName: 'healthcare_checkup_vitals_vital_id_fkey';
            columns: ['vital_id'];
            isOneToOne: false;
            referencedRelation: 'healthcare_vitals';
            referencedColumns: ['id'];
          },
        ];
      };
      healthcare_checkups: {
        Row: {
          checked: boolean;
          checkup_at: string;
          completed_at: string | null;
          created_at: string | null;
          creator_id: string;
          diagnosis_id: string | null;
          id: string;
          next_checked: boolean | null;
          next_checkup_at: string | null;
          note: string | null;
          patient_id: string;
          ws_id: string;
        };
        Insert: {
          checked?: boolean;
          checkup_at?: string;
          completed_at?: string | null;
          created_at?: string | null;
          creator_id: string;
          diagnosis_id?: string | null;
          id?: string;
          next_checked?: boolean | null;
          next_checkup_at?: string | null;
          note?: string | null;
          patient_id: string;
          ws_id: string;
        };
        Update: {
          checked?: boolean;
          checkup_at?: string;
          completed_at?: string | null;
          created_at?: string | null;
          creator_id?: string;
          diagnosis_id?: string | null;
          id?: string;
          next_checked?: boolean | null;
          next_checkup_at?: string | null;
          note?: string | null;
          patient_id?: string;
          ws_id?: string;
        };
        Relationships: [
          {
            foreignKeyName: 'healthcare_checkups_creator_id_fkey';
            columns: ['creator_id'];
            isOneToOne: false;
            referencedRelation: 'nova_user_challenge_leaderboard';
            referencedColumns: ['user_id'];
          },
          {
            foreignKeyName: 'healthcare_checkups_creator_id_fkey';
            columns: ['creator_id'];
            isOneToOne: false;
            referencedRelation: 'nova_user_leaderboard';
            referencedColumns: ['user_id'];
          },
          {
            foreignKeyName: 'healthcare_checkups_creator_id_fkey';
            columns: ['creator_id'];
            isOneToOne: false;
            referencedRelation: 'shortened_links_creator_stats';
            referencedColumns: ['id'];
          },
          {
            foreignKeyName: 'healthcare_checkups_creator_id_fkey';
            columns: ['creator_id'];
            isOneToOne: false;
            referencedRelation: 'users';
            referencedColumns: ['id'];
          },
          {
            foreignKeyName: 'healthcare_checkups_diagnosis_id_fkey';
            columns: ['diagnosis_id'];
            isOneToOne: false;
            referencedRelation: 'healthcare_diagnoses';
            referencedColumns: ['id'];
          },
          {
            foreignKeyName: 'healthcare_checkups_patient_id_fkey';
            columns: ['patient_id'];
            isOneToOne: false;
            referencedRelation: 'distinct_invoice_creators';
            referencedColumns: ['id'];
          },
          {
            foreignKeyName: 'healthcare_checkups_patient_id_fkey';
            columns: ['patient_id'];
            isOneToOne: false;
            referencedRelation: 'workspace_users';
            referencedColumns: ['id'];
          },
          {
            foreignKeyName: 'healthcare_checkups_patient_id_fkey';
            columns: ['patient_id'];
            isOneToOne: false;
            referencedRelation: 'workspace_users_with_groups';
            referencedColumns: ['id'];
          },
          {
            foreignKeyName: 'healthcare_checkups_ws_id_fkey';
            columns: ['ws_id'];
            isOneToOne: false;
            referencedRelation: 'workspaces';
            referencedColumns: ['id'];
          },
        ];
      };
      healthcare_diagnoses: {
        Row: {
          created_at: string | null;
          description: string | null;
          id: string;
          name: string | null;
          note: string | null;
          ws_id: string;
        };
        Insert: {
          created_at?: string | null;
          description?: string | null;
          id?: string;
          name?: string | null;
          note?: string | null;
          ws_id: string;
        };
        Update: {
          created_at?: string | null;
          description?: string | null;
          id?: string;
          name?: string | null;
          note?: string | null;
          ws_id?: string;
        };
        Relationships: [
          {
            foreignKeyName: 'healthcare_diagnoses_ws_id_fkey';
            columns: ['ws_id'];
            isOneToOne: false;
            referencedRelation: 'workspaces';
            referencedColumns: ['id'];
          },
        ];
      };
      healthcare_vital_groups: {
        Row: {
          created_at: string | null;
          description: string | null;
          id: string;
          name: string;
          note: string | null;
          ws_id: string;
        };
        Insert: {
          created_at?: string | null;
          description?: string | null;
          id?: string;
          name: string;
          note?: string | null;
          ws_id: string;
        };
        Update: {
          created_at?: string | null;
          description?: string | null;
          id?: string;
          name?: string;
          note?: string | null;
          ws_id?: string;
        };
        Relationships: [
          {
            foreignKeyName: 'healthcare_vital_groups_ws_id_fkey';
            columns: ['ws_id'];
            isOneToOne: false;
            referencedRelation: 'workspaces';
            referencedColumns: ['id'];
          },
        ];
      };
      healthcare_vitals: {
        Row: {
          created_at: string | null;
          factor: number;
          group_id: string | null;
          id: string;
          name: string;
          unit: string;
          ws_id: string;
        };
        Insert: {
          created_at?: string | null;
          factor?: number;
          group_id?: string | null;
          id?: string;
          name: string;
          unit: string;
          ws_id: string;
        };
        Update: {
          created_at?: string | null;
          factor?: number;
          group_id?: string | null;
          id?: string;
          name?: string;
          unit?: string;
          ws_id?: string;
        };
        Relationships: [
          {
            foreignKeyName: 'healthcare_vitals_ws_id_fkey';
            columns: ['ws_id'];
            isOneToOne: false;
            referencedRelation: 'workspaces';
            referencedColumns: ['id'];
          },
          {
            foreignKeyName: 'public_healthcare_vitals_group_id_fkey';
            columns: ['group_id'];
            isOneToOne: false;
            referencedRelation: 'user_groups_with_tags';
            referencedColumns: ['id'];
          },
          {
            foreignKeyName: 'public_healthcare_vitals_group_id_fkey';
            columns: ['group_id'];
            isOneToOne: false;
            referencedRelation: 'workspace_user_groups';
            referencedColumns: ['id'];
          },
          {
            foreignKeyName: 'public_healthcare_vitals_group_id_fkey';
            columns: ['group_id'];
            isOneToOne: false;
            referencedRelation: 'workspace_user_groups_with_amount';
            referencedColumns: ['id'];
          },
        ];
      };
      inventory_batch_products: {
        Row: {
          amount: number;
          batch_id: string;
          created_at: string | null;
          price: number;
          product_id: string;
          unit_id: string;
        };
        Insert: {
          amount?: number;
          batch_id: string;
          created_at?: string | null;
          price?: number;
          product_id: string;
          unit_id: string;
        };
        Update: {
          amount?: number;
          batch_id?: string;
          created_at?: string | null;
          price?: number;
          product_id?: string;
          unit_id?: string;
        };
        Relationships: [
          {
            foreignKeyName: 'inventory_batch_products_batch_id_fkey';
            columns: ['batch_id'];
            isOneToOne: false;
            referencedRelation: 'inventory_batches';
            referencedColumns: ['id'];
          },
          {
            foreignKeyName: 'inventory_batch_products_product_id_fkey';
            columns: ['product_id'];
            isOneToOne: false;
            referencedRelation: 'workspace_products';
            referencedColumns: ['id'];
          },
          {
            foreignKeyName: 'inventory_batch_products_unit_id_fkey';
            columns: ['unit_id'];
            isOneToOne: false;
            referencedRelation: 'inventory_units';
            referencedColumns: ['id'];
          },
        ];
      };
      inventory_batches: {
        Row: {
          created_at: string | null;
          id: string;
          price: number;
          supplier_id: string | null;
          total_diff: number;
          warehouse_id: string;
        };
        Insert: {
          created_at?: string | null;
          id?: string;
          price?: number;
          supplier_id?: string | null;
          total_diff?: number;
          warehouse_id: string;
        };
        Update: {
          created_at?: string | null;
          id?: string;
          price?: number;
          supplier_id?: string | null;
          total_diff?: number;
          warehouse_id?: string;
        };
        Relationships: [
          {
            foreignKeyName: 'inventory_batches_supplier_id_fkey';
            columns: ['supplier_id'];
            isOneToOne: false;
            referencedRelation: 'inventory_suppliers';
            referencedColumns: ['id'];
          },
          {
            foreignKeyName: 'inventory_batches_warehouse_id_fkey';
            columns: ['warehouse_id'];
            isOneToOne: false;
            referencedRelation: 'inventory_warehouses';
            referencedColumns: ['id'];
          },
        ];
      };
      inventory_products: {
        Row: {
          amount: number | null;
          created_at: string | null;
          min_amount: number;
          price: number;
          product_id: string;
          unit_id: string;
          warehouse_id: string;
        };
        Insert: {
          amount?: number | null;
          created_at?: string | null;
          min_amount?: number;
          price?: number;
          product_id: string;
          unit_id: string;
          warehouse_id: string;
        };
        Update: {
          amount?: number | null;
          created_at?: string | null;
          min_amount?: number;
          price?: number;
          product_id?: string;
          unit_id?: string;
          warehouse_id?: string;
        };
        Relationships: [
          {
            foreignKeyName: 'inventory_products_product_id_fkey';
            columns: ['product_id'];
            isOneToOne: false;
            referencedRelation: 'workspace_products';
            referencedColumns: ['id'];
          },
          {
            foreignKeyName: 'inventory_products_unit_id_fkey';
            columns: ['unit_id'];
            isOneToOne: false;
            referencedRelation: 'inventory_units';
            referencedColumns: ['id'];
          },
          {
            foreignKeyName: 'inventory_products_warehouse_id_fkey';
            columns: ['warehouse_id'];
            isOneToOne: false;
            referencedRelation: 'inventory_warehouses';
            referencedColumns: ['id'];
          },
        ];
      };
      inventory_suppliers: {
        Row: {
          created_at: string | null;
          id: string;
          name: string | null;
          ws_id: string;
        };
        Insert: {
          created_at?: string | null;
          id?: string;
          name?: string | null;
          ws_id: string;
        };
        Update: {
          created_at?: string | null;
          id?: string;
          name?: string | null;
          ws_id?: string;
        };
        Relationships: [
          {
            foreignKeyName: 'inventory_suppliers_ws_id_fkey';
            columns: ['ws_id'];
            isOneToOne: false;
            referencedRelation: 'workspaces';
            referencedColumns: ['id'];
          },
        ];
      };
      inventory_units: {
        Row: {
          created_at: string | null;
          id: string;
          name: string | null;
          ws_id: string;
        };
        Insert: {
          created_at?: string | null;
          id?: string;
          name?: string | null;
          ws_id: string;
        };
        Update: {
          created_at?: string | null;
          id?: string;
          name?: string | null;
          ws_id?: string;
        };
        Relationships: [
          {
            foreignKeyName: 'inventory_units_ws_id_fkey';
            columns: ['ws_id'];
            isOneToOne: false;
            referencedRelation: 'workspaces';
            referencedColumns: ['id'];
          },
        ];
      };
      inventory_warehouses: {
        Row: {
          created_at: string | null;
          id: string;
          name: string | null;
          ws_id: string;
        };
        Insert: {
          created_at?: string | null;
          id?: string;
          name?: string | null;
          ws_id: string;
        };
        Update: {
          created_at?: string | null;
          id?: string;
          name?: string | null;
          ws_id?: string;
        };
        Relationships: [
          {
            foreignKeyName: 'inventory_warehouses_ws_id_fkey';
            columns: ['ws_id'];
            isOneToOne: false;
            referencedRelation: 'workspaces';
            referencedColumns: ['id'];
          },
        ];
      };
      meet_together_guest_timeblocks: {
        Row: {
          created_at: string;
          date: string;
          end_time: string;
          id: string;
          plan_id: string;
          start_time: string;
          user_id: string;
        };
        Insert: {
          created_at?: string;
          date: string;
          end_time: string;
          id?: string;
          plan_id: string;
          start_time: string;
          user_id: string;
        };
        Update: {
          created_at?: string;
          date?: string;
          end_time?: string;
          id?: string;
          plan_id?: string;
          start_time?: string;
          user_id?: string;
        };
        Relationships: [
          {
            foreignKeyName: 'meet_together_guest_timeblocks_plan_id_fkey';
            columns: ['plan_id'];
            isOneToOne: false;
            referencedRelation: 'meet_together_plans';
            referencedColumns: ['id'];
          },
          {
            foreignKeyName: 'meet_together_guest_timeblocks_user_id_fkey';
            columns: ['user_id'];
            isOneToOne: false;
            referencedRelation: 'meet_together_guests';
            referencedColumns: ['id'];
          },
        ];
      };
      meet_together_guests: {
        Row: {
          created_at: string;
          id: string;
          name: string;
          password_hash: string;
          password_salt: string;
          plan_id: string;
        };
        Insert: {
          created_at?: string;
          id?: string;
          name: string;
          password_hash: string;
          password_salt: string;
          plan_id: string;
        };
        Update: {
          created_at?: string;
          id?: string;
          name?: string;
          password_hash?: string;
          password_salt?: string;
          plan_id?: string;
        };
        Relationships: [
          {
            foreignKeyName: 'meet_together_guests_plan_id_fkey';
            columns: ['plan_id'];
            isOneToOne: false;
            referencedRelation: 'meet_together_plans';
            referencedColumns: ['id'];
          },
        ];
      };
      meet_together_plans: {
        Row: {
          created_at: string | null;
          creator_id: string | null;
          dates: string[];
          description: string | null;
          end_time: string;
          id: string;
          is_public: boolean;
          name: string | null;
          start_time: string;
        };
        Insert: {
          created_at?: string | null;
          creator_id?: string | null;
          dates: string[];
          description?: string | null;
          end_time: string;
          id?: string;
          is_public?: boolean;
          name?: string | null;
          start_time: string;
        };
        Update: {
          created_at?: string | null;
          creator_id?: string | null;
          dates?: string[];
          description?: string | null;
          end_time?: string;
          id?: string;
          is_public?: boolean;
          name?: string | null;
          start_time?: string;
        };
        Relationships: [
          {
            foreignKeyName: 'meet_together_plans_creator_id_fkey';
            columns: ['creator_id'];
            isOneToOne: false;
            referencedRelation: 'nova_user_challenge_leaderboard';
            referencedColumns: ['user_id'];
          },
          {
            foreignKeyName: 'meet_together_plans_creator_id_fkey';
            columns: ['creator_id'];
            isOneToOne: false;
            referencedRelation: 'nova_user_leaderboard';
            referencedColumns: ['user_id'];
          },
          {
            foreignKeyName: 'meet_together_plans_creator_id_fkey';
            columns: ['creator_id'];
            isOneToOne: false;
            referencedRelation: 'shortened_links_creator_stats';
            referencedColumns: ['id'];
          },
          {
            foreignKeyName: 'meet_together_plans_creator_id_fkey';
            columns: ['creator_id'];
            isOneToOne: false;
            referencedRelation: 'users';
            referencedColumns: ['id'];
          },
        ];
      };
      meet_together_user_timeblocks: {
        Row: {
          created_at: string;
          date: string;
          end_time: string;
          id: string;
          plan_id: string;
          start_time: string;
          user_id: string;
        };
        Insert: {
          created_at?: string;
          date: string;
          end_time: string;
          id?: string;
          plan_id: string;
          start_time: string;
          user_id: string;
        };
        Update: {
          created_at?: string;
          date?: string;
          end_time?: string;
          id?: string;
          plan_id?: string;
          start_time?: string;
          user_id?: string;
        };
        Relationships: [
          {
            foreignKeyName: 'meet_together_user_timeblocks_plan_id_fkey';
            columns: ['plan_id'];
            isOneToOne: false;
            referencedRelation: 'meet_together_plans';
            referencedColumns: ['id'];
          },
          {
            foreignKeyName: 'meet_together_user_timeblocks_user_id_fkey';
            columns: ['user_id'];
            isOneToOne: false;
            referencedRelation: 'nova_user_challenge_leaderboard';
            referencedColumns: ['user_id'];
          },
          {
            foreignKeyName: 'meet_together_user_timeblocks_user_id_fkey';
            columns: ['user_id'];
            isOneToOne: false;
            referencedRelation: 'nova_user_leaderboard';
            referencedColumns: ['user_id'];
          },
          {
            foreignKeyName: 'meet_together_user_timeblocks_user_id_fkey';
            columns: ['user_id'];
            isOneToOne: false;
            referencedRelation: 'shortened_links_creator_stats';
            referencedColumns: ['id'];
          },
          {
            foreignKeyName: 'meet_together_user_timeblocks_user_id_fkey';
            columns: ['user_id'];
            isOneToOne: false;
            referencedRelation: 'users';
            referencedColumns: ['id'];
          },
        ];
      };
      nova_challenge_criteria: {
        Row: {
          challenge_id: string;
          created_at: string;
          description: string;
          id: string;
          name: string;
        };
        Insert: {
          challenge_id: string;
          created_at?: string;
          description: string;
          id?: string;
          name: string;
        };
        Update: {
          challenge_id?: string;
          created_at?: string;
          description?: string;
          id?: string;
          name?: string;
        };
        Relationships: [
          {
            foreignKeyName: 'nova_challenge_criteria_challenge_id_fkey';
            columns: ['challenge_id'];
            isOneToOne: false;
            referencedRelation: 'nova_challenges';
            referencedColumns: ['id'];
          },
          {
            foreignKeyName: 'nova_challenge_criteria_challenge_id_fkey';
            columns: ['challenge_id'];
            isOneToOne: false;
            referencedRelation: 'nova_user_challenge_leaderboard';
            referencedColumns: ['challenge_id'];
          },
        ];
      };
      nova_challenge_manager_emails: {
        Row: {
          challenge_id: string;
          created_at: string;
          email: string;
        };
        Insert: {
          challenge_id?: string;
          created_at?: string;
          email: string;
        };
        Update: {
          challenge_id?: string;
          created_at?: string;
          email?: string;
        };
        Relationships: [
          {
            foreignKeyName: 'nova_challenge_manager_emails_challenge_id_fkey';
            columns: ['challenge_id'];
            isOneToOne: false;
            referencedRelation: 'nova_challenges';
            referencedColumns: ['id'];
          },
          {
            foreignKeyName: 'nova_challenge_manager_emails_challenge_id_fkey';
            columns: ['challenge_id'];
            isOneToOne: false;
            referencedRelation: 'nova_user_challenge_leaderboard';
            referencedColumns: ['challenge_id'];
          },
        ];
      };
      nova_challenge_whitelisted_emails: {
        Row: {
          challenge_id: string;
          created_at: string;
          email: string;
        };
        Insert: {
          challenge_id: string;
          created_at?: string;
          email: string;
        };
        Update: {
          challenge_id?: string;
          created_at?: string;
          email?: string;
        };
        Relationships: [
          {
            foreignKeyName: 'nova_challenge_whitelisted_emails_challenge_id_fkey';
            columns: ['challenge_id'];
            isOneToOne: false;
            referencedRelation: 'nova_challenges';
            referencedColumns: ['id'];
          },
          {
            foreignKeyName: 'nova_challenge_whitelisted_emails_challenge_id_fkey';
            columns: ['challenge_id'];
            isOneToOne: false;
            referencedRelation: 'nova_user_challenge_leaderboard';
            referencedColumns: ['challenge_id'];
          },
        ];
      };
      nova_challenges: {
        Row: {
          close_at: string | null;
          created_at: string;
          description: string;
          duration: number;
          enabled: boolean;
          id: string;
          max_attempts: number;
          max_daily_attempts: number;
          open_at: string | null;
          password_hash: string | null;
          password_salt: string | null;
          previewable_at: string | null;
          title: string;
          whitelisted_only: boolean;
        };
        Insert: {
          close_at?: string | null;
          created_at?: string;
          description: string;
          duration: number;
          enabled?: boolean;
          id?: string;
          max_attempts?: number;
          max_daily_attempts?: number;
          open_at?: string | null;
          password_hash?: string | null;
          password_salt?: string | null;
          previewable_at?: string | null;
          title: string;
          whitelisted_only?: boolean;
        };
        Update: {
          close_at?: string | null;
          created_at?: string;
          description?: string;
          duration?: number;
          enabled?: boolean;
          id?: string;
          max_attempts?: number;
          max_daily_attempts?: number;
          open_at?: string | null;
          password_hash?: string | null;
          password_salt?: string | null;
          previewable_at?: string | null;
          title?: string;
          whitelisted_only?: boolean;
        };
        Relationships: [];
      };
      nova_problem_test_cases: {
        Row: {
          created_at: string;
          hidden: boolean;
          id: string;
          input: string;
          output: string;
          problem_id: string;
        };
        Insert: {
          created_at?: string;
          hidden?: boolean;
          id?: string;
          input: string;
          output: string;
          problem_id: string;
        };
        Update: {
          created_at?: string;
          hidden?: boolean;
          id?: string;
          input?: string;
          output?: string;
          problem_id?: string;
        };
        Relationships: [
          {
            foreignKeyName: 'nova_problem_testcases_problem_id_fkey';
            columns: ['problem_id'];
            isOneToOne: false;
            referencedRelation: 'nova_problems';
            referencedColumns: ['id'];
          },
        ];
      };
      nova_problems: {
        Row: {
          challenge_id: string;
          created_at: string;
          description: string;
          example_input: string;
          example_output: string;
          id: string;
          max_prompt_length: number;
          title: string;
        };
        Insert: {
          challenge_id: string;
          created_at?: string;
          description: string;
          example_input: string;
          example_output: string;
          id?: string;
          max_prompt_length: number;
          title: string;
        };
        Update: {
          challenge_id?: string;
          created_at?: string;
          description?: string;
          example_input?: string;
          example_output?: string;
          id?: string;
          max_prompt_length?: number;
          title?: string;
        };
        Relationships: [
          {
            foreignKeyName: 'nova_problems_challenge_id_fkey';
            columns: ['challenge_id'];
            isOneToOne: false;
            referencedRelation: 'nova_challenges';
            referencedColumns: ['id'];
          },
          {
            foreignKeyName: 'nova_problems_challenge_id_fkey';
            columns: ['challenge_id'];
            isOneToOne: false;
            referencedRelation: 'nova_user_challenge_leaderboard';
            referencedColumns: ['challenge_id'];
          },
        ];
      };
      nova_sessions: {
        Row: {
          challenge_id: string;
          created_at: string;
          end_time: string | null;
          id: string;
          start_time: string;
          status: string;
          user_id: string;
        };
        Insert: {
          challenge_id: string;
          created_at?: string;
          end_time?: string | null;
          id?: string;
          start_time: string;
          status: string;
          user_id: string;
        };
        Update: {
          challenge_id?: string;
          created_at?: string;
          end_time?: string | null;
          id?: string;
          start_time?: string;
          status?: string;
          user_id?: string;
        };
        Relationships: [
          {
            foreignKeyName: 'nova_sessions_challenge_id_fkey';
            columns: ['challenge_id'];
            isOneToOne: false;
            referencedRelation: 'nova_challenges';
            referencedColumns: ['id'];
          },
          {
            foreignKeyName: 'nova_sessions_challenge_id_fkey';
            columns: ['challenge_id'];
            isOneToOne: false;
            referencedRelation: 'nova_user_challenge_leaderboard';
            referencedColumns: ['challenge_id'];
          },
          {
            foreignKeyName: 'nova_sessions_user_id_fkey';
            columns: ['user_id'];
            isOneToOne: false;
            referencedRelation: 'nova_user_challenge_leaderboard';
            referencedColumns: ['user_id'];
          },
          {
            foreignKeyName: 'nova_sessions_user_id_fkey';
            columns: ['user_id'];
            isOneToOne: false;
            referencedRelation: 'nova_user_leaderboard';
            referencedColumns: ['user_id'];
          },
          {
            foreignKeyName: 'nova_sessions_user_id_fkey';
            columns: ['user_id'];
            isOneToOne: false;
            referencedRelation: 'shortened_links_creator_stats';
            referencedColumns: ['id'];
          },
          {
            foreignKeyName: 'nova_sessions_user_id_fkey';
            columns: ['user_id'];
            isOneToOne: false;
            referencedRelation: 'users';
            referencedColumns: ['id'];
          },
        ];
      };
      nova_submission_criteria: {
        Row: {
          created_at: string;
          criteria_id: string;
          feedback: string;
          improvements: string[] | null;
          score: number;
          strengths: string[] | null;
          submission_id: string;
        };
        Insert: {
          created_at?: string;
          criteria_id: string;
          feedback: string;
          improvements?: string[] | null;
          score: number;
          strengths?: string[] | null;
          submission_id: string;
        };
        Update: {
          created_at?: string;
          criteria_id?: string;
          feedback?: string;
          improvements?: string[] | null;
          score?: number;
          strengths?: string[] | null;
          submission_id?: string;
        };
        Relationships: [
          {
            foreignKeyName: 'nova_submission_criteria_criteria_id_fkey';
            columns: ['criteria_id'];
            isOneToOne: false;
            referencedRelation: 'nova_challenge_criteria';
            referencedColumns: ['id'];
          },
          {
            foreignKeyName: 'nova_submission_criteria_submission_id_fkey';
            columns: ['submission_id'];
            isOneToOne: false;
            referencedRelation: 'nova_submissions';
            referencedColumns: ['id'];
          },
          {
            foreignKeyName: 'nova_submission_criteria_submission_id_fkey';
            columns: ['submission_id'];
            isOneToOne: false;
            referencedRelation: 'nova_submissions_with_scores';
            referencedColumns: ['id'];
          },
        ];
      };
      nova_submission_test_cases: {
        Row: {
          confidence: number | null;
          created_at: string;
          matched: boolean;
          output: string;
          reasoning: string | null;
          submission_id: string;
          test_case_id: string;
        };
        Insert: {
          confidence?: number | null;
          created_at?: string;
          matched?: boolean;
          output: string;
          reasoning?: string | null;
          submission_id: string;
          test_case_id: string;
        };
        Update: {
          confidence?: number | null;
          created_at?: string;
          matched?: boolean;
          output?: string;
          reasoning?: string | null;
          submission_id?: string;
          test_case_id?: string;
        };
        Relationships: [
          {
            foreignKeyName: 'nova_submission_test_cases_submission_id_fkey';
            columns: ['submission_id'];
            isOneToOne: false;
            referencedRelation: 'nova_submissions';
            referencedColumns: ['id'];
          },
          {
            foreignKeyName: 'nova_submission_test_cases_submission_id_fkey';
            columns: ['submission_id'];
            isOneToOne: false;
            referencedRelation: 'nova_submissions_with_scores';
            referencedColumns: ['id'];
          },
          {
            foreignKeyName: 'nova_submission_test_cases_test_case_id_fkey';
            columns: ['test_case_id'];
            isOneToOne: false;
            referencedRelation: 'nova_problem_test_cases';
            referencedColumns: ['id'];
          },
        ];
      };
      nova_submissions: {
        Row: {
          created_at: string;
          id: string;
          overall_assessment: string | null;
          problem_id: string;
          prompt: string;
          session_id: string | null;
          user_id: string;
        };
        Insert: {
          created_at?: string;
          id?: string;
          overall_assessment?: string | null;
          problem_id: string;
          prompt: string;
          session_id?: string | null;
          user_id: string;
        };
        Update: {
          created_at?: string;
          id?: string;
          overall_assessment?: string | null;
          problem_id?: string;
          prompt?: string;
          session_id?: string | null;
          user_id?: string;
        };
        Relationships: [
          {
            foreignKeyName: 'nova_submissions_problem_id_fkey';
            columns: ['problem_id'];
            isOneToOne: false;
            referencedRelation: 'nova_problems';
            referencedColumns: ['id'];
          },
          {
            foreignKeyName: 'nova_submissions_session_id_fkey';
            columns: ['session_id'];
            isOneToOne: false;
            referencedRelation: 'nova_sessions';
            referencedColumns: ['id'];
          },
          {
            foreignKeyName: 'nova_submissions_user_id_fkey';
            columns: ['user_id'];
            isOneToOne: false;
            referencedRelation: 'nova_user_challenge_leaderboard';
            referencedColumns: ['user_id'];
          },
          {
            foreignKeyName: 'nova_submissions_user_id_fkey';
            columns: ['user_id'];
            isOneToOne: false;
            referencedRelation: 'nova_user_leaderboard';
            referencedColumns: ['user_id'];
          },
          {
            foreignKeyName: 'nova_submissions_user_id_fkey';
            columns: ['user_id'];
            isOneToOne: false;
            referencedRelation: 'shortened_links_creator_stats';
            referencedColumns: ['id'];
          },
          {
            foreignKeyName: 'nova_submissions_user_id_fkey';
            columns: ['user_id'];
            isOneToOne: false;
            referencedRelation: 'users';
            referencedColumns: ['id'];
          },
        ];
      };
      nova_team_emails: {
        Row: {
          created_at: string;
          email: string;
          team_id: string;
        };
        Insert: {
          created_at?: string;
          email: string;
          team_id: string;
        };
        Update: {
          created_at?: string;
          email?: string;
          team_id?: string;
        };
        Relationships: [
          {
            foreignKeyName: 'nova_team_emails_team_id_fkey';
            columns: ['team_id'];
            isOneToOne: false;
            referencedRelation: 'nova_team_challenge_leaderboard';
            referencedColumns: ['team_id'];
          },
          {
            foreignKeyName: 'nova_team_emails_team_id_fkey';
            columns: ['team_id'];
            isOneToOne: false;
            referencedRelation: 'nova_team_leaderboard';
            referencedColumns: ['team_id'];
          },
          {
            foreignKeyName: 'nova_team_emails_team_id_fkey';
            columns: ['team_id'];
            isOneToOne: false;
            referencedRelation: 'nova_teams';
            referencedColumns: ['id'];
          },
        ];
      };
      nova_team_members: {
        Row: {
          created_at: string;
          team_id: string;
          user_id: string;
        };
        Insert: {
          created_at?: string;
          team_id: string;
          user_id: string;
        };
        Update: {
          created_at?: string;
          team_id?: string;
          user_id?: string;
        };
        Relationships: [
          {
            foreignKeyName: 'nova_team_members_team_id_fkey';
            columns: ['team_id'];
            isOneToOne: false;
            referencedRelation: 'nova_team_challenge_leaderboard';
            referencedColumns: ['team_id'];
          },
          {
            foreignKeyName: 'nova_team_members_team_id_fkey';
            columns: ['team_id'];
            isOneToOne: false;
            referencedRelation: 'nova_team_leaderboard';
            referencedColumns: ['team_id'];
          },
          {
            foreignKeyName: 'nova_team_members_team_id_fkey';
            columns: ['team_id'];
            isOneToOne: false;
            referencedRelation: 'nova_teams';
            referencedColumns: ['id'];
          },
          {
            foreignKeyName: 'nova_team_members_user_id_fkey';
            columns: ['user_id'];
            isOneToOne: false;
            referencedRelation: 'nova_user_challenge_leaderboard';
            referencedColumns: ['user_id'];
          },
          {
            foreignKeyName: 'nova_team_members_user_id_fkey';
            columns: ['user_id'];
            isOneToOne: false;
            referencedRelation: 'nova_user_leaderboard';
            referencedColumns: ['user_id'];
          },
          {
            foreignKeyName: 'nova_team_members_user_id_fkey';
            columns: ['user_id'];
            isOneToOne: false;
            referencedRelation: 'shortened_links_creator_stats';
            referencedColumns: ['id'];
          },
          {
            foreignKeyName: 'nova_team_members_user_id_fkey';
            columns: ['user_id'];
            isOneToOne: false;
            referencedRelation: 'users';
            referencedColumns: ['id'];
          },
        ];
      };
      nova_teams: {
        Row: {
          created_at: string;
          description: string | null;
          goals: string | null;
          id: string;
          name: string;
        };
        Insert: {
          created_at?: string;
          description?: string | null;
          goals?: string | null;
          id?: string;
          name: string;
        };
        Update: {
          created_at?: string;
          description?: string | null;
          goals?: string | null;
          id?: string;
          name?: string;
        };
        Relationships: [];
      };
      onboarding_progress: {
        Row: {
          completed_at: string | null;
          completed_steps: string[];
          created_at: string;
          current_step: string;
          profile_completed: boolean;
          tour_completed: boolean;
          updated_at: string;
          user_id: string;
          workspace_avatar_url: string | null;
          workspace_description: string | null;
          workspace_name: string | null;
        };
        Insert: {
          completed_at?: string | null;
          completed_steps?: string[];
          created_at?: string;
          current_step?: string;
          profile_completed?: boolean;
          tour_completed?: boolean;
          updated_at?: string;
          user_id: string;
          workspace_avatar_url?: string | null;
          workspace_description?: string | null;
          workspace_name?: string | null;
        };
        Update: {
          completed_at?: string | null;
          completed_steps?: string[];
          created_at?: string;
          current_step?: string;
          profile_completed?: boolean;
          tour_completed?: boolean;
          updated_at?: string;
          user_id?: string;
          workspace_avatar_url?: string | null;
          workspace_description?: string | null;
          workspace_name?: string | null;
        };
        Relationships: [
          {
            foreignKeyName: 'onboarding_progress_user_id_fkey';
            columns: ['user_id'];
            isOneToOne: true;
            referencedRelation: 'nova_user_challenge_leaderboard';
            referencedColumns: ['user_id'];
          },
          {
            foreignKeyName: 'onboarding_progress_user_id_fkey';
            columns: ['user_id'];
            isOneToOne: true;
            referencedRelation: 'nova_user_leaderboard';
            referencedColumns: ['user_id'];
          },
          {
            foreignKeyName: 'onboarding_progress_user_id_fkey';
            columns: ['user_id'];
            isOneToOne: true;
            referencedRelation: 'shortened_links_creator_stats';
            referencedColumns: ['id'];
          },
          {
            foreignKeyName: 'onboarding_progress_user_id_fkey';
            columns: ['user_id'];
            isOneToOne: true;
            referencedRelation: 'users';
            referencedColumns: ['id'];
          },
        ];
      };
      personal_notes: {
        Row: {
          content: string | null;
          created_at: string | null;
          owner_id: string;
          user_id: string;
        };
        Insert: {
          content?: string | null;
          created_at?: string | null;
          owner_id: string;
          user_id: string;
        };
        Update: {
          content?: string | null;
          created_at?: string | null;
          owner_id?: string;
          user_id?: string;
        };
        Relationships: [
          {
            foreignKeyName: 'personal_notes_owner_id_fkey';
            columns: ['owner_id'];
            isOneToOne: false;
            referencedRelation: 'nova_user_challenge_leaderboard';
            referencedColumns: ['user_id'];
          },
          {
            foreignKeyName: 'personal_notes_owner_id_fkey';
            columns: ['owner_id'];
            isOneToOne: false;
            referencedRelation: 'nova_user_leaderboard';
            referencedColumns: ['user_id'];
          },
          {
            foreignKeyName: 'personal_notes_owner_id_fkey';
            columns: ['owner_id'];
            isOneToOne: false;
            referencedRelation: 'shortened_links_creator_stats';
            referencedColumns: ['id'];
          },
          {
            foreignKeyName: 'personal_notes_owner_id_fkey';
            columns: ['owner_id'];
            isOneToOne: false;
            referencedRelation: 'users';
            referencedColumns: ['id'];
          },
          {
            foreignKeyName: 'personal_notes_user_id_fkey';
            columns: ['user_id'];
            isOneToOne: false;
            referencedRelation: 'nova_user_challenge_leaderboard';
            referencedColumns: ['user_id'];
          },
          {
            foreignKeyName: 'personal_notes_user_id_fkey';
            columns: ['user_id'];
            isOneToOne: false;
            referencedRelation: 'nova_user_leaderboard';
            referencedColumns: ['user_id'];
          },
          {
            foreignKeyName: 'personal_notes_user_id_fkey';
            columns: ['user_id'];
            isOneToOne: false;
            referencedRelation: 'shortened_links_creator_stats';
            referencedColumns: ['id'];
          },
          {
            foreignKeyName: 'personal_notes_user_id_fkey';
            columns: ['user_id'];
            isOneToOne: false;
            referencedRelation: 'users';
            referencedColumns: ['id'];
          },
        ];
      };
      platform_email_roles: {
        Row: {
          allow_challenge_management: boolean;
          allow_manage_all_challenges: boolean;
          allow_role_management: boolean;
          created_at: string;
          email: string;
          enabled: boolean;
        };
        Insert: {
          allow_challenge_management?: boolean;
          allow_manage_all_challenges?: boolean;
          allow_role_management?: boolean;
          created_at?: string;
          email: string;
          enabled: boolean;
        };
        Update: {
          allow_challenge_management?: boolean;
          allow_manage_all_challenges?: boolean;
          allow_role_management?: boolean;
          created_at?: string;
          email?: string;
          enabled?: boolean;
        };
        Relationships: [];
      };
      platform_user_roles: {
        Row: {
          allow_challenge_management: boolean;
          allow_manage_all_challenges: boolean;
          allow_role_management: boolean;
          allow_workspace_creation: boolean;
          created_at: string;
          enabled: boolean;
          user_id: string;
        };
        Insert: {
          allow_challenge_management?: boolean;
          allow_manage_all_challenges?: boolean;
          allow_role_management?: boolean;
          allow_workspace_creation?: boolean;
          created_at?: string;
          enabled?: boolean;
          user_id: string;
        };
        Update: {
          allow_challenge_management?: boolean;
          allow_manage_all_challenges?: boolean;
          allow_role_management?: boolean;
          allow_workspace_creation?: boolean;
          created_at?: string;
          enabled?: boolean;
          user_id?: string;
        };
        Relationships: [
          {
            foreignKeyName: 'platform_user_roles_user_id_fkey1';
            columns: ['user_id'];
            isOneToOne: true;
            referencedRelation: 'nova_user_challenge_leaderboard';
            referencedColumns: ['user_id'];
          },
          {
            foreignKeyName: 'platform_user_roles_user_id_fkey1';
            columns: ['user_id'];
            isOneToOne: true;
            referencedRelation: 'nova_user_leaderboard';
            referencedColumns: ['user_id'];
          },
          {
            foreignKeyName: 'platform_user_roles_user_id_fkey1';
            columns: ['user_id'];
            isOneToOne: true;
            referencedRelation: 'shortened_links_creator_stats';
            referencedColumns: ['id'];
          },
          {
            foreignKeyName: 'platform_user_roles_user_id_fkey1';
            columns: ['user_id'];
            isOneToOne: true;
            referencedRelation: 'users';
            referencedColumns: ['id'];
          },
        ];
      };
      product_categories: {
        Row: {
          created_at: string | null;
          id: string;
          name: string | null;
          ws_id: string;
        };
        Insert: {
          created_at?: string | null;
          id?: string;
          name?: string | null;
          ws_id: string;
        };
        Update: {
          created_at?: string | null;
          id?: string;
          name?: string | null;
          ws_id?: string;
        };
        Relationships: [
          {
            foreignKeyName: 'product_categories_ws_id_fkey';
            columns: ['ws_id'];
            isOneToOne: false;
            referencedRelation: 'workspaces';
            referencedColumns: ['id'];
          },
        ];
      };
      product_stock_changes: {
        Row: {
          amount: number;
          beneficiary_id: string | null;
          created_at: string;
          creator_id: string;
          id: string;
          product_id: string;
          unit_id: string;
          warehouse_id: string;
        };
        Insert: {
          amount: number;
          beneficiary_id?: string | null;
          created_at?: string;
          creator_id: string;
          id?: string;
          product_id: string;
          unit_id: string;
          warehouse_id: string;
        };
        Update: {
          amount?: number;
          beneficiary_id?: string | null;
          created_at?: string;
          creator_id?: string;
          id?: string;
          product_id?: string;
          unit_id?: string;
          warehouse_id?: string;
        };
        Relationships: [
          {
            foreignKeyName: 'product_stock_changes_beneficiary_id_fkey';
            columns: ['beneficiary_id'];
            isOneToOne: false;
            referencedRelation: 'distinct_invoice_creators';
            referencedColumns: ['id'];
          },
          {
            foreignKeyName: 'product_stock_changes_beneficiary_id_fkey';
            columns: ['beneficiary_id'];
            isOneToOne: false;
            referencedRelation: 'workspace_users';
            referencedColumns: ['id'];
          },
          {
            foreignKeyName: 'product_stock_changes_beneficiary_id_fkey';
            columns: ['beneficiary_id'];
            isOneToOne: false;
            referencedRelation: 'workspace_users_with_groups';
            referencedColumns: ['id'];
          },
          {
            foreignKeyName: 'product_stock_changes_creator_id_fkey';
            columns: ['creator_id'];
            isOneToOne: false;
            referencedRelation: 'distinct_invoice_creators';
            referencedColumns: ['id'];
          },
          {
            foreignKeyName: 'product_stock_changes_creator_id_fkey';
            columns: ['creator_id'];
            isOneToOne: false;
            referencedRelation: 'workspace_users';
            referencedColumns: ['id'];
          },
          {
            foreignKeyName: 'product_stock_changes_creator_id_fkey';
            columns: ['creator_id'];
            isOneToOne: false;
            referencedRelation: 'workspace_users_with_groups';
            referencedColumns: ['id'];
          },
          {
            foreignKeyName: 'product_stock_changes_product_id_fkey';
            columns: ['product_id'];
            isOneToOne: false;
            referencedRelation: 'workspace_products';
            referencedColumns: ['id'];
          },
          {
            foreignKeyName: 'product_stock_changes_unit_id_fkey';
            columns: ['unit_id'];
            isOneToOne: false;
            referencedRelation: 'inventory_units';
            referencedColumns: ['id'];
          },
          {
            foreignKeyName: 'product_stock_changes_warehouse_id_fkey';
            columns: ['warehouse_id'];
            isOneToOne: false;
            referencedRelation: 'inventory_warehouses';
            referencedColumns: ['id'];
          },
        ];
      };
      quiz_options: {
        Row: {
          created_at: string;
          explanation: string | null;
          id: string;
          is_correct: boolean;
          points: number | null;
          quiz_id: string;
          value: string;
        };
        Insert: {
          created_at?: string;
          explanation?: string | null;
          id?: string;
          is_correct: boolean;
          points?: number | null;
          quiz_id: string;
          value: string;
        };
        Update: {
          created_at?: string;
          explanation?: string | null;
          id?: string;
          is_correct?: boolean;
          points?: number | null;
          quiz_id?: string;
          value?: string;
        };
        Relationships: [
          {
            foreignKeyName: 'quiz_options_quiz_id_fkey';
            columns: ['quiz_id'];
            isOneToOne: false;
            referencedRelation: 'workspace_quizzes';
            referencedColumns: ['id'];
          },
        ];
      };
      quiz_set_quizzes: {
        Row: {
          created_at: string;
          quiz_id: string;
          set_id: string;
        };
        Insert: {
          created_at?: string;
          quiz_id: string;
          set_id: string;
        };
        Update: {
          created_at?: string;
          quiz_id?: string;
          set_id?: string;
        };
        Relationships: [
          {
            foreignKeyName: 'quiz_set_quizzes_quiz_id_fkey';
            columns: ['quiz_id'];
            isOneToOne: false;
            referencedRelation: 'workspace_quizzes';
            referencedColumns: ['id'];
          },
          {
            foreignKeyName: 'quiz_set_quizzes_set_id_fkey';
            columns: ['set_id'];
            isOneToOne: false;
            referencedRelation: 'workspace_quiz_sets';
            referencedColumns: ['id'];
          },
        ];
      };
      sent_emails: {
        Row: {
          content: string;
          created_at: string;
          email: string;
          id: string;
          post_id: string | null;
          receiver_id: string;
          sender_id: string;
          source_email: string;
          source_name: string;
          subject: string;
          ws_id: string;
        };
        Insert: {
          content: string;
          created_at?: string;
          email: string;
          id?: string;
          post_id?: string | null;
          receiver_id: string;
          sender_id: string;
          source_email: string;
          source_name: string;
          subject: string;
          ws_id: string;
        };
        Update: {
          content?: string;
          created_at?: string;
          email?: string;
          id?: string;
          post_id?: string | null;
          receiver_id?: string;
          sender_id?: string;
          source_email?: string;
          source_name?: string;
          subject?: string;
          ws_id?: string;
        };
        Relationships: [
          {
            foreignKeyName: 'sent_emails_post_id_fkey';
            columns: ['post_id'];
            isOneToOne: false;
            referencedRelation: 'user_group_posts';
            referencedColumns: ['id'];
          },
          {
            foreignKeyName: 'sent_emails_receiver_id_fkey';
            columns: ['receiver_id'];
            isOneToOne: false;
            referencedRelation: 'distinct_invoice_creators';
            referencedColumns: ['id'];
          },
          {
            foreignKeyName: 'sent_emails_receiver_id_fkey';
            columns: ['receiver_id'];
            isOneToOne: false;
            referencedRelation: 'workspace_users';
            referencedColumns: ['id'];
          },
          {
            foreignKeyName: 'sent_emails_receiver_id_fkey';
            columns: ['receiver_id'];
            isOneToOne: false;
            referencedRelation: 'workspace_users_with_groups';
            referencedColumns: ['id'];
          },
          {
            foreignKeyName: 'sent_emails_sender_id_fkey';
            columns: ['sender_id'];
            isOneToOne: false;
            referencedRelation: 'nova_user_challenge_leaderboard';
            referencedColumns: ['user_id'];
          },
          {
            foreignKeyName: 'sent_emails_sender_id_fkey';
            columns: ['sender_id'];
            isOneToOne: false;
            referencedRelation: 'nova_user_leaderboard';
            referencedColumns: ['user_id'];
          },
          {
            foreignKeyName: 'sent_emails_sender_id_fkey';
            columns: ['sender_id'];
            isOneToOne: false;
            referencedRelation: 'shortened_links_creator_stats';
            referencedColumns: ['id'];
          },
          {
            foreignKeyName: 'sent_emails_sender_id_fkey';
            columns: ['sender_id'];
            isOneToOne: false;
            referencedRelation: 'users';
            referencedColumns: ['id'];
          },
          {
            foreignKeyName: 'sent_emails_ws_id_fkey';
            columns: ['ws_id'];
            isOneToOne: false;
            referencedRelation: 'workspaces';
            referencedColumns: ['id'];
          },
        ];
      };
      shortened_links: {
        Row: {
          created_at: string;
          creator_id: string | null;
          domain: string | null;
          id: string;
          link: string;
          slug: string;
        };
        Insert: {
          created_at?: string;
          creator_id?: string | null;
          domain?: string | null;
          id?: string;
          link: string;
          slug: string;
        };
        Update: {
          created_at?: string;
          creator_id?: string | null;
          domain?: string | null;
          id?: string;
          link?: string;
          slug?: string;
        };
        Relationships: [
          {
            foreignKeyName: 'shortened_links_creator_id_fkey';
            columns: ['creator_id'];
            isOneToOne: false;
            referencedRelation: 'nova_user_challenge_leaderboard';
            referencedColumns: ['user_id'];
          },
          {
            foreignKeyName: 'shortened_links_creator_id_fkey';
            columns: ['creator_id'];
            isOneToOne: false;
            referencedRelation: 'nova_user_leaderboard';
            referencedColumns: ['user_id'];
          },
          {
            foreignKeyName: 'shortened_links_creator_id_fkey';
            columns: ['creator_id'];
            isOneToOne: false;
            referencedRelation: 'shortened_links_creator_stats';
            referencedColumns: ['id'];
          },
          {
            foreignKeyName: 'shortened_links_creator_id_fkey';
            columns: ['creator_id'];
            isOneToOne: false;
            referencedRelation: 'users';
            referencedColumns: ['id'];
          },
        ];
      };
      support_inquiries: {
        Row: {
          created_at: string;
          email: string;
          id: string;
          is_read: boolean;
          is_resolved: boolean;
          message: string;
          name: string;
          subject: string;
        };
        Insert: {
          created_at?: string;
          email: string;
          id?: string;
          is_read?: boolean;
          is_resolved?: boolean;
          message: string;
          name: string;
          subject: string;
        };
        Update: {
          created_at?: string;
          email?: string;
          id?: string;
          is_read?: boolean;
          is_resolved?: boolean;
          message?: string;
          name?: string;
          subject?: string;
        };
        Relationships: [];
      };
      task_assignees: {
        Row: {
          created_at: string | null;
          task_id: string;
          user_id: string;
        };
        Insert: {
          created_at?: string | null;
          task_id: string;
          user_id: string;
        };
        Update: {
          created_at?: string | null;
          task_id?: string;
          user_id?: string;
        };
        Relationships: [
          {
            foreignKeyName: 'task_assignees_task_id_fkey';
            columns: ['task_id'];
            isOneToOne: false;
            referencedRelation: 'tasks';
            referencedColumns: ['id'];
          },
          {
            foreignKeyName: 'task_assignees_user_id_fkey';
            columns: ['user_id'];
            isOneToOne: false;
            referencedRelation: 'nova_user_challenge_leaderboard';
            referencedColumns: ['user_id'];
          },
          {
            foreignKeyName: 'task_assignees_user_id_fkey';
            columns: ['user_id'];
            isOneToOne: false;
            referencedRelation: 'nova_user_leaderboard';
            referencedColumns: ['user_id'];
          },
          {
            foreignKeyName: 'task_assignees_user_id_fkey';
            columns: ['user_id'];
            isOneToOne: false;
            referencedRelation: 'shortened_links_creator_stats';
            referencedColumns: ['id'];
          },
          {
            foreignKeyName: 'task_assignees_user_id_fkey';
            columns: ['user_id'];
            isOneToOne: false;
            referencedRelation: 'users';
            referencedColumns: ['id'];
          },
        ];
      };
      task_board_status_templates: {
        Row: {
          created_at: string | null;
          description: string | null;
          id: string;
          is_default: boolean | null;
          name: string;
          statuses: Json;
          updated_at: string | null;
        };
        Insert: {
          created_at?: string | null;
          description?: string | null;
          id?: string;
          is_default?: boolean | null;
          name: string;
          statuses: Json;
          updated_at?: string | null;
        };
        Update: {
          created_at?: string | null;
          description?: string | null;
          id?: string;
          is_default?: boolean | null;
          name?: string;
          statuses?: Json;
          updated_at?: string | null;
        };
        Relationships: [];
      };
      task_lists: {
        Row: {
          archived: boolean | null;
          board_id: string;
          color: string | null;
          created_at: string | null;
          creator_id: string | null;
          deleted: boolean | null;
          id: string;
          name: string | null;
          position: number | null;
          status: Database['public']['Enums']['task_board_status'] | null;
        };
        Insert: {
          archived?: boolean | null;
          board_id: string;
          color?: string | null;
          created_at?: string | null;
          creator_id?: string | null;
          deleted?: boolean | null;
          id?: string;
          name?: string | null;
          position?: number | null;
          status?: Database['public']['Enums']['task_board_status'] | null;
        };
        Update: {
          archived?: boolean | null;
          board_id?: string;
          color?: string | null;
          created_at?: string | null;
          creator_id?: string | null;
          deleted?: boolean | null;
          id?: string;
          name?: string | null;
          position?: number | null;
          status?: Database['public']['Enums']['task_board_status'] | null;
        };
        Relationships: [
          {
            foreignKeyName: 'task_lists_board_id_fkey';
            columns: ['board_id'];
            isOneToOne: false;
            referencedRelation: 'workspace_boards';
            referencedColumns: ['id'];
          },
          {
            foreignKeyName: 'task_lists_creator_id_fkey';
            columns: ['creator_id'];
            isOneToOne: false;
            referencedRelation: 'nova_user_challenge_leaderboard';
            referencedColumns: ['user_id'];
          },
          {
            foreignKeyName: 'task_lists_creator_id_fkey';
            columns: ['creator_id'];
            isOneToOne: false;
            referencedRelation: 'nova_user_leaderboard';
            referencedColumns: ['user_id'];
          },
          {
            foreignKeyName: 'task_lists_creator_id_fkey';
            columns: ['creator_id'];
            isOneToOne: false;
            referencedRelation: 'shortened_links_creator_stats';
            referencedColumns: ['id'];
          },
          {
            foreignKeyName: 'task_lists_creator_id_fkey';
            columns: ['creator_id'];
            isOneToOne: false;
            referencedRelation: 'users';
            referencedColumns: ['id'];
          },
        ];
      };
      tasks: {
        Row: {
          archived: boolean | null;
          calendar_hours: Database['public']['Enums']['calendar_hours'] | null;
          completed: boolean | null;
          created_at: string | null;
          creator_id: string | null;
          deleted: boolean | null;
          description: string | null;
          end_date: string | null;
          id: string;
          is_splittable: boolean | null;
          list_id: string | null;
          max_split_duration_minutes: number | null;
          min_split_duration_minutes: number | null;
          name: string;
          priority: number | null;
          start_date: string | null;
          total_duration: number | null;
          user_defined_priority:
            | Database['public']['Enums']['task_priority']
            | null;
        };
        Insert: {
          archived?: boolean | null;
          calendar_hours?: Database['public']['Enums']['calendar_hours'] | null;
          completed?: boolean | null;
          created_at?: string | null;
          creator_id?: string | null;
          deleted?: boolean | null;
          description?: string | null;
          end_date?: string | null;
          id?: string;
          is_splittable?: boolean | null;
          list_id?: string | null;
          max_split_duration_minutes?: number | null;
          min_split_duration_minutes?: number | null;
          name: string;
          priority?: number | null;
          start_date?: string | null;
          total_duration?: number | null;
          user_defined_priority?:
            | Database['public']['Enums']['task_priority']
            | null;
        };
        Update: {
          archived?: boolean | null;
          calendar_hours?: Database['public']['Enums']['calendar_hours'] | null;
          completed?: boolean | null;
          created_at?: string | null;
          creator_id?: string | null;
          deleted?: boolean | null;
          description?: string | null;
          end_date?: string | null;
          id?: string;
          is_splittable?: boolean | null;
          list_id?: string | null;
          max_split_duration_minutes?: number | null;
          min_split_duration_minutes?: number | null;
          name?: string;
          priority?: number | null;
          start_date?: string | null;
          total_duration?: number | null;
          user_defined_priority?:
            | Database['public']['Enums']['task_priority']
            | null;
        };
        Relationships: [
          {
            foreignKeyName: 'tasks_creator_id_fkey';
            columns: ['creator_id'];
            isOneToOne: false;
            referencedRelation: 'nova_user_challenge_leaderboard';
            referencedColumns: ['user_id'];
          },
          {
            foreignKeyName: 'tasks_creator_id_fkey';
            columns: ['creator_id'];
            isOneToOne: false;
            referencedRelation: 'nova_user_leaderboard';
            referencedColumns: ['user_id'];
          },
          {
            foreignKeyName: 'tasks_creator_id_fkey';
            columns: ['creator_id'];
            isOneToOne: false;
            referencedRelation: 'shortened_links_creator_stats';
            referencedColumns: ['id'];
          },
          {
            foreignKeyName: 'tasks_creator_id_fkey';
            columns: ['creator_id'];
            isOneToOne: false;
            referencedRelation: 'users';
            referencedColumns: ['id'];
          },
          {
            foreignKeyName: 'tasks_list_id_fkey';
            columns: ['list_id'];
            isOneToOne: false;
            referencedRelation: 'task_lists';
            referencedColumns: ['id'];
          },
        ];
      };
      team_members: {
        Row: {
          team_id: string;
          user_id: string;
        };
        Insert: {
          team_id: string;
          user_id: string;
        };
        Update: {
          team_id?: string;
          user_id?: string;
        };
        Relationships: [
          {
            foreignKeyName: 'project_members_project_id_fkey';
            columns: ['team_id'];
            isOneToOne: false;
            referencedRelation: 'workspace_teams';
            referencedColumns: ['id'];
          },
          {
            foreignKeyName: 'project_members_user_id_fkey';
            columns: ['user_id'];
            isOneToOne: false;
            referencedRelation: 'nova_user_challenge_leaderboard';
            referencedColumns: ['user_id'];
          },
          {
            foreignKeyName: 'project_members_user_id_fkey';
            columns: ['user_id'];
            isOneToOne: false;
            referencedRelation: 'nova_user_leaderboard';
            referencedColumns: ['user_id'];
          },
          {
            foreignKeyName: 'project_members_user_id_fkey';
            columns: ['user_id'];
            isOneToOne: false;
            referencedRelation: 'shortened_links_creator_stats';
            referencedColumns: ['id'];
          },
          {
            foreignKeyName: 'project_members_user_id_fkey';
            columns: ['user_id'];
            isOneToOne: false;
            referencedRelation: 'users';
            referencedColumns: ['id'];
          },
        ];
      };
      time_tracking_categories: {
        Row: {
          color: string | null;
          created_at: string | null;
          description: string | null;
          id: string;
          name: string;
          updated_at: string | null;
          ws_id: string;
        };
        Insert: {
          color?: string | null;
          created_at?: string | null;
          description?: string | null;
          id?: string;
          name: string;
          updated_at?: string | null;
          ws_id: string;
        };
        Update: {
          color?: string | null;
          created_at?: string | null;
          description?: string | null;
          id?: string;
          name?: string;
          updated_at?: string | null;
          ws_id?: string;
        };
        Relationships: [
          {
            foreignKeyName: 'time_tracking_categories_color_fkey';
            columns: ['color'];
            isOneToOne: false;
            referencedRelation: 'calendar_event_colors';
            referencedColumns: ['value'];
          },
          {
            foreignKeyName: 'time_tracking_categories_ws_id_fkey';
            columns: ['ws_id'];
            isOneToOne: false;
            referencedRelation: 'workspaces';
            referencedColumns: ['id'];
          },
        ];
      };
      time_tracking_goals: {
        Row: {
          category_id: string | null;
          created_at: string | null;
          daily_goal_minutes: number;
          id: string;
          is_active: boolean | null;
          updated_at: string | null;
          user_id: string;
          weekly_goal_minutes: number | null;
          ws_id: string;
        };
        Insert: {
          category_id?: string | null;
          created_at?: string | null;
          daily_goal_minutes?: number;
          id?: string;
          is_active?: boolean | null;
          updated_at?: string | null;
          user_id: string;
          weekly_goal_minutes?: number | null;
          ws_id: string;
        };
        Update: {
          category_id?: string | null;
          created_at?: string | null;
          daily_goal_minutes?: number;
          id?: string;
          is_active?: boolean | null;
          updated_at?: string | null;
          user_id?: string;
          weekly_goal_minutes?: number | null;
          ws_id?: string;
        };
        Relationships: [
          {
            foreignKeyName: 'time_tracking_goals_category_id_fkey';
            columns: ['category_id'];
            isOneToOne: false;
            referencedRelation: 'time_tracking_categories';
            referencedColumns: ['id'];
          },
          {
            foreignKeyName: 'time_tracking_goals_ws_id_fkey';
            columns: ['ws_id'];
            isOneToOne: false;
            referencedRelation: 'workspaces';
            referencedColumns: ['id'];
          },
        ];
      };
      time_tracking_sessions: {
        Row: {
          category_id: string | null;
          created_at: string | null;
          description: string | null;
          duration_seconds: number | null;
          end_time: string | null;
          id: string;
          is_running: boolean | null;
          productivity_score: number | null;
          start_time: string;
          tags: string[] | null;
          task_id: string | null;
          title: string;
          updated_at: string | null;
          user_id: string;
          was_resumed: boolean;
          ws_id: string;
        };
        Insert: {
          category_id?: string | null;
          created_at?: string | null;
          description?: string | null;
          duration_seconds?: number | null;
          end_time?: string | null;
          id?: string;
          is_running?: boolean | null;
          productivity_score?: number | null;
          start_time: string;
          tags?: string[] | null;
          task_id?: string | null;
          title: string;
          updated_at?: string | null;
          user_id: string;
          was_resumed?: boolean;
          ws_id: string;
        };
        Update: {
          category_id?: string | null;
          created_at?: string | null;
          description?: string | null;
          duration_seconds?: number | null;
          end_time?: string | null;
          id?: string;
          is_running?: boolean | null;
          productivity_score?: number | null;
          start_time?: string;
          tags?: string[] | null;
          task_id?: string | null;
          title?: string;
          updated_at?: string | null;
          user_id?: string;
          was_resumed?: boolean;
          ws_id?: string;
        };
        Relationships: [
          {
            foreignKeyName: 'time_tracking_sessions_category_id_fkey';
            columns: ['category_id'];
            isOneToOne: false;
            referencedRelation: 'time_tracking_categories';
            referencedColumns: ['id'];
          },
          {
            foreignKeyName: 'time_tracking_sessions_task_id_fkey';
            columns: ['task_id'];
            isOneToOne: false;
            referencedRelation: 'tasks';
            referencedColumns: ['id'];
          },
          {
            foreignKeyName: 'time_tracking_sessions_ws_id_fkey';
            columns: ['ws_id'];
            isOneToOne: false;
            referencedRelation: 'workspaces';
            referencedColumns: ['id'];
          },
        ];
      };
      timezones: {
        Row: {
          abbr: string;
          created_at: string | null;
          id: string;
          isdst: boolean;
          offset: number;
          text: string;
          utc: string[];
          value: string;
        };
        Insert: {
          abbr: string;
          created_at?: string | null;
          id?: string;
          isdst: boolean;
          offset: number;
          text: string;
          utc: string[];
          value: string;
        };
        Update: {
          abbr?: string;
          created_at?: string | null;
          id?: string;
          isdst?: boolean;
          offset?: number;
          text?: string;
          utc?: string[];
          value?: string;
        };
        Relationships: [];
      };
      transaction_categories: {
        Row: {
          created_at: string | null;
          id: string;
          is_expense: boolean | null;
          name: string;
          ws_id: string;
        };
        Insert: {
          created_at?: string | null;
          id?: string;
          is_expense?: boolean | null;
          name: string;
          ws_id: string;
        };
        Update: {
          created_at?: string | null;
          id?: string;
          is_expense?: boolean | null;
          name?: string;
          ws_id?: string;
        };
        Relationships: [
          {
            foreignKeyName: 'transaction_categories_ws_id_fkey';
            columns: ['ws_id'];
            isOneToOne: false;
            referencedRelation: 'workspaces';
            referencedColumns: ['id'];
          },
        ];
      };
      user_feedbacks: {
        Row: {
          content: string;
          created_at: string;
          creator_id: string | null;
          group_id: string | null;
          id: string;
          require_attention: boolean;
          user_id: string;
        };
        Insert: {
          content: string;
          created_at?: string;
          creator_id?: string | null;
          group_id?: string | null;
          id?: string;
          require_attention?: boolean;
          user_id: string;
        };
        Update: {
          content?: string;
          created_at?: string;
          creator_id?: string | null;
          group_id?: string | null;
          id?: string;
          require_attention?: boolean;
          user_id?: string;
        };
        Relationships: [
          {
            foreignKeyName: 'user_feedbacks_creator_id_fkey';
            columns: ['creator_id'];
            isOneToOne: false;
            referencedRelation: 'distinct_invoice_creators';
            referencedColumns: ['id'];
          },
          {
            foreignKeyName: 'user_feedbacks_creator_id_fkey';
            columns: ['creator_id'];
            isOneToOne: false;
            referencedRelation: 'workspace_users';
            referencedColumns: ['id'];
          },
          {
            foreignKeyName: 'user_feedbacks_creator_id_fkey';
            columns: ['creator_id'];
            isOneToOne: false;
            referencedRelation: 'workspace_users_with_groups';
            referencedColumns: ['id'];
          },
          {
            foreignKeyName: 'user_feedbacks_group_id_fkey';
            columns: ['group_id'];
            isOneToOne: false;
            referencedRelation: 'user_groups_with_tags';
            referencedColumns: ['id'];
          },
          {
            foreignKeyName: 'user_feedbacks_group_id_fkey';
            columns: ['group_id'];
            isOneToOne: false;
            referencedRelation: 'workspace_user_groups';
            referencedColumns: ['id'];
          },
          {
            foreignKeyName: 'user_feedbacks_group_id_fkey';
            columns: ['group_id'];
            isOneToOne: false;
            referencedRelation: 'workspace_user_groups_with_amount';
            referencedColumns: ['id'];
          },
          {
            foreignKeyName: 'user_feedbacks_user_id_fkey';
            columns: ['user_id'];
            isOneToOne: false;
            referencedRelation: 'distinct_invoice_creators';
            referencedColumns: ['id'];
          },
          {
            foreignKeyName: 'user_feedbacks_user_id_fkey';
            columns: ['user_id'];
            isOneToOne: false;
            referencedRelation: 'workspace_users';
            referencedColumns: ['id'];
          },
          {
            foreignKeyName: 'user_feedbacks_user_id_fkey';
            columns: ['user_id'];
            isOneToOne: false;
            referencedRelation: 'workspace_users_with_groups';
            referencedColumns: ['id'];
          },
        ];
      };
      user_group_attendance: {
        Row: {
          created_at: string;
          date: string;
          group_id: string;
          notes: string;
          status: string;
          user_id: string;
        };
        Insert: {
          created_at?: string;
          date: string;
          group_id: string;
          notes?: string;
          status: string;
          user_id: string;
        };
        Update: {
          created_at?: string;
          date?: string;
          group_id?: string;
          notes?: string;
          status?: string;
          user_id?: string;
        };
        Relationships: [
          {
            foreignKeyName: 'user_group_attendance_group_id_fkey';
            columns: ['group_id'];
            isOneToOne: false;
            referencedRelation: 'user_groups_with_tags';
            referencedColumns: ['id'];
          },
          {
            foreignKeyName: 'user_group_attendance_group_id_fkey';
            columns: ['group_id'];
            isOneToOne: false;
            referencedRelation: 'workspace_user_groups';
            referencedColumns: ['id'];
          },
          {
            foreignKeyName: 'user_group_attendance_group_id_fkey';
            columns: ['group_id'];
            isOneToOne: false;
            referencedRelation: 'workspace_user_groups_with_amount';
            referencedColumns: ['id'];
          },
          {
            foreignKeyName: 'user_group_attendance_user_id_fkey';
            columns: ['user_id'];
            isOneToOne: false;
            referencedRelation: 'distinct_invoice_creators';
            referencedColumns: ['id'];
          },
          {
            foreignKeyName: 'user_group_attendance_user_id_fkey';
            columns: ['user_id'];
            isOneToOne: false;
            referencedRelation: 'workspace_users';
            referencedColumns: ['id'];
          },
          {
            foreignKeyName: 'user_group_attendance_user_id_fkey';
            columns: ['user_id'];
            isOneToOne: false;
            referencedRelation: 'workspace_users_with_groups';
            referencedColumns: ['id'];
          },
        ];
      };
      user_group_indicators: {
        Row: {
          created_at: string;
          group_id: string;
          indicator_id: string;
        };
        Insert: {
          created_at?: string;
          group_id: string;
          indicator_id: string;
        };
        Update: {
          created_at?: string;
          group_id?: string;
          indicator_id?: string;
        };
        Relationships: [
          {
            foreignKeyName: 'user_group_indicators_group_id_fkey';
            columns: ['group_id'];
            isOneToOne: false;
            referencedRelation: 'user_groups_with_tags';
            referencedColumns: ['id'];
          },
          {
            foreignKeyName: 'user_group_indicators_group_id_fkey';
            columns: ['group_id'];
            isOneToOne: false;
            referencedRelation: 'workspace_user_groups';
            referencedColumns: ['id'];
          },
          {
            foreignKeyName: 'user_group_indicators_group_id_fkey';
            columns: ['group_id'];
            isOneToOne: false;
            referencedRelation: 'workspace_user_groups_with_amount';
            referencedColumns: ['id'];
          },
          {
            foreignKeyName: 'user_group_indicators_indicator_id_fkey';
            columns: ['indicator_id'];
            isOneToOne: false;
            referencedRelation: 'healthcare_vitals';
            referencedColumns: ['id'];
          },
        ];
      };
      user_group_linked_products: {
        Row: {
          created_at: string;
          group_id: string;
          product_id: string;
          unit_id: string;
        };
        Insert: {
          created_at?: string;
          group_id: string;
          product_id: string;
          unit_id: string;
        };
        Update: {
          created_at?: string;
          group_id?: string;
          product_id?: string;
          unit_id?: string;
        };
        Relationships: [
          {
            foreignKeyName: 'user_group_linked_products_group_id_fkey';
            columns: ['group_id'];
            isOneToOne: false;
            referencedRelation: 'user_groups_with_tags';
            referencedColumns: ['id'];
          },
          {
            foreignKeyName: 'user_group_linked_products_group_id_fkey';
            columns: ['group_id'];
            isOneToOne: false;
            referencedRelation: 'workspace_user_groups';
            referencedColumns: ['id'];
          },
          {
            foreignKeyName: 'user_group_linked_products_group_id_fkey';
            columns: ['group_id'];
            isOneToOne: false;
            referencedRelation: 'workspace_user_groups_with_amount';
            referencedColumns: ['id'];
          },
          {
            foreignKeyName: 'user_group_linked_products_product_id_fkey';
            columns: ['product_id'];
            isOneToOne: false;
            referencedRelation: 'workspace_products';
            referencedColumns: ['id'];
          },
          {
            foreignKeyName: 'user_group_linked_products_unit_id_fkey';
            columns: ['unit_id'];
            isOneToOne: false;
            referencedRelation: 'inventory_units';
            referencedColumns: ['id'];
          },
        ];
      };
      user_group_post_checks: {
        Row: {
          created_at: string;
          email_id: string | null;
          is_completed: boolean;
          notes: string | null;
          post_id: string;
          user_id: string;
        };
        Insert: {
          created_at?: string;
          email_id?: string | null;
          is_completed: boolean;
          notes?: string | null;
          post_id: string;
          user_id: string;
        };
        Update: {
          created_at?: string;
          email_id?: string | null;
          is_completed?: boolean;
          notes?: string | null;
          post_id?: string;
          user_id?: string;
        };
        Relationships: [
          {
            foreignKeyName: 'user_group_post_checks_email_id_fkey';
            columns: ['email_id'];
            isOneToOne: true;
            referencedRelation: 'sent_emails';
            referencedColumns: ['id'];
          },
          {
            foreignKeyName: 'user_group_post_checks_post_id_fkey';
            columns: ['post_id'];
            isOneToOne: false;
            referencedRelation: 'user_group_posts';
            referencedColumns: ['id'];
          },
          {
            foreignKeyName: 'user_group_post_checks_user_id_fkey';
            columns: ['user_id'];
            isOneToOne: false;
            referencedRelation: 'distinct_invoice_creators';
            referencedColumns: ['id'];
          },
          {
            foreignKeyName: 'user_group_post_checks_user_id_fkey';
            columns: ['user_id'];
            isOneToOne: false;
            referencedRelation: 'workspace_users';
            referencedColumns: ['id'];
          },
          {
            foreignKeyName: 'user_group_post_checks_user_id_fkey';
            columns: ['user_id'];
            isOneToOne: false;
            referencedRelation: 'workspace_users_with_groups';
            referencedColumns: ['id'];
          },
        ];
      };
      user_group_posts: {
        Row: {
          content: string | null;
          created_at: string;
          group_id: string;
          id: string;
          notes: string | null;
          title: string | null;
        };
        Insert: {
          content?: string | null;
          created_at?: string;
          group_id: string;
          id?: string;
          notes?: string | null;
          title?: string | null;
        };
        Update: {
          content?: string | null;
          created_at?: string;
          group_id?: string;
          id?: string;
          notes?: string | null;
          title?: string | null;
        };
        Relationships: [
          {
            foreignKeyName: 'user_group_posts_group_id_fkey';
            columns: ['group_id'];
            isOneToOne: false;
            referencedRelation: 'user_groups_with_tags';
            referencedColumns: ['id'];
          },
          {
            foreignKeyName: 'user_group_posts_group_id_fkey';
            columns: ['group_id'];
            isOneToOne: false;
            referencedRelation: 'workspace_user_groups';
            referencedColumns: ['id'];
          },
          {
            foreignKeyName: 'user_group_posts_group_id_fkey';
            columns: ['group_id'];
            isOneToOne: false;
            referencedRelation: 'workspace_user_groups_with_amount';
            referencedColumns: ['id'];
          },
        ];
      };
      user_indicators: {
        Row: {
          created_at: string;
          creator_id: string | null;
          group_id: string;
          indicator_id: string;
          user_id: string;
          value: number | null;
        };
        Insert: {
          created_at?: string;
          creator_id?: string | null;
          group_id: string;
          indicator_id: string;
          user_id: string;
          value?: number | null;
        };
        Update: {
          created_at?: string;
          creator_id?: string | null;
          group_id?: string;
          indicator_id?: string;
          user_id?: string;
          value?: number | null;
        };
        Relationships: [
          {
            foreignKeyName: 'user_indicators_creator_id_fkey';
            columns: ['creator_id'];
            isOneToOne: false;
            referencedRelation: 'distinct_invoice_creators';
            referencedColumns: ['id'];
          },
          {
            foreignKeyName: 'user_indicators_creator_id_fkey';
            columns: ['creator_id'];
            isOneToOne: false;
            referencedRelation: 'workspace_users';
            referencedColumns: ['id'];
          },
          {
            foreignKeyName: 'user_indicators_creator_id_fkey';
            columns: ['creator_id'];
            isOneToOne: false;
            referencedRelation: 'workspace_users_with_groups';
            referencedColumns: ['id'];
          },
          {
            foreignKeyName: 'user_indicators_group_id_fkey';
            columns: ['group_id'];
            isOneToOne: false;
            referencedRelation: 'user_groups_with_tags';
            referencedColumns: ['id'];
          },
          {
            foreignKeyName: 'user_indicators_group_id_fkey';
            columns: ['group_id'];
            isOneToOne: false;
            referencedRelation: 'workspace_user_groups';
            referencedColumns: ['id'];
          },
          {
            foreignKeyName: 'user_indicators_group_id_fkey';
            columns: ['group_id'];
            isOneToOne: false;
            referencedRelation: 'workspace_user_groups_with_amount';
            referencedColumns: ['id'];
          },
          {
            foreignKeyName: 'user_indicators_indicator_id_fkey';
            columns: ['indicator_id'];
            isOneToOne: false;
            referencedRelation: 'healthcare_vitals';
            referencedColumns: ['id'];
          },
          {
            foreignKeyName: 'user_indicators_user_id_fkey';
            columns: ['user_id'];
            isOneToOne: false;
            referencedRelation: 'distinct_invoice_creators';
            referencedColumns: ['id'];
          },
          {
            foreignKeyName: 'user_indicators_user_id_fkey';
            columns: ['user_id'];
            isOneToOne: false;
            referencedRelation: 'workspace_users';
            referencedColumns: ['id'];
          },
          {
            foreignKeyName: 'user_indicators_user_id_fkey';
            columns: ['user_id'];
            isOneToOne: false;
            referencedRelation: 'workspace_users_with_groups';
            referencedColumns: ['id'];
          },
        ];
      };
      user_linked_promotions: {
        Row: {
          created_at: string;
          promo_id: string;
          user_id: string;
        };
        Insert: {
          created_at?: string;
          promo_id: string;
          user_id: string;
        };
        Update: {
          created_at?: string;
          promo_id?: string;
          user_id?: string;
        };
        Relationships: [
          {
            foreignKeyName: 'user_linked_promotions_promo_id_fkey';
            columns: ['promo_id'];
            isOneToOne: false;
            referencedRelation: 'workspace_promotions';
            referencedColumns: ['id'];
          },
          {
            foreignKeyName: 'user_linked_promotions_user_id_fkey';
            columns: ['user_id'];
            isOneToOne: false;
            referencedRelation: 'distinct_invoice_creators';
            referencedColumns: ['id'];
          },
          {
            foreignKeyName: 'user_linked_promotions_user_id_fkey';
            columns: ['user_id'];
            isOneToOne: false;
            referencedRelation: 'workspace_users';
            referencedColumns: ['id'];
          },
          {
            foreignKeyName: 'user_linked_promotions_user_id_fkey';
            columns: ['user_id'];
            isOneToOne: false;
            referencedRelation: 'workspace_users_with_groups';
            referencedColumns: ['id'];
          },
        ];
      };
      user_private_details: {
        Row: {
          birthday: string | null;
          default_workspace_id: string | null;
          email: string | null;
          full_name: string | null;
          new_email: string | null;
          user_id: string;
        };
        Insert: {
          birthday?: string | null;
          default_workspace_id?: string | null;
          email?: string | null;
          full_name?: string | null;
          new_email?: string | null;
          user_id: string;
        };
        Update: {
          birthday?: string | null;
          default_workspace_id?: string | null;
          email?: string | null;
          full_name?: string | null;
          new_email?: string | null;
          user_id?: string;
        };
        Relationships: [
          {
            foreignKeyName: 'user_private_details_default_workspace_id_fkey';
            columns: ['default_workspace_id'];
            isOneToOne: false;
            referencedRelation: 'workspaces';
            referencedColumns: ['id'];
          },
          {
            foreignKeyName: 'user_private_details_user_id_fkey';
            columns: ['user_id'];
            isOneToOne: true;
            referencedRelation: 'nova_user_challenge_leaderboard';
            referencedColumns: ['user_id'];
          },
          {
            foreignKeyName: 'user_private_details_user_id_fkey';
            columns: ['user_id'];
            isOneToOne: true;
            referencedRelation: 'nova_user_leaderboard';
            referencedColumns: ['user_id'];
          },
          {
            foreignKeyName: 'user_private_details_user_id_fkey';
            columns: ['user_id'];
            isOneToOne: true;
            referencedRelation: 'shortened_links_creator_stats';
            referencedColumns: ['id'];
          },
          {
            foreignKeyName: 'user_private_details_user_id_fkey';
            columns: ['user_id'];
            isOneToOne: true;
            referencedRelation: 'users';
            referencedColumns: ['id'];
          },
        ];
      };
      users: {
        Row: {
          avatar_url: string | null;
          bio: string | null;
          created_at: string | null;
          deleted: boolean | null;
          display_name: string | null;
          handle: string | null;
          id: string;
          services: Database['public']['Enums']['platform_service'][];
        };
        Insert: {
          avatar_url?: string | null;
          bio?: string | null;
          created_at?: string | null;
          deleted?: boolean | null;
          display_name?: string | null;
          handle?: string | null;
          id?: string;
          services?: Database['public']['Enums']['platform_service'][];
        };
        Update: {
          avatar_url?: string | null;
          bio?: string | null;
          created_at?: string | null;
          deleted?: boolean | null;
          display_name?: string | null;
          handle?: string | null;
          id?: string;
          services?: Database['public']['Enums']['platform_service'][];
        };
        Relationships: [
          {
            foreignKeyName: 'users_handle_fkey';
            columns: ['handle'];
            isOneToOne: true;
            referencedRelation: 'handles';
            referencedColumns: ['value'];
          },
        ];
      };
      vital_group_vitals: {
        Row: {
          created_at: string | null;
          group_id: string;
          vital_id: string;
        };
        Insert: {
          created_at?: string | null;
          group_id: string;
          vital_id: string;
        };
        Update: {
          created_at?: string | null;
          group_id?: string;
          vital_id?: string;
        };
        Relationships: [
          {
            foreignKeyName: 'vital_group_vitals_group_id_fkey';
            columns: ['group_id'];
            isOneToOne: false;
            referencedRelation: 'healthcare_vital_groups';
            referencedColumns: ['id'];
          },
          {
            foreignKeyName: 'vital_group_vitals_vital_id_fkey';
            columns: ['vital_id'];
            isOneToOne: false;
            referencedRelation: 'healthcare_vitals';
            referencedColumns: ['id'];
          },
        ];
      };
      wallet_transactions: {
        Row: {
          amount: number | null;
          category_id: string | null;
          created_at: string | null;
          creator_id: string | null;
          description: string | null;
          id: string;
          invoice_id: string | null;
          report_opt_in: boolean;
          taken_at: string;
          wallet_id: string;
        };
        Insert: {
          amount?: number | null;
          category_id?: string | null;
          created_at?: string | null;
          creator_id?: string | null;
          description?: string | null;
          id?: string;
          invoice_id?: string | null;
          report_opt_in?: boolean;
          taken_at?: string;
          wallet_id: string;
        };
        Update: {
          amount?: number | null;
          category_id?: string | null;
          created_at?: string | null;
          creator_id?: string | null;
          description?: string | null;
          id?: string;
          invoice_id?: string | null;
          report_opt_in?: boolean;
          taken_at?: string;
          wallet_id?: string;
        };
        Relationships: [
          {
            foreignKeyName: 'wallet_transactions_category_id_fkey';
            columns: ['category_id'];
            isOneToOne: false;
            referencedRelation: 'transaction_categories';
            referencedColumns: ['id'];
          },
          {
            foreignKeyName: 'wallet_transactions_creator_id_fkey';
            columns: ['creator_id'];
            isOneToOne: false;
            referencedRelation: 'distinct_invoice_creators';
            referencedColumns: ['id'];
          },
          {
            foreignKeyName: 'wallet_transactions_creator_id_fkey';
            columns: ['creator_id'];
            isOneToOne: false;
            referencedRelation: 'workspace_users';
            referencedColumns: ['id'];
          },
          {
            foreignKeyName: 'wallet_transactions_creator_id_fkey';
            columns: ['creator_id'];
            isOneToOne: false;
            referencedRelation: 'workspace_users_with_groups';
            referencedColumns: ['id'];
          },
          {
            foreignKeyName: 'wallet_transactions_invoice_id_fkey';
            columns: ['invoice_id'];
            isOneToOne: true;
            referencedRelation: 'finance_invoices';
            referencedColumns: ['id'];
          },
          {
            foreignKeyName: 'wallet_transactions_wallet_id_fkey';
            columns: ['wallet_id'];
            isOneToOne: false;
            referencedRelation: 'workspace_wallets';
            referencedColumns: ['id'];
          },
        ];
      };
      wallet_types: {
        Row: {
          id: string;
        };
        Insert: {
          id: string;
        };
        Update: {
          id?: string;
        };
        Relationships: [];
      };
      workspace_ai_models: {
        Row: {
          created_at: string;
          description: string | null;
          id: string;
          name: string;
          updated_at: string;
          url: string;
          ws_id: string;
        };
        Insert: {
          created_at?: string;
          description?: string | null;
          id?: string;
          name: string;
          updated_at?: string;
          url: string;
          ws_id: string;
        };
        Update: {
          created_at?: string;
          description?: string | null;
          id?: string;
          name?: string;
          updated_at?: string;
          url?: string;
          ws_id?: string;
        };
        Relationships: [
          {
            foreignKeyName: 'workspace_ai_models_ws_id_fkey';
            columns: ['ws_id'];
            isOneToOne: false;
            referencedRelation: 'workspaces';
            referencedColumns: ['id'];
          },
        ];
      };
      workspace_ai_prompts: {
        Row: {
          created_at: string;
          creator_id: string | null;
          id: string;
          input: string;
          model: string;
          name: string | null;
          output: string;
          ws_id: string | null;
        };
        Insert: {
          created_at?: string;
          creator_id?: string | null;
          id?: string;
          input: string;
          model: string;
          name?: string | null;
          output: string;
          ws_id?: string | null;
        };
        Update: {
          created_at?: string;
          creator_id?: string | null;
          id?: string;
          input?: string;
          model?: string;
          name?: string | null;
          output?: string;
          ws_id?: string | null;
        };
        Relationships: [
          {
            foreignKeyName: 'public_workspace_ai_prompts_creator_id_fkey';
            columns: ['creator_id'];
            isOneToOne: false;
            referencedRelation: 'nova_user_challenge_leaderboard';
            referencedColumns: ['user_id'];
          },
          {
            foreignKeyName: 'public_workspace_ai_prompts_creator_id_fkey';
            columns: ['creator_id'];
            isOneToOne: false;
            referencedRelation: 'nova_user_leaderboard';
            referencedColumns: ['user_id'];
          },
          {
            foreignKeyName: 'public_workspace_ai_prompts_creator_id_fkey';
            columns: ['creator_id'];
            isOneToOne: false;
            referencedRelation: 'shortened_links_creator_stats';
            referencedColumns: ['id'];
          },
          {
            foreignKeyName: 'public_workspace_ai_prompts_creator_id_fkey';
            columns: ['creator_id'];
            isOneToOne: false;
            referencedRelation: 'users';
            referencedColumns: ['id'];
          },
          {
            foreignKeyName: 'public_workspace_ai_prompts_model_fkey';
            columns: ['model'];
            isOneToOne: false;
            referencedRelation: 'ai_models';
            referencedColumns: ['id'];
          },
          {
            foreignKeyName: 'public_workspace_ai_prompts_ws_id_fkey';
            columns: ['ws_id'];
            isOneToOne: false;
            referencedRelation: 'workspaces';
            referencedColumns: ['id'];
          },
        ];
      };
      workspace_api_keys: {
        Row: {
          created_at: string;
          id: string;
          name: string;
          value: string;
          ws_id: string;
        };
        Insert: {
          created_at?: string;
          id?: string;
          name: string;
          value: string;
          ws_id: string;
        };
        Update: {
          created_at?: string;
          id?: string;
          name?: string;
          value?: string;
          ws_id?: string;
        };
        Relationships: [
          {
            foreignKeyName: 'workspace_api_keys_ws_id_fkey';
            columns: ['ws_id'];
            isOneToOne: false;
            referencedRelation: 'workspaces';
            referencedColumns: ['id'];
          },
        ];
      };
      workspace_boards: {
        Row: {
          archived: boolean | null;
          created_at: string | null;
          creator_id: string | null;
          deleted: boolean | null;
          id: string;
          name: string | null;
          tags: Json | null;
          template_id: string | null;
          ws_id: string;
        };
        Insert: {
          archived?: boolean | null;
          created_at?: string | null;
          creator_id?: string | null;
          deleted?: boolean | null;
          id?: string;
          name?: string | null;
          tags?: Json | null;
          template_id?: string | null;
          ws_id: string;
        };
        Update: {
          archived?: boolean | null;
          created_at?: string | null;
          creator_id?: string | null;
          deleted?: boolean | null;
          id?: string;
          name?: string | null;
          tags?: Json | null;
          template_id?: string | null;
          ws_id?: string;
        };
        Relationships: [
          {
            foreignKeyName: 'project_boards_creator_id_fkey';
            columns: ['creator_id'];
            isOneToOne: false;
            referencedRelation: 'nova_user_challenge_leaderboard';
            referencedColumns: ['user_id'];
          },
          {
            foreignKeyName: 'project_boards_creator_id_fkey';
            columns: ['creator_id'];
            isOneToOne: false;
            referencedRelation: 'nova_user_leaderboard';
            referencedColumns: ['user_id'];
          },
          {
            foreignKeyName: 'project_boards_creator_id_fkey';
            columns: ['creator_id'];
            isOneToOne: false;
            referencedRelation: 'shortened_links_creator_stats';
            referencedColumns: ['id'];
          },
          {
            foreignKeyName: 'project_boards_creator_id_fkey';
            columns: ['creator_id'];
            isOneToOne: false;
            referencedRelation: 'users';
            referencedColumns: ['id'];
          },
          {
            foreignKeyName: 'workspace_boards_template_id_fkey';
            columns: ['template_id'];
            isOneToOne: false;
            referencedRelation: 'task_board_status_templates';
            referencedColumns: ['id'];
          },
          {
            foreignKeyName: 'workspace_boards_ws_id_fkey';
            columns: ['ws_id'];
            isOneToOne: false;
            referencedRelation: 'workspaces';
            referencedColumns: ['id'];
          },
        ];
      };
      workspace_calendar_events: {
        Row: {
          color: string | null;
          created_at: string | null;
          description: string;
          end_at: string;
          google_event_id: string | null;
          id: string;
          location: string | null;
          locked: boolean;
          priority: string | null;
          start_at: string;
          task_id: string | null;
          title: string;
          ws_id: string;
        };
        Insert: {
          color?: string | null;
          created_at?: string | null;
          description?: string;
          end_at: string;
          google_event_id?: string | null;
          id?: string;
          location?: string | null;
          locked?: boolean;
          priority?: string | null;
          start_at: string;
          task_id?: string | null;
          title?: string;
          ws_id: string;
        };
        Update: {
          color?: string | null;
          created_at?: string | null;
          description?: string;
          end_at?: string;
          google_event_id?: string | null;
          id?: string;
          location?: string | null;
          locked?: boolean;
          priority?: string | null;
          start_at?: string;
          task_id?: string | null;
          title?: string;
          ws_id?: string;
        };
        Relationships: [
          {
            foreignKeyName: 'workspace_calendar_events_color_fkey';
            columns: ['color'];
            isOneToOne: false;
            referencedRelation: 'calendar_event_colors';
            referencedColumns: ['value'];
          },
          {
            foreignKeyName: 'workspace_calendar_events_ws_id_fkey';
            columns: ['ws_id'];
            isOneToOne: false;
            referencedRelation: 'workspaces';
            referencedColumns: ['id'];
          },
        ];
      };
      workspace_calendar_hour_settings: {
        Row: {
          created_at: string;
          data: Json;
          type: Database['public']['Enums']['calendar_hour_type'];
          ws_id: string;
        };
        Insert: {
          created_at?: string;
          data: Json;
          type: Database['public']['Enums']['calendar_hour_type'];
          ws_id: string;
        };
        Update: {
          created_at?: string;
          data?: Json;
          type?: Database['public']['Enums']['calendar_hour_type'];
          ws_id?: string;
        };
        Relationships: [
          {
            foreignKeyName: 'workspace_calendar_hour_settings_ws_id_fkey';
            columns: ['ws_id'];
            isOneToOne: false;
            referencedRelation: 'workspaces';
            referencedColumns: ['id'];
          },
        ];
      };
      workspace_calendar_sync_coordination: {
        Row: {
          created_at: string | null;
          last_upsert: string;
          updated_at: string | null;
          ws_id: string;
        };
        Insert: {
          created_at?: string | null;
          last_upsert?: string;
          updated_at?: string | null;
          ws_id: string;
        };
        Update: {
          created_at?: string | null;
          last_upsert?: string;
          updated_at?: string | null;
          ws_id?: string;
        };
        Relationships: [
          {
            foreignKeyName: 'workspace_calendar_sync_coordination_ws_id_fkey';
            columns: ['ws_id'];
            isOneToOne: true;
            referencedRelation: 'workspaces';
            referencedColumns: ['id'];
          },
        ];
      };
      workspace_calendar_sync_log: {
        Row: {
          created_at: string;
          deleted_events: Json | null;
          error_message: string | null;
          event_snapshot_before: Json;
          google_account_email: string | null;
          id: string;
          status: string;
          sync_ended_at: string | null;
          sync_started_at: string;
          triggered_by: string;
          upserted_events: Json | null;
          ws_id: string;
        };
        Insert: {
          created_at?: string;
          deleted_events?: Json | null;
          error_message?: string | null;
          event_snapshot_before: Json;
          google_account_email?: string | null;
          id?: string;
          status: string;
          sync_ended_at?: string | null;
          sync_started_at: string;
          triggered_by: string;
          upserted_events?: Json | null;
          ws_id: string;
        };
        Update: {
          created_at?: string;
          deleted_events?: Json | null;
          error_message?: string | null;
          event_snapshot_before?: Json;
          google_account_email?: string | null;
          id?: string;
          status?: string;
          sync_ended_at?: string | null;
          sync_started_at?: string;
          triggered_by?: string;
          upserted_events?: Json | null;
          ws_id?: string;
        };
        Relationships: [
          {
            foreignKeyName: 'workspace_calendar_sync_log_ws_id_fkey';
            columns: ['ws_id'];
            isOneToOne: false;
            referencedRelation: 'workspaces';
            referencedColumns: ['id'];
          },
        ];
      };
      workspace_configs: {
        Row: {
          created_at: string;
          id: string;
          updated_at: string;
          value: string;
          ws_id: string;
        };
        Insert: {
          created_at?: string;
          id: string;
          updated_at?: string;
          value: string;
          ws_id: string;
        };
        Update: {
          created_at?: string;
          id?: string;
          updated_at?: string;
          value?: string;
          ws_id?: string;
        };
        Relationships: [
          {
            foreignKeyName: 'public_workspace_configs_ws_id_fkey';
            columns: ['ws_id'];
            isOneToOne: false;
            referencedRelation: 'workspaces';
            referencedColumns: ['id'];
          },
        ];
      };
      workspace_course_modules: {
        Row: {
          content: Json | null;
          course_id: string;
          created_at: string;
          extra_content: Json | null;
          id: string;
          is_public: boolean;
          is_published: boolean;
          name: string;
          youtube_links: string[] | null;
        };
        Insert: {
          content?: Json | null;
          course_id: string;
          created_at?: string;
          extra_content?: Json | null;
          id?: string;
          is_public?: boolean;
          is_published?: boolean;
          name?: string;
          youtube_links?: string[] | null;
        };
        Update: {
          content?: Json | null;
          course_id?: string;
          created_at?: string;
          extra_content?: Json | null;
          id?: string;
          is_public?: boolean;
          is_published?: boolean;
          name?: string;
          youtube_links?: string[] | null;
        };
        Relationships: [
          {
            foreignKeyName: 'workspace_course_modules_course_id_fkey';
            columns: ['course_id'];
            isOneToOne: false;
            referencedRelation: 'workspace_courses';
            referencedColumns: ['id'];
          },
        ];
      };
      workspace_courses: {
        Row: {
          cert_template: Database['public']['Enums']['certificate_templates'];
          created_at: string;
          description: string | null;
          id: string;
          is_public: boolean;
          is_published: boolean;
          name: string;
          ws_id: string;
        };
        Insert: {
          cert_template?: Database['public']['Enums']['certificate_templates'];
          created_at?: string;
          description?: string | null;
          id?: string;
          is_public?: boolean;
          is_published?: boolean;
          name?: string;
          ws_id: string;
        };
        Update: {
          cert_template?: Database['public']['Enums']['certificate_templates'];
          created_at?: string;
          description?: string | null;
          id?: string;
          is_public?: boolean;
          is_published?: boolean;
          name?: string;
          ws_id?: string;
        };
        Relationships: [
          {
            foreignKeyName: 'workspace_courses_ws_id_fkey';
            columns: ['ws_id'];
            isOneToOne: false;
            referencedRelation: 'workspaces';
            referencedColumns: ['id'];
          },
        ];
      };
      workspace_cron_executions: {
        Row: {
          created_at: string;
          cron_run_id: number | null;
          end_time: string | null;
          id: string;
          job_id: string;
          response: string | null;
          start_time: string | null;
          status: string;
        };
        Insert: {
          created_at?: string;
          cron_run_id?: number | null;
          end_time?: string | null;
          id?: string;
          job_id: string;
          response?: string | null;
          start_time?: string | null;
          status: string;
        };
        Update: {
          created_at?: string;
          cron_run_id?: number | null;
          end_time?: string | null;
          id?: string;
          job_id?: string;
          response?: string | null;
          start_time?: string | null;
          status?: string;
        };
        Relationships: [
          {
            foreignKeyName: 'workspace_cron_executions_job_id_fkey';
            columns: ['job_id'];
            isOneToOne: false;
            referencedRelation: 'workspace_cron_jobs';
            referencedColumns: ['id'];
          },
        ];
      };
      workspace_cron_jobs: {
        Row: {
          active: boolean;
          created_at: string;
          cron_job_id: number | null;
          dataset_id: string;
          id: string;
          name: string;
          schedule: string;
          ws_id: string;
        };
        Insert: {
          active?: boolean;
          created_at?: string;
          cron_job_id?: number | null;
          dataset_id: string;
          id?: string;
          name: string;
          schedule: string;
          ws_id: string;
        };
        Update: {
          active?: boolean;
          created_at?: string;
          cron_job_id?: number | null;
          dataset_id?: string;
          id?: string;
          name?: string;
          schedule?: string;
          ws_id?: string;
        };
        Relationships: [
          {
            foreignKeyName: 'workspace_cron_jobs_dataset_id_fkey';
            columns: ['dataset_id'];
            isOneToOne: false;
            referencedRelation: 'workspace_datasets';
            referencedColumns: ['id'];
          },
          {
            foreignKeyName: 'workspace_cron_jobs_ws_id_fkey';
            columns: ['ws_id'];
            isOneToOne: false;
            referencedRelation: 'workspaces';
            referencedColumns: ['id'];
          },
        ];
      };
      workspace_dataset_cells: {
        Row: {
          column_id: string;
          created_at: string;
          data: string | null;
          dataset_id: string;
          id: string;
          row_id: string;
        };
        Insert: {
          column_id: string;
          created_at?: string;
          data?: string | null;
          dataset_id: string;
          id?: string;
          row_id: string;
        };
        Update: {
          column_id?: string;
          created_at?: string;
          data?: string | null;
          dataset_id?: string;
          id?: string;
          row_id?: string;
        };
        Relationships: [
          {
            foreignKeyName: 'workspace_dataset_cell_column_id_fkey';
            columns: ['column_id'];
            isOneToOne: false;
            referencedRelation: 'workspace_dataset_columns';
            referencedColumns: ['id'];
          },
          {
            foreignKeyName: 'workspace_dataset_cell_dataset_id_fkey';
            columns: ['dataset_id'];
            isOneToOne: false;
            referencedRelation: 'workspace_datasets';
            referencedColumns: ['id'];
          },
          {
            foreignKeyName: 'workspace_dataset_cell_row_id_fkey';
            columns: ['row_id'];
            isOneToOne: false;
            referencedRelation: 'workspace_dataset_row_cells';
            referencedColumns: ['row_id'];
          },
          {
            foreignKeyName: 'workspace_dataset_cell_row_id_fkey';
            columns: ['row_id'];
            isOneToOne: false;
            referencedRelation: 'workspace_dataset_rows';
            referencedColumns: ['id'];
          },
        ];
      };
      workspace_dataset_columns: {
        Row: {
          alias: string | null;
          created_at: string;
          dataset_id: string;
          description: string | null;
          id: string;
          name: string;
        };
        Insert: {
          alias?: string | null;
          created_at?: string;
          dataset_id: string;
          description?: string | null;
          id?: string;
          name: string;
        };
        Update: {
          alias?: string | null;
          created_at?: string;
          dataset_id?: string;
          description?: string | null;
          id?: string;
          name?: string;
        };
        Relationships: [
          {
            foreignKeyName: 'workspace_dataset_columns_dataset_id_fkey';
            columns: ['dataset_id'];
            isOneToOne: false;
            referencedRelation: 'workspace_datasets';
            referencedColumns: ['id'];
          },
        ];
      };
      workspace_dataset_rows: {
        Row: {
          created_at: string;
          dataset_id: string;
          id: string;
        };
        Insert: {
          created_at?: string;
          dataset_id: string;
          id?: string;
        };
        Update: {
          created_at?: string;
          dataset_id?: string;
          id?: string;
        };
        Relationships: [
          {
            foreignKeyName: 'workspace_dataset_rows_dataset_id_fkey';
            columns: ['dataset_id'];
            isOneToOne: false;
            referencedRelation: 'workspace_datasets';
            referencedColumns: ['id'];
          },
        ];
      };
      workspace_datasets: {
        Row: {
          created_at: string;
          description: string | null;
          id: string;
          name: string;
          url: string | null;
          ws_id: string;
        };
        Insert: {
          created_at?: string;
          description?: string | null;
          id?: string;
          name: string;
          url?: string | null;
          ws_id: string;
        };
        Update: {
          created_at?: string;
          description?: string | null;
          id?: string;
          name?: string;
          url?: string | null;
          ws_id?: string;
        };
        Relationships: [
          {
            foreignKeyName: 'workspace_datasets_ws_id_fkey';
            columns: ['ws_id'];
            isOneToOne: false;
            referencedRelation: 'workspaces';
            referencedColumns: ['id'];
          },
        ];
      };
      workspace_default_permissions: {
        Row: {
          created_at: string;
          enabled: boolean;
          permission: Database['public']['Enums']['workspace_role_permission'];
          ws_id: string;
        };
        Insert: {
          created_at?: string;
          enabled?: boolean;
          permission: Database['public']['Enums']['workspace_role_permission'];
          ws_id: string;
        };
        Update: {
          created_at?: string;
          enabled?: boolean;
          permission?: Database['public']['Enums']['workspace_role_permission'];
          ws_id?: string;
        };
        Relationships: [
          {
            foreignKeyName: 'public_workspace_default_permissions_ws_id_fkey';
            columns: ['ws_id'];
            isOneToOne: false;
            referencedRelation: 'workspaces';
            referencedColumns: ['id'];
          },
        ];
      };
      workspace_default_roles: {
        Row: {
          id: string;
        };
        Insert: {
          id: string;
        };
        Update: {
          id?: string;
        };
        Relationships: [];
      };
      workspace_documents: {
        Row: {
          content: Json | null;
          created_at: string;
          id: string;
          is_public: boolean | null;
          legacy_content: string | null;
          name: string | null;
          ws_id: string | null;
        };
        Insert: {
          content?: Json | null;
          created_at?: string;
          id?: string;
          is_public?: boolean | null;
          legacy_content?: string | null;
          name?: string | null;
          ws_id?: string | null;
        };
        Update: {
          content?: Json | null;
          created_at?: string;
          id?: string;
          is_public?: boolean | null;
          legacy_content?: string | null;
          name?: string | null;
          ws_id?: string | null;
        };
        Relationships: [
          {
            foreignKeyName: 'workspace_documents_ws_id_fkey';
            columns: ['ws_id'];
            isOneToOne: false;
            referencedRelation: 'workspaces';
            referencedColumns: ['id'];
          },
        ];
      };
      workspace_education_access_requests: {
        Row: {
          admin_notes: string | null;
          created_at: string;
          creator_id: string;
          feature: Database['public']['Enums']['feature_flag'];
          id: string;
          message: string;
          reviewed_at: string | null;
          reviewed_by: string | null;
          status: string;
          updated_at: string;
          workspace_name: string;
          ws_id: string;
        };
        Insert: {
          admin_notes?: string | null;
          created_at?: string;
          creator_id: string;
          feature?: Database['public']['Enums']['feature_flag'];
          id?: string;
          message: string;
          reviewed_at?: string | null;
          reviewed_by?: string | null;
          status?: string;
          updated_at?: string;
          workspace_name: string;
          ws_id: string;
        };
        Update: {
          admin_notes?: string | null;
          created_at?: string;
          creator_id?: string;
          feature?: Database['public']['Enums']['feature_flag'];
          id?: string;
          message?: string;
          reviewed_at?: string | null;
          reviewed_by?: string | null;
          status?: string;
          updated_at?: string;
          workspace_name?: string;
          ws_id?: string;
        };
        Relationships: [
          {
            foreignKeyName: 'workspace_education_access_requests_creator_id_fkey';
            columns: ['creator_id'];
            isOneToOne: false;
            referencedRelation: 'nova_user_challenge_leaderboard';
            referencedColumns: ['user_id'];
          },
          {
            foreignKeyName: 'workspace_education_access_requests_creator_id_fkey';
            columns: ['creator_id'];
            isOneToOne: false;
            referencedRelation: 'nova_user_leaderboard';
            referencedColumns: ['user_id'];
          },
          {
            foreignKeyName: 'workspace_education_access_requests_creator_id_fkey';
            columns: ['creator_id'];
            isOneToOne: false;
            referencedRelation: 'shortened_links_creator_stats';
            referencedColumns: ['id'];
          },
          {
            foreignKeyName: 'workspace_education_access_requests_creator_id_fkey';
            columns: ['creator_id'];
            isOneToOne: false;
            referencedRelation: 'users';
            referencedColumns: ['id'];
          },
          {
            foreignKeyName: 'workspace_education_access_requests_reviewed_by_fkey';
            columns: ['reviewed_by'];
            isOneToOne: false;
            referencedRelation: 'nova_user_challenge_leaderboard';
            referencedColumns: ['user_id'];
          },
          {
            foreignKeyName: 'workspace_education_access_requests_reviewed_by_fkey';
            columns: ['reviewed_by'];
            isOneToOne: false;
            referencedRelation: 'nova_user_leaderboard';
            referencedColumns: ['user_id'];
          },
          {
            foreignKeyName: 'workspace_education_access_requests_reviewed_by_fkey';
            columns: ['reviewed_by'];
            isOneToOne: false;
            referencedRelation: 'shortened_links_creator_stats';
            referencedColumns: ['id'];
          },
          {
            foreignKeyName: 'workspace_education_access_requests_reviewed_by_fkey';
            columns: ['reviewed_by'];
            isOneToOne: false;
            referencedRelation: 'users';
            referencedColumns: ['id'];
          },
          {
            foreignKeyName: 'workspace_education_access_requests_ws_id_fkey';
            columns: ['ws_id'];
            isOneToOne: false;
            referencedRelation: 'workspaces';
            referencedColumns: ['id'];
          },
        ];
      };
      workspace_email_credentials: {
        Row: {
          access_id: string;
          access_key: string;
          created_at: string;
          id: string;
          region: string;
          source_email: string;
          source_name: string;
          ws_id: string;
        };
        Insert: {
          access_id: string;
          access_key: string;
          created_at?: string;
          id?: string;
          region?: string;
          source_email?: string;
          source_name?: string;
          ws_id: string;
        };
        Update: {
          access_id?: string;
          access_key?: string;
          created_at?: string;
          id?: string;
          region?: string;
          source_email?: string;
          source_name?: string;
          ws_id?: string;
        };
        Relationships: [
          {
            foreignKeyName: 'workspace_email_credentials_ws_id_fkey';
            columns: ['ws_id'];
            isOneToOne: false;
            referencedRelation: 'workspaces';
            referencedColumns: ['id'];
          },
        ];
      };
      workspace_email_invites: {
        Row: {
          created_at: string;
          email: string;
          invited_by: string | null;
          role: string;
          role_title: string;
          ws_id: string;
        };
        Insert: {
          created_at?: string;
          email: string;
          invited_by?: string | null;
          role?: string;
          role_title?: string;
          ws_id: string;
        };
        Update: {
          created_at?: string;
          email?: string;
          invited_by?: string | null;
          role?: string;
          role_title?: string;
          ws_id?: string;
        };
        Relationships: [
          {
            foreignKeyName: 'workspace_email_invites_invited_by_fkey';
            columns: ['invited_by'];
            isOneToOne: false;
            referencedRelation: 'nova_user_challenge_leaderboard';
            referencedColumns: ['user_id'];
          },
          {
            foreignKeyName: 'workspace_email_invites_invited_by_fkey';
            columns: ['invited_by'];
            isOneToOne: false;
            referencedRelation: 'nova_user_leaderboard';
            referencedColumns: ['user_id'];
          },
          {
            foreignKeyName: 'workspace_email_invites_invited_by_fkey';
            columns: ['invited_by'];
            isOneToOne: false;
            referencedRelation: 'shortened_links_creator_stats';
            referencedColumns: ['id'];
          },
          {
            foreignKeyName: 'workspace_email_invites_invited_by_fkey';
            columns: ['invited_by'];
            isOneToOne: false;
            referencedRelation: 'users';
            referencedColumns: ['id'];
          },
          {
            foreignKeyName: 'workspace_email_invites_role_fkey';
            columns: ['role'];
            isOneToOne: false;
            referencedRelation: 'workspace_default_roles';
            referencedColumns: ['id'];
          },
          {
            foreignKeyName: 'workspace_email_invites_ws_id_fkey';
            columns: ['ws_id'];
            isOneToOne: false;
            referencedRelation: 'workspaces';
            referencedColumns: ['id'];
          },
        ];
      };
      workspace_flashcards: {
        Row: {
          back: string;
          created_at: string;
          front: string;
          id: string;
          ws_id: string;
        };
        Insert: {
          back: string;
          created_at?: string;
          front: string;
          id?: string;
          ws_id: string;
        };
        Update: {
          back?: string;
          created_at?: string;
          front?: string;
          id?: string;
          ws_id?: string;
        };
        Relationships: [
          {
            foreignKeyName: 'workspace_flashcards_ws_id_fkey';
            columns: ['ws_id'];
            isOneToOne: false;
            referencedRelation: 'workspaces';
            referencedColumns: ['id'];
          },
        ];
      };
      workspace_invites: {
        Row: {
          created_at: string | null;
          role: string;
          role_title: string | null;
          user_id: string;
          ws_id: string;
        };
        Insert: {
          created_at?: string | null;
          role?: string;
          role_title?: string | null;
          user_id: string;
          ws_id: string;
        };
        Update: {
          created_at?: string | null;
          role?: string;
          role_title?: string | null;
          user_id?: string;
          ws_id?: string;
        };
        Relationships: [
          {
            foreignKeyName: 'workspace_invites_role_fkey';
            columns: ['role'];
            isOneToOne: false;
            referencedRelation: 'workspace_default_roles';
            referencedColumns: ['id'];
          },
          {
            foreignKeyName: 'workspace_invites_user_id_fkey';
            columns: ['user_id'];
            isOneToOne: false;
            referencedRelation: 'nova_user_challenge_leaderboard';
            referencedColumns: ['user_id'];
          },
          {
            foreignKeyName: 'workspace_invites_user_id_fkey';
            columns: ['user_id'];
            isOneToOne: false;
            referencedRelation: 'nova_user_leaderboard';
            referencedColumns: ['user_id'];
          },
          {
            foreignKeyName: 'workspace_invites_user_id_fkey';
            columns: ['user_id'];
            isOneToOne: false;
            referencedRelation: 'shortened_links_creator_stats';
            referencedColumns: ['id'];
          },
          {
            foreignKeyName: 'workspace_invites_user_id_fkey';
            columns: ['user_id'];
            isOneToOne: false;
            referencedRelation: 'users';
            referencedColumns: ['id'];
          },
          {
            foreignKeyName: 'workspace_invites_ws_id_fkey';
            columns: ['ws_id'];
            isOneToOne: false;
            referencedRelation: 'workspaces';
            referencedColumns: ['id'];
          },
        ];
      };
      workspace_members: {
        Row: {
          created_at: string | null;
          role: string;
          role_title: string;
          sort_key: number | null;
          user_id: string;
          ws_id: string;
        };
        Insert: {
          created_at?: string | null;
          role?: string;
          role_title?: string;
          sort_key?: number | null;
          user_id?: string;
          ws_id: string;
        };
        Update: {
          created_at?: string | null;
          role?: string;
          role_title?: string;
          sort_key?: number | null;
          user_id?: string;
          ws_id?: string;
        };
        Relationships: [
          {
            foreignKeyName: 'workspace_members_role_fkey';
            columns: ['role'];
            isOneToOne: false;
            referencedRelation: 'workspace_default_roles';
            referencedColumns: ['id'];
          },
          {
            foreignKeyName: 'workspace_members_user_id_fkey';
            columns: ['user_id'];
            isOneToOne: false;
            referencedRelation: 'nova_user_challenge_leaderboard';
            referencedColumns: ['user_id'];
          },
          {
            foreignKeyName: 'workspace_members_user_id_fkey';
            columns: ['user_id'];
            isOneToOne: false;
            referencedRelation: 'nova_user_leaderboard';
            referencedColumns: ['user_id'];
          },
          {
            foreignKeyName: 'workspace_members_user_id_fkey';
            columns: ['user_id'];
            isOneToOne: false;
            referencedRelation: 'shortened_links_creator_stats';
            referencedColumns: ['id'];
          },
          {
            foreignKeyName: 'workspace_members_user_id_fkey';
            columns: ['user_id'];
            isOneToOne: false;
            referencedRelation: 'users';
            referencedColumns: ['id'];
          },
          {
            foreignKeyName: 'workspace_members_ws_id_fkey';
            columns: ['ws_id'];
            isOneToOne: false;
            referencedRelation: 'workspaces';
            referencedColumns: ['id'];
          },
        ];
      };
      workspace_products: {
        Row: {
          avatar_url: string | null;
          category_id: string;
          created_at: string | null;
          creator_id: string | null;
          description: string | null;
          id: string;
          manufacturer: string | null;
          name: string | null;
          usage: string | null;
          ws_id: string;
        };
        Insert: {
          avatar_url?: string | null;
          category_id: string;
          created_at?: string | null;
          creator_id?: string | null;
          description?: string | null;
          id?: string;
          manufacturer?: string | null;
          name?: string | null;
          usage?: string | null;
          ws_id: string;
        };
        Update: {
          avatar_url?: string | null;
          category_id?: string;
          created_at?: string | null;
          creator_id?: string | null;
          description?: string | null;
          id?: string;
          manufacturer?: string | null;
          name?: string | null;
          usage?: string | null;
          ws_id?: string;
        };
        Relationships: [
          {
            foreignKeyName: 'public_workspace_products_creator_id_fkey';
            columns: ['creator_id'];
            isOneToOne: false;
            referencedRelation: 'distinct_invoice_creators';
            referencedColumns: ['id'];
          },
          {
            foreignKeyName: 'public_workspace_products_creator_id_fkey';
            columns: ['creator_id'];
            isOneToOne: false;
            referencedRelation: 'workspace_users';
            referencedColumns: ['id'];
          },
          {
            foreignKeyName: 'public_workspace_products_creator_id_fkey';
            columns: ['creator_id'];
            isOneToOne: false;
            referencedRelation: 'workspace_users_with_groups';
            referencedColumns: ['id'];
          },
          {
            foreignKeyName: 'workspace_products_category_id_fkey';
            columns: ['category_id'];
            isOneToOne: false;
            referencedRelation: 'product_categories';
            referencedColumns: ['id'];
          },
          {
            foreignKeyName: 'workspace_products_ws_id_fkey';
            columns: ['ws_id'];
            isOneToOne: false;
            referencedRelation: 'workspaces';
            referencedColumns: ['id'];
          },
        ];
      };
      workspace_promotions: {
        Row: {
          code: string | null;
          created_at: string;
          creator_id: string | null;
          description: string | null;
          id: string;
          name: string | null;
          use_ratio: boolean;
          value: number;
          ws_id: string;
        };
        Insert: {
          code?: string | null;
          created_at?: string;
          creator_id?: string | null;
          description?: string | null;
          id?: string;
          name?: string | null;
          use_ratio?: boolean;
          value: number;
          ws_id: string;
        };
        Update: {
          code?: string | null;
          created_at?: string;
          creator_id?: string | null;
          description?: string | null;
          id?: string;
          name?: string | null;
          use_ratio?: boolean;
          value?: number;
          ws_id?: string;
        };
        Relationships: [
          {
            foreignKeyName: 'public_workspace_promotions_creator_id_fkey';
            columns: ['creator_id'];
            isOneToOne: false;
            referencedRelation: 'distinct_invoice_creators';
            referencedColumns: ['id'];
          },
          {
            foreignKeyName: 'public_workspace_promotions_creator_id_fkey';
            columns: ['creator_id'];
            isOneToOne: false;
            referencedRelation: 'workspace_users';
            referencedColumns: ['id'];
          },
          {
            foreignKeyName: 'public_workspace_promotions_creator_id_fkey';
            columns: ['creator_id'];
            isOneToOne: false;
            referencedRelation: 'workspace_users_with_groups';
            referencedColumns: ['id'];
          },
          {
            foreignKeyName: 'workspace_promotions_ws_id_fkey';
            columns: ['ws_id'];
            isOneToOne: false;
            referencedRelation: 'workspaces';
            referencedColumns: ['id'];
          },
        ];
      };
      workspace_quiz_attempt_answers: {
        Row: {
          attempt_id: string;
          id: string;
          is_correct: boolean;
          quiz_id: string;
          score_awarded: number;
          selected_option_id: string;
        };
        Insert: {
          attempt_id: string;
          id?: string;
          is_correct: boolean;
          quiz_id: string;
          score_awarded: number;
          selected_option_id: string;
        };
        Update: {
          attempt_id?: string;
          id?: string;
          is_correct?: boolean;
          quiz_id?: string;
          score_awarded?: number;
          selected_option_id?: string;
        };
        Relationships: [
          {
            foreignKeyName: 'wq_answer_attempt_fkey';
            columns: ['attempt_id'];
            isOneToOne: false;
            referencedRelation: 'workspace_quiz_attempts';
            referencedColumns: ['id'];
          },
          {
            foreignKeyName: 'wq_answer_option_fkey';
            columns: ['selected_option_id'];
            isOneToOne: false;
            referencedRelation: 'quiz_options';
            referencedColumns: ['id'];
          },
          {
            foreignKeyName: 'wq_answer_quiz_fkey';
            columns: ['quiz_id'];
            isOneToOne: false;
            referencedRelation: 'workspace_quizzes';
            referencedColumns: ['id'];
          },
        ];
      };
      workspace_quiz_attempts: {
        Row: {
          attempt_number: number;
          completed_at: string | null;
          duration_seconds: number | null;
          id: string;
          set_id: string;
          started_at: string;
          submitted_at: string;
          total_score: number | null;
          user_id: string;
        };
        Insert: {
          attempt_number: number;
          completed_at?: string | null;
          duration_seconds?: number | null;
          id?: string;
          set_id: string;
          started_at?: string;
          submitted_at?: string;
          total_score?: number | null;
          user_id: string;
        };
        Update: {
          attempt_number?: number;
          completed_at?: string | null;
          duration_seconds?: number | null;
          id?: string;
          set_id?: string;
          started_at?: string;
          submitted_at?: string;
          total_score?: number | null;
          user_id?: string;
        };
        Relationships: [
          {
            foreignKeyName: 'wq_attempts_set_fkey';
            columns: ['set_id'];
            isOneToOne: false;
            referencedRelation: 'workspace_quiz_sets';
            referencedColumns: ['id'];
          },
          {
            foreignKeyName: 'wq_attempts_user_fkey';
            columns: ['user_id'];
            isOneToOne: false;
            referencedRelation: 'nova_user_challenge_leaderboard';
            referencedColumns: ['user_id'];
          },
          {
            foreignKeyName: 'wq_attempts_user_fkey';
            columns: ['user_id'];
            isOneToOne: false;
            referencedRelation: 'nova_user_leaderboard';
            referencedColumns: ['user_id'];
          },
          {
            foreignKeyName: 'wq_attempts_user_fkey';
            columns: ['user_id'];
            isOneToOne: false;
            referencedRelation: 'shortened_links_creator_stats';
            referencedColumns: ['id'];
          },
          {
            foreignKeyName: 'wq_attempts_user_fkey';
            columns: ['user_id'];
            isOneToOne: false;
            referencedRelation: 'users';
            referencedColumns: ['id'];
          },
        ];
      };
      workspace_quiz_sets: {
        Row: {
          allow_view_old_attempts: boolean;
          allow_view_results: boolean;
          attempt_limit: number | null;
          available_date: string;
          created_at: string;
          due_date: string;
          explanation_mode: number;
          id: string;
          instruction: Json | null;
          name: string;
          results_released: boolean;
          time_limit_minutes: number | null;
          ws_id: string | null;
        };
        Insert: {
          allow_view_old_attempts?: boolean;
          allow_view_results?: boolean;
          attempt_limit?: number | null;
          available_date?: string;
          created_at?: string;
          due_date?: string;
          explanation_mode?: number;
          id?: string;
          instruction?: Json | null;
          name?: string;
          results_released?: boolean;
          time_limit_minutes?: number | null;
          ws_id?: string | null;
        };
        Update: {
          allow_view_old_attempts?: boolean;
          allow_view_results?: boolean;
          attempt_limit?: number | null;
          available_date?: string;
          created_at?: string;
          due_date?: string;
          explanation_mode?: number;
          id?: string;
          instruction?: Json | null;
          name?: string;
          results_released?: boolean;
          time_limit_minutes?: number | null;
          ws_id?: string | null;
        };
        Relationships: [
          {
            foreignKeyName: 'workspace_quiz_sets_ws_id_fkey';
            columns: ['ws_id'];
            isOneToOne: false;
            referencedRelation: 'workspaces';
            referencedColumns: ['id'];
          },
        ];
      };
      workspace_quizzes: {
        Row: {
          created_at: string;
          id: string;
          instruction: Json | null;
          question: string;
          score: number;
          ws_id: string;
        };
        Insert: {
          created_at?: string;
          id?: string;
          instruction?: Json | null;
          question: string;
          score?: number;
          ws_id: string;
        };
        Update: {
          created_at?: string;
          id?: string;
          instruction?: Json | null;
          question?: string;
          score?: number;
          ws_id?: string;
        };
        Relationships: [
          {
            foreignKeyName: 'workspace_quizzes_ws_id_fkey';
            columns: ['ws_id'];
            isOneToOne: false;
            referencedRelation: 'workspaces';
            referencedColumns: ['id'];
          },
        ];
      };
      workspace_role_members: {
        Row: {
          created_at: string;
          role_id: string;
          user_id: string;
        };
        Insert: {
          created_at?: string;
          role_id: string;
          user_id: string;
        };
        Update: {
          created_at?: string;
          role_id?: string;
          user_id?: string;
        };
        Relationships: [
          {
            foreignKeyName: 'public_workspace_role_members_role_id_fkey';
            columns: ['role_id'];
            isOneToOne: false;
            referencedRelation: 'workspace_roles';
            referencedColumns: ['id'];
          },
          {
            foreignKeyName: 'public_workspace_role_members_user_id_fkey';
            columns: ['user_id'];
            isOneToOne: false;
            referencedRelation: 'nova_user_challenge_leaderboard';
            referencedColumns: ['user_id'];
          },
          {
            foreignKeyName: 'public_workspace_role_members_user_id_fkey';
            columns: ['user_id'];
            isOneToOne: false;
            referencedRelation: 'nova_user_leaderboard';
            referencedColumns: ['user_id'];
          },
          {
            foreignKeyName: 'public_workspace_role_members_user_id_fkey';
            columns: ['user_id'];
            isOneToOne: false;
            referencedRelation: 'shortened_links_creator_stats';
            referencedColumns: ['id'];
          },
          {
            foreignKeyName: 'public_workspace_role_members_user_id_fkey';
            columns: ['user_id'];
            isOneToOne: false;
            referencedRelation: 'users';
            referencedColumns: ['id'];
          },
        ];
      };
      workspace_role_permissions: {
        Row: {
          created_at: string;
          enabled: boolean;
          permission: Database['public']['Enums']['workspace_role_permission'];
          role_id: string;
          ws_id: string;
        };
        Insert: {
          created_at?: string;
          enabled?: boolean;
          permission: Database['public']['Enums']['workspace_role_permission'];
          role_id: string;
          ws_id: string;
        };
        Update: {
          created_at?: string;
          enabled?: boolean;
          permission?: Database['public']['Enums']['workspace_role_permission'];
          role_id?: string;
          ws_id?: string;
        };
        Relationships: [
          {
            foreignKeyName: 'public_workspace_role_permissions_role_id_fkey';
            columns: ['role_id'];
            isOneToOne: false;
            referencedRelation: 'workspace_roles';
            referencedColumns: ['id'];
          },
          {
            foreignKeyName: 'public_workspace_role_permissions_ws_id_fkey';
            columns: ['ws_id'];
            isOneToOne: false;
            referencedRelation: 'workspaces';
            referencedColumns: ['id'];
          },
        ];
      };
      workspace_roles: {
        Row: {
          created_at: string;
          id: string;
          name: string;
          ws_id: string;
        };
        Insert: {
          created_at?: string;
          id?: string;
          name: string;
          ws_id: string;
        };
        Update: {
          created_at?: string;
          id?: string;
          name?: string;
          ws_id?: string;
        };
        Relationships: [
          {
            foreignKeyName: 'public_workspace_roles_ws_id_fkey';
            columns: ['ws_id'];
            isOneToOne: false;
            referencedRelation: 'workspaces';
            referencedColumns: ['id'];
          },
        ];
      };
      workspace_secrets: {
        Row: {
          created_at: string;
          id: string;
          name: string;
          value: string | null;
          ws_id: string;
        };
        Insert: {
          created_at?: string;
          id?: string;
          name?: string;
          value?: string | null;
          ws_id: string;
        };
        Update: {
          created_at?: string;
          id?: string;
          name?: string;
          value?: string | null;
          ws_id?: string;
        };
        Relationships: [
          {
            foreignKeyName: 'workspace_secrets_ws_id_fkey';
            columns: ['ws_id'];
            isOneToOne: false;
            referencedRelation: 'workspaces';
            referencedColumns: ['id'];
          },
        ];
      };
      workspace_subscription: {
        Row: {
          cancel_at_period_end: boolean | null;
          created_at: string;
          current_period_end: string | null;
          current_period_start: string | null;
          id: string;
          polar_subscription_id: string;
          product_id: string | null;
          status: Database['public']['Enums']['subscription_status'] | null;
          updated_at: string | null;
          ws_id: string;
        };
        Insert: {
          cancel_at_period_end?: boolean | null;
          created_at?: string;
          current_period_end?: string | null;
          current_period_start?: string | null;
          id?: string;
          polar_subscription_id: string;
          product_id?: string | null;
          status?: Database['public']['Enums']['subscription_status'] | null;
          updated_at?: string | null;
          ws_id: string;
        };
        Update: {
          cancel_at_period_end?: boolean | null;
          created_at?: string;
          current_period_end?: string | null;
          current_period_start?: string | null;
          id?: string;
          polar_subscription_id?: string;
          product_id?: string | null;
          status?: Database['public']['Enums']['subscription_status'] | null;
          updated_at?: string | null;
          ws_id?: string;
        };
        Relationships: [
          {
            foreignKeyName: 'workspace_subscription_product_id_fkey';
            columns: ['product_id'];
            isOneToOne: false;
            referencedRelation: 'workspace_subscription_products';
            referencedColumns: ['id'];
          },
          {
            foreignKeyName: 'workspace_subscription_ws_id_fkey';
            columns: ['ws_id'];
            isOneToOne: false;
            referencedRelation: 'workspaces';
            referencedColumns: ['id'];
          },
        ];
      };
      workspace_subscription_products: {
        Row: {
          created_at: string;
          description: string | null;
          id: string;
          name: string | null;
          price: number | null;
          recurring_interval: string | null;
        };
        Insert: {
          created_at?: string;
          description?: string | null;
          id: string;
          name?: string | null;
          price?: number | null;
          recurring_interval?: string | null;
        };
        Update: {
          created_at?: string;
          description?: string | null;
          id?: string;
          name?: string | null;
          price?: number | null;
          recurring_interval?: string | null;
        };
        Relationships: [];
      };
      workspace_teams: {
        Row: {
          created_at: string | null;
          deleted: boolean | null;
          id: string;
          name: string | null;
          ws_id: string;
        };
        Insert: {
          created_at?: string | null;
          deleted?: boolean | null;
          id?: string;
          name?: string | null;
          ws_id: string;
        };
        Update: {
          created_at?: string | null;
          deleted?: boolean | null;
          id?: string;
          name?: string | null;
          ws_id?: string;
        };
        Relationships: [
          {
            foreignKeyName: 'workspace_teams_ws_id_fkey';
            columns: ['ws_id'];
            isOneToOne: false;
            referencedRelation: 'workspaces';
            referencedColumns: ['id'];
          },
        ];
      };
      workspace_user_fields: {
        Row: {
          created_at: string;
          default_value: string | null;
          description: string | null;
          id: string;
          name: string;
          notes: string | null;
          possible_values: string[] | null;
          type: string;
          ws_id: string;
        };
        Insert: {
          created_at?: string;
          default_value?: string | null;
          description?: string | null;
          id?: string;
          name: string;
          notes?: string | null;
          possible_values?: string[] | null;
          type: string;
          ws_id: string;
        };
        Update: {
          created_at?: string;
          default_value?: string | null;
          description?: string | null;
          id?: string;
          name?: string;
          notes?: string | null;
          possible_values?: string[] | null;
          type?: string;
          ws_id?: string;
        };
        Relationships: [
          {
            foreignKeyName: 'public_workspace_user_fields_type_fkey';
            columns: ['type'];
            isOneToOne: false;
            referencedRelation: 'field_types';
            referencedColumns: ['id'];
          },
          {
            foreignKeyName: 'public_workspace_user_fields_ws_id_fkey';
            columns: ['ws_id'];
            isOneToOne: false;
            referencedRelation: 'workspaces';
            referencedColumns: ['id'];
          },
        ];
      };
      workspace_user_group_tag_groups: {
        Row: {
          created_at: string;
          group_id: string;
          tag_id: string;
        };
        Insert: {
          created_at?: string;
          group_id: string;
          tag_id: string;
        };
        Update: {
          created_at?: string;
          group_id?: string;
          tag_id?: string;
        };
        Relationships: [
          {
            foreignKeyName: 'public_workspace_user_group_tag_groups_group_id_fkey';
            columns: ['group_id'];
            isOneToOne: false;
            referencedRelation: 'user_groups_with_tags';
            referencedColumns: ['id'];
          },
          {
            foreignKeyName: 'public_workspace_user_group_tag_groups_group_id_fkey';
            columns: ['group_id'];
            isOneToOne: false;
            referencedRelation: 'workspace_user_groups';
            referencedColumns: ['id'];
          },
          {
            foreignKeyName: 'public_workspace_user_group_tag_groups_group_id_fkey';
            columns: ['group_id'];
            isOneToOne: false;
            referencedRelation: 'workspace_user_groups_with_amount';
            referencedColumns: ['id'];
          },
          {
            foreignKeyName: 'public_workspace_user_group_tag_groups_tag_id_fkey';
            columns: ['tag_id'];
            isOneToOne: false;
            referencedRelation: 'workspace_user_group_tags';
            referencedColumns: ['id'];
          },
        ];
      };
      workspace_user_group_tags: {
        Row: {
          color: string | null;
          created_at: string;
          id: string;
          name: string;
          ws_id: string;
        };
        Insert: {
          color?: string | null;
          created_at?: string;
          id?: string;
          name: string;
          ws_id: string;
        };
        Update: {
          color?: string | null;
          created_at?: string;
          id?: string;
          name?: string;
          ws_id?: string;
        };
        Relationships: [
          {
            foreignKeyName: 'public_workspace_user_group_tags_ws_id_fkey';
            columns: ['ws_id'];
            isOneToOne: false;
            referencedRelation: 'workspaces';
            referencedColumns: ['id'];
          },
        ];
      };
      workspace_user_groups: {
        Row: {
          archived: boolean;
          created_at: string | null;
          ending_date: string | null;
          id: string;
          name: string;
          notes: string | null;
          sessions: string[] | null;
          starting_date: string | null;
          ws_id: string;
        };
        Insert: {
          archived?: boolean;
          created_at?: string | null;
          ending_date?: string | null;
          id?: string;
          name: string;
          notes?: string | null;
          sessions?: string[] | null;
          starting_date?: string | null;
          ws_id: string;
        };
        Update: {
          archived?: boolean;
          created_at?: string | null;
          ending_date?: string | null;
          id?: string;
          name?: string;
          notes?: string | null;
          sessions?: string[] | null;
          starting_date?: string | null;
          ws_id?: string;
        };
        Relationships: [
          {
            foreignKeyName: 'workspace_user_roles_ws_id_fkey';
            columns: ['ws_id'];
            isOneToOne: false;
            referencedRelation: 'workspaces';
            referencedColumns: ['id'];
          },
        ];
      };
      workspace_user_groups_users: {
        Row: {
          created_at: string | null;
          group_id: string;
          role: string | null;
          user_id: string;
        };
        Insert: {
          created_at?: string | null;
          group_id: string;
          role?: string | null;
          user_id: string;
        };
        Update: {
          created_at?: string | null;
          group_id?: string;
          role?: string | null;
          user_id?: string;
        };
        Relationships: [
          {
            foreignKeyName: 'workspace_user_roles_users_role_id_fkey';
            columns: ['group_id'];
            isOneToOne: false;
            referencedRelation: 'user_groups_with_tags';
            referencedColumns: ['id'];
          },
          {
            foreignKeyName: 'workspace_user_roles_users_role_id_fkey';
            columns: ['group_id'];
            isOneToOne: false;
            referencedRelation: 'workspace_user_groups';
            referencedColumns: ['id'];
          },
          {
            foreignKeyName: 'workspace_user_roles_users_role_id_fkey';
            columns: ['group_id'];
            isOneToOne: false;
            referencedRelation: 'workspace_user_groups_with_amount';
            referencedColumns: ['id'];
          },
          {
            foreignKeyName: 'workspace_user_roles_users_user_id_fkey';
            columns: ['user_id'];
            isOneToOne: false;
            referencedRelation: 'distinct_invoice_creators';
            referencedColumns: ['id'];
          },
          {
            foreignKeyName: 'workspace_user_roles_users_user_id_fkey';
            columns: ['user_id'];
            isOneToOne: false;
            referencedRelation: 'workspace_users';
            referencedColumns: ['id'];
          },
          {
            foreignKeyName: 'workspace_user_roles_users_user_id_fkey';
            columns: ['user_id'];
            isOneToOne: false;
            referencedRelation: 'workspace_users_with_groups';
            referencedColumns: ['id'];
          },
        ];
      };
      workspace_user_linked_users: {
        Row: {
          created_at: string;
          platform_user_id: string;
          virtual_user_id: string;
          ws_id: string;
        };
        Insert: {
          created_at?: string;
          platform_user_id: string;
          virtual_user_id: string;
          ws_id: string;
        };
        Update: {
          created_at?: string;
          platform_user_id?: string;
          virtual_user_id?: string;
          ws_id?: string;
        };
        Relationships: [
          {
            foreignKeyName: 'workspace_user_linked_users_platform_user_id_fkey';
            columns: ['platform_user_id'];
            isOneToOne: false;
            referencedRelation: 'nova_user_challenge_leaderboard';
            referencedColumns: ['user_id'];
          },
          {
            foreignKeyName: 'workspace_user_linked_users_platform_user_id_fkey';
            columns: ['platform_user_id'];
            isOneToOne: false;
            referencedRelation: 'nova_user_leaderboard';
            referencedColumns: ['user_id'];
          },
          {
            foreignKeyName: 'workspace_user_linked_users_platform_user_id_fkey';
            columns: ['platform_user_id'];
            isOneToOne: false;
            referencedRelation: 'shortened_links_creator_stats';
            referencedColumns: ['id'];
          },
          {
            foreignKeyName: 'workspace_user_linked_users_platform_user_id_fkey';
            columns: ['platform_user_id'];
            isOneToOne: false;
            referencedRelation: 'users';
            referencedColumns: ['id'];
          },
          {
            foreignKeyName: 'workspace_user_linked_users_virtual_user_id_fkey';
            columns: ['virtual_user_id'];
            isOneToOne: false;
            referencedRelation: 'distinct_invoice_creators';
            referencedColumns: ['id'];
          },
          {
            foreignKeyName: 'workspace_user_linked_users_virtual_user_id_fkey';
            columns: ['virtual_user_id'];
            isOneToOne: false;
            referencedRelation: 'workspace_users';
            referencedColumns: ['id'];
          },
          {
            foreignKeyName: 'workspace_user_linked_users_virtual_user_id_fkey';
            columns: ['virtual_user_id'];
            isOneToOne: false;
            referencedRelation: 'workspace_users_with_groups';
            referencedColumns: ['id'];
          },
          {
            foreignKeyName: 'workspace_user_linked_users_ws_id_fkey';
            columns: ['ws_id'];
            isOneToOne: false;
            referencedRelation: 'workspaces';
            referencedColumns: ['id'];
          },
        ];
      };
      workspace_user_status_changes: {
        Row: {
          archived: boolean;
          archived_until: string | null;
          created_at: string;
          creator_id: string;
          id: string;
          user_id: string;
          ws_id: string;
        };
        Insert: {
          archived: boolean;
          archived_until?: string | null;
          created_at?: string;
          creator_id: string;
          id?: string;
          user_id: string;
          ws_id: string;
        };
        Update: {
          archived?: boolean;
          archived_until?: string | null;
          created_at?: string;
          creator_id?: string;
          id?: string;
          user_id?: string;
          ws_id?: string;
        };
        Relationships: [
          {
            foreignKeyName: 'workspace_user_status_changes_creator_id_fkey';
            columns: ['creator_id'];
            isOneToOne: false;
            referencedRelation: 'distinct_invoice_creators';
            referencedColumns: ['id'];
          },
          {
            foreignKeyName: 'workspace_user_status_changes_creator_id_fkey';
            columns: ['creator_id'];
            isOneToOne: false;
            referencedRelation: 'workspace_users';
            referencedColumns: ['id'];
          },
          {
            foreignKeyName: 'workspace_user_status_changes_creator_id_fkey';
            columns: ['creator_id'];
            isOneToOne: false;
            referencedRelation: 'workspace_users_with_groups';
            referencedColumns: ['id'];
          },
          {
            foreignKeyName: 'workspace_user_status_changes_user_id_fkey';
            columns: ['user_id'];
            isOneToOne: false;
            referencedRelation: 'distinct_invoice_creators';
            referencedColumns: ['id'];
          },
          {
            foreignKeyName: 'workspace_user_status_changes_user_id_fkey';
            columns: ['user_id'];
            isOneToOne: false;
            referencedRelation: 'workspace_users';
            referencedColumns: ['id'];
          },
          {
            foreignKeyName: 'workspace_user_status_changes_user_id_fkey';
            columns: ['user_id'];
            isOneToOne: false;
            referencedRelation: 'workspace_users_with_groups';
            referencedColumns: ['id'];
          },
          {
            foreignKeyName: 'workspace_user_status_changes_ws_id_fkey';
            columns: ['ws_id'];
            isOneToOne: false;
            referencedRelation: 'workspaces';
            referencedColumns: ['id'];
          },
        ];
      };
      workspace_users: {
        Row: {
          address: string | null;
          archived: boolean;
          archived_until: string | null;
          avatar_url: string | null;
          balance: number | null;
          birthday: string | null;
          created_at: string | null;
          created_by: string | null;
          display_name: string | null;
          email: string | null;
          ethnicity: string | null;
          full_name: string | null;
          gender: string | null;
          guardian: string | null;
          id: string;
          national_id: string | null;
          note: string | null;
          phone: string | null;
          updated_at: string;
          updated_by: string | null;
          ws_id: string;
        };
        Insert: {
          address?: string | null;
          archived?: boolean;
          archived_until?: string | null;
          avatar_url?: string | null;
          balance?: number | null;
          birthday?: string | null;
          created_at?: string | null;
          created_by?: string | null;
          display_name?: string | null;
          email?: string | null;
          ethnicity?: string | null;
          full_name?: string | null;
          gender?: string | null;
          guardian?: string | null;
          id?: string;
          national_id?: string | null;
          note?: string | null;
          phone?: string | null;
          updated_at?: string;
          updated_by?: string | null;
          ws_id: string;
        };
        Update: {
          address?: string | null;
          archived?: boolean;
          archived_until?: string | null;
          avatar_url?: string | null;
          balance?: number | null;
          birthday?: string | null;
          created_at?: string | null;
          created_by?: string | null;
          display_name?: string | null;
          email?: string | null;
          ethnicity?: string | null;
          full_name?: string | null;
          gender?: string | null;
          guardian?: string | null;
          id?: string;
          national_id?: string | null;
          note?: string | null;
          phone?: string | null;
          updated_at?: string;
          updated_by?: string | null;
          ws_id?: string;
        };
        Relationships: [
          {
            foreignKeyName: 'public_workspace_users_updated_by_fkey';
            columns: ['updated_by'];
            isOneToOne: false;
            referencedRelation: 'distinct_invoice_creators';
            referencedColumns: ['id'];
          },
          {
            foreignKeyName: 'public_workspace_users_updated_by_fkey';
            columns: ['updated_by'];
            isOneToOne: false;
            referencedRelation: 'workspace_users';
            referencedColumns: ['id'];
          },
          {
            foreignKeyName: 'public_workspace_users_updated_by_fkey';
            columns: ['updated_by'];
            isOneToOne: false;
            referencedRelation: 'workspace_users_with_groups';
            referencedColumns: ['id'];
          },
          {
            foreignKeyName: 'workspace_users_created_by_fkey';
            columns: ['created_by'];
            isOneToOne: false;
            referencedRelation: 'distinct_invoice_creators';
            referencedColumns: ['id'];
          },
          {
            foreignKeyName: 'workspace_users_created_by_fkey';
            columns: ['created_by'];
            isOneToOne: false;
            referencedRelation: 'workspace_users';
            referencedColumns: ['id'];
          },
          {
            foreignKeyName: 'workspace_users_created_by_fkey';
            columns: ['created_by'];
            isOneToOne: false;
            referencedRelation: 'workspace_users_with_groups';
            referencedColumns: ['id'];
          },
          {
            foreignKeyName: 'workspace_users_ws_id_fkey';
            columns: ['ws_id'];
            isOneToOne: false;
            referencedRelation: 'workspaces';
            referencedColumns: ['id'];
          },
        ];
      };
      workspace_wallet_transfers: {
        Row: {
          created_at: string | null;
          from_transaction_id: string;
          to_transaction_id: string;
        };
        Insert: {
          created_at?: string | null;
          from_transaction_id: string;
          to_transaction_id: string;
        };
        Update: {
          created_at?: string | null;
          from_transaction_id?: string;
          to_transaction_id?: string;
        };
        Relationships: [
          {
            foreignKeyName: 'workspace_wallet_transfers_from_transaction_id_fkey';
            columns: ['from_transaction_id'];
            isOneToOne: false;
            referencedRelation: 'wallet_transactions';
            referencedColumns: ['id'];
          },
          {
            foreignKeyName: 'workspace_wallet_transfers_to_transaction_id_fkey';
            columns: ['to_transaction_id'];
            isOneToOne: false;
            referencedRelation: 'wallet_transactions';
            referencedColumns: ['id'];
          },
        ];
      };
      workspace_wallets: {
        Row: {
          balance: number | null;
          created_at: string | null;
          currency: string;
          description: string | null;
          id: string;
          name: string | null;
          report_opt_in: boolean;
          type: string;
          ws_id: string;
        };
        Insert: {
          balance?: number | null;
          created_at?: string | null;
          currency?: string;
          description?: string | null;
          id?: string;
          name?: string | null;
          report_opt_in?: boolean;
          type?: string;
          ws_id: string;
        };
        Update: {
          balance?: number | null;
          created_at?: string | null;
          currency?: string;
          description?: string | null;
          id?: string;
          name?: string | null;
          report_opt_in?: boolean;
          type?: string;
          ws_id?: string;
        };
        Relationships: [
          {
            foreignKeyName: 'workspace_wallets_currency_fkey';
            columns: ['currency'];
            isOneToOne: false;
            referencedRelation: 'currencies';
            referencedColumns: ['code'];
          },
          {
            foreignKeyName: 'workspace_wallets_type_fkey';
            columns: ['type'];
            isOneToOne: false;
            referencedRelation: 'wallet_types';
            referencedColumns: ['id'];
          },
          {
            foreignKeyName: 'workspace_wallets_ws_id_fkey';
            columns: ['ws_id'];
            isOneToOne: false;
            referencedRelation: 'workspaces';
            referencedColumns: ['id'];
          },
        ];
      };
      workspace_whiteboards: {
        Row: {
          created_at: string;
          creator_id: string;
          description: string | null;
          id: string;
          snapshot: Json | null;
          thumbnail_url: string | null;
          title: string;
          updated_at: string;
          ws_id: string;
        };
        Insert: {
          created_at?: string;
          creator_id: string;
          description?: string | null;
          id?: string;
          snapshot?: Json | null;
          thumbnail_url?: string | null;
          title: string;
          updated_at?: string;
          ws_id: string;
        };
        Update: {
          created_at?: string;
          creator_id?: string;
          description?: string | null;
          id?: string;
          snapshot?: Json | null;
          thumbnail_url?: string | null;
          title?: string;
          updated_at?: string;
          ws_id?: string;
        };
        Relationships: [
          {
            foreignKeyName: 'workspace_whiteboards_creator_id_fkey';
            columns: ['creator_id'];
            isOneToOne: false;
            referencedRelation: 'nova_user_challenge_leaderboard';
            referencedColumns: ['user_id'];
          },
          {
            foreignKeyName: 'workspace_whiteboards_creator_id_fkey';
            columns: ['creator_id'];
            isOneToOne: false;
            referencedRelation: 'nova_user_leaderboard';
            referencedColumns: ['user_id'];
          },
          {
            foreignKeyName: 'workspace_whiteboards_creator_id_fkey';
            columns: ['creator_id'];
            isOneToOne: false;
            referencedRelation: 'shortened_links_creator_stats';
            referencedColumns: ['id'];
          },
          {
            foreignKeyName: 'workspace_whiteboards_creator_id_fkey';
            columns: ['creator_id'];
            isOneToOne: false;
            referencedRelation: 'users';
            referencedColumns: ['id'];
          },
          {
            foreignKeyName: 'workspace_whiteboards_ws_id_fkey';
            columns: ['ws_id'];
            isOneToOne: false;
            referencedRelation: 'workspaces';
            referencedColumns: ['id'];
          },
        ];
      };
      workspaces: {
        Row: {
          avatar_url: string | null;
          created_at: string | null;
          creator_id: string | null;
          deleted: boolean | null;
          handle: string | null;
          id: string;
          logo_url: string | null;
          name: string | null;
        };
        Insert: {
          avatar_url?: string | null;
          created_at?: string | null;
          creator_id?: string | null;
          deleted?: boolean | null;
          handle?: string | null;
          id?: string;
          logo_url?: string | null;
          name?: string | null;
        };
        Update: {
          avatar_url?: string | null;
          created_at?: string | null;
          creator_id?: string | null;
          deleted?: boolean | null;
          handle?: string | null;
          id?: string;
          logo_url?: string | null;
          name?: string | null;
        };
        Relationships: [
          {
            foreignKeyName: 'workspaces_creator_id_fkey';
            columns: ['creator_id'];
            isOneToOne: false;
            referencedRelation: 'nova_user_challenge_leaderboard';
            referencedColumns: ['user_id'];
          },
          {
            foreignKeyName: 'workspaces_creator_id_fkey';
            columns: ['creator_id'];
            isOneToOne: false;
            referencedRelation: 'nova_user_leaderboard';
            referencedColumns: ['user_id'];
          },
          {
            foreignKeyName: 'workspaces_creator_id_fkey';
            columns: ['creator_id'];
            isOneToOne: false;
            referencedRelation: 'shortened_links_creator_stats';
            referencedColumns: ['id'];
          },
          {
            foreignKeyName: 'workspaces_creator_id_fkey';
            columns: ['creator_id'];
            isOneToOne: false;
            referencedRelation: 'users';
            referencedColumns: ['id'];
          },
        ];
      };
    };
    Views: {
      audit_logs: {
        Row: {
          auth_role: string | null;
          auth_uid: string | null;
          id: number | null;
          old_record: Json | null;
          old_record_id: string | null;
          op: 'INSERT' | 'UPDATE' | 'DELETE' | 'TRUNCATE' | null;
          record: Json | null;
          record_id: string | null;
          table_name: unknown | null;
          ts: string | null;
          ws_id: string | null;
        };
        Insert: {
          auth_role?: string | null;
          auth_uid?: string | null;
          id?: number | null;
          old_record?: Json | null;
          old_record_id?: string | null;
          op?: 'INSERT' | 'UPDATE' | 'DELETE' | 'TRUNCATE' | null;
          record?: Json | null;
          record_id?: string | null;
          table_name?: unknown | null;
          ts?: string | null;
          ws_id?: never;
        };
        Update: {
          auth_role?: string | null;
          auth_uid?: string | null;
          id?: number | null;
          old_record?: Json | null;
          old_record_id?: string | null;
          op?: 'INSERT' | 'UPDATE' | 'DELETE' | 'TRUNCATE' | null;
          record?: Json | null;
          record_id?: string | null;
          table_name?: unknown | null;
          ts?: string | null;
          ws_id?: never;
        };
        Relationships: [
          {
            foreignKeyName: 'record_version_auth_uid_fkey';
            columns: ['auth_uid'];
            isOneToOne: false;
            referencedRelation: 'nova_user_challenge_leaderboard';
            referencedColumns: ['user_id'];
          },
          {
            foreignKeyName: 'record_version_auth_uid_fkey';
            columns: ['auth_uid'];
            isOneToOne: false;
            referencedRelation: 'nova_user_leaderboard';
            referencedColumns: ['user_id'];
          },
          {
            foreignKeyName: 'record_version_auth_uid_fkey';
            columns: ['auth_uid'];
            isOneToOne: false;
            referencedRelation: 'shortened_links_creator_stats';
            referencedColumns: ['id'];
          },
          {
            foreignKeyName: 'record_version_auth_uid_fkey';
            columns: ['auth_uid'];
            isOneToOne: false;
            referencedRelation: 'users';
            referencedColumns: ['id'];
          },
        ];
      };
      calendar_event_participants: {
        Row: {
          created_at: string | null;
          display_name: string | null;
          event_id: string | null;
          going: boolean | null;
          handle: string | null;
          participant_id: string | null;
          type: string | null;
        };
        Relationships: [];
      };
      distinct_invoice_creators: {
        Row: {
          display_name: string | null;
          id: string | null;
        };
        Relationships: [];
      };
      meet_together_users: {
        Row: {
          display_name: string | null;
          is_guest: boolean | null;
          plan_id: string | null;
          timeblock_count: number | null;
          user_id: string | null;
        };
        Relationships: [];
      };
      nova_submissions_with_scores: {
        Row: {
          created_at: string | null;
          criteria_score: number | null;
          id: string | null;
          passed_tests: number | null;
          problem_id: string | null;
          prompt: string | null;
          session_id: string | null;
          sum_criterion_score: number | null;
          test_case_score: number | null;
          total_criteria: number | null;
          total_score: number | null;
          total_tests: number | null;
          user_id: string | null;
        };
        Relationships: [
          {
            foreignKeyName: 'nova_submissions_problem_id_fkey';
            columns: ['problem_id'];
            isOneToOne: false;
            referencedRelation: 'nova_problems';
            referencedColumns: ['id'];
          },
          {
            foreignKeyName: 'nova_submissions_session_id_fkey';
            columns: ['session_id'];
            isOneToOne: false;
            referencedRelation: 'nova_sessions';
            referencedColumns: ['id'];
          },
          {
            foreignKeyName: 'nova_submissions_user_id_fkey';
            columns: ['user_id'];
            isOneToOne: false;
            referencedRelation: 'nova_user_challenge_leaderboard';
            referencedColumns: ['user_id'];
          },
          {
            foreignKeyName: 'nova_submissions_user_id_fkey';
            columns: ['user_id'];
            isOneToOne: false;
            referencedRelation: 'nova_user_leaderboard';
            referencedColumns: ['user_id'];
          },
          {
            foreignKeyName: 'nova_submissions_user_id_fkey';
            columns: ['user_id'];
            isOneToOne: false;
            referencedRelation: 'shortened_links_creator_stats';
            referencedColumns: ['id'];
          },
          {
            foreignKeyName: 'nova_submissions_user_id_fkey';
            columns: ['user_id'];
            isOneToOne: false;
            referencedRelation: 'users';
            referencedColumns: ['id'];
          },
        ];
      };
      nova_team_challenge_leaderboard: {
        Row: {
          challenge_id: string | null;
          name: string | null;
          problem_scores: Json | null;
          score: number | null;
          team_id: string | null;
        };
        Relationships: [
          {
            foreignKeyName: 'nova_problems_challenge_id_fkey';
            columns: ['challenge_id'];
            isOneToOne: false;
            referencedRelation: 'nova_challenges';
            referencedColumns: ['id'];
          },
          {
            foreignKeyName: 'nova_problems_challenge_id_fkey';
            columns: ['challenge_id'];
            isOneToOne: false;
            referencedRelation: 'nova_user_challenge_leaderboard';
            referencedColumns: ['challenge_id'];
          },
        ];
      };
      nova_team_leaderboard: {
        Row: {
          challenge_scores: Json | null;
          name: string | null;
          score: number | null;
          team_id: string | null;
        };
        Relationships: [];
      };
      nova_user_challenge_leaderboard: {
        Row: {
          avatar: string | null;
          challenge_id: string | null;
          name: string | null;
          problem_scores: Json | null;
          score: number | null;
          user_id: string | null;
        };
        Relationships: [];
      };
      nova_user_leaderboard: {
        Row: {
          avatar: string | null;
          challenge_scores: Json | null;
          name: string | null;
          score: number | null;
          user_id: string | null;
        };
        Relationships: [];
      };
      shortened_links_creator_stats: {
        Row: {
          avatar_url: string | null;
          display_name: string | null;
          domain_count: number | null;
          email: string | null;
          first_link_created: string | null;
          id: string | null;
          last_link_created: string | null;
          link_count: number | null;
        };
        Relationships: [];
      };
      shortened_links_domain_stats: {
        Row: {
          creator_count: number | null;
          domain: string | null;
          first_created: string | null;
          last_created: string | null;
          link_count: number | null;
        };
        Relationships: [];
      };
      time_tracking_session_analytics: {
        Row: {
          category_color: string | null;
          category_id: string | null;
          category_name: string | null;
          created_at: string | null;
          day_of_week: number | null;
          description: string | null;
          duration_seconds: number | null;
          end_time: string | null;
          id: string | null;
          is_running: boolean | null;
          productivity_score: number | null;
          session_date: string | null;
          session_length_category: string | null;
          session_month: string | null;
          session_week: string | null;
          start_hour: number | null;
          start_time: string | null;
          tags: string[] | null;
          task_id: string | null;
          task_name: string | null;
          title: string | null;
          updated_at: string | null;
          user_id: string | null;
          was_resumed: boolean | null;
          ws_id: string | null;
        };
        Relationships: [
          {
            foreignKeyName: 'time_tracking_categories_color_fkey';
            columns: ['category_color'];
            isOneToOne: false;
            referencedRelation: 'calendar_event_colors';
            referencedColumns: ['value'];
          },
          {
            foreignKeyName: 'time_tracking_sessions_category_id_fkey';
            columns: ['category_id'];
            isOneToOne: false;
            referencedRelation: 'time_tracking_categories';
            referencedColumns: ['id'];
          },
          {
            foreignKeyName: 'time_tracking_sessions_task_id_fkey';
            columns: ['task_id'];
            isOneToOne: false;
            referencedRelation: 'tasks';
            referencedColumns: ['id'];
          },
          {
            foreignKeyName: 'time_tracking_sessions_ws_id_fkey';
            columns: ['ws_id'];
            isOneToOne: false;
            referencedRelation: 'workspaces';
            referencedColumns: ['id'];
          },
        ];
      };
      user_groups_with_tags: {
        Row: {
          archived: boolean | null;
          created_at: string | null;
          ending_date: string | null;
          id: string | null;
          name: string | null;
          notes: string | null;
          sessions: string[] | null;
          starting_date: string | null;
          tag_count: number | null;
          tags: Json | null;
          ws_id: string | null;
        };
        Insert: {
          archived?: boolean | null;
          created_at?: string | null;
          ending_date?: string | null;
          id?: string | null;
          name?: string | null;
          notes?: string | null;
          sessions?: string[] | null;
          starting_date?: string | null;
          tag_count?: never;
          tags?: never;
          ws_id?: string | null;
        };
        Update: {
          archived?: boolean | null;
          created_at?: string | null;
          ending_date?: string | null;
          id?: string | null;
          name?: string | null;
          notes?: string | null;
          sessions?: string[] | null;
          starting_date?: string | null;
          tag_count?: never;
          tags?: never;
          ws_id?: string | null;
        };
        Relationships: [
          {
            foreignKeyName: 'workspace_user_roles_ws_id_fkey';
            columns: ['ws_id'];
            isOneToOne: false;
            referencedRelation: 'workspaces';
            referencedColumns: ['id'];
          },
        ];
      };
      workspace_dataset_row_cells: {
        Row: {
          cells: Json | null;
          created_at: string | null;
          dataset_id: string | null;
          row_id: string | null;
        };
        Relationships: [
          {
            foreignKeyName: 'workspace_dataset_rows_dataset_id_fkey';
            columns: ['dataset_id'];
            isOneToOne: false;
            referencedRelation: 'workspace_datasets';
            referencedColumns: ['id'];
          },
        ];
      };
      workspace_members_and_invites: {
        Row: {
          avatar_url: string | null;
          created_at: string | null;
          display_name: string | null;
          email: string | null;
          handle: string | null;
          id: string | null;
          pending: boolean | null;
          role: string | null;
          role_title: string | null;
          ws_id: string | null;
        };
        Relationships: [];
      };
      workspace_user_groups_with_amount: {
        Row: {
          amount: number | null;
          archived: boolean | null;
          created_at: string | null;
          ending_date: string | null;
          id: string | null;
          name: string | null;
          notes: string | null;
          sessions: string[] | null;
          starting_date: string | null;
          ws_id: string | null;
        };
        Relationships: [
          {
            foreignKeyName: 'workspace_user_roles_ws_id_fkey';
            columns: ['ws_id'];
            isOneToOne: false;
            referencedRelation: 'workspaces';
            referencedColumns: ['id'];
          },
        ];
      };
      workspace_users_with_groups: {
        Row: {
          address: string | null;
          archived: boolean | null;
          archived_until: string | null;
          avatar_url: string | null;
          balance: number | null;
          birthday: string | null;
          created_at: string | null;
          created_by: string | null;
          display_name: string | null;
          email: string | null;
          ethnicity: string | null;
          full_name: string | null;
          gender: string | null;
          group_count: number | null;
          groups: Json | null;
          guardian: string | null;
          id: string | null;
          linked_users: Json | null;
          national_id: string | null;
          note: string | null;
          phone: string | null;
          updated_at: string | null;
          updated_by: string | null;
          ws_id: string | null;
        };
        Insert: {
          address?: string | null;
          archived?: boolean | null;
          archived_until?: string | null;
          avatar_url?: string | null;
          balance?: number | null;
          birthday?: string | null;
          created_at?: string | null;
          created_by?: string | null;
          display_name?: string | null;
          email?: string | null;
          ethnicity?: string | null;
          full_name?: string | null;
          gender?: string | null;
          group_count?: never;
          groups?: never;
          guardian?: string | null;
          id?: string | null;
          linked_users?: never;
          national_id?: string | null;
          note?: string | null;
          phone?: string | null;
          updated_at?: string | null;
          updated_by?: string | null;
          ws_id?: string | null;
        };
        Update: {
          address?: string | null;
          archived?: boolean | null;
          archived_until?: string | null;
          avatar_url?: string | null;
          balance?: number | null;
          birthday?: string | null;
          created_at?: string | null;
          created_by?: string | null;
          display_name?: string | null;
          email?: string | null;
          ethnicity?: string | null;
          full_name?: string | null;
          gender?: string | null;
          group_count?: never;
          groups?: never;
          guardian?: string | null;
          id?: string | null;
          linked_users?: never;
          national_id?: string | null;
          note?: string | null;
          phone?: string | null;
          updated_at?: string | null;
          updated_by?: string | null;
          ws_id?: string | null;
        };
        Relationships: [
          {
            foreignKeyName: 'public_workspace_users_updated_by_fkey';
            columns: ['updated_by'];
            isOneToOne: false;
            referencedRelation: 'distinct_invoice_creators';
            referencedColumns: ['id'];
          },
          {
            foreignKeyName: 'public_workspace_users_updated_by_fkey';
            columns: ['updated_by'];
            isOneToOne: false;
            referencedRelation: 'workspace_users';
            referencedColumns: ['id'];
          },
          {
            foreignKeyName: 'public_workspace_users_updated_by_fkey';
            columns: ['updated_by'];
            isOneToOne: false;
            referencedRelation: 'workspace_users_with_groups';
            referencedColumns: ['id'];
          },
          {
            foreignKeyName: 'workspace_users_created_by_fkey';
            columns: ['created_by'];
            isOneToOne: false;
            referencedRelation: 'distinct_invoice_creators';
            referencedColumns: ['id'];
          },
          {
            foreignKeyName: 'workspace_users_created_by_fkey';
            columns: ['created_by'];
            isOneToOne: false;
            referencedRelation: 'workspace_users';
            referencedColumns: ['id'];
          },
          {
            foreignKeyName: 'workspace_users_created_by_fkey';
            columns: ['created_by'];
            isOneToOne: false;
            referencedRelation: 'workspace_users_with_groups';
            referencedColumns: ['id'];
          },
          {
            foreignKeyName: 'workspace_users_ws_id_fkey';
            columns: ['ws_id'];
            isOneToOne: false;
            referencedRelation: 'workspaces';
            referencedColumns: ['id'];
          },
        ];
      };
    };
    Functions: {
      add_board_tags: {
        Args: { board_id: string; new_tags: string[] };
        Returns: Json;
      };
      calculate_productivity_score: {
        Args: { duration_seconds: number; category_color: string };
        Returns: number;
      };
      check_ws_creator: {
        Args: { ws_id: string };
        Returns: boolean;
      };
      cleanup_expired_cross_app_tokens: {
        Args: Record<PropertyKey, never>;
        Returns: undefined;
      };
      cleanup_role_inconsistencies: {
        Args: Record<PropertyKey, never>;
        Returns: undefined;
      };
      count_search_users: {
        Args: {
          role_filter?: string;
          enabled_filter?: boolean;
          search_query: string;
        };
        Returns: number;
      };
      create_ai_chat: {
        Args: { title: string; message: string; model: string };
        Returns: string;
      };
      extract_domain: {
        Args: { url: string };
        Returns: string;
      };
      generate_cross_app_token: {
        Args:
          | {
<<<<<<< HEAD
              p_user_id: string;
              p_origin_app: string;
              p_target_app: string;
=======
              p_target_app: string;
              p_user_id: string;
              p_origin_app: string;
>>>>>>> 9695022a
              p_expiry_seconds?: number;
            }
          | {
              p_user_id: string;
              p_origin_app: string;
              p_target_app: string;
              p_expiry_seconds?: number;
              p_session_data?: Json;
            };
        Returns: string;
      };
      get_challenge_stats: {
        Args: { challenge_id_param: string; user_id_param: string };
        Returns: {
          total_score: number;
          problems_attempted: number;
        }[];
      };
      get_daily_income_expense: {
        Args: { _ws_id: string; past_days?: number };
        Returns: {
          day: string;
          total_income: number;
          total_expense: number;
        }[];
      };
      get_daily_prompt_completion_tokens: {
        Args: { past_days?: number };
        Returns: {
          day: string;
          total_prompt_tokens: number;
          total_completion_tokens: number;
        }[];
      };
      get_finance_invoices_count: {
        Args: { ws_id: string };
        Returns: number;
      };
      get_healthcare_checkups_count: {
        Args: { ws_id: string };
        Returns: number;
      };
      get_healthcare_diagnoses_count: {
        Args: { ws_id: string };
        Returns: number;
      };
      get_healthcare_vital_groups_count: {
        Args: { ws_id: string };
        Returns: number;
      };
      get_healthcare_vitals_count: {
        Args: { ws_id: string };
        Returns: number;
      };
      get_hourly_prompt_completion_tokens: {
        Args: { past_hours?: number };
        Returns: {
<<<<<<< HEAD
          hour: string;
          total_prompt_tokens: number;
          total_completion_tokens: number;
=======
          total_prompt_tokens: number;
          total_completion_tokens: number;
          hour: string;
>>>>>>> 9695022a
        }[];
      };
      get_inventory_batches_count: {
        Args: { ws_id: string };
        Returns: number;
      };
      get_inventory_product_categories_count: {
        Args: { ws_id: string };
        Returns: number;
      };
      get_inventory_products: {
        Args: {
          _has_unit?: boolean;
          _warehouse_ids?: string[];
          _ws_id?: string;
          _category_ids?: string[];
        };
        Returns: {
<<<<<<< HEAD
          id: string;
          name: string;
          manufacturer: string;
          unit: string;
          unit_id: string;
          category: string;
          price: number;
          amount: number;
          ws_id: string;
=======
          name: string;
>>>>>>> 9695022a
          created_at: string;
          ws_id: string;
          amount: number;
          price: number;
          category: string;
          unit_id: string;
          unit: string;
          manufacturer: string;
          id: string;
        }[];
      };
      get_inventory_products_count: {
        Args: { ws_id: string };
        Returns: number;
      };
      get_inventory_suppliers_count: {
        Args: { ws_id: string };
        Returns: number;
      };
      get_inventory_units_count: {
        Args: { ws_id: string };
        Returns: number;
      };
      get_inventory_warehouses_count: {
        Args: { ws_id: string };
        Returns: number;
      };
      get_monthly_income_expense: {
        Args: { _ws_id: string; past_months?: number };
        Returns: {
          month: string;
          total_income: number;
          total_expense: number;
        }[];
      };
      get_monthly_prompt_completion_tokens: {
        Args: { past_months?: number };
        Returns: {
          total_prompt_tokens: number;
          month: string;
<<<<<<< HEAD
          total_prompt_tokens: number;
=======
>>>>>>> 9695022a
          total_completion_tokens: number;
        }[];
      };
      get_pending_event_participants: {
        Args: { _event_id: string };
        Returns: number;
      };
      get_possible_excluded_groups: {
        Args: { _ws_id: string; included_groups: string[] };
        Returns: {
          ws_id: string;
          id: string;
          name: string;
          amount: number;
        }[];
      };
      get_possible_excluded_tags: {
        Args: { _ws_id: string; included_tags: string[] };
        Returns: {
          id: string;
          name: string;
          ws_id: string;
          amount: number;
        }[];
      };
      get_session_statistics: {
        Args: Record<PropertyKey, never>;
        Returns: {
<<<<<<< HEAD
          total_count: number;
          unique_users_count: number;
          active_count: number;
          completed_count: number;
=======
          completed_count: number;
          active_count: number;
          unique_users_count: number;
          total_count: number;
>>>>>>> 9695022a
          latest_session_date: string;
        }[];
      };
      get_session_templates: {
        Args: {
          workspace_id: string;
          limit_count?: number;
          user_id_param: string;
        };
        Returns: {
<<<<<<< HEAD
          title: string;
          description: string;
          category_id: string;
          task_id: string;
          tags: string[];
          category_name: string;
          category_color: string;
          task_name: string;
          usage_count: number;
          avg_duration: number;
          last_used: string;
=======
          last_used: string;
          avg_duration: number;
          usage_count: number;
          task_name: string;
          category_color: string;
          category_name: string;
          tags: string[];
          task_id: string;
          category_id: string;
          description: string;
          title: string;
>>>>>>> 9695022a
        }[];
      };
      get_submission_statistics: {
        Args: Record<PropertyKey, never>;
        Returns: {
          unique_users_count: number;
          total_count: number;
          latest_submission_date: string;
        }[];
      };
      get_transaction_categories_with_amount: {
        Args: Record<PropertyKey, never>;
        Returns: {
          id: string;
<<<<<<< HEAD
          name: string;
          is_expense: boolean;
          ws_id: string;
          created_at: string;
          amount: number;
=======
          amount: number;
          created_at: string;
          ws_id: string;
          is_expense: boolean;
          name: string;
>>>>>>> 9695022a
        }[];
      };
      get_user_role: {
        Args: { user_id: string; ws_id: string };
        Returns: string;
      };
      get_user_session_stats: {
        Args: { user_id: string };
        Returns: {
          total_sessions: number;
          active_sessions: number;
          current_session_age: unknown;
        }[];
      };
      get_user_sessions: {
        Args: { user_id: string };
        Returns: {
          session_id: string;
          created_at: string;
          updated_at: string;
          user_agent: string;
          ip: string;
          is_current: boolean;
        }[];
      };
      get_user_tasks: {
        Args: { _board_id: string };
        Returns: {
<<<<<<< HEAD
=======
          completed: boolean;
>>>>>>> 9695022a
          id: string;
          name: string;
          description: string;
          priority: number;
<<<<<<< HEAD
          completed: boolean;
=======
>>>>>>> 9695022a
          start_date: string;
          end_date: string;
          list_id: string;
          board_id: string;
        }[];
      };
      get_user_whitelist_status: {
        Args: { user_id_param: string };
        Returns: {
<<<<<<< HEAD
          is_whitelisted: boolean;
          enabled: boolean;
          allow_challenge_management: boolean;
          allow_manage_all_challenges: boolean;
          allow_role_management: boolean;
=======
          allow_challenge_management: boolean;
          enabled: boolean;
          is_whitelisted: boolean;
          allow_role_management: boolean;
          allow_manage_all_challenges: boolean;
>>>>>>> 9695022a
        }[];
      };
      get_workspace_drive_size: {
        Args: { ws_id: string };
        Returns: number;
      };
      get_workspace_products_count: {
        Args: { ws_id: string };
        Returns: number;
      };
      get_workspace_storage_limit: {
        Args: { ws_id: string };
        Returns: number;
      };
      get_workspace_transaction_categories_count: {
        Args: { ws_id: string };
        Returns: number;
      };
      get_workspace_transactions_count: {
        Args: { ws_id: string; start_date?: string; end_date?: string };
        Returns: number;
      };
      get_workspace_user_groups: {
        Args: {
          _ws_id: string;
<<<<<<< HEAD
          included_tags: string[];
          excluded_tags: string[];
          search_query: string;
        };
        Returns: {
=======
          excluded_tags: string[];
          search_query: string;
          included_tags: string[];
        };
        Returns: {
          created_at: string;
>>>>>>> 9695022a
          id: string;
          name: string;
          notes: string;
          ws_id: string;
          tags: string[];
          tag_count: number;
          created_at: string;
        }[];
      };
      get_workspace_user_groups_count: {
        Args: { ws_id: string };
        Returns: number;
      };
      get_workspace_users: {
        Args: {
<<<<<<< HEAD
          _ws_id: string;
          included_groups: string[];
          excluded_groups: string[];
          search_query: string;
=======
          search_query: string;
          _ws_id: string;
          included_groups: string[];
          excluded_groups: string[];
>>>>>>> 9695022a
        };
        Returns: {
          id: string;
          avatar_url: string;
          full_name: string;
          display_name: string;
          email: string;
          phone: string;
          gender: string;
          birthday: string;
          ethnicity: string;
          guardian: string;
          address: string;
          national_id: string;
          note: string;
          balance: number;
          ws_id: string;
          groups: string[];
          group_count: number;
          linked_users: Json;
          updated_at: string;
<<<<<<< HEAD
=======
          created_at: string;
>>>>>>> 9695022a
        }[];
      };
      get_workspace_users_count: {
        Args: { ws_id: string };
        Returns: number;
      };
      get_workspace_wallets_count: {
        Args: { ws_id: string };
        Returns: number;
      };
      get_workspace_wallets_expense: {
<<<<<<< HEAD
        Args: { ws_id: string; start_date?: string; end_date?: string };
=======
        Args: { ws_id: string; end_date?: string; start_date?: string };
>>>>>>> 9695022a
        Returns: number;
      };
      get_workspace_wallets_income: {
        Args: { ws_id: string; start_date?: string; end_date?: string };
        Returns: number;
      };
      gtrgm_compress: {
        Args: { '': unknown };
        Returns: unknown;
      };
      gtrgm_decompress: {
        Args: { '': unknown };
        Returns: unknown;
      };
      gtrgm_in: {
        Args: { '': unknown };
        Returns: unknown;
      };
      gtrgm_options: {
        Args: { '': unknown };
        Returns: undefined;
      };
      gtrgm_out: {
        Args: { '': unknown };
        Returns: unknown;
      };
      has_other_owner: {
        Args: { _ws_id: string; _user_id: string };
        Returns: boolean;
      };
      insert_ai_chat_message: {
        Args: { message: string; chat_id: string; source: string };
        Returns: undefined;
      };
      is_list_accessible: {
        Args: { _list_id: string };
        Returns: boolean;
      };
      is_member_invited: {
        Args: { _user_id: string; _org_id: string };
        Returns: boolean;
      };
      is_nova_challenge_manager: {
        Args: Record<PropertyKey, never>;
        Returns: boolean;
      };
      is_nova_role_manager: {
        Args: Record<PropertyKey, never>;
        Returns: boolean;
      };
      is_nova_user_email_in_team: {
        Args: { _user_email: string; _team_id: string };
        Returns: boolean;
      };
      is_nova_user_id_in_team: {
        Args: { _user_id: string; _team_id: string };
        Returns: boolean;
      };
      is_org_member: {
        Args: { _user_id: string; _org_id: string };
        Returns: boolean;
      };
      is_project_member: {
        Args: { _project_id: string };
        Returns: boolean;
      };
      is_task_accessible: {
        Args: { _task_id: string };
        Returns: boolean;
      };
      is_task_board_member: {
        Args: { _user_id: string; _board_id: string };
        Returns: boolean;
      };
      is_user_task_in_board: {
        Args: { _user_id: string; _task_id: string };
        Returns: boolean;
      };
      is_user_whitelisted: {
        Args: { user_id_param: string };
        Returns: boolean;
      };
      nova_get_all_challenges_with_user_stats: {
        Args: { user_id: string };
        Returns: Json;
      };
      nova_get_challenge_with_user_stats: {
        Args: { challenge_id: string; user_id: string };
        Returns: Json;
      };
      nova_get_user_daily_sessions: {
        Args: { challenge_id: string; user_id: string };
        Returns: number;
      };
      nova_get_user_total_sessions: {
        Args: { challenge_id: string; user_id: string };
        Returns: number;
      };
      remove_board_tags: {
        Args: { board_id: string; tags_to_remove: string[] };
        Returns: Json;
      };
      revoke_all_cross_app_tokens: {
        Args: { p_user_id: string };
        Returns: undefined;
      };
      revoke_all_other_sessions: {
        Args: { user_id: string };
        Returns: number;
      };
      revoke_user_session: {
        Args: { session_id: string; target_user_id: string };
        Returns: boolean;
      };
      search_boards_by_tags: {
        Args: {
<<<<<<< HEAD
          workspace_id: string;
          search_tags: string[];
          match_all?: boolean;
=======
          match_all?: boolean;
          search_tags: string[];
          workspace_id: string;
>>>>>>> 9695022a
        };
        Returns: {
          board_id: string;
          board_name: string;
          board_tags: Json;
        }[];
      };
      search_users: {
        Args: {
          search_query: string;
          page_number: number;
          page_size: number;
          role_filter?: string;
          enabled_filter?: boolean;
        };
        Returns: {
<<<<<<< HEAD
          id: string;
          display_name: string;
          deleted: boolean;
          avatar_url: string;
          handle: string;
          bio: string;
=======
>>>>>>> 9695022a
          created_at: string;
          user_id: string;
          enabled: boolean;
          allow_challenge_management: boolean;
          allow_manage_all_challenges: boolean;
          allow_role_management: boolean;
          email: string;
          new_email: string;
          birthday: string;
          full_name: string;
          team_name: string[];
<<<<<<< HEAD
=======
          avatar_url: string;
          id: string;
          display_name: string;
          deleted: boolean;
          handle: string;
          bio: string;
>>>>>>> 9695022a
        }[];
      };
      search_users_by_name: {
        Args: {
<<<<<<< HEAD
          search_query: string;
          result_limit?: number;
          min_similarity?: number;
        };
        Returns: {
          id: string;
          handle: string;
          display_name: string;
          avatar_url: string;
          relevance: number;
=======
          min_similarity?: number;
          search_query: string;
          result_limit?: number;
        };
        Returns: {
          relevance: number;
          avatar_url: string;
          display_name: string;
          handle: string;
          id: string;
>>>>>>> 9695022a
        }[];
      };
      set_limit: {
        Args: { '': number };
        Returns: number;
      };
      show_limit: {
        Args: Record<PropertyKey, never>;
        Returns: number;
      };
      show_trgm: {
        Args: { '': string };
        Returns: string[];
      };
      sum_quiz_scores: {
        Args: { p_set_id: string };
        Returns: {
          sum: number;
        }[];
      };
      transactions_have_same_abs_amount: {
        Args: { transaction_id_2: string; transaction_id_1: string };
        Returns: boolean;
      };
      transactions_have_same_amount: {
        Args: { transaction_id_1: string; transaction_id_2: string };
        Returns: boolean;
      };
      update_expired_sessions: {
        Args: Record<PropertyKey, never>;
        Returns: undefined;
      };
      update_session_total_score: {
        Args: { user_id_param: string; challenge_id_param: string };
        Returns: undefined;
      };
      validate_and_normalize_board_tags: {
        Args: { tags: Json };
        Returns: Json;
      };
      validate_board_tags: {
        Args: { tags: Json };
        Returns: boolean;
      };
      validate_cross_app_token: {
        Args: { p_token: string; p_target_app: string };
        Returns: string;
      };
      validate_cross_app_token_with_session: {
        Args: { p_token: string; p_target_app: string };
        Returns: {
          user_id: string;
          session_data: Json;
        }[];
      };
    };
    Enums: {
      ai_message_type:
        | 'message'
        | 'file'
        | 'summary'
        | 'notes'
        | 'multi_choice_quiz'
        | 'paragraph_quiz'
        | 'flashcards';
      calendar_hour_type: 'WORK' | 'PERSONAL' | 'MEETING';
      calendar_hours: 'work_hours' | 'personal_hours' | 'meeting_hours';
      certificate_templates: 'original' | 'modern' | 'elegant';
      chat_role: 'FUNCTION' | 'USER' | 'SYSTEM' | 'ASSISTANT';
      dataset_type: 'excel' | 'csv' | 'html';
      feature_flag:
        | 'ENABLE_AI'
        | 'ENABLE_EDUCATION'
        | 'ENABLE_CHALLENGES'
        | 'ENABLE_QUIZZES';
      platform_service: 'TUTURUUU' | 'REWISE' | 'NOVA' | 'UPSKII';
      subscription_status: 'trialing' | 'active' | 'canceled' | 'past_due';
      task_board_status: 'not_started' | 'active' | 'done' | 'closed';
      task_priority: 'low' | 'normal' | 'high' | 'critical';
      workspace_role_permission:
        | 'view_infrastructure'
        | 'manage_workspace_secrets'
        | 'manage_external_migrations'
        | 'manage_workspace_roles'
        | 'manage_workspace_members'
        | 'manage_workspace_settings'
        | 'manage_workspace_integrations'
        | 'manage_workspace_billing'
        | 'manage_workspace_security'
        | 'manage_workspace_audit_logs'
        | 'manage_user_report_templates'
        | 'manage_calendar'
        | 'manage_projects'
        | 'manage_documents'
        | 'manage_drive'
        | 'manage_users'
        | 'export_users_data'
        | 'manage_inventory'
        | 'manage_finance'
        | 'export_finance_data'
        | 'ai_chat'
        | 'ai_lab'
        | 'send_user_group_post_emails';
    };
    CompositeTypes: {
      [_ in never]: never;
    };
  };
};

type DefaultSchema = Database[Extract<keyof Database, 'public'>];

export type Tables<
  DefaultSchemaTableNameOrOptions extends
    | keyof (DefaultSchema['Tables'] & DefaultSchema['Views'])
    | { schema: keyof Database },
  TableName extends DefaultSchemaTableNameOrOptions extends {
    schema: keyof Database;
  }
    ? keyof (Database[DefaultSchemaTableNameOrOptions['schema']]['Tables'] &
        Database[DefaultSchemaTableNameOrOptions['schema']]['Views'])
    : never = never,
> = DefaultSchemaTableNameOrOptions extends { schema: keyof Database }
  ? (Database[DefaultSchemaTableNameOrOptions['schema']]['Tables'] &
      Database[DefaultSchemaTableNameOrOptions['schema']]['Views'])[TableName] extends {
      Row: infer R;
    }
    ? R
    : never
  : DefaultSchemaTableNameOrOptions extends keyof (DefaultSchema['Tables'] &
        DefaultSchema['Views'])
    ? (DefaultSchema['Tables'] &
        DefaultSchema['Views'])[DefaultSchemaTableNameOrOptions] extends {
        Row: infer R;
      }
      ? R
      : never
    : never;

export type TablesInsert<
  DefaultSchemaTableNameOrOptions extends
    | keyof DefaultSchema['Tables']
    | { schema: keyof Database },
  TableName extends DefaultSchemaTableNameOrOptions extends {
    schema: keyof Database;
  }
    ? keyof Database[DefaultSchemaTableNameOrOptions['schema']]['Tables']
    : never = never,
> = DefaultSchemaTableNameOrOptions extends { schema: keyof Database }
  ? Database[DefaultSchemaTableNameOrOptions['schema']]['Tables'][TableName] extends {
      Insert: infer I;
    }
    ? I
    : never
  : DefaultSchemaTableNameOrOptions extends keyof DefaultSchema['Tables']
    ? DefaultSchema['Tables'][DefaultSchemaTableNameOrOptions] extends {
        Insert: infer I;
      }
      ? I
      : never
    : never;

export type TablesUpdate<
  DefaultSchemaTableNameOrOptions extends
    | keyof DefaultSchema['Tables']
    | { schema: keyof Database },
  TableName extends DefaultSchemaTableNameOrOptions extends {
    schema: keyof Database;
  }
    ? keyof Database[DefaultSchemaTableNameOrOptions['schema']]['Tables']
    : never = never,
> = DefaultSchemaTableNameOrOptions extends { schema: keyof Database }
  ? Database[DefaultSchemaTableNameOrOptions['schema']]['Tables'][TableName] extends {
      Update: infer U;
    }
    ? U
    : never
  : DefaultSchemaTableNameOrOptions extends keyof DefaultSchema['Tables']
    ? DefaultSchema['Tables'][DefaultSchemaTableNameOrOptions] extends {
        Update: infer U;
      }
      ? U
      : never
    : never;

export type Enums<
  DefaultSchemaEnumNameOrOptions extends
    | keyof DefaultSchema['Enums']
    | { schema: keyof Database },
  EnumName extends DefaultSchemaEnumNameOrOptions extends {
    schema: keyof Database;
  }
    ? keyof Database[DefaultSchemaEnumNameOrOptions['schema']]['Enums']
    : never = never,
> = DefaultSchemaEnumNameOrOptions extends { schema: keyof Database }
  ? Database[DefaultSchemaEnumNameOrOptions['schema']]['Enums'][EnumName]
  : DefaultSchemaEnumNameOrOptions extends keyof DefaultSchema['Enums']
    ? DefaultSchema['Enums'][DefaultSchemaEnumNameOrOptions]
    : never;

export type CompositeTypes<
  PublicCompositeTypeNameOrOptions extends
    | keyof DefaultSchema['CompositeTypes']
    | { schema: keyof Database },
  CompositeTypeName extends PublicCompositeTypeNameOrOptions extends {
    schema: keyof Database;
  }
    ? keyof Database[PublicCompositeTypeNameOrOptions['schema']]['CompositeTypes']
    : never = never,
> = PublicCompositeTypeNameOrOptions extends { schema: keyof Database }
  ? Database[PublicCompositeTypeNameOrOptions['schema']]['CompositeTypes'][CompositeTypeName]
  : PublicCompositeTypeNameOrOptions extends keyof DefaultSchema['CompositeTypes']
    ? DefaultSchema['CompositeTypes'][PublicCompositeTypeNameOrOptions]
    : never;

export const Constants = {
  public: {
    Enums: {
      ai_message_type: [
        'message',
        'file',
        'summary',
        'notes',
        'multi_choice_quiz',
        'paragraph_quiz',
        'flashcards',
      ],
      calendar_hour_type: ['WORK', 'PERSONAL', 'MEETING'],
      calendar_hours: ['work_hours', 'personal_hours', 'meeting_hours'],
      certificate_templates: ['original', 'modern', 'elegant'],
      chat_role: ['FUNCTION', 'USER', 'SYSTEM', 'ASSISTANT'],
      dataset_type: ['excel', 'csv', 'html'],
      feature_flag: [
        'ENABLE_AI',
        'ENABLE_EDUCATION',
        'ENABLE_CHALLENGES',
        'ENABLE_QUIZZES',
      ],
      platform_service: ['TUTURUUU', 'REWISE', 'NOVA', 'UPSKII'],
      subscription_status: ['trialing', 'active', 'canceled', 'past_due'],
      task_board_status: ['not_started', 'active', 'done', 'closed'],
      task_priority: ['low', 'normal', 'high', 'critical'],
      workspace_role_permission: [
        'view_infrastructure',
        'manage_workspace_secrets',
        'manage_external_migrations',
        'manage_workspace_roles',
        'manage_workspace_members',
        'manage_workspace_settings',
        'manage_workspace_integrations',
        'manage_workspace_billing',
        'manage_workspace_security',
        'manage_workspace_audit_logs',
        'manage_user_report_templates',
        'manage_calendar',
        'manage_projects',
        'manage_documents',
        'manage_drive',
        'manage_users',
        'export_users_data',
        'manage_inventory',
        'manage_finance',
        'export_finance_data',
        'ai_chat',
        'ai_lab',
        'send_user_group_post_emails',
      ],
    },
  },
} as const;<|MERGE_RESOLUTION|>--- conflicted
+++ resolved
@@ -8197,15 +8197,9 @@
       generate_cross_app_token: {
         Args:
           | {
-<<<<<<< HEAD
-              p_user_id: string;
-              p_origin_app: string;
-              p_target_app: string;
-=======
               p_target_app: string;
               p_user_id: string;
               p_origin_app: string;
->>>>>>> 9695022a
               p_expiry_seconds?: number;
             }
           | {
@@ -8263,15 +8257,9 @@
       get_hourly_prompt_completion_tokens: {
         Args: { past_hours?: number };
         Returns: {
-<<<<<<< HEAD
-          hour: string;
-          total_prompt_tokens: number;
-          total_completion_tokens: number;
-=======
           total_prompt_tokens: number;
           total_completion_tokens: number;
           hour: string;
->>>>>>> 9695022a
         }[];
       };
       get_inventory_batches_count: {
@@ -8290,19 +8278,7 @@
           _category_ids?: string[];
         };
         Returns: {
-<<<<<<< HEAD
-          id: string;
           name: string;
-          manufacturer: string;
-          unit: string;
-          unit_id: string;
-          category: string;
-          price: number;
-          amount: number;
-          ws_id: string;
-=======
-          name: string;
->>>>>>> 9695022a
           created_at: string;
           ws_id: string;
           amount: number;
@@ -8343,10 +8319,6 @@
         Returns: {
           total_prompt_tokens: number;
           month: string;
-<<<<<<< HEAD
-          total_prompt_tokens: number;
-=======
->>>>>>> 9695022a
           total_completion_tokens: number;
         }[];
       };
@@ -8375,17 +8347,10 @@
       get_session_statistics: {
         Args: Record<PropertyKey, never>;
         Returns: {
-<<<<<<< HEAD
-          total_count: number;
-          unique_users_count: number;
-          active_count: number;
-          completed_count: number;
-=======
           completed_count: number;
           active_count: number;
           unique_users_count: number;
           total_count: number;
->>>>>>> 9695022a
           latest_session_date: string;
         }[];
       };
@@ -8396,19 +8361,6 @@
           user_id_param: string;
         };
         Returns: {
-<<<<<<< HEAD
-          title: string;
-          description: string;
-          category_id: string;
-          task_id: string;
-          tags: string[];
-          category_name: string;
-          category_color: string;
-          task_name: string;
-          usage_count: number;
-          avg_duration: number;
-          last_used: string;
-=======
           last_used: string;
           avg_duration: number;
           usage_count: number;
@@ -8420,7 +8372,6 @@
           category_id: string;
           description: string;
           title: string;
->>>>>>> 9695022a
         }[];
       };
       get_submission_statistics: {
@@ -8435,19 +8386,11 @@
         Args: Record<PropertyKey, never>;
         Returns: {
           id: string;
-<<<<<<< HEAD
-          name: string;
-          is_expense: boolean;
-          ws_id: string;
-          created_at: string;
-          amount: number;
-=======
           amount: number;
           created_at: string;
           ws_id: string;
           is_expense: boolean;
           name: string;
->>>>>>> 9695022a
         }[];
       };
       get_user_role: {
@@ -8476,18 +8419,11 @@
       get_user_tasks: {
         Args: { _board_id: string };
         Returns: {
-<<<<<<< HEAD
-=======
           completed: boolean;
->>>>>>> 9695022a
           id: string;
           name: string;
           description: string;
           priority: number;
-<<<<<<< HEAD
-          completed: boolean;
-=======
->>>>>>> 9695022a
           start_date: string;
           end_date: string;
           list_id: string;
@@ -8497,19 +8433,11 @@
       get_user_whitelist_status: {
         Args: { user_id_param: string };
         Returns: {
-<<<<<<< HEAD
-          is_whitelisted: boolean;
-          enabled: boolean;
-          allow_challenge_management: boolean;
-          allow_manage_all_challenges: boolean;
-          allow_role_management: boolean;
-=======
           allow_challenge_management: boolean;
           enabled: boolean;
           is_whitelisted: boolean;
           allow_role_management: boolean;
           allow_manage_all_challenges: boolean;
->>>>>>> 9695022a
         }[];
       };
       get_workspace_drive_size: {
@@ -8535,20 +8463,12 @@
       get_workspace_user_groups: {
         Args: {
           _ws_id: string;
-<<<<<<< HEAD
-          included_tags: string[];
-          excluded_tags: string[];
-          search_query: string;
-        };
-        Returns: {
-=======
           excluded_tags: string[];
           search_query: string;
           included_tags: string[];
         };
         Returns: {
           created_at: string;
->>>>>>> 9695022a
           id: string;
           name: string;
           notes: string;
@@ -8564,17 +8484,10 @@
       };
       get_workspace_users: {
         Args: {
-<<<<<<< HEAD
-          _ws_id: string;
-          included_groups: string[];
-          excluded_groups: string[];
-          search_query: string;
-=======
           search_query: string;
           _ws_id: string;
           included_groups: string[];
           excluded_groups: string[];
->>>>>>> 9695022a
         };
         Returns: {
           id: string;
@@ -8596,10 +8509,7 @@
           group_count: number;
           linked_users: Json;
           updated_at: string;
-<<<<<<< HEAD
-=======
-          created_at: string;
->>>>>>> 9695022a
+          created_at: string;
         }[];
       };
       get_workspace_users_count: {
@@ -8611,11 +8521,7 @@
         Returns: number;
       };
       get_workspace_wallets_expense: {
-<<<<<<< HEAD
-        Args: { ws_id: string; start_date?: string; end_date?: string };
-=======
         Args: { ws_id: string; end_date?: string; start_date?: string };
->>>>>>> 9695022a
         Returns: number;
       };
       get_workspace_wallets_income: {
@@ -8732,15 +8638,9 @@
       };
       search_boards_by_tags: {
         Args: {
-<<<<<<< HEAD
-          workspace_id: string;
-          search_tags: string[];
-          match_all?: boolean;
-=======
           match_all?: boolean;
           search_tags: string[];
           workspace_id: string;
->>>>>>> 9695022a
         };
         Returns: {
           board_id: string;
@@ -8757,15 +8657,6 @@
           enabled_filter?: boolean;
         };
         Returns: {
-<<<<<<< HEAD
-          id: string;
-          display_name: string;
-          deleted: boolean;
-          avatar_url: string;
-          handle: string;
-          bio: string;
-=======
->>>>>>> 9695022a
           created_at: string;
           user_id: string;
           enabled: boolean;
@@ -8777,31 +8668,16 @@
           birthday: string;
           full_name: string;
           team_name: string[];
-<<<<<<< HEAD
-=======
           avatar_url: string;
           id: string;
           display_name: string;
           deleted: boolean;
           handle: string;
           bio: string;
->>>>>>> 9695022a
         }[];
       };
       search_users_by_name: {
         Args: {
-<<<<<<< HEAD
-          search_query: string;
-          result_limit?: number;
-          min_similarity?: number;
-        };
-        Returns: {
-          id: string;
-          handle: string;
-          display_name: string;
-          avatar_url: string;
-          relevance: number;
-=======
           min_similarity?: number;
           search_query: string;
           result_limit?: number;
@@ -8812,7 +8688,6 @@
           display_name: string;
           handle: string;
           id: string;
->>>>>>> 9695022a
         }[];
       };
       set_limit: {
