export type Json =
  | string
  | number
  | boolean
  | null
  | { [key: string]: Json | undefined }
  | Json[];

export type Database = {
  public: {
    Tables: {
      ai_chat_members: {
        Row: {
          chat_id: string;
          created_at: string;
          email: string;
        };
        Insert: {
          chat_id: string;
          created_at?: string;
          email: string;
        };
        Update: {
          chat_id?: string;
          created_at?: string;
          email?: string;
        };
        Relationships: [
          {
            foreignKeyName: 'ai_chat_members_chat_id_fkey';
            columns: ['chat_id'];
            isOneToOne: false;
            referencedRelation: 'ai_chats';
            referencedColumns: ['id'];
          },
        ];
      };
      ai_chat_messages: {
        Row: {
          chat_id: string;
          completion_tokens: number;
          content: string | null;
          created_at: string;
          creator_id: string | null;
          finish_reason: string | null;
          id: string;
          metadata: Json | null;
          model: string | null;
          prompt_tokens: number;
          role: Database['public']['Enums']['chat_role'];
          type: Database['public']['Enums']['ai_message_type'];
        };
        Insert: {
          chat_id: string;
          completion_tokens?: number;
          content?: string | null;
          created_at?: string;
          creator_id?: string | null;
          finish_reason?: string | null;
          id?: string;
          metadata?: Json | null;
          model?: string | null;
          prompt_tokens?: number;
          role: Database['public']['Enums']['chat_role'];
          type?: Database['public']['Enums']['ai_message_type'];
        };
        Update: {
          chat_id?: string;
          completion_tokens?: number;
          content?: string | null;
          created_at?: string;
          creator_id?: string | null;
          finish_reason?: string | null;
          id?: string;
          metadata?: Json | null;
          model?: string | null;
          prompt_tokens?: number;
          role?: Database['public']['Enums']['chat_role'];
          type?: Database['public']['Enums']['ai_message_type'];
        };
        Relationships: [
          {
            foreignKeyName: 'ai_chat_messages_chat_id_fkey';
            columns: ['chat_id'];
            isOneToOne: false;
            referencedRelation: 'ai_chats';
            referencedColumns: ['id'];
          },
          {
            foreignKeyName: 'ai_chat_messages_creator_id_fkey';
            columns: ['creator_id'];
            isOneToOne: false;
            referencedRelation: 'users';
            referencedColumns: ['id'];
          },
          {
            foreignKeyName: 'public_ai_chat_messages_model_fkey';
            columns: ['model'];
            isOneToOne: false;
            referencedRelation: 'ai_models';
            referencedColumns: ['id'];
          },
        ];
      };
      ai_chats: {
        Row: {
          created_at: string;
          creator_id: string | null;
          id: string;
          is_public: boolean;
          latest_summarized_message_id: string | null;
          model: string | null;
          pinned: boolean;
          summary: string | null;
          title: string | null;
        };
        Insert: {
          created_at?: string;
          creator_id?: string | null;
          id?: string;
          is_public?: boolean;
          latest_summarized_message_id?: string | null;
          model?: string | null;
          pinned?: boolean;
          summary?: string | null;
          title?: string | null;
        };
        Update: {
          created_at?: string;
          creator_id?: string | null;
          id?: string;
          is_public?: boolean;
          latest_summarized_message_id?: string | null;
          model?: string | null;
          pinned?: boolean;
          summary?: string | null;
          title?: string | null;
        };
        Relationships: [
          {
            foreignKeyName: 'ai_chats_creator_id_fkey';
            columns: ['creator_id'];
            isOneToOne: false;
            referencedRelation: 'users';
            referencedColumns: ['id'];
          },
          {
            foreignKeyName: 'public_ai_chats_latest_summarized_message_id_fkey';
            columns: ['latest_summarized_message_id'];
            isOneToOne: false;
            referencedRelation: 'ai_chat_messages';
            referencedColumns: ['id'];
          },
          {
            foreignKeyName: 'public_ai_chats_model_fkey';
            columns: ['model'];
            isOneToOne: false;
            referencedRelation: 'ai_models';
            referencedColumns: ['id'];
          },
        ];
      };
      ai_models: {
        Row: {
          created_at: string;
          enabled: boolean;
          id: string;
          name: string | null;
          provider: string | null;
        };
        Insert: {
          created_at?: string;
          enabled?: boolean;
          id: string;
          name?: string | null;
          provider?: string | null;
        };
        Update: {
          created_at?: string;
          enabled?: boolean;
          id?: string;
          name?: string | null;
          provider?: string | null;
        };
        Relationships: [
          {
            foreignKeyName: 'public_ai_models_provider_fkey';
            columns: ['provider'];
            isOneToOne: false;
            referencedRelation: 'ai_providers';
            referencedColumns: ['id'];
          },
        ];
      };
      ai_providers: {
        Row: {
          created_at: string;
          id: string;
          name: string;
        };
        Insert: {
          created_at?: string;
          id: string;
          name: string;
        };
        Update: {
          created_at?: string;
          id?: string;
          name?: string;
        };
        Relationships: [];
      };
      ai_whitelisted_domains: {
        Row: {
          created_at: string;
          description: string | null;
          domain: string;
          enabled: boolean;
        };
        Insert: {
          created_at?: string;
          description?: string | null;
          domain: string;
          enabled?: boolean;
        };
        Update: {
          created_at?: string;
          description?: string | null;
          domain?: string;
          enabled?: boolean;
        };
        Relationships: [];
      };
      ai_whitelisted_emails: {
        Row: {
          created_at: string;
          email: string;
          enabled: boolean;
        };
        Insert: {
          created_at?: string;
          email: string;
          enabled?: boolean;
        };
        Update: {
          created_at?: string;
          email?: string;
          enabled?: boolean;
        };
        Relationships: [];
      };
      aurora_ml_forecast: {
        Row: {
          catboost: number;
          created_at: string;
          date: string;
          elasticnet: number;
          id: string;
          lightgbm: number;
          ws_id: string;
          xgboost: number;
        };
        Insert: {
          catboost: number;
          created_at?: string;
          date: string;
          elasticnet: number;
          id?: string;
          lightgbm: number;
          ws_id: string;
          xgboost: number;
        };
        Update: {
          catboost?: number;
          created_at?: string;
          date?: string;
          elasticnet?: number;
          id?: string;
          lightgbm?: number;
          ws_id?: string;
          xgboost?: number;
        };
        Relationships: [
          {
            foreignKeyName: 'aurora_ml_forecast_ws_id_fkey';
            columns: ['ws_id'];
            isOneToOne: false;
            referencedRelation: 'workspaces';
            referencedColumns: ['id'];
          },
        ];
      };
      aurora_ml_metrics: {
        Row: {
          created_at: string;
          directional_accuracy: number;
          id: string;
          model: string;
          rmse: number;
          turning_point_accuracy: number;
          weighted_score: number;
          ws_id: string;
        };
        Insert: {
          created_at?: string;
          directional_accuracy: number;
          id?: string;
          model: string;
          rmse: number;
          turning_point_accuracy: number;
          weighted_score: number;
          ws_id: string;
        };
        Update: {
          created_at?: string;
          directional_accuracy?: number;
          id?: string;
          model?: string;
          rmse?: number;
          turning_point_accuracy?: number;
          weighted_score?: number;
          ws_id?: string;
        };
        Relationships: [
          {
            foreignKeyName: 'aurora_ml_metrics_ws_id_fkey';
            columns: ['ws_id'];
            isOneToOne: false;
            referencedRelation: 'workspaces';
            referencedColumns: ['id'];
          },
        ];
      };
      aurora_statistical_forecast: {
        Row: {
          auto_arima: number;
          auto_arima_hi_90: number;
          auto_arima_lo_90: number;
          auto_ets: number;
          auto_ets_hi_90: number;
          auto_ets_lo_90: number;
          auto_theta: number;
          auto_theta_hi_90: number;
          auto_theta_lo_90: number;
          ces: number;
          ces_hi_90: number;
          ces_lo_90: number;
          created_at: string;
          date: string;
          id: string;
          ws_id: string;
        };
        Insert: {
          auto_arima: number;
          auto_arima_hi_90: number;
          auto_arima_lo_90: number;
          auto_ets: number;
          auto_ets_hi_90: number;
          auto_ets_lo_90: number;
          auto_theta: number;
          auto_theta_hi_90: number;
          auto_theta_lo_90: number;
          ces: number;
          ces_hi_90: number;
          ces_lo_90: number;
          created_at?: string;
          date: string;
          id?: string;
          ws_id: string;
        };
        Update: {
          auto_arima?: number;
          auto_arima_hi_90?: number;
          auto_arima_lo_90?: number;
          auto_ets?: number;
          auto_ets_hi_90?: number;
          auto_ets_lo_90?: number;
          auto_theta?: number;
          auto_theta_hi_90?: number;
          auto_theta_lo_90?: number;
          ces?: number;
          ces_hi_90?: number;
          ces_lo_90?: number;
          created_at?: string;
          date?: string;
          id?: string;
          ws_id?: string;
        };
        Relationships: [
          {
            foreignKeyName: 'aurora_statistical_forecast_ws_id_fkey';
            columns: ['ws_id'];
            isOneToOne: false;
            referencedRelation: 'workspaces';
            referencedColumns: ['id'];
          },
        ];
      };
      aurora_statistical_metrics: {
        Row: {
          created_at: string;
          directional_accuracy: number;
          id: string;
          model: string;
          no_scaling: boolean;
          rmse: number;
          turning_point_accuracy: number;
          weighted_score: number;
          ws_id: string;
        };
        Insert: {
          created_at?: string;
          directional_accuracy: number;
          id?: string;
          model: string;
          no_scaling: boolean;
          rmse: number;
          turning_point_accuracy: number;
          weighted_score: number;
          ws_id: string;
        };
        Update: {
          created_at?: string;
          directional_accuracy?: number;
          id?: string;
          model?: string;
          no_scaling?: boolean;
          rmse?: number;
          turning_point_accuracy?: number;
          weighted_score?: number;
          ws_id?: string;
        };
        Relationships: [
          {
            foreignKeyName: 'aurora_statistical_metrics_ws_id_fkey';
            columns: ['ws_id'];
            isOneToOne: false;
            referencedRelation: 'workspaces';
            referencedColumns: ['id'];
          },
        ];
      };
      calendar_event_colors: {
        Row: {
          value: string;
        };
        Insert: {
          value: string;
        };
        Update: {
          value?: string;
        };
        Relationships: [];
      };
      calendar_event_participant_groups: {
        Row: {
          created_at: string | null;
          event_id: string;
          group_id: string;
          notes: string | null;
          role: string | null;
        };
        Insert: {
          created_at?: string | null;
          event_id: string;
          group_id: string;
          notes?: string | null;
          role?: string | null;
        };
        Update: {
          created_at?: string | null;
          event_id?: string;
          group_id?: string;
          notes?: string | null;
          role?: string | null;
        };
        Relationships: [
          {
            foreignKeyName: 'calendar_event_participant_groups_event_id_fkey';
            columns: ['event_id'];
            isOneToOne: false;
            referencedRelation: 'workspace_calendar_events';
            referencedColumns: ['id'];
          },
          {
            foreignKeyName: 'calendar_event_participant_groups_group_id_fkey';
            columns: ['group_id'];
            isOneToOne: false;
            referencedRelation: 'user_groups_with_tags';
            referencedColumns: ['id'];
          },
          {
            foreignKeyName: 'calendar_event_participant_groups_group_id_fkey';
            columns: ['group_id'];
            isOneToOne: false;
            referencedRelation: 'workspace_user_groups';
            referencedColumns: ['id'];
          },
          {
            foreignKeyName: 'calendar_event_participant_groups_group_id_fkey';
            columns: ['group_id'];
            isOneToOne: false;
            referencedRelation: 'workspace_user_groups_with_amount';
            referencedColumns: ['id'];
          },
        ];
      };
      calendar_event_platform_participants: {
        Row: {
          created_at: string | null;
          event_id: string;
          going: boolean | null;
          notes: string;
          role: string | null;
          user_id: string;
        };
        Insert: {
          created_at?: string | null;
          event_id: string;
          going?: boolean | null;
          notes?: string;
          role?: string | null;
          user_id: string;
        };
        Update: {
          created_at?: string | null;
          event_id?: string;
          going?: boolean | null;
          notes?: string;
          role?: string | null;
          user_id?: string;
        };
        Relationships: [
          {
            foreignKeyName: 'calendar_event_platform_participants_event_id_fkey';
            columns: ['event_id'];
            isOneToOne: false;
            referencedRelation: 'workspace_calendar_events';
            referencedColumns: ['id'];
          },
          {
            foreignKeyName: 'calendar_event_platform_participants_user_id_fkey';
            columns: ['user_id'];
            isOneToOne: false;
            referencedRelation: 'users';
            referencedColumns: ['id'];
          },
        ];
      };
      calendar_event_virtual_participants: {
        Row: {
          created_at: string | null;
          event_id: string;
          going: boolean | null;
          notes: string;
          role: string | null;
          user_id: string;
        };
        Insert: {
          created_at?: string | null;
          event_id: string;
          going?: boolean | null;
          notes?: string;
          role?: string | null;
          user_id: string;
        };
        Update: {
          created_at?: string | null;
          event_id?: string;
          going?: boolean | null;
          notes?: string;
          role?: string | null;
          user_id?: string;
        };
        Relationships: [
          {
            foreignKeyName: 'calendar_event_virtual_participants_event_id_fkey';
            columns: ['event_id'];
            isOneToOne: false;
            referencedRelation: 'workspace_calendar_events';
            referencedColumns: ['id'];
          },
          {
            foreignKeyName: 'calendar_event_virtual_participants_user_id_fkey';
            columns: ['user_id'];
            isOneToOne: false;
            referencedRelation: 'distinct_invoice_creators';
            referencedColumns: ['id'];
          },
          {
            foreignKeyName: 'calendar_event_virtual_participants_user_id_fkey';
            columns: ['user_id'];
            isOneToOne: false;
            referencedRelation: 'workspace_users';
            referencedColumns: ['id'];
          },
          {
            foreignKeyName: 'calendar_event_virtual_participants_user_id_fkey';
            columns: ['user_id'];
            isOneToOne: false;
            referencedRelation: 'workspace_users_with_groups';
            referencedColumns: ['id'];
          },
        ];
      };
      course_module_flashcards: {
        Row: {
          created_at: string;
          flashcard_id: string;
          module_id: string;
        };
        Insert: {
          created_at?: string;
          flashcard_id: string;
          module_id: string;
        };
        Update: {
          created_at?: string;
          flashcard_id?: string;
          module_id?: string;
        };
        Relationships: [
          {
            foreignKeyName: 'course_module_flashcards_flashcard_id_fkey';
            columns: ['flashcard_id'];
            isOneToOne: false;
            referencedRelation: 'workspace_flashcards';
            referencedColumns: ['id'];
          },
          {
            foreignKeyName: 'course_module_flashcards_module_id_fkey';
            columns: ['module_id'];
            isOneToOne: false;
            referencedRelation: 'workspace_course_modules';
            referencedColumns: ['id'];
          },
        ];
      };
      course_module_quiz_sets: {
        Row: {
          created_at: string;
          module_id: string;
          set_id: string;
        };
        Insert: {
          created_at?: string;
          module_id: string;
          set_id: string;
        };
        Update: {
          created_at?: string;
          module_id?: string;
          set_id?: string;
        };
        Relationships: [
          {
            foreignKeyName: 'course_module_quiz_sets_module_id_fkey';
            columns: ['module_id'];
            isOneToOne: false;
            referencedRelation: 'workspace_course_modules';
            referencedColumns: ['id'];
          },
          {
            foreignKeyName: 'course_module_quiz_sets_set_id_fkey';
            columns: ['set_id'];
            isOneToOne: false;
            referencedRelation: 'workspace_quiz_sets';
            referencedColumns: ['id'];
          },
        ];
      };
      course_module_quizzes: {
        Row: {
          created_at: string;
          module_id: string;
          quiz_id: string;
        };
        Insert: {
          created_at?: string;
          module_id: string;
          quiz_id: string;
        };
        Update: {
          created_at?: string;
          module_id?: string;
          quiz_id?: string;
        };
        Relationships: [
          {
            foreignKeyName: 'course_module_quizzes_module_id_fkey';
            columns: ['module_id'];
            isOneToOne: false;
            referencedRelation: 'workspace_course_modules';
            referencedColumns: ['id'];
          },
          {
            foreignKeyName: 'course_module_quizzes_quiz_id_fkey';
            columns: ['quiz_id'];
            isOneToOne: false;
            referencedRelation: 'workspace_quizzes';
            referencedColumns: ['id'];
          },
        ];
      };
      crawled_url_next_urls: {
        Row: {
          created_at: string;
          origin_id: string;
          skipped: boolean;
          url: string;
        };
        Insert: {
          created_at?: string;
          origin_id?: string;
          skipped: boolean;
          url: string;
        };
        Update: {
          created_at?: string;
          origin_id?: string;
          skipped?: boolean;
          url?: string;
        };
        Relationships: [
          {
            foreignKeyName: 'crawled_url_next_urls_origin_id_fkey';
            columns: ['origin_id'];
            isOneToOne: false;
            referencedRelation: 'crawled_urls';
            referencedColumns: ['id'];
          },
        ];
      };
      crawled_urls: {
        Row: {
          created_at: string;
          creator_id: string;
          html: string | null;
          id: string;
          markdown: string | null;
          url: string;
        };
        Insert: {
          created_at?: string;
          creator_id: string;
          html?: string | null;
          id?: string;
          markdown?: string | null;
          url: string;
        };
        Update: {
          created_at?: string;
          creator_id?: string;
          html?: string | null;
          id?: string;
          markdown?: string | null;
          url?: string;
        };
        Relationships: [
          {
            foreignKeyName: 'crawled_urls_creator_id_fkey';
            columns: ['creator_id'];
            isOneToOne: false;
            referencedRelation: 'users';
            referencedColumns: ['id'];
          },
        ];
      };
      credit_wallets: {
        Row: {
          limit: number;
          payment_date: number;
          statement_date: number;
          wallet_id: string;
        };
        Insert: {
          limit: number;
          payment_date: number;
          statement_date: number;
          wallet_id: string;
        };
        Update: {
          limit?: number;
          payment_date?: number;
          statement_date?: number;
          wallet_id?: string;
        };
        Relationships: [
          {
            foreignKeyName: 'credit_wallets_wallet_id_fkey';
            columns: ['wallet_id'];
            isOneToOne: true;
            referencedRelation: 'workspace_wallets';
            referencedColumns: ['id'];
          },
        ];
      };
      cross_app_tokens: {
        Row: {
          created_at: string;
          expires_at: string;
          id: string;
          is_revoked: boolean;
          origin_app: string;
          target_app: string;
          token: string;
          used_at: string | null;
          user_id: string;
        };
        Insert: {
          created_at?: string;
          expires_at: string;
          id?: string;
          is_revoked?: boolean;
          origin_app: string;
          target_app: string;
          token: string;
          used_at?: string | null;
          user_id: string;
        };
        Update: {
          created_at?: string;
          expires_at?: string;
          id?: string;
          is_revoked?: boolean;
          origin_app?: string;
          target_app?: string;
          token?: string;
          used_at?: string | null;
          user_id?: string;
        };
        Relationships: [
          {
            foreignKeyName: 'cross_app_tokens_user_id_fkey';
            columns: ['user_id'];
            isOneToOne: false;
            referencedRelation: 'users';
            referencedColumns: ['id'];
          },
        ];
      };
      currencies: {
        Row: {
          code: string;
          name: string;
        };
        Insert: {
          code: string;
          name: string;
        };
        Update: {
          code?: string;
          name?: string;
        };
        Relationships: [];
      };
      external_user_monthly_report_logs: {
        Row: {
          content: string;
          created_at: string;
          creator_id: string | null;
          feedback: string;
          group_id: string;
          id: string;
          report_id: string;
          score: number | null;
          scores: number[] | null;
          title: string;
          user_id: string;
        };
        Insert: {
          content?: string;
          created_at?: string;
          creator_id?: string | null;
          feedback?: string;
          group_id: string;
          id?: string;
          report_id: string;
          score?: number | null;
          scores?: number[] | null;
          title?: string;
          user_id: string;
        };
        Update: {
          content?: string;
          created_at?: string;
          creator_id?: string | null;
          feedback?: string;
          group_id?: string;
          id?: string;
          report_id?: string;
          score?: number | null;
          scores?: number[] | null;
          title?: string;
          user_id?: string;
        };
        Relationships: [
          {
            foreignKeyName: 'external_user_monthly_report_logs_creator_id_fkey';
            columns: ['creator_id'];
            isOneToOne: false;
            referencedRelation: 'distinct_invoice_creators';
            referencedColumns: ['id'];
          },
          {
            foreignKeyName: 'external_user_monthly_report_logs_creator_id_fkey';
            columns: ['creator_id'];
            isOneToOne: false;
            referencedRelation: 'workspace_users';
            referencedColumns: ['id'];
          },
          {
            foreignKeyName: 'external_user_monthly_report_logs_creator_id_fkey';
            columns: ['creator_id'];
            isOneToOne: false;
            referencedRelation: 'workspace_users_with_groups';
            referencedColumns: ['id'];
          },
          {
            foreignKeyName: 'external_user_monthly_report_logs_group_id_fkey';
            columns: ['group_id'];
            isOneToOne: false;
            referencedRelation: 'user_groups_with_tags';
            referencedColumns: ['id'];
          },
          {
            foreignKeyName: 'external_user_monthly_report_logs_group_id_fkey';
            columns: ['group_id'];
            isOneToOne: false;
            referencedRelation: 'workspace_user_groups';
            referencedColumns: ['id'];
          },
          {
            foreignKeyName: 'external_user_monthly_report_logs_group_id_fkey';
            columns: ['group_id'];
            isOneToOne: false;
            referencedRelation: 'workspace_user_groups_with_amount';
            referencedColumns: ['id'];
          },
          {
            foreignKeyName: 'external_user_monthly_report_logs_report_id_fkey';
            columns: ['report_id'];
            isOneToOne: false;
            referencedRelation: 'external_user_monthly_reports';
            referencedColumns: ['id'];
          },
          {
            foreignKeyName: 'external_user_monthly_report_logs_user_id_fkey';
            columns: ['user_id'];
            isOneToOne: false;
            referencedRelation: 'distinct_invoice_creators';
            referencedColumns: ['id'];
          },
          {
            foreignKeyName: 'external_user_monthly_report_logs_user_id_fkey';
            columns: ['user_id'];
            isOneToOne: false;
            referencedRelation: 'workspace_users';
            referencedColumns: ['id'];
          },
          {
            foreignKeyName: 'external_user_monthly_report_logs_user_id_fkey';
            columns: ['user_id'];
            isOneToOne: false;
            referencedRelation: 'workspace_users_with_groups';
            referencedColumns: ['id'];
          },
        ];
      };
      external_user_monthly_reports: {
        Row: {
          content: string;
          created_at: string;
          creator_id: string | null;
          feedback: string;
          group_id: string;
          id: string;
          score: number | null;
          scores: number[] | null;
          title: string;
          updated_at: string;
          user_id: string;
        };
        Insert: {
          content: string;
          created_at?: string;
          creator_id?: string | null;
          feedback: string;
          group_id: string;
          id?: string;
          score?: number | null;
          scores?: number[] | null;
          title: string;
          updated_at: string;
          user_id: string;
        };
        Update: {
          content?: string;
          created_at?: string;
          creator_id?: string | null;
          feedback?: string;
          group_id?: string;
          id?: string;
          score?: number | null;
          scores?: number[] | null;
          title?: string;
          updated_at?: string;
          user_id?: string;
        };
        Relationships: [
          {
            foreignKeyName: 'external_user_monthly_reports_creator_id_fkey';
            columns: ['creator_id'];
            isOneToOne: false;
            referencedRelation: 'distinct_invoice_creators';
            referencedColumns: ['id'];
          },
          {
            foreignKeyName: 'external_user_monthly_reports_creator_id_fkey';
            columns: ['creator_id'];
            isOneToOne: false;
            referencedRelation: 'workspace_users';
            referencedColumns: ['id'];
          },
          {
            foreignKeyName: 'external_user_monthly_reports_creator_id_fkey';
            columns: ['creator_id'];
            isOneToOne: false;
            referencedRelation: 'workspace_users_with_groups';
            referencedColumns: ['id'];
          },
          {
            foreignKeyName: 'external_user_monthly_reports_group_id_fkey';
            columns: ['group_id'];
            isOneToOne: false;
            referencedRelation: 'user_groups_with_tags';
            referencedColumns: ['id'];
          },
          {
            foreignKeyName: 'external_user_monthly_reports_group_id_fkey';
            columns: ['group_id'];
            isOneToOne: false;
            referencedRelation: 'workspace_user_groups';
            referencedColumns: ['id'];
          },
          {
            foreignKeyName: 'external_user_monthly_reports_group_id_fkey';
            columns: ['group_id'];
            isOneToOne: false;
            referencedRelation: 'workspace_user_groups_with_amount';
            referencedColumns: ['id'];
          },
          {
            foreignKeyName: 'public_external_user_monthly_reports_user_id_fkey';
            columns: ['user_id'];
            isOneToOne: false;
            referencedRelation: 'distinct_invoice_creators';
            referencedColumns: ['id'];
          },
          {
            foreignKeyName: 'public_external_user_monthly_reports_user_id_fkey';
            columns: ['user_id'];
            isOneToOne: false;
            referencedRelation: 'workspace_users';
            referencedColumns: ['id'];
          },
          {
            foreignKeyName: 'public_external_user_monthly_reports_user_id_fkey';
            columns: ['user_id'];
            isOneToOne: false;
            referencedRelation: 'workspace_users_with_groups';
            referencedColumns: ['id'];
          },
        ];
      };
      field_types: {
        Row: {
          enabled: boolean;
          id: string;
        };
        Insert: {
          enabled?: boolean;
          id: string;
        };
        Update: {
          enabled?: boolean;
          id?: string;
        };
        Relationships: [];
      };
      finance_invoice_products: {
        Row: {
          amount: number;
          created_at: string | null;
          invoice_id: string;
          price: number;
          product_id: string | null;
          product_name: string;
          product_unit: string;
          total_diff: number;
          unit_id: string;
          warehouse: string;
          warehouse_id: string;
        };
        Insert: {
          amount: number;
          created_at?: string | null;
          invoice_id: string;
          price: number;
          product_id?: string | null;
          product_name?: string;
          product_unit?: string;
          total_diff?: number;
          unit_id: string;
          warehouse?: string;
          warehouse_id: string;
        };
        Update: {
          amount?: number;
          created_at?: string | null;
          invoice_id?: string;
          price?: number;
          product_id?: string | null;
          product_name?: string;
          product_unit?: string;
          total_diff?: number;
          unit_id?: string;
          warehouse?: string;
          warehouse_id?: string;
        };
        Relationships: [
          {
            foreignKeyName: 'finance_invoice_products_invoice_id_fkey';
            columns: ['invoice_id'];
            isOneToOne: false;
            referencedRelation: 'finance_invoices';
            referencedColumns: ['id'];
          },
          {
            foreignKeyName: 'finance_invoice_products_product_id_fkey';
            columns: ['product_id'];
            isOneToOne: false;
            referencedRelation: 'workspace_products';
            referencedColumns: ['id'];
          },
          {
            foreignKeyName: 'finance_invoice_products_unit_id_fkey';
            columns: ['unit_id'];
            isOneToOne: false;
            referencedRelation: 'inventory_units';
            referencedColumns: ['id'];
          },
          {
            foreignKeyName: 'finance_invoice_products_warehouse_id_fkey';
            columns: ['warehouse_id'];
            isOneToOne: false;
            referencedRelation: 'inventory_warehouses';
            referencedColumns: ['id'];
          },
        ];
      };
      finance_invoice_promotions: {
        Row: {
          code: string;
          created_at: string;
          description: string | null;
          invoice_id: string | null;
          name: string | null;
          promo_id: string | null;
          use_ratio: boolean;
          value: number;
        };
        Insert: {
          code?: string;
          created_at?: string;
          description?: string | null;
          invoice_id?: string | null;
          name?: string | null;
          promo_id?: string | null;
          use_ratio: boolean;
          value: number;
        };
        Update: {
          code?: string;
          created_at?: string;
          description?: string | null;
          invoice_id?: string | null;
          name?: string | null;
          promo_id?: string | null;
          use_ratio?: boolean;
          value?: number;
        };
        Relationships: [
          {
            foreignKeyName: 'finance_invoice_promotions_invoice_id_fkey';
            columns: ['invoice_id'];
            isOneToOne: false;
            referencedRelation: 'finance_invoices';
            referencedColumns: ['id'];
          },
          {
            foreignKeyName: 'finance_invoice_promotions_promo_id_fkey';
            columns: ['promo_id'];
            isOneToOne: false;
            referencedRelation: 'workspace_promotions';
            referencedColumns: ['id'];
          },
        ];
      };
      finance_invoices: {
        Row: {
          category_id: string;
          completed_at: string | null;
          created_at: string | null;
          creator_id: string | null;
          customer_id: string | null;
          id: string;
          note: string | null;
          notice: string | null;
          paid_amount: number;
          price: number;
          total_diff: number;
          transaction_id: string | null;
          user_group_id: string | null;
          valid_until: string | null;
          wallet_id: string;
          ws_id: string;
        };
        Insert: {
          category_id: string;
          completed_at?: string | null;
          created_at?: string | null;
          creator_id?: string | null;
          customer_id?: string | null;
          id?: string;
          note?: string | null;
          notice?: string | null;
          paid_amount?: number;
          price: number;
          total_diff?: number;
          transaction_id?: string | null;
          user_group_id?: string | null;
          valid_until?: string | null;
          wallet_id: string;
          ws_id: string;
        };
        Update: {
          category_id?: string;
          completed_at?: string | null;
          created_at?: string | null;
          creator_id?: string | null;
          customer_id?: string | null;
          id?: string;
          note?: string | null;
          notice?: string | null;
          paid_amount?: number;
          price?: number;
          total_diff?: number;
          transaction_id?: string | null;
          user_group_id?: string | null;
          valid_until?: string | null;
          wallet_id?: string;
          ws_id?: string;
        };
        Relationships: [
          {
            foreignKeyName: 'finance_invoices_category_id_fkey';
            columns: ['category_id'];
            isOneToOne: false;
            referencedRelation: 'transaction_categories';
            referencedColumns: ['id'];
          },
          {
            foreignKeyName: 'finance_invoices_creator_id_fkey';
            columns: ['creator_id'];
            isOneToOne: false;
            referencedRelation: 'distinct_invoice_creators';
            referencedColumns: ['id'];
          },
          {
            foreignKeyName: 'finance_invoices_creator_id_fkey';
            columns: ['creator_id'];
            isOneToOne: false;
            referencedRelation: 'workspace_users';
            referencedColumns: ['id'];
          },
          {
            foreignKeyName: 'finance_invoices_creator_id_fkey';
            columns: ['creator_id'];
            isOneToOne: false;
            referencedRelation: 'workspace_users_with_groups';
            referencedColumns: ['id'];
          },
          {
            foreignKeyName: 'finance_invoices_customer_id_fkey';
            columns: ['customer_id'];
            isOneToOne: false;
            referencedRelation: 'distinct_invoice_creators';
            referencedColumns: ['id'];
          },
          {
            foreignKeyName: 'finance_invoices_customer_id_fkey';
            columns: ['customer_id'];
            isOneToOne: false;
            referencedRelation: 'workspace_users';
            referencedColumns: ['id'];
          },
          {
            foreignKeyName: 'finance_invoices_customer_id_fkey';
            columns: ['customer_id'];
            isOneToOne: false;
            referencedRelation: 'workspace_users_with_groups';
            referencedColumns: ['id'];
          },
          {
            foreignKeyName: 'finance_invoices_transaction_id_fkey';
            columns: ['transaction_id'];
            isOneToOne: true;
            referencedRelation: 'wallet_transactions';
            referencedColumns: ['id'];
          },
          {
            foreignKeyName: 'finance_invoices_wallet_id_fkey';
            columns: ['wallet_id'];
            isOneToOne: false;
            referencedRelation: 'workspace_wallets';
            referencedColumns: ['id'];
          },
          {
            foreignKeyName: 'finance_invoices_ws_id_fkey';
            columns: ['ws_id'];
            isOneToOne: false;
            referencedRelation: 'workspaces';
            referencedColumns: ['id'];
          },
          {
            foreignKeyName: 'public_finance_invoices_user_group_id_fkey';
            columns: ['user_group_id'];
            isOneToOne: false;
            referencedRelation: 'user_groups_with_tags';
            referencedColumns: ['id'];
          },
          {
            foreignKeyName: 'public_finance_invoices_user_group_id_fkey';
            columns: ['user_group_id'];
            isOneToOne: false;
            referencedRelation: 'workspace_user_groups';
            referencedColumns: ['id'];
          },
          {
            foreignKeyName: 'public_finance_invoices_user_group_id_fkey';
            columns: ['user_group_id'];
            isOneToOne: false;
            referencedRelation: 'workspace_user_groups_with_amount';
            referencedColumns: ['id'];
          },
        ];
      };
      handles: {
        Row: {
          created_at: string | null;
          creator_id: string | null;
          value: string;
        };
        Insert: {
          created_at?: string | null;
          creator_id?: string | null;
          value: string;
        };
        Update: {
          created_at?: string | null;
          creator_id?: string | null;
          value?: string;
        };
        Relationships: [
          {
            foreignKeyName: 'handles_creator_id_fkey';
            columns: ['creator_id'];
            isOneToOne: false;
            referencedRelation: 'users';
            referencedColumns: ['id'];
          },
        ];
      };
      healthcare_checkup_vital_groups: {
        Row: {
          checkup_id: string;
          created_at: string | null;
          group_id: string;
        };
        Insert: {
          checkup_id: string;
          created_at?: string | null;
          group_id: string;
        };
        Update: {
          checkup_id?: string;
          created_at?: string | null;
          group_id?: string;
        };
        Relationships: [
          {
            foreignKeyName: 'healthcare_checkup_vital_groups_checkup_id_fkey';
            columns: ['checkup_id'];
            isOneToOne: false;
            referencedRelation: 'healthcare_checkups';
            referencedColumns: ['id'];
          },
          {
            foreignKeyName: 'healthcare_checkup_vital_groups_group_id_fkey';
            columns: ['group_id'];
            isOneToOne: false;
            referencedRelation: 'healthcare_vital_groups';
            referencedColumns: ['id'];
          },
        ];
      };
      healthcare_checkup_vitals: {
        Row: {
          checkup_id: string;
          created_at: string | null;
          value: number | null;
          vital_id: string;
        };
        Insert: {
          checkup_id: string;
          created_at?: string | null;
          value?: number | null;
          vital_id: string;
        };
        Update: {
          checkup_id?: string;
          created_at?: string | null;
          value?: number | null;
          vital_id?: string;
        };
        Relationships: [
          {
            foreignKeyName: 'healthcare_checkup_vitals_checkup_id_fkey';
            columns: ['checkup_id'];
            isOneToOne: false;
            referencedRelation: 'healthcare_checkups';
            referencedColumns: ['id'];
          },
          {
            foreignKeyName: 'healthcare_checkup_vitals_vital_id_fkey';
            columns: ['vital_id'];
            isOneToOne: false;
            referencedRelation: 'healthcare_vitals';
            referencedColumns: ['id'];
          },
        ];
      };
      healthcare_checkups: {
        Row: {
          checked: boolean;
          checkup_at: string;
          completed_at: string | null;
          created_at: string | null;
          creator_id: string;
          diagnosis_id: string | null;
          id: string;
          next_checked: boolean | null;
          next_checkup_at: string | null;
          note: string | null;
          patient_id: string;
          ws_id: string;
        };
        Insert: {
          checked?: boolean;
          checkup_at?: string;
          completed_at?: string | null;
          created_at?: string | null;
          creator_id: string;
          diagnosis_id?: string | null;
          id?: string;
          next_checked?: boolean | null;
          next_checkup_at?: string | null;
          note?: string | null;
          patient_id: string;
          ws_id: string;
        };
        Update: {
          checked?: boolean;
          checkup_at?: string;
          completed_at?: string | null;
          created_at?: string | null;
          creator_id?: string;
          diagnosis_id?: string | null;
          id?: string;
          next_checked?: boolean | null;
          next_checkup_at?: string | null;
          note?: string | null;
          patient_id?: string;
          ws_id?: string;
        };
        Relationships: [
          {
            foreignKeyName: 'healthcare_checkups_creator_id_fkey';
            columns: ['creator_id'];
            isOneToOne: false;
            referencedRelation: 'users';
            referencedColumns: ['id'];
          },
          {
            foreignKeyName: 'healthcare_checkups_diagnosis_id_fkey';
            columns: ['diagnosis_id'];
            isOneToOne: false;
            referencedRelation: 'healthcare_diagnoses';
            referencedColumns: ['id'];
          },
          {
            foreignKeyName: 'healthcare_checkups_patient_id_fkey';
            columns: ['patient_id'];
            isOneToOne: false;
            referencedRelation: 'distinct_invoice_creators';
            referencedColumns: ['id'];
          },
          {
            foreignKeyName: 'healthcare_checkups_patient_id_fkey';
            columns: ['patient_id'];
            isOneToOne: false;
            referencedRelation: 'workspace_users';
            referencedColumns: ['id'];
          },
          {
            foreignKeyName: 'healthcare_checkups_patient_id_fkey';
            columns: ['patient_id'];
            isOneToOne: false;
            referencedRelation: 'workspace_users_with_groups';
            referencedColumns: ['id'];
          },
          {
            foreignKeyName: 'healthcare_checkups_ws_id_fkey';
            columns: ['ws_id'];
            isOneToOne: false;
            referencedRelation: 'workspaces';
            referencedColumns: ['id'];
          },
        ];
      };
      healthcare_diagnoses: {
        Row: {
          created_at: string | null;
          description: string | null;
          id: string;
          name: string | null;
          note: string | null;
          ws_id: string;
        };
        Insert: {
          created_at?: string | null;
          description?: string | null;
          id?: string;
          name?: string | null;
          note?: string | null;
          ws_id: string;
        };
        Update: {
          created_at?: string | null;
          description?: string | null;
          id?: string;
          name?: string | null;
          note?: string | null;
          ws_id?: string;
        };
        Relationships: [
          {
            foreignKeyName: 'healthcare_diagnoses_ws_id_fkey';
            columns: ['ws_id'];
            isOneToOne: false;
            referencedRelation: 'workspaces';
            referencedColumns: ['id'];
          },
        ];
      };
      healthcare_vital_groups: {
        Row: {
          created_at: string | null;
          description: string | null;
          id: string;
          name: string;
          note: string | null;
          ws_id: string;
        };
        Insert: {
          created_at?: string | null;
          description?: string | null;
          id?: string;
          name: string;
          note?: string | null;
          ws_id: string;
        };
        Update: {
          created_at?: string | null;
          description?: string | null;
          id?: string;
          name?: string;
          note?: string | null;
          ws_id?: string;
        };
        Relationships: [
          {
            foreignKeyName: 'healthcare_vital_groups_ws_id_fkey';
            columns: ['ws_id'];
            isOneToOne: false;
            referencedRelation: 'workspaces';
            referencedColumns: ['id'];
          },
        ];
      };
      healthcare_vitals: {
        Row: {
          created_at: string | null;
          factor: number;
          group_id: string | null;
          id: string;
          name: string;
          unit: string;
          ws_id: string;
        };
        Insert: {
          created_at?: string | null;
          factor?: number;
          group_id?: string | null;
          id?: string;
          name: string;
          unit: string;
          ws_id: string;
        };
        Update: {
          created_at?: string | null;
          factor?: number;
          group_id?: string | null;
          id?: string;
          name?: string;
          unit?: string;
          ws_id?: string;
        };
        Relationships: [
          {
            foreignKeyName: 'healthcare_vitals_ws_id_fkey';
            columns: ['ws_id'];
            isOneToOne: false;
            referencedRelation: 'workspaces';
            referencedColumns: ['id'];
          },
          {
            foreignKeyName: 'public_healthcare_vitals_group_id_fkey';
            columns: ['group_id'];
            isOneToOne: false;
            referencedRelation: 'user_groups_with_tags';
            referencedColumns: ['id'];
          },
          {
            foreignKeyName: 'public_healthcare_vitals_group_id_fkey';
            columns: ['group_id'];
            isOneToOne: false;
            referencedRelation: 'workspace_user_groups';
            referencedColumns: ['id'];
          },
          {
            foreignKeyName: 'public_healthcare_vitals_group_id_fkey';
            columns: ['group_id'];
            isOneToOne: false;
            referencedRelation: 'workspace_user_groups_with_amount';
            referencedColumns: ['id'];
          },
        ];
      };
      inventory_batch_products: {
        Row: {
          amount: number;
          batch_id: string;
          created_at: string | null;
          price: number;
          product_id: string;
          unit_id: string;
        };
        Insert: {
          amount?: number;
          batch_id: string;
          created_at?: string | null;
          price?: number;
          product_id: string;
          unit_id: string;
        };
        Update: {
          amount?: number;
          batch_id?: string;
          created_at?: string | null;
          price?: number;
          product_id?: string;
          unit_id?: string;
        };
        Relationships: [
          {
            foreignKeyName: 'inventory_batch_products_batch_id_fkey';
            columns: ['batch_id'];
            isOneToOne: false;
            referencedRelation: 'inventory_batches';
            referencedColumns: ['id'];
          },
          {
            foreignKeyName: 'inventory_batch_products_product_id_fkey';
            columns: ['product_id'];
            isOneToOne: false;
            referencedRelation: 'workspace_products';
            referencedColumns: ['id'];
          },
          {
            foreignKeyName: 'inventory_batch_products_unit_id_fkey';
            columns: ['unit_id'];
            isOneToOne: false;
            referencedRelation: 'inventory_units';
            referencedColumns: ['id'];
          },
        ];
      };
      inventory_batches: {
        Row: {
          created_at: string | null;
          id: string;
          price: number;
          supplier_id: string | null;
          total_diff: number;
          warehouse_id: string;
        };
        Insert: {
          created_at?: string | null;
          id?: string;
          price?: number;
          supplier_id?: string | null;
          total_diff?: number;
          warehouse_id: string;
        };
        Update: {
          created_at?: string | null;
          id?: string;
          price?: number;
          supplier_id?: string | null;
          total_diff?: number;
          warehouse_id?: string;
        };
        Relationships: [
          {
            foreignKeyName: 'inventory_batches_supplier_id_fkey';
            columns: ['supplier_id'];
            isOneToOne: false;
            referencedRelation: 'inventory_suppliers';
            referencedColumns: ['id'];
          },
          {
            foreignKeyName: 'inventory_batches_warehouse_id_fkey';
            columns: ['warehouse_id'];
            isOneToOne: false;
            referencedRelation: 'inventory_warehouses';
            referencedColumns: ['id'];
          },
        ];
      };
      inventory_products: {
        Row: {
          amount: number | null;
          created_at: string | null;
          min_amount: number;
          price: number;
          product_id: string;
          unit_id: string;
          warehouse_id: string;
        };
        Insert: {
          amount?: number | null;
          created_at?: string | null;
          min_amount?: number;
          price?: number;
          product_id: string;
          unit_id: string;
          warehouse_id: string;
        };
        Update: {
          amount?: number | null;
          created_at?: string | null;
          min_amount?: number;
          price?: number;
          product_id?: string;
          unit_id?: string;
          warehouse_id?: string;
        };
        Relationships: [
          {
            foreignKeyName: 'inventory_products_product_id_fkey';
            columns: ['product_id'];
            isOneToOne: false;
            referencedRelation: 'workspace_products';
            referencedColumns: ['id'];
          },
          {
            foreignKeyName: 'inventory_products_unit_id_fkey';
            columns: ['unit_id'];
            isOneToOne: false;
            referencedRelation: 'inventory_units';
            referencedColumns: ['id'];
          },
          {
            foreignKeyName: 'inventory_products_warehouse_id_fkey';
            columns: ['warehouse_id'];
            isOneToOne: false;
            referencedRelation: 'inventory_warehouses';
            referencedColumns: ['id'];
          },
        ];
      };
      inventory_suppliers: {
        Row: {
          created_at: string | null;
          id: string;
          name: string | null;
          ws_id: string;
        };
        Insert: {
          created_at?: string | null;
          id?: string;
          name?: string | null;
          ws_id: string;
        };
        Update: {
          created_at?: string | null;
          id?: string;
          name?: string | null;
          ws_id?: string;
        };
        Relationships: [
          {
            foreignKeyName: 'inventory_suppliers_ws_id_fkey';
            columns: ['ws_id'];
            isOneToOne: false;
            referencedRelation: 'workspaces';
            referencedColumns: ['id'];
          },
        ];
      };
      inventory_units: {
        Row: {
          created_at: string | null;
          id: string;
          name: string | null;
          ws_id: string;
        };
        Insert: {
          created_at?: string | null;
          id?: string;
          name?: string | null;
          ws_id: string;
        };
        Update: {
          created_at?: string | null;
          id?: string;
          name?: string | null;
          ws_id?: string;
        };
        Relationships: [
          {
            foreignKeyName: 'inventory_units_ws_id_fkey';
            columns: ['ws_id'];
            isOneToOne: false;
            referencedRelation: 'workspaces';
            referencedColumns: ['id'];
          },
        ];
      };
      inventory_warehouses: {
        Row: {
          created_at: string | null;
          id: string;
          name: string | null;
          ws_id: string;
        };
        Insert: {
          created_at?: string | null;
          id?: string;
          name?: string | null;
          ws_id: string;
        };
        Update: {
          created_at?: string | null;
          id?: string;
          name?: string | null;
          ws_id?: string;
        };
        Relationships: [
          {
            foreignKeyName: 'inventory_warehouses_ws_id_fkey';
            columns: ['ws_id'];
            isOneToOne: false;
            referencedRelation: 'workspaces';
            referencedColumns: ['id'];
          },
        ];
      };
      meet_together_guest_timeblocks: {
        Row: {
          created_at: string;
          date: string;
          end_time: string;
          id: string;
          plan_id: string;
          start_time: string;
          user_id: string;
        };
        Insert: {
          created_at?: string;
          date: string;
          end_time: string;
          id?: string;
          plan_id: string;
          start_time: string;
          user_id: string;
        };
        Update: {
          created_at?: string;
          date?: string;
          end_time?: string;
          id?: string;
          plan_id?: string;
          start_time?: string;
          user_id?: string;
        };
        Relationships: [
          {
            foreignKeyName: 'meet_together_guest_timeblocks_plan_id_fkey';
            columns: ['plan_id'];
            isOneToOne: false;
            referencedRelation: 'meet_together_plans';
            referencedColumns: ['id'];
          },
          {
            foreignKeyName: 'meet_together_guest_timeblocks_user_id_fkey';
            columns: ['user_id'];
            isOneToOne: false;
            referencedRelation: 'meet_together_guests';
            referencedColumns: ['id'];
          },
        ];
      };
      meet_together_guests: {
        Row: {
          created_at: string;
          id: string;
          name: string;
          password_hash: string;
          password_salt: string;
          plan_id: string;
        };
        Insert: {
          created_at?: string;
          id?: string;
          name: string;
          password_hash: string;
          password_salt: string;
          plan_id: string;
        };
        Update: {
          created_at?: string;
          id?: string;
          name?: string;
          password_hash?: string;
          password_salt?: string;
          plan_id?: string;
        };
        Relationships: [
          {
            foreignKeyName: 'meet_together_guests_plan_id_fkey';
            columns: ['plan_id'];
            isOneToOne: false;
            referencedRelation: 'meet_together_plans';
            referencedColumns: ['id'];
          },
        ];
      };
      meet_together_plans: {
        Row: {
          created_at: string | null;
          creator_id: string | null;
          dates: string[];
          description: string | null;
          end_time: string;
          id: string;
          is_public: boolean;
          name: string | null;
          start_time: string;
        };
        Insert: {
          created_at?: string | null;
          creator_id?: string | null;
          dates: string[];
          description?: string | null;
          end_time: string;
          id?: string;
          is_public?: boolean;
          name?: string | null;
          start_time: string;
        };
        Update: {
          created_at?: string | null;
          creator_id?: string | null;
          dates?: string[];
          description?: string | null;
          end_time?: string;
          id?: string;
          is_public?: boolean;
          name?: string | null;
          start_time?: string;
        };
        Relationships: [
          {
            foreignKeyName: 'meet_together_plans_creator_id_fkey';
            columns: ['creator_id'];
            isOneToOne: false;
            referencedRelation: 'users';
            referencedColumns: ['id'];
          },
        ];
      };
      meet_together_user_timeblocks: {
        Row: {
          created_at: string;
          date: string;
          end_time: string;
          id: string;
          plan_id: string;
          start_time: string;
          user_id: string;
        };
        Insert: {
          created_at?: string;
          date: string;
          end_time: string;
          id?: string;
          plan_id: string;
          start_time: string;
          user_id: string;
        };
        Update: {
          created_at?: string;
          date?: string;
          end_time?: string;
          id?: string;
          plan_id?: string;
          start_time?: string;
          user_id?: string;
        };
        Relationships: [
          {
            foreignKeyName: 'meet_together_user_timeblocks_plan_id_fkey';
            columns: ['plan_id'];
            isOneToOne: false;
            referencedRelation: 'meet_together_plans';
            referencedColumns: ['id'];
          },
          {
            foreignKeyName: 'meet_together_user_timeblocks_user_id_fkey';
            columns: ['user_id'];
            isOneToOne: false;
            referencedRelation: 'users';
            referencedColumns: ['id'];
          },
        ];
      };
      nova_challenge_criteria: {
        Row: {
          challenge_id: string;
          created_at: string;
          description: string;
          id: string;
          name: string;
        };
        Insert: {
          challenge_id: string;
          created_at?: string;
          description: string;
          id?: string;
          name: string;
        };
        Update: {
          challenge_id?: string;
          created_at?: string;
          description?: string;
          id?: string;
          name?: string;
        };
        Relationships: [
          {
            foreignKeyName: 'nova_challenge_criteria_challenge_id_fkey';
            columns: ['challenge_id'];
            isOneToOne: false;
            referencedRelation: 'nova_challenges';
            referencedColumns: ['id'];
          },
        ];
      };
      nova_challenges: {
        Row: {
          close_at: string | null;
          created_at: string;
          description: string;
          duration: number;
          enabled: boolean;
          id: string;
          open_at: string | null;
          previewable_at: string | null;
          title: string;
        };
        Insert: {
          close_at?: string | null;
          created_at?: string;
          description: string;
          duration: number;
          enabled?: boolean;
          id?: string;
          open_at?: string | null;
          previewable_at?: string | null;
          title: string;
        };
        Update: {
          close_at?: string | null;
          created_at?: string;
          description?: string;
          duration?: number;
          enabled?: boolean;
          id?: string;
          open_at?: string | null;
          previewable_at?: string | null;
          title?: string;
        };
        Relationships: [];
      };
      nova_problem_criteria_scores: {
        Row: {
          created_at: string;
          criteria_id: string;
          problem_id: string;
          score: number;
        };
        Insert: {
          created_at?: string;
          criteria_id: string;
          problem_id: string;
          score: number;
        };
        Update: {
          created_at?: string;
          criteria_id?: string;
          problem_id?: string;
          score?: number;
        };
        Relationships: [
          {
            foreignKeyName: 'nova_problem_criteria_scores_criteria_id_fkey';
            columns: ['criteria_id'];
            isOneToOne: false;
            referencedRelation: 'nova_challenge_criteria';
            referencedColumns: ['id'];
          },
          {
            foreignKeyName: 'nova_problem_criteria_scores_problem_id_fkey';
            columns: ['problem_id'];
            isOneToOne: false;
            referencedRelation: 'nova_problems';
            referencedColumns: ['id'];
          },
        ];
      };
      nova_problem_testcases: {
        Row: {
          created_at: string;
          id: string;
          input: string;
          problem_id: string;
        };
        Insert: {
          created_at?: string;
          id?: string;
          input: string;
          problem_id: string;
        };
        Update: {
          created_at?: string;
          id?: string;
          input?: string;
          problem_id?: string;
        };
        Relationships: [
          {
            foreignKeyName: 'nova_problem_testcases_problem_id_fkey';
            columns: ['problem_id'];
            isOneToOne: false;
            referencedRelation: 'nova_problems';
            referencedColumns: ['id'];
          },
        ];
      };
      nova_problems: {
        Row: {
          challenge_id: string;
          created_at: string;
          description: string;
          example_input: string;
          example_output: string;
          id: string;
          max_prompt_length: number;
          title: string;
        };
        Insert: {
          challenge_id: string;
          created_at?: string;
          description: string;
          example_input: string;
          example_output: string;
          id?: string;
          max_prompt_length: number;
          title: string;
        };
        Update: {
          challenge_id?: string;
          created_at?: string;
          description?: string;
          example_input?: string;
          example_output?: string;
          id?: string;
          max_prompt_length?: number;
          title?: string;
        };
        Relationships: [
          {
            foreignKeyName: 'nova_problems_challenge_id_fkey';
            columns: ['challenge_id'];
            isOneToOne: false;
            referencedRelation: 'nova_challenges';
            referencedColumns: ['id'];
          },
        ];
      };
      nova_roles: {
        Row: {
          created_at: string;
          email: string | null;
          enabled: boolean | null;
          id: string;
          is_admin: boolean | null;
        };
        Insert: {
          created_at?: string;
          email?: string | null;
          enabled?: boolean | null;
          id?: string;
          is_admin?: boolean | null;
        };
        Update: {
          created_at?: string;
          email?: string | null;
          enabled?: boolean | null;
          id?: string;
          is_admin?: boolean | null;
        };
        Relationships: [];
      };
      nova_sessions: {
        Row: {
          challenge_id: string;
          created_at: string;
          end_time: string;
          id: string;
          start_time: string;
          status: string;
          total_score: number | null;
          user_id: string;
        };
        Insert: {
          challenge_id: string;
          created_at?: string;
          end_time: string;
          id?: string;
          start_time: string;
          status: string;
          total_score?: number | null;
          user_id: string;
        };
        Update: {
          challenge_id?: string;
          created_at?: string;
          end_time?: string;
          id?: string;
          start_time?: string;
          status?: string;
          total_score?: number | null;
          user_id?: string;
        };
        Relationships: [
          {
            foreignKeyName: 'nova_sessions_challenge_id_fkey';
            columns: ['challenge_id'];
            isOneToOne: false;
            referencedRelation: 'nova_challenges';
            referencedColumns: ['id'];
          },
          {
            foreignKeyName: 'nova_sessions_user_id_fkey';
            columns: ['user_id'];
            isOneToOne: false;
            referencedRelation: 'users';
            referencedColumns: ['id'];
          },
        ];
      };
      nova_submission_outputs: {
        Row: {
          created_at: string;
          id: number;
          output: string;
          submission_id: number;
        };
        Insert: {
          created_at?: string;
          id?: number;
          output: string;
          submission_id: number;
        };
        Update: {
          created_at?: string;
          id?: number;
          output?: string;
          submission_id?: number;
        };
        Relationships: [
          {
            foreignKeyName: 'nova_submission_outputs_submission_id_fkey';
            columns: ['submission_id'];
            isOneToOne: false;
            referencedRelation: 'nova_submissions';
            referencedColumns: ['id'];
          },
        ];
      };
      nova_submissions: {
        Row: {
          created_at: string;
          feedback: string;
          id: number;
          problem_id: string;
          prompt: string;
          score: number;
          user_id: string;
        };
        Insert: {
          created_at?: string;
          feedback: string;
          id?: number;
          problem_id: string;
          prompt: string;
          score: number;
          user_id: string;
        };
        Update: {
          created_at?: string;
          feedback?: string;
          id?: number;
          problem_id?: string;
          prompt?: string;
          score?: number;
          user_id?: string;
        };
        Relationships: [
          {
            foreignKeyName: 'nova_submissions_problem_id_fkey';
            columns: ['problem_id'];
            isOneToOne: false;
            referencedRelation: 'nova_problems';
            referencedColumns: ['id'];
          },
          {
            foreignKeyName: 'nova_submissions_user_id_fkey';
            columns: ['user_id'];
            isOneToOne: false;
            referencedRelation: 'users';
            referencedColumns: ['id'];
          },
        ];
      };
      personal_notes: {
        Row: {
          content: string | null;
          created_at: string | null;
          owner_id: string;
          user_id: string;
        };
        Insert: {
          content?: string | null;
          created_at?: string | null;
          owner_id: string;
          user_id: string;
        };
        Update: {
          content?: string | null;
          created_at?: string | null;
          owner_id?: string;
          user_id?: string;
        };
        Relationships: [
          {
            foreignKeyName: 'personal_notes_owner_id_fkey';
            columns: ['owner_id'];
            isOneToOne: false;
            referencedRelation: 'users';
            referencedColumns: ['id'];
          },
          {
            foreignKeyName: 'personal_notes_user_id_fkey';
            columns: ['user_id'];
            isOneToOne: false;
            referencedRelation: 'users';
            referencedColumns: ['id'];
          },
        ];
      };
      product_categories: {
        Row: {
          created_at: string | null;
          id: string;
          name: string | null;
          ws_id: string;
        };
        Insert: {
          created_at?: string | null;
          id?: string;
          name?: string | null;
          ws_id: string;
        };
        Update: {
          created_at?: string | null;
          id?: string;
          name?: string | null;
          ws_id?: string;
        };
        Relationships: [
          {
            foreignKeyName: 'product_categories_ws_id_fkey';
            columns: ['ws_id'];
            isOneToOne: false;
            referencedRelation: 'workspaces';
            referencedColumns: ['id'];
          },
        ];
      };
      product_stock_changes: {
        Row: {
          amount: number;
          beneficiary_id: string | null;
          created_at: string;
          creator_id: string;
          id: string;
          product_id: string;
          unit_id: string;
          warehouse_id: string;
        };
        Insert: {
          amount: number;
          beneficiary_id?: string | null;
          created_at?: string;
          creator_id: string;
          id?: string;
          product_id: string;
          unit_id: string;
          warehouse_id: string;
        };
        Update: {
          amount?: number;
          beneficiary_id?: string | null;
          created_at?: string;
          creator_id?: string;
          id?: string;
          product_id?: string;
          unit_id?: string;
          warehouse_id?: string;
        };
        Relationships: [
          {
            foreignKeyName: 'product_stock_changes_beneficiary_id_fkey';
            columns: ['beneficiary_id'];
            isOneToOne: false;
            referencedRelation: 'distinct_invoice_creators';
            referencedColumns: ['id'];
          },
          {
            foreignKeyName: 'product_stock_changes_beneficiary_id_fkey';
            columns: ['beneficiary_id'];
            isOneToOne: false;
            referencedRelation: 'workspace_users';
            referencedColumns: ['id'];
          },
          {
            foreignKeyName: 'product_stock_changes_beneficiary_id_fkey';
            columns: ['beneficiary_id'];
            isOneToOne: false;
            referencedRelation: 'workspace_users_with_groups';
            referencedColumns: ['id'];
          },
          {
            foreignKeyName: 'product_stock_changes_creator_id_fkey';
            columns: ['creator_id'];
            isOneToOne: false;
            referencedRelation: 'distinct_invoice_creators';
            referencedColumns: ['id'];
          },
          {
            foreignKeyName: 'product_stock_changes_creator_id_fkey';
            columns: ['creator_id'];
            isOneToOne: false;
            referencedRelation: 'workspace_users';
            referencedColumns: ['id'];
          },
          {
            foreignKeyName: 'product_stock_changes_creator_id_fkey';
            columns: ['creator_id'];
            isOneToOne: false;
            referencedRelation: 'workspace_users_with_groups';
            referencedColumns: ['id'];
          },
          {
            foreignKeyName: 'product_stock_changes_product_id_fkey';
            columns: ['product_id'];
            isOneToOne: false;
            referencedRelation: 'workspace_products';
            referencedColumns: ['id'];
          },
          {
            foreignKeyName: 'product_stock_changes_unit_id_fkey';
            columns: ['unit_id'];
            isOneToOne: false;
            referencedRelation: 'inventory_units';
            referencedColumns: ['id'];
          },
          {
            foreignKeyName: 'product_stock_changes_warehouse_id_fkey';
            columns: ['warehouse_id'];
            isOneToOne: false;
            referencedRelation: 'inventory_warehouses';
            referencedColumns: ['id'];
          },
        ];
      };
      quiz_options: {
        Row: {
          created_at: string;
          explanation: string | null;
          id: string;
          is_correct: boolean;
          points: number | null;
          quiz_id: string;
          value: string;
        };
        Insert: {
          created_at?: string;
          explanation?: string | null;
          id?: string;
          is_correct: boolean;
          points?: number | null;
          quiz_id: string;
          value: string;
        };
        Update: {
          created_at?: string;
          explanation?: string | null;
          id?: string;
          is_correct?: boolean;
          points?: number | null;
          quiz_id?: string;
          value?: string;
        };
        Relationships: [
          {
            foreignKeyName: 'quiz_options_quiz_id_fkey';
            columns: ['quiz_id'];
            isOneToOne: false;
            referencedRelation: 'workspace_quizzes';
            referencedColumns: ['id'];
          },
        ];
      };
      quiz_set_quizzes: {
        Row: {
          created_at: string;
          quiz_id: string;
          set_id: string;
        };
        Insert: {
          created_at?: string;
          quiz_id: string;
          set_id: string;
        };
        Update: {
          created_at?: string;
          quiz_id?: string;
          set_id?: string;
        };
        Relationships: [
          {
            foreignKeyName: 'quiz_set_quizzes_quiz_id_fkey';
            columns: ['quiz_id'];
            isOneToOne: false;
            referencedRelation: 'workspace_quizzes';
            referencedColumns: ['id'];
          },
          {
            foreignKeyName: 'quiz_set_quizzes_set_id_fkey';
            columns: ['set_id'];
            isOneToOne: false;
            referencedRelation: 'workspace_quiz_sets';
            referencedColumns: ['id'];
          },
        ];
      };
      sent_emails: {
        Row: {
          content: string;
          created_at: string;
          email: string;
          id: string;
          post_id: string | null;
          receiver_id: string;
          sender_id: string;
          source_email: string;
          source_name: string;
          subject: string;
        };
        Insert: {
          content: string;
          created_at?: string;
          email: string;
          id?: string;
          post_id?: string | null;
          receiver_id: string;
          sender_id: string;
          source_email: string;
          source_name: string;
          subject: string;
        };
        Update: {
          content?: string;
          created_at?: string;
          email?: string;
          id?: string;
          post_id?: string | null;
          receiver_id?: string;
          sender_id?: string;
          source_email?: string;
          source_name?: string;
          subject?: string;
        };
        Relationships: [
          {
            foreignKeyName: 'sent_emails_post_id_fkey';
            columns: ['post_id'];
            isOneToOne: false;
            referencedRelation: 'user_group_posts';
            referencedColumns: ['id'];
          },
          {
            foreignKeyName: 'sent_emails_receiver_id_fkey';
            columns: ['receiver_id'];
            isOneToOne: false;
            referencedRelation: 'distinct_invoice_creators';
            referencedColumns: ['id'];
          },
          {
            foreignKeyName: 'sent_emails_receiver_id_fkey';
            columns: ['receiver_id'];
            isOneToOne: false;
            referencedRelation: 'workspace_users';
            referencedColumns: ['id'];
          },
          {
            foreignKeyName: 'sent_emails_receiver_id_fkey';
            columns: ['receiver_id'];
            isOneToOne: false;
            referencedRelation: 'workspace_users_with_groups';
            referencedColumns: ['id'];
          },
          {
            foreignKeyName: 'sent_emails_sender_id_fkey';
            columns: ['sender_id'];
            isOneToOne: false;
            referencedRelation: 'users';
            referencedColumns: ['id'];
          },
        ];
      };
      support_inquiries: {
        Row: {
          created_at: string;
          email: string;
          id: string;
          is_read: boolean;
          is_resolved: boolean;
          message: string;
          name: string;
          subject: string;
        };
        Insert: {
          created_at?: string;
          email: string;
          id?: string;
          is_read?: boolean;
          is_resolved?: boolean;
          message: string;
          name: string;
          subject: string;
        };
        Update: {
          created_at?: string;
          email?: string;
          id?: string;
          is_read?: boolean;
          is_resolved?: boolean;
          message?: string;
          name?: string;
          subject?: string;
        };
        Relationships: [];
      };
      task_assignees: {
        Row: {
          created_at: string | null;
          task_id: string;
          user_id: string;
        };
        Insert: {
          created_at?: string | null;
          task_id: string;
          user_id: string;
        };
        Update: {
          created_at?: string | null;
          task_id?: string;
          user_id?: string;
        };
        Relationships: [
          {
            foreignKeyName: 'task_assignees_task_id_fkey';
            columns: ['task_id'];
            isOneToOne: false;
            referencedRelation: 'tasks';
            referencedColumns: ['id'];
          },
          {
            foreignKeyName: 'task_assignees_user_id_fkey';
            columns: ['user_id'];
            isOneToOne: false;
            referencedRelation: 'users';
            referencedColumns: ['id'];
          },
        ];
      };
      task_lists: {
        Row: {
          archived: boolean | null;
          board_id: string;
          created_at: string | null;
          creator_id: string | null;
          deleted: boolean | null;
          id: string;
          name: string | null;
        };
        Insert: {
          archived?: boolean | null;
          board_id: string;
          created_at?: string | null;
          creator_id?: string | null;
          deleted?: boolean | null;
          id?: string;
          name?: string | null;
        };
        Update: {
          archived?: boolean | null;
          board_id?: string;
          created_at?: string | null;
          creator_id?: string | null;
          deleted?: boolean | null;
          id?: string;
          name?: string | null;
        };
        Relationships: [
          {
            foreignKeyName: 'task_lists_board_id_fkey';
            columns: ['board_id'];
            isOneToOne: false;
            referencedRelation: 'workspace_boards';
            referencedColumns: ['id'];
          },
          {
            foreignKeyName: 'task_lists_creator_id_fkey';
            columns: ['creator_id'];
            isOneToOne: false;
            referencedRelation: 'users';
            referencedColumns: ['id'];
          },
        ];
      };
      tasks: {
        Row: {
          archived: boolean | null;
          completed: boolean | null;
          created_at: string | null;
          creator_id: string | null;
          deleted: boolean | null;
          description: string | null;
          end_date: string | null;
          id: string;
          list_id: string;
          name: string;
          priority: number | null;
          start_date: string | null;
        };
        Insert: {
          archived?: boolean | null;
          completed?: boolean | null;
          created_at?: string | null;
          creator_id?: string | null;
          deleted?: boolean | null;
          description?: string | null;
          end_date?: string | null;
          id?: string;
          list_id: string;
          name: string;
          priority?: number | null;
          start_date?: string | null;
        };
        Update: {
          archived?: boolean | null;
          completed?: boolean | null;
          created_at?: string | null;
          creator_id?: string | null;
          deleted?: boolean | null;
          description?: string | null;
          end_date?: string | null;
          id?: string;
          list_id?: string;
          name?: string;
          priority?: number | null;
          start_date?: string | null;
        };
        Relationships: [
          {
            foreignKeyName: 'tasks_creator_id_fkey';
            columns: ['creator_id'];
            isOneToOne: false;
            referencedRelation: 'users';
            referencedColumns: ['id'];
          },
          {
            foreignKeyName: 'tasks_list_id_fkey';
            columns: ['list_id'];
            isOneToOne: false;
            referencedRelation: 'task_lists';
            referencedColumns: ['id'];
          },
        ];
      };
      team_members: {
        Row: {
          team_id: string;
          user_id: string;
        };
        Insert: {
          team_id: string;
          user_id: string;
        };
        Update: {
          team_id?: string;
          user_id?: string;
        };
        Relationships: [
          {
            foreignKeyName: 'project_members_project_id_fkey';
            columns: ['team_id'];
            isOneToOne: false;
            referencedRelation: 'workspace_teams';
            referencedColumns: ['id'];
          },
          {
            foreignKeyName: 'project_members_user_id_fkey';
            columns: ['user_id'];
            isOneToOne: false;
            referencedRelation: 'users';
            referencedColumns: ['id'];
          },
        ];
      };
      timezones: {
        Row: {
          abbr: string;
          created_at: string | null;
          id: string;
          isdst: boolean;
          offset: number;
          text: string;
          utc: string[];
          value: string;
        };
        Insert: {
          abbr: string;
          created_at?: string | null;
          id?: string;
          isdst: boolean;
          offset: number;
          text: string;
          utc: string[];
          value: string;
        };
        Update: {
          abbr?: string;
          created_at?: string | null;
          id?: string;
          isdst?: boolean;
          offset?: number;
          text?: string;
          utc?: string[];
          value?: string;
        };
        Relationships: [];
      };
      transaction_categories: {
        Row: {
          created_at: string | null;
          id: string;
          is_expense: boolean | null;
          name: string;
          ws_id: string;
        };
        Insert: {
          created_at?: string | null;
          id?: string;
          is_expense?: boolean | null;
          name: string;
          ws_id: string;
        };
        Update: {
          created_at?: string | null;
          id?: string;
          is_expense?: boolean | null;
          name?: string;
          ws_id?: string;
        };
        Relationships: [
          {
            foreignKeyName: 'transaction_categories_ws_id_fkey';
            columns: ['ws_id'];
            isOneToOne: false;
            referencedRelation: 'workspaces';
            referencedColumns: ['id'];
          },
        ];
      };
      user_feedbacks: {
        Row: {
          content: string;
          created_at: string;
          creator_id: string | null;
          group_id: string | null;
          id: string;
          require_attention: boolean;
          user_id: string;
        };
        Insert: {
          content: string;
          created_at?: string;
          creator_id?: string | null;
          group_id?: string | null;
          id?: string;
          require_attention?: boolean;
          user_id: string;
        };
        Update: {
          content?: string;
          created_at?: string;
          creator_id?: string | null;
          group_id?: string | null;
          id?: string;
          require_attention?: boolean;
          user_id?: string;
        };
        Relationships: [
          {
            foreignKeyName: 'user_feedbacks_creator_id_fkey';
            columns: ['creator_id'];
            isOneToOne: false;
            referencedRelation: 'distinct_invoice_creators';
            referencedColumns: ['id'];
          },
          {
            foreignKeyName: 'user_feedbacks_creator_id_fkey';
            columns: ['creator_id'];
            isOneToOne: false;
            referencedRelation: 'workspace_users';
            referencedColumns: ['id'];
          },
          {
            foreignKeyName: 'user_feedbacks_creator_id_fkey';
            columns: ['creator_id'];
            isOneToOne: false;
            referencedRelation: 'workspace_users_with_groups';
            referencedColumns: ['id'];
          },
          {
            foreignKeyName: 'user_feedbacks_group_id_fkey';
            columns: ['group_id'];
            isOneToOne: false;
            referencedRelation: 'user_groups_with_tags';
            referencedColumns: ['id'];
          },
          {
            foreignKeyName: 'user_feedbacks_group_id_fkey';
            columns: ['group_id'];
            isOneToOne: false;
            referencedRelation: 'workspace_user_groups';
            referencedColumns: ['id'];
          },
          {
            foreignKeyName: 'user_feedbacks_group_id_fkey';
            columns: ['group_id'];
            isOneToOne: false;
            referencedRelation: 'workspace_user_groups_with_amount';
            referencedColumns: ['id'];
          },
          {
            foreignKeyName: 'user_feedbacks_user_id_fkey';
            columns: ['user_id'];
            isOneToOne: false;
            referencedRelation: 'distinct_invoice_creators';
            referencedColumns: ['id'];
          },
          {
            foreignKeyName: 'user_feedbacks_user_id_fkey';
            columns: ['user_id'];
            isOneToOne: false;
            referencedRelation: 'workspace_users';
            referencedColumns: ['id'];
          },
          {
            foreignKeyName: 'user_feedbacks_user_id_fkey';
            columns: ['user_id'];
            isOneToOne: false;
            referencedRelation: 'workspace_users_with_groups';
            referencedColumns: ['id'];
          },
        ];
      };
      user_group_attendance: {
        Row: {
          created_at: string;
          date: string;
          group_id: string;
          notes: string;
          status: string;
          user_id: string;
        };
        Insert: {
          created_at?: string;
          date: string;
          group_id: string;
          notes?: string;
          status: string;
          user_id: string;
        };
        Update: {
          created_at?: string;
          date?: string;
          group_id?: string;
          notes?: string;
          status?: string;
          user_id?: string;
        };
        Relationships: [
          {
            foreignKeyName: 'user_group_attendance_group_id_fkey';
            columns: ['group_id'];
            isOneToOne: false;
            referencedRelation: 'user_groups_with_tags';
            referencedColumns: ['id'];
          },
          {
            foreignKeyName: 'user_group_attendance_group_id_fkey';
            columns: ['group_id'];
            isOneToOne: false;
            referencedRelation: 'workspace_user_groups';
            referencedColumns: ['id'];
          },
          {
            foreignKeyName: 'user_group_attendance_group_id_fkey';
            columns: ['group_id'];
            isOneToOne: false;
            referencedRelation: 'workspace_user_groups_with_amount';
            referencedColumns: ['id'];
          },
          {
            foreignKeyName: 'user_group_attendance_user_id_fkey';
            columns: ['user_id'];
            isOneToOne: false;
            referencedRelation: 'distinct_invoice_creators';
            referencedColumns: ['id'];
          },
          {
            foreignKeyName: 'user_group_attendance_user_id_fkey';
            columns: ['user_id'];
            isOneToOne: false;
            referencedRelation: 'workspace_users';
            referencedColumns: ['id'];
          },
          {
            foreignKeyName: 'user_group_attendance_user_id_fkey';
            columns: ['user_id'];
            isOneToOne: false;
            referencedRelation: 'workspace_users_with_groups';
            referencedColumns: ['id'];
          },
        ];
      };
      user_group_indicators: {
        Row: {
          created_at: string;
          group_id: string;
          indicator_id: string;
        };
        Insert: {
          created_at?: string;
          group_id: string;
          indicator_id: string;
        };
        Update: {
          created_at?: string;
          group_id?: string;
          indicator_id?: string;
        };
        Relationships: [
          {
            foreignKeyName: 'user_group_indicators_group_id_fkey';
            columns: ['group_id'];
            isOneToOne: false;
            referencedRelation: 'user_groups_with_tags';
            referencedColumns: ['id'];
          },
          {
            foreignKeyName: 'user_group_indicators_group_id_fkey';
            columns: ['group_id'];
            isOneToOne: false;
            referencedRelation: 'workspace_user_groups';
            referencedColumns: ['id'];
          },
          {
            foreignKeyName: 'user_group_indicators_group_id_fkey';
            columns: ['group_id'];
            isOneToOne: false;
            referencedRelation: 'workspace_user_groups_with_amount';
            referencedColumns: ['id'];
          },
          {
            foreignKeyName: 'user_group_indicators_indicator_id_fkey';
            columns: ['indicator_id'];
            isOneToOne: false;
            referencedRelation: 'healthcare_vitals';
            referencedColumns: ['id'];
          },
        ];
      };
      user_group_linked_products: {
        Row: {
          created_at: string;
          group_id: string;
          product_id: string;
          unit_id: string;
        };
        Insert: {
          created_at?: string;
          group_id: string;
          product_id: string;
          unit_id: string;
        };
        Update: {
          created_at?: string;
          group_id?: string;
          product_id?: string;
          unit_id?: string;
        };
        Relationships: [
          {
            foreignKeyName: 'user_group_linked_products_group_id_fkey';
            columns: ['group_id'];
            isOneToOne: false;
            referencedRelation: 'user_groups_with_tags';
            referencedColumns: ['id'];
          },
          {
            foreignKeyName: 'user_group_linked_products_group_id_fkey';
            columns: ['group_id'];
            isOneToOne: false;
            referencedRelation: 'workspace_user_groups';
            referencedColumns: ['id'];
          },
          {
            foreignKeyName: 'user_group_linked_products_group_id_fkey';
            columns: ['group_id'];
            isOneToOne: false;
            referencedRelation: 'workspace_user_groups_with_amount';
            referencedColumns: ['id'];
          },
          {
            foreignKeyName: 'user_group_linked_products_product_id_fkey';
            columns: ['product_id'];
            isOneToOne: false;
            referencedRelation: 'workspace_products';
            referencedColumns: ['id'];
          },
          {
            foreignKeyName: 'user_group_linked_products_unit_id_fkey';
            columns: ['unit_id'];
            isOneToOne: false;
            referencedRelation: 'inventory_units';
            referencedColumns: ['id'];
          },
        ];
      };
      user_group_post_checks: {
        Row: {
          created_at: string;
          email_id: string | null;
          is_completed: boolean;
          notes: string | null;
          post_id: string;
          user_id: string;
        };
        Insert: {
          created_at?: string;
          email_id?: string | null;
          is_completed: boolean;
          notes?: string | null;
          post_id: string;
          user_id: string;
        };
        Update: {
          created_at?: string;
          email_id?: string | null;
          is_completed?: boolean;
          notes?: string | null;
          post_id?: string;
          user_id?: string;
        };
        Relationships: [
          {
            foreignKeyName: 'user_group_post_checks_email_id_fkey';
            columns: ['email_id'];
            isOneToOne: true;
            referencedRelation: 'sent_emails';
            referencedColumns: ['id'];
          },
          {
            foreignKeyName: 'user_group_post_checks_post_id_fkey';
            columns: ['post_id'];
            isOneToOne: false;
            referencedRelation: 'user_group_posts';
            referencedColumns: ['id'];
          },
          {
            foreignKeyName: 'user_group_post_checks_user_id_fkey';
            columns: ['user_id'];
            isOneToOne: false;
            referencedRelation: 'distinct_invoice_creators';
            referencedColumns: ['id'];
          },
          {
            foreignKeyName: 'user_group_post_checks_user_id_fkey';
            columns: ['user_id'];
            isOneToOne: false;
            referencedRelation: 'workspace_users';
            referencedColumns: ['id'];
          },
          {
            foreignKeyName: 'user_group_post_checks_user_id_fkey';
            columns: ['user_id'];
            isOneToOne: false;
            referencedRelation: 'workspace_users_with_groups';
            referencedColumns: ['id'];
          },
        ];
      };
      user_group_posts: {
        Row: {
          content: string | null;
          created_at: string;
          group_id: string;
          id: string;
          notes: string | null;
          title: string | null;
        };
        Insert: {
          content?: string | null;
          created_at?: string;
          group_id: string;
          id?: string;
          notes?: string | null;
          title?: string | null;
        };
        Update: {
          content?: string | null;
          created_at?: string;
          group_id?: string;
          id?: string;
          notes?: string | null;
          title?: string | null;
        };
        Relationships: [
          {
            foreignKeyName: 'user_group_posts_group_id_fkey';
            columns: ['group_id'];
            isOneToOne: false;
            referencedRelation: 'user_groups_with_tags';
            referencedColumns: ['id'];
          },
          {
            foreignKeyName: 'user_group_posts_group_id_fkey';
            columns: ['group_id'];
            isOneToOne: false;
            referencedRelation: 'workspace_user_groups';
            referencedColumns: ['id'];
          },
          {
            foreignKeyName: 'user_group_posts_group_id_fkey';
            columns: ['group_id'];
            isOneToOne: false;
            referencedRelation: 'workspace_user_groups_with_amount';
            referencedColumns: ['id'];
          },
        ];
      };
      user_indicators: {
        Row: {
          created_at: string;
          creator_id: string | null;
          group_id: string;
          indicator_id: string;
          user_id: string;
          value: number | null;
        };
        Insert: {
          created_at?: string;
          creator_id?: string | null;
          group_id: string;
          indicator_id: string;
          user_id: string;
          value?: number | null;
        };
        Update: {
          created_at?: string;
          creator_id?: string | null;
          group_id?: string;
          indicator_id?: string;
          user_id?: string;
          value?: number | null;
        };
        Relationships: [
          {
            foreignKeyName: 'user_indicators_creator_id_fkey';
            columns: ['creator_id'];
            isOneToOne: false;
            referencedRelation: 'distinct_invoice_creators';
            referencedColumns: ['id'];
          },
          {
            foreignKeyName: 'user_indicators_creator_id_fkey';
            columns: ['creator_id'];
            isOneToOne: false;
            referencedRelation: 'workspace_users';
            referencedColumns: ['id'];
          },
          {
            foreignKeyName: 'user_indicators_creator_id_fkey';
            columns: ['creator_id'];
            isOneToOne: false;
            referencedRelation: 'workspace_users_with_groups';
            referencedColumns: ['id'];
          },
          {
            foreignKeyName: 'user_indicators_group_id_fkey';
            columns: ['group_id'];
            isOneToOne: false;
            referencedRelation: 'user_groups_with_tags';
            referencedColumns: ['id'];
          },
          {
            foreignKeyName: 'user_indicators_group_id_fkey';
            columns: ['group_id'];
            isOneToOne: false;
            referencedRelation: 'workspace_user_groups';
            referencedColumns: ['id'];
          },
          {
            foreignKeyName: 'user_indicators_group_id_fkey';
            columns: ['group_id'];
            isOneToOne: false;
            referencedRelation: 'workspace_user_groups_with_amount';
            referencedColumns: ['id'];
          },
          {
            foreignKeyName: 'user_indicators_indicator_id_fkey';
            columns: ['indicator_id'];
            isOneToOne: false;
            referencedRelation: 'healthcare_vitals';
            referencedColumns: ['id'];
          },
          {
            foreignKeyName: 'user_indicators_user_id_fkey';
            columns: ['user_id'];
            isOneToOne: false;
            referencedRelation: 'distinct_invoice_creators';
            referencedColumns: ['id'];
          },
          {
            foreignKeyName: 'user_indicators_user_id_fkey';
            columns: ['user_id'];
            isOneToOne: false;
            referencedRelation: 'workspace_users';
            referencedColumns: ['id'];
          },
          {
            foreignKeyName: 'user_indicators_user_id_fkey';
            columns: ['user_id'];
            isOneToOne: false;
            referencedRelation: 'workspace_users_with_groups';
            referencedColumns: ['id'];
          },
        ];
      };
      user_linked_promotions: {
        Row: {
          created_at: string;
          promo_id: string;
          user_id: string;
        };
        Insert: {
          created_at?: string;
          promo_id: string;
          user_id: string;
        };
        Update: {
          created_at?: string;
          promo_id?: string;
          user_id?: string;
        };
        Relationships: [
          {
            foreignKeyName: 'user_linked_promotions_promo_id_fkey';
            columns: ['promo_id'];
            isOneToOne: false;
            referencedRelation: 'workspace_promotions';
            referencedColumns: ['id'];
          },
          {
            foreignKeyName: 'user_linked_promotions_user_id_fkey';
            columns: ['user_id'];
            isOneToOne: false;
            referencedRelation: 'distinct_invoice_creators';
            referencedColumns: ['id'];
          },
          {
            foreignKeyName: 'user_linked_promotions_user_id_fkey';
            columns: ['user_id'];
            isOneToOne: false;
            referencedRelation: 'workspace_users';
            referencedColumns: ['id'];
          },
          {
            foreignKeyName: 'user_linked_promotions_user_id_fkey';
            columns: ['user_id'];
            isOneToOne: false;
            referencedRelation: 'workspace_users_with_groups';
            referencedColumns: ['id'];
          },
        ];
      };
      user_private_details: {
        Row: {
          birthday: string | null;
          email: string | null;
          new_email: string | null;
          user_id: string;
        };
        Insert: {
          birthday?: string | null;
          email?: string | null;
          new_email?: string | null;
          user_id: string;
        };
        Update: {
          birthday?: string | null;
          email?: string | null;
          new_email?: string | null;
          user_id?: string;
        };
        Relationships: [
          {
            foreignKeyName: 'user_private_details_user_id_fkey';
            columns: ['user_id'];
            isOneToOne: true;
            referencedRelation: 'users';
            referencedColumns: ['id'];
          },
        ];
      };
      users: {
        Row: {
          avatar_url: string | null;
          created_at: string | null;
          deleted: boolean | null;
          display_name: string | null;
          handle: string | null;
          id: string;
        };
        Insert: {
          avatar_url?: string | null;
          created_at?: string | null;
          deleted?: boolean | null;
          display_name?: string | null;
          handle?: string | null;
          id?: string;
        };
        Update: {
          avatar_url?: string | null;
          created_at?: string | null;
          deleted?: boolean | null;
          display_name?: string | null;
          handle?: string | null;
          id?: string;
        };
        Relationships: [
          {
            foreignKeyName: 'users_handle_fkey';
            columns: ['handle'];
            isOneToOne: true;
            referencedRelation: 'handles';
            referencedColumns: ['value'];
          },
        ];
      };
      vital_group_vitals: {
        Row: {
          created_at: string | null;
          group_id: string;
          vital_id: string;
        };
        Insert: {
          created_at?: string | null;
          group_id: string;
          vital_id: string;
        };
        Update: {
          created_at?: string | null;
          group_id?: string;
          vital_id?: string;
        };
        Relationships: [
          {
            foreignKeyName: 'vital_group_vitals_group_id_fkey';
            columns: ['group_id'];
            isOneToOne: false;
            referencedRelation: 'healthcare_vital_groups';
            referencedColumns: ['id'];
          },
          {
            foreignKeyName: 'vital_group_vitals_vital_id_fkey';
            columns: ['vital_id'];
            isOneToOne: false;
            referencedRelation: 'healthcare_vitals';
            referencedColumns: ['id'];
          },
        ];
      };
      wallet_transactions: {
        Row: {
          amount: number | null;
          category_id: string | null;
          created_at: string | null;
          creator_id: string | null;
          description: string | null;
          id: string;
          invoice_id: string | null;
          report_opt_in: boolean;
          taken_at: string;
          wallet_id: string;
        };
        Insert: {
          amount?: number | null;
          category_id?: string | null;
          created_at?: string | null;
          creator_id?: string | null;
          description?: string | null;
          id?: string;
          invoice_id?: string | null;
          report_opt_in?: boolean;
          taken_at?: string;
          wallet_id: string;
        };
        Update: {
          amount?: number | null;
          category_id?: string | null;
          created_at?: string | null;
          creator_id?: string | null;
          description?: string | null;
          id?: string;
          invoice_id?: string | null;
          report_opt_in?: boolean;
          taken_at?: string;
          wallet_id?: string;
        };
        Relationships: [
          {
            foreignKeyName: 'wallet_transactions_category_id_fkey';
            columns: ['category_id'];
            isOneToOne: false;
            referencedRelation: 'transaction_categories';
            referencedColumns: ['id'];
          },
          {
            foreignKeyName: 'wallet_transactions_creator_id_fkey';
            columns: ['creator_id'];
            isOneToOne: false;
            referencedRelation: 'distinct_invoice_creators';
            referencedColumns: ['id'];
          },
          {
            foreignKeyName: 'wallet_transactions_creator_id_fkey';
            columns: ['creator_id'];
            isOneToOne: false;
            referencedRelation: 'workspace_users';
            referencedColumns: ['id'];
          },
          {
            foreignKeyName: 'wallet_transactions_creator_id_fkey';
            columns: ['creator_id'];
            isOneToOne: false;
            referencedRelation: 'workspace_users_with_groups';
            referencedColumns: ['id'];
          },
          {
            foreignKeyName: 'wallet_transactions_invoice_id_fkey';
            columns: ['invoice_id'];
            isOneToOne: true;
            referencedRelation: 'finance_invoices';
            referencedColumns: ['id'];
          },
          {
            foreignKeyName: 'wallet_transactions_wallet_id_fkey';
            columns: ['wallet_id'];
            isOneToOne: false;
            referencedRelation: 'workspace_wallets';
            referencedColumns: ['id'];
          },
        ];
      };
      wallet_types: {
        Row: {
          id: string;
        };
        Insert: {
          id: string;
        };
        Update: {
          id?: string;
        };
        Relationships: [];
      };
      workspace_ai_models: {
        Row: {
          created_at: string;
          description: string | null;
          id: string;
          name: string;
          updated_at: string;
          url: string;
          ws_id: string;
        };
        Insert: {
          created_at?: string;
          description?: string | null;
          id?: string;
          name: string;
          updated_at?: string;
          url: string;
          ws_id: string;
        };
        Update: {
          created_at?: string;
          description?: string | null;
          id?: string;
          name?: string;
          updated_at?: string;
          url?: string;
          ws_id?: string;
        };
        Relationships: [
          {
            foreignKeyName: 'workspace_ai_models_ws_id_fkey';
            columns: ['ws_id'];
            isOneToOne: false;
            referencedRelation: 'workspaces';
            referencedColumns: ['id'];
          },
        ];
      };
      workspace_ai_prompts: {
        Row: {
          created_at: string;
          creator_id: string | null;
          id: string;
          input: string;
          model: string;
          name: string | null;
          output: string;
          ws_id: string | null;
        };
        Insert: {
          created_at?: string;
          creator_id?: string | null;
          id?: string;
          input: string;
          model: string;
          name?: string | null;
          output: string;
          ws_id?: string | null;
        };
        Update: {
          created_at?: string;
          creator_id?: string | null;
          id?: string;
          input?: string;
          model?: string;
          name?: string | null;
          output?: string;
          ws_id?: string | null;
        };
        Relationships: [
          {
            foreignKeyName: 'public_workspace_ai_prompts_creator_id_fkey';
            columns: ['creator_id'];
            isOneToOne: false;
            referencedRelation: 'users';
            referencedColumns: ['id'];
          },
          {
            foreignKeyName: 'public_workspace_ai_prompts_model_fkey';
            columns: ['model'];
            isOneToOne: false;
            referencedRelation: 'ai_models';
            referencedColumns: ['id'];
          },
          {
            foreignKeyName: 'public_workspace_ai_prompts_ws_id_fkey';
            columns: ['ws_id'];
            isOneToOne: false;
            referencedRelation: 'workspaces';
            referencedColumns: ['id'];
          },
        ];
      };
      workspace_api_keys: {
        Row: {
          created_at: string;
          id: string;
          name: string;
          value: string;
          ws_id: string;
        };
        Insert: {
          created_at?: string;
          id?: string;
          name: string;
          value: string;
          ws_id: string;
        };
        Update: {
          created_at?: string;
          id?: string;
          name?: string;
          value?: string;
          ws_id?: string;
        };
        Relationships: [
          {
            foreignKeyName: 'workspace_api_keys_ws_id_fkey';
            columns: ['ws_id'];
            isOneToOne: false;
            referencedRelation: 'workspaces';
            referencedColumns: ['id'];
          },
        ];
      };
      workspace_boards: {
        Row: {
          archived: boolean | null;
          created_at: string | null;
          creator_id: string | null;
          deleted: boolean | null;
          id: string;
          name: string | null;
          ws_id: string;
        };
        Insert: {
          archived?: boolean | null;
          created_at?: string | null;
          creator_id?: string | null;
          deleted?: boolean | null;
          id?: string;
          name?: string | null;
          ws_id: string;
        };
        Update: {
          archived?: boolean | null;
          created_at?: string | null;
          creator_id?: string | null;
          deleted?: boolean | null;
          id?: string;
          name?: string | null;
          ws_id?: string;
        };
        Relationships: [
          {
            foreignKeyName: 'project_boards_creator_id_fkey';
            columns: ['creator_id'];
            isOneToOne: false;
            referencedRelation: 'users';
            referencedColumns: ['id'];
          },
          {
            foreignKeyName: 'workspace_boards_ws_id_fkey';
            columns: ['ws_id'];
            isOneToOne: false;
            referencedRelation: 'workspaces';
            referencedColumns: ['id'];
          },
        ];
      };
      workspace_calendar_events: {
        Row: {
          color: string | null;
          created_at: string | null;
          description: string;
          end_at: string;
          id: string;
          start_at: string;
          title: string;
          ws_id: string;
        };
        Insert: {
          color?: string | null;
          created_at?: string | null;
          description?: string;
          end_at: string;
          id?: string;
          start_at: string;
          title?: string;
          ws_id: string;
        };
        Update: {
          color?: string | null;
          created_at?: string | null;
          description?: string;
          end_at?: string;
          id?: string;
          start_at?: string;
          title?: string;
          ws_id?: string;
        };
        Relationships: [
          {
            foreignKeyName: 'workspace_calendar_events_color_fkey';
            columns: ['color'];
            isOneToOne: false;
            referencedRelation: 'calendar_event_colors';
            referencedColumns: ['value'];
          },
          {
            foreignKeyName: 'workspace_calendar_events_ws_id_fkey';
            columns: ['ws_id'];
            isOneToOne: false;
            referencedRelation: 'workspaces';
            referencedColumns: ['id'];
          },
        ];
      };
      workspace_configs: {
        Row: {
          created_at: string;
          id: string;
          updated_at: string;
          value: string;
          ws_id: string;
        };
        Insert: {
          created_at?: string;
          id: string;
          updated_at?: string;
          value: string;
          ws_id: string;
        };
        Update: {
          created_at?: string;
          id?: string;
          updated_at?: string;
          value?: string;
          ws_id?: string;
        };
        Relationships: [
          {
            foreignKeyName: 'public_workspace_configs_ws_id_fkey';
            columns: ['ws_id'];
            isOneToOne: false;
            referencedRelation: 'workspaces';
            referencedColumns: ['id'];
          },
        ];
      };
      workspace_course_modules: {
        Row: {
          content: Json | null;
          course_id: string;
          created_at: string;
          extra_content: Json | null;
          id: string;
          is_public: boolean;
          is_published: boolean;
          name: string;
          youtube_links: string[] | null;
        };
        Insert: {
          content?: Json | null;
          course_id: string;
          created_at?: string;
          extra_content?: Json | null;
          id?: string;
          is_public?: boolean;
          is_published?: boolean;
          name?: string;
          youtube_links?: string[] | null;
        };
        Update: {
          content?: Json | null;
          course_id?: string;
          created_at?: string;
          extra_content?: Json | null;
          id?: string;
          is_public?: boolean;
          is_published?: boolean;
          name?: string;
          youtube_links?: string[] | null;
        };
        Relationships: [
          {
            foreignKeyName: 'workspace_course_modules_course_id_fkey';
            columns: ['course_id'];
            isOneToOne: false;
            referencedRelation: 'workspace_courses';
            referencedColumns: ['id'];
          },
        ];
      };
      workspace_courses: {
        Row: {
          created_at: string;
          id: string;
          is_public: boolean;
          is_published: boolean;
          name: string;
          ws_id: string;
        };
        Insert: {
          created_at?: string;
          id?: string;
          is_public?: boolean;
          is_published?: boolean;
          name?: string;
          ws_id: string;
        };
        Update: {
          created_at?: string;
          id?: string;
          is_public?: boolean;
          is_published?: boolean;
          name?: string;
          ws_id?: string;
        };
        Relationships: [
          {
            foreignKeyName: 'workspace_courses_ws_id_fkey';
            columns: ['ws_id'];
            isOneToOne: false;
            referencedRelation: 'workspaces';
            referencedColumns: ['id'];
          },
        ];
      };
      workspace_cron_executions: {
        Row: {
          created_at: string;
          cron_run_id: number | null;
          end_time: string | null;
          id: string;
          job_id: string;
          response: string | null;
          start_time: string | null;
          status: string;
        };
        Insert: {
          created_at?: string;
          cron_run_id?: number | null;
          end_time?: string | null;
          id?: string;
          job_id: string;
          response?: string | null;
          start_time?: string | null;
          status: string;
        };
        Update: {
          created_at?: string;
          cron_run_id?: number | null;
          end_time?: string | null;
          id?: string;
          job_id?: string;
          response?: string | null;
          start_time?: string | null;
          status?: string;
        };
        Relationships: [
          {
            foreignKeyName: 'workspace_cron_executions_job_id_fkey';
            columns: ['job_id'];
            isOneToOne: false;
            referencedRelation: 'workspace_cron_jobs';
            referencedColumns: ['id'];
          },
        ];
      };
      workspace_cron_jobs: {
        Row: {
          active: boolean;
          created_at: string;
          cron_job_id: number | null;
          dataset_id: string;
          id: string;
          name: string;
          schedule: string;
          ws_id: string;
        };
        Insert: {
          active?: boolean;
          created_at?: string;
          cron_job_id?: number | null;
          dataset_id: string;
          id?: string;
          name: string;
          schedule: string;
          ws_id: string;
        };
        Update: {
          active?: boolean;
          created_at?: string;
          cron_job_id?: number | null;
          dataset_id?: string;
          id?: string;
          name?: string;
          schedule?: string;
          ws_id?: string;
        };
        Relationships: [
          {
            foreignKeyName: 'workspace_cron_jobs_dataset_id_fkey';
            columns: ['dataset_id'];
            isOneToOne: false;
            referencedRelation: 'workspace_datasets';
            referencedColumns: ['id'];
          },
          {
            foreignKeyName: 'workspace_cron_jobs_ws_id_fkey';
            columns: ['ws_id'];
            isOneToOne: false;
            referencedRelation: 'workspaces';
            referencedColumns: ['id'];
          },
        ];
      };
      workspace_dataset_cells: {
        Row: {
          column_id: string;
          created_at: string;
          data: string | null;
          dataset_id: string;
          id: string;
          row_id: string;
        };
        Insert: {
          column_id: string;
          created_at?: string;
          data?: string | null;
          dataset_id: string;
          id?: string;
          row_id: string;
        };
        Update: {
          column_id?: string;
          created_at?: string;
          data?: string | null;
          dataset_id?: string;
          id?: string;
          row_id?: string;
        };
        Relationships: [
          {
            foreignKeyName: 'workspace_dataset_cell_column_id_fkey';
            columns: ['column_id'];
            isOneToOne: false;
            referencedRelation: 'workspace_dataset_columns';
            referencedColumns: ['id'];
          },
          {
            foreignKeyName: 'workspace_dataset_cell_dataset_id_fkey';
            columns: ['dataset_id'];
            isOneToOne: false;
            referencedRelation: 'workspace_datasets';
            referencedColumns: ['id'];
          },
          {
            foreignKeyName: 'workspace_dataset_cell_row_id_fkey';
            columns: ['row_id'];
            isOneToOne: false;
            referencedRelation: 'workspace_dataset_row_cells';
            referencedColumns: ['row_id'];
          },
          {
            foreignKeyName: 'workspace_dataset_cell_row_id_fkey';
            columns: ['row_id'];
            isOneToOne: false;
            referencedRelation: 'workspace_dataset_rows';
            referencedColumns: ['id'];
          },
        ];
      };
      workspace_dataset_columns: {
        Row: {
          alias: string | null;
          created_at: string;
          dataset_id: string;
          description: string | null;
          id: string;
          name: string;
        };
        Insert: {
          alias?: string | null;
          created_at?: string;
          dataset_id: string;
          description?: string | null;
          id?: string;
          name: string;
        };
        Update: {
          alias?: string | null;
          created_at?: string;
          dataset_id?: string;
          description?: string | null;
          id?: string;
          name?: string;
        };
        Relationships: [
          {
            foreignKeyName: 'workspace_dataset_columns_dataset_id_fkey';
            columns: ['dataset_id'];
            isOneToOne: false;
            referencedRelation: 'workspace_datasets';
            referencedColumns: ['id'];
          },
        ];
      };
      workspace_dataset_rows: {
        Row: {
          created_at: string;
          dataset_id: string;
          id: string;
        };
        Insert: {
          created_at?: string;
          dataset_id: string;
          id?: string;
        };
        Update: {
          created_at?: string;
          dataset_id?: string;
          id?: string;
        };
        Relationships: [
          {
            foreignKeyName: 'workspace_dataset_rows_dataset_id_fkey';
            columns: ['dataset_id'];
            isOneToOne: false;
            referencedRelation: 'workspace_datasets';
            referencedColumns: ['id'];
          },
        ];
      };
      workspace_datasets: {
        Row: {
          created_at: string;
          description: string | null;
          id: string;
          name: string;
          url: string | null;
          ws_id: string;
        };
        Insert: {
          created_at?: string;
          description?: string | null;
          id?: string;
          name: string;
          url?: string | null;
          ws_id: string;
        };
        Update: {
          created_at?: string;
          description?: string | null;
          id?: string;
          name?: string;
          url?: string | null;
          ws_id?: string;
        };
        Relationships: [
          {
            foreignKeyName: 'workspace_datasets_ws_id_fkey';
            columns: ['ws_id'];
            isOneToOne: false;
            referencedRelation: 'workspaces';
            referencedColumns: ['id'];
          },
        ];
      };
      workspace_default_permissions: {
        Row: {
          created_at: string;
          enabled: boolean;
          permission: Database['public']['Enums']['workspace_role_permission'];
          ws_id: string;
        };
        Insert: {
          created_at?: string;
          enabled?: boolean;
          permission: Database['public']['Enums']['workspace_role_permission'];
          ws_id: string;
        };
        Update: {
          created_at?: string;
          enabled?: boolean;
          permission?: Database['public']['Enums']['workspace_role_permission'];
          ws_id?: string;
        };
        Relationships: [
          {
            foreignKeyName: 'public_workspace_default_permissions_ws_id_fkey';
            columns: ['ws_id'];
            isOneToOne: false;
            referencedRelation: 'workspaces';
            referencedColumns: ['id'];
          },
        ];
      };
      workspace_default_roles: {
        Row: {
          id: string;
        };
        Insert: {
          id: string;
        };
        Update: {
          id?: string;
        };
        Relationships: [];
      };
      workspace_documents: {
        Row: {
          content: Json | null;
          created_at: string;
          id: string;
          is_public: boolean | null;
          legacy_content: string | null;
          name: string | null;
          ws_id: string | null;
        };
        Insert: {
          content?: Json | null;
          created_at?: string;
          id?: string;
          is_public?: boolean | null;
          legacy_content?: string | null;
          name?: string | null;
          ws_id?: string | null;
        };
        Update: {
          content?: Json | null;
          created_at?: string;
          id?: string;
          is_public?: boolean | null;
          legacy_content?: string | null;
          name?: string | null;
          ws_id?: string | null;
        };
        Relationships: [
          {
            foreignKeyName: 'workspace_documents_ws_id_fkey';
            columns: ['ws_id'];
            isOneToOne: false;
            referencedRelation: 'workspaces';
            referencedColumns: ['id'];
          },
        ];
      };
      workspace_email_invites: {
        Row: {
          created_at: string;
          email: string;
          invited_by: string | null;
          role: string;
          role_title: string;
          ws_id: string;
        };
        Insert: {
          created_at?: string;
          email: string;
          invited_by?: string | null;
          role?: string;
          role_title?: string;
          ws_id: string;
        };
        Update: {
          created_at?: string;
          email?: string;
          invited_by?: string | null;
          role?: string;
          role_title?: string;
          ws_id?: string;
        };
        Relationships: [
          {
            foreignKeyName: 'workspace_email_invites_invited_by_fkey';
            columns: ['invited_by'];
            isOneToOne: false;
            referencedRelation: 'users';
            referencedColumns: ['id'];
          },
          {
            foreignKeyName: 'workspace_email_invites_role_fkey';
            columns: ['role'];
            isOneToOne: false;
            referencedRelation: 'workspace_default_roles';
            referencedColumns: ['id'];
          },
          {
            foreignKeyName: 'workspace_email_invites_ws_id_fkey';
            columns: ['ws_id'];
            isOneToOne: false;
            referencedRelation: 'workspaces';
            referencedColumns: ['id'];
          },
        ];
      };
      workspace_flashcards: {
        Row: {
          back: string;
          created_at: string;
          front: string;
          id: string;
          ws_id: string;
        };
        Insert: {
          back: string;
          created_at?: string;
          front: string;
          id?: string;
          ws_id: string;
        };
        Update: {
          back?: string;
          created_at?: string;
          front?: string;
          id?: string;
          ws_id?: string;
        };
        Relationships: [
          {
            foreignKeyName: 'workspace_flashcards_ws_id_fkey';
            columns: ['ws_id'];
            isOneToOne: false;
            referencedRelation: 'workspaces';
            referencedColumns: ['id'];
          },
        ];
      };
      workspace_invites: {
        Row: {
          created_at: string | null;
          role: string;
          role_title: string | null;
          user_id: string;
          ws_id: string;
        };
        Insert: {
          created_at?: string | null;
          role?: string;
          role_title?: string | null;
          user_id: string;
          ws_id: string;
        };
        Update: {
          created_at?: string | null;
          role?: string;
          role_title?: string | null;
          user_id?: string;
          ws_id?: string;
        };
        Relationships: [
          {
            foreignKeyName: 'workspace_invites_role_fkey';
            columns: ['role'];
            isOneToOne: false;
            referencedRelation: 'workspace_default_roles';
            referencedColumns: ['id'];
          },
          {
            foreignKeyName: 'workspace_invites_user_id_fkey';
            columns: ['user_id'];
            isOneToOne: false;
            referencedRelation: 'users';
            referencedColumns: ['id'];
          },
          {
            foreignKeyName: 'workspace_invites_ws_id_fkey';
            columns: ['ws_id'];
            isOneToOne: false;
            referencedRelation: 'workspaces';
            referencedColumns: ['id'];
          },
        ];
      };
      workspace_members: {
        Row: {
          created_at: string | null;
          role: string;
          role_title: string;
          sort_key: number | null;
          user_id: string;
          ws_id: string;
        };
        Insert: {
          created_at?: string | null;
          role?: string;
          role_title?: string;
          sort_key?: number | null;
          user_id?: string;
          ws_id: string;
        };
        Update: {
          created_at?: string | null;
          role?: string;
          role_title?: string;
          sort_key?: number | null;
          user_id?: string;
          ws_id?: string;
        };
        Relationships: [
          {
            foreignKeyName: 'workspace_members_role_fkey';
            columns: ['role'];
            isOneToOne: false;
            referencedRelation: 'workspace_default_roles';
            referencedColumns: ['id'];
          },
          {
            foreignKeyName: 'workspace_members_user_id_fkey';
            columns: ['user_id'];
            isOneToOne: false;
            referencedRelation: 'users';
            referencedColumns: ['id'];
          },
          {
            foreignKeyName: 'workspace_members_ws_id_fkey';
            columns: ['ws_id'];
            isOneToOne: false;
            referencedRelation: 'workspaces';
            referencedColumns: ['id'];
          },
        ];
      };
      workspace_products: {
        Row: {
          avatar_url: string | null;
          category_id: string;
          created_at: string | null;
          creator_id: string | null;
          description: string | null;
          id: string;
          manufacturer: string | null;
          name: string | null;
          usage: string | null;
          ws_id: string;
        };
        Insert: {
          avatar_url?: string | null;
          category_id: string;
          created_at?: string | null;
          creator_id?: string | null;
          description?: string | null;
          id?: string;
          manufacturer?: string | null;
          name?: string | null;
          usage?: string | null;
          ws_id: string;
        };
        Update: {
          avatar_url?: string | null;
          category_id?: string;
          created_at?: string | null;
          creator_id?: string | null;
          description?: string | null;
          id?: string;
          manufacturer?: string | null;
          name?: string | null;
          usage?: string | null;
          ws_id?: string;
        };
        Relationships: [
          {
            foreignKeyName: 'public_workspace_products_creator_id_fkey';
            columns: ['creator_id'];
            isOneToOne: false;
            referencedRelation: 'distinct_invoice_creators';
            referencedColumns: ['id'];
          },
          {
            foreignKeyName: 'public_workspace_products_creator_id_fkey';
            columns: ['creator_id'];
            isOneToOne: false;
            referencedRelation: 'workspace_users';
            referencedColumns: ['id'];
          },
          {
            foreignKeyName: 'public_workspace_products_creator_id_fkey';
            columns: ['creator_id'];
            isOneToOne: false;
            referencedRelation: 'workspace_users_with_groups';
            referencedColumns: ['id'];
          },
          {
            foreignKeyName: 'workspace_products_category_id_fkey';
            columns: ['category_id'];
            isOneToOne: false;
            referencedRelation: 'product_categories';
            referencedColumns: ['id'];
          },
          {
            foreignKeyName: 'workspace_products_ws_id_fkey';
            columns: ['ws_id'];
            isOneToOne: false;
            referencedRelation: 'workspaces';
            referencedColumns: ['id'];
          },
        ];
      };
      workspace_promotions: {
        Row: {
          code: string | null;
          created_at: string;
          creator_id: string | null;
          description: string | null;
          id: string;
          name: string | null;
          use_ratio: boolean;
          value: number;
          ws_id: string;
        };
        Insert: {
          code?: string | null;
          created_at?: string;
          creator_id?: string | null;
          description?: string | null;
          id?: string;
          name?: string | null;
          use_ratio?: boolean;
          value: number;
          ws_id: string;
        };
        Update: {
          code?: string | null;
          created_at?: string;
          creator_id?: string | null;
          description?: string | null;
          id?: string;
          name?: string | null;
          use_ratio?: boolean;
          value?: number;
          ws_id?: string;
        };
        Relationships: [
          {
            foreignKeyName: 'public_workspace_promotions_creator_id_fkey';
            columns: ['creator_id'];
            isOneToOne: false;
            referencedRelation: 'distinct_invoice_creators';
            referencedColumns: ['id'];
          },
          {
            foreignKeyName: 'public_workspace_promotions_creator_id_fkey';
            columns: ['creator_id'];
            isOneToOne: false;
            referencedRelation: 'workspace_users';
            referencedColumns: ['id'];
          },
          {
            foreignKeyName: 'public_workspace_promotions_creator_id_fkey';
            columns: ['creator_id'];
            isOneToOne: false;
            referencedRelation: 'workspace_users_with_groups';
            referencedColumns: ['id'];
          },
          {
            foreignKeyName: 'workspace_promotions_ws_id_fkey';
            columns: ['ws_id'];
            isOneToOne: false;
            referencedRelation: 'workspaces';
            referencedColumns: ['id'];
          },
        ];
      };
      workspace_quiz_sets: {
        Row: {
          created_at: string;
          id: string;
          name: string;
          ws_id: string | null;
        };
        Insert: {
          created_at?: string;
          id?: string;
          name?: string;
          ws_id?: string | null;
        };
        Update: {
          created_at?: string;
          id?: string;
          name?: string;
          ws_id?: string | null;
        };
        Relationships: [
          {
            foreignKeyName: 'workspace_quiz_sets_ws_id_fkey';
            columns: ['ws_id'];
            isOneToOne: false;
            referencedRelation: 'workspaces';
            referencedColumns: ['id'];
          },
        ];
      };
      workspace_quizzes: {
        Row: {
          created_at: string;
          id: string;
          question: string;
          ws_id: string;
        };
        Insert: {
          created_at?: string;
          id?: string;
          question: string;
          ws_id: string;
        };
        Update: {
          created_at?: string;
          id?: string;
          question?: string;
          ws_id?: string;
        };
        Relationships: [
          {
            foreignKeyName: 'workspace_quizzes_ws_id_fkey';
            columns: ['ws_id'];
            isOneToOne: false;
            referencedRelation: 'workspaces';
            referencedColumns: ['id'];
          },
        ];
      };
      workspace_role_members: {
        Row: {
          created_at: string;
          role_id: string;
          user_id: string;
        };
        Insert: {
          created_at?: string;
          role_id: string;
          user_id: string;
        };
        Update: {
          created_at?: string;
          role_id?: string;
          user_id?: string;
        };
        Relationships: [
          {
            foreignKeyName: 'public_workspace_role_members_role_id_fkey';
            columns: ['role_id'];
            isOneToOne: false;
            referencedRelation: 'workspace_roles';
            referencedColumns: ['id'];
          },
          {
            foreignKeyName: 'public_workspace_role_members_user_id_fkey';
            columns: ['user_id'];
            isOneToOne: false;
            referencedRelation: 'users';
            referencedColumns: ['id'];
          },
        ];
      };
      workspace_role_permissions: {
        Row: {
          created_at: string;
          enabled: boolean;
          permission: Database['public']['Enums']['workspace_role_permission'];
          role_id: string;
          ws_id: string;
        };
        Insert: {
          created_at?: string;
          enabled?: boolean;
          permission: Database['public']['Enums']['workspace_role_permission'];
          role_id: string;
          ws_id: string;
        };
        Update: {
          created_at?: string;
          enabled?: boolean;
          permission?: Database['public']['Enums']['workspace_role_permission'];
          role_id?: string;
          ws_id?: string;
        };
        Relationships: [
          {
            foreignKeyName: 'public_workspace_role_permissions_role_id_fkey';
            columns: ['role_id'];
            isOneToOne: false;
            referencedRelation: 'workspace_roles';
            referencedColumns: ['id'];
          },
          {
            foreignKeyName: 'public_workspace_role_permissions_ws_id_fkey';
            columns: ['ws_id'];
            isOneToOne: false;
            referencedRelation: 'workspaces';
            referencedColumns: ['id'];
          },
        ];
      };
      workspace_roles: {
        Row: {
          created_at: string;
          id: string;
          name: string;
          ws_id: string;
        };
        Insert: {
          created_at?: string;
          id?: string;
          name: string;
          ws_id: string;
        };
        Update: {
          created_at?: string;
          id?: string;
          name?: string;
          ws_id?: string;
        };
        Relationships: [
          {
            foreignKeyName: 'public_workspace_roles_ws_id_fkey';
            columns: ['ws_id'];
            isOneToOne: false;
            referencedRelation: 'workspaces';
            referencedColumns: ['id'];
          },
        ];
      };
      workspace_secrets: {
        Row: {
          created_at: string;
          id: string;
          name: string;
          value: string | null;
          ws_id: string;
        };
        Insert: {
          created_at?: string;
          id?: string;
          name?: string;
          value?: string | null;
          ws_id: string;
        };
        Update: {
          created_at?: string;
          id?: string;
          name?: string;
          value?: string | null;
          ws_id?: string;
        };
        Relationships: [
          {
            foreignKeyName: 'workspace_secrets_ws_id_fkey';
            columns: ['ws_id'];
            isOneToOne: false;
            referencedRelation: 'workspaces';
            referencedColumns: ['id'];
          },
        ];
      };
      workspace_teams: {
        Row: {
          created_at: string | null;
          deleted: boolean | null;
          id: string;
          name: string | null;
          ws_id: string;
        };
        Insert: {
          created_at?: string | null;
          deleted?: boolean | null;
          id?: string;
          name?: string | null;
          ws_id: string;
        };
        Update: {
          created_at?: string | null;
          deleted?: boolean | null;
          id?: string;
          name?: string | null;
          ws_id?: string;
        };
        Relationships: [
          {
            foreignKeyName: 'workspace_teams_ws_id_fkey';
            columns: ['ws_id'];
            isOneToOne: false;
            referencedRelation: 'workspaces';
            referencedColumns: ['id'];
          },
        ];
      };
      workspace_user_fields: {
        Row: {
          created_at: string;
          default_value: string | null;
          description: string | null;
          id: string;
          name: string;
          notes: string | null;
          possible_values: string[] | null;
          type: string;
          ws_id: string;
        };
        Insert: {
          created_at?: string;
          default_value?: string | null;
          description?: string | null;
          id?: string;
          name: string;
          notes?: string | null;
          possible_values?: string[] | null;
          type: string;
          ws_id: string;
        };
        Update: {
          created_at?: string;
          default_value?: string | null;
          description?: string | null;
          id?: string;
          name?: string;
          notes?: string | null;
          possible_values?: string[] | null;
          type?: string;
          ws_id?: string;
        };
        Relationships: [
          {
            foreignKeyName: 'public_workspace_user_fields_type_fkey';
            columns: ['type'];
            isOneToOne: false;
            referencedRelation: 'field_types';
            referencedColumns: ['id'];
          },
          {
            foreignKeyName: 'public_workspace_user_fields_ws_id_fkey';
            columns: ['ws_id'];
            isOneToOne: false;
            referencedRelation: 'workspaces';
            referencedColumns: ['id'];
          },
        ];
      };
      workspace_user_group_tag_groups: {
        Row: {
          created_at: string;
          group_id: string;
          tag_id: string;
        };
        Insert: {
          created_at?: string;
          group_id: string;
          tag_id: string;
        };
        Update: {
          created_at?: string;
          group_id?: string;
          tag_id?: string;
        };
        Relationships: [
          {
            foreignKeyName: 'public_workspace_user_group_tag_groups_group_id_fkey';
            columns: ['group_id'];
            isOneToOne: false;
            referencedRelation: 'user_groups_with_tags';
            referencedColumns: ['id'];
          },
          {
            foreignKeyName: 'public_workspace_user_group_tag_groups_group_id_fkey';
            columns: ['group_id'];
            isOneToOne: false;
            referencedRelation: 'workspace_user_groups';
            referencedColumns: ['id'];
          },
          {
            foreignKeyName: 'public_workspace_user_group_tag_groups_group_id_fkey';
            columns: ['group_id'];
            isOneToOne: false;
            referencedRelation: 'workspace_user_groups_with_amount';
            referencedColumns: ['id'];
          },
          {
            foreignKeyName: 'public_workspace_user_group_tag_groups_tag_id_fkey';
            columns: ['tag_id'];
            isOneToOne: false;
            referencedRelation: 'workspace_user_group_tags';
            referencedColumns: ['id'];
          },
        ];
      };
      workspace_user_group_tags: {
        Row: {
          color: string | null;
          created_at: string;
          id: string;
          name: string;
          ws_id: string;
        };
        Insert: {
          color?: string | null;
          created_at?: string;
          id?: string;
          name: string;
          ws_id: string;
        };
        Update: {
          color?: string | null;
          created_at?: string;
          id?: string;
          name?: string;
          ws_id?: string;
        };
        Relationships: [
          {
            foreignKeyName: 'public_workspace_user_group_tags_ws_id_fkey';
            columns: ['ws_id'];
            isOneToOne: false;
            referencedRelation: 'workspaces';
            referencedColumns: ['id'];
          },
        ];
      };
      workspace_user_groups: {
        Row: {
          archived: boolean;
          created_at: string | null;
          ending_date: string | null;
          id: string;
          name: string;
          notes: string | null;
          sessions: string[] | null;
          starting_date: string | null;
          ws_id: string;
        };
        Insert: {
          archived?: boolean;
          created_at?: string | null;
          ending_date?: string | null;
          id?: string;
          name: string;
          notes?: string | null;
          sessions?: string[] | null;
          starting_date?: string | null;
          ws_id: string;
        };
        Update: {
          archived?: boolean;
          created_at?: string | null;
          ending_date?: string | null;
          id?: string;
          name?: string;
          notes?: string | null;
          sessions?: string[] | null;
          starting_date?: string | null;
          ws_id?: string;
        };
        Relationships: [
          {
            foreignKeyName: 'workspace_user_roles_ws_id_fkey';
            columns: ['ws_id'];
            isOneToOne: false;
            referencedRelation: 'workspaces';
            referencedColumns: ['id'];
          },
        ];
      };
      workspace_user_groups_users: {
        Row: {
          created_at: string | null;
          group_id: string;
          role: string | null;
          user_id: string;
        };
        Insert: {
          created_at?: string | null;
          group_id: string;
          role?: string | null;
          user_id: string;
        };
        Update: {
          created_at?: string | null;
          group_id?: string;
          role?: string | null;
          user_id?: string;
        };
        Relationships: [
          {
            foreignKeyName: 'workspace_user_roles_users_role_id_fkey';
            columns: ['group_id'];
            isOneToOne: false;
            referencedRelation: 'user_groups_with_tags';
            referencedColumns: ['id'];
          },
          {
            foreignKeyName: 'workspace_user_roles_users_role_id_fkey';
            columns: ['group_id'];
            isOneToOne: false;
            referencedRelation: 'workspace_user_groups';
            referencedColumns: ['id'];
          },
          {
            foreignKeyName: 'workspace_user_roles_users_role_id_fkey';
            columns: ['group_id'];
            isOneToOne: false;
            referencedRelation: 'workspace_user_groups_with_amount';
            referencedColumns: ['id'];
          },
          {
            foreignKeyName: 'workspace_user_roles_users_user_id_fkey';
            columns: ['user_id'];
            isOneToOne: false;
            referencedRelation: 'distinct_invoice_creators';
            referencedColumns: ['id'];
          },
          {
            foreignKeyName: 'workspace_user_roles_users_user_id_fkey';
            columns: ['user_id'];
            isOneToOne: false;
            referencedRelation: 'workspace_users';
            referencedColumns: ['id'];
          },
          {
            foreignKeyName: 'workspace_user_roles_users_user_id_fkey';
            columns: ['user_id'];
            isOneToOne: false;
            referencedRelation: 'workspace_users_with_groups';
            referencedColumns: ['id'];
          },
        ];
      };
      workspace_user_linked_users: {
        Row: {
          created_at: string;
          platform_user_id: string;
          virtual_user_id: string;
          ws_id: string;
        };
        Insert: {
          created_at?: string;
          platform_user_id: string;
          virtual_user_id: string;
          ws_id: string;
        };
        Update: {
          created_at?: string;
          platform_user_id?: string;
          virtual_user_id?: string;
          ws_id?: string;
        };
        Relationships: [
          {
            foreignKeyName: 'workspace_user_linked_users_platform_user_id_fkey';
            columns: ['platform_user_id'];
            isOneToOne: false;
            referencedRelation: 'users';
            referencedColumns: ['id'];
          },
          {
            foreignKeyName: 'workspace_user_linked_users_virtual_user_id_fkey';
            columns: ['virtual_user_id'];
            isOneToOne: false;
            referencedRelation: 'distinct_invoice_creators';
            referencedColumns: ['id'];
          },
          {
            foreignKeyName: 'workspace_user_linked_users_virtual_user_id_fkey';
            columns: ['virtual_user_id'];
            isOneToOne: false;
            referencedRelation: 'workspace_users';
            referencedColumns: ['id'];
          },
          {
            foreignKeyName: 'workspace_user_linked_users_virtual_user_id_fkey';
            columns: ['virtual_user_id'];
            isOneToOne: false;
            referencedRelation: 'workspace_users_with_groups';
            referencedColumns: ['id'];
          },
          {
            foreignKeyName: 'workspace_user_linked_users_ws_id_fkey';
            columns: ['ws_id'];
            isOneToOne: false;
            referencedRelation: 'workspaces';
            referencedColumns: ['id'];
          },
        ];
      };
      workspace_user_status_changes: {
        Row: {
          archived: boolean;
          archived_until: string | null;
          created_at: string;
          creator_id: string;
          id: string;
          user_id: string;
          ws_id: string;
        };
        Insert: {
          archived: boolean;
          archived_until?: string | null;
          created_at?: string;
          creator_id: string;
          id?: string;
          user_id: string;
          ws_id: string;
        };
        Update: {
          archived?: boolean;
          archived_until?: string | null;
          created_at?: string;
          creator_id?: string;
          id?: string;
          user_id?: string;
          ws_id?: string;
        };
        Relationships: [
          {
            foreignKeyName: 'workspace_user_status_changes_creator_id_fkey';
            columns: ['creator_id'];
            isOneToOne: false;
            referencedRelation: 'distinct_invoice_creators';
            referencedColumns: ['id'];
          },
          {
            foreignKeyName: 'workspace_user_status_changes_creator_id_fkey';
            columns: ['creator_id'];
            isOneToOne: false;
            referencedRelation: 'workspace_users';
            referencedColumns: ['id'];
          },
          {
            foreignKeyName: 'workspace_user_status_changes_creator_id_fkey';
            columns: ['creator_id'];
            isOneToOne: false;
            referencedRelation: 'workspace_users_with_groups';
            referencedColumns: ['id'];
          },
          {
            foreignKeyName: 'workspace_user_status_changes_user_id_fkey';
            columns: ['user_id'];
            isOneToOne: false;
            referencedRelation: 'distinct_invoice_creators';
            referencedColumns: ['id'];
          },
          {
            foreignKeyName: 'workspace_user_status_changes_user_id_fkey';
            columns: ['user_id'];
            isOneToOne: false;
            referencedRelation: 'workspace_users';
            referencedColumns: ['id'];
          },
          {
            foreignKeyName: 'workspace_user_status_changes_user_id_fkey';
            columns: ['user_id'];
            isOneToOne: false;
            referencedRelation: 'workspace_users_with_groups';
            referencedColumns: ['id'];
          },
          {
            foreignKeyName: 'workspace_user_status_changes_ws_id_fkey';
            columns: ['ws_id'];
            isOneToOne: false;
            referencedRelation: 'workspaces';
            referencedColumns: ['id'];
          },
        ];
      };
      workspace_users: {
        Row: {
          address: string | null;
          archived: boolean;
          archived_until: string | null;
          avatar_url: string | null;
          balance: number | null;
          birthday: string | null;
          created_at: string | null;
          created_by: string | null;
          display_name: string | null;
          email: string | null;
          ethnicity: string | null;
          full_name: string | null;
          gender: string | null;
          guardian: string | null;
          id: string;
          national_id: string | null;
          note: string | null;
          phone: string | null;
          updated_at: string;
          updated_by: string | null;
          ws_id: string;
        };
        Insert: {
          address?: string | null;
          archived?: boolean;
          archived_until?: string | null;
          avatar_url?: string | null;
          balance?: number | null;
          birthday?: string | null;
          created_at?: string | null;
          created_by?: string | null;
          display_name?: string | null;
          email?: string | null;
          ethnicity?: string | null;
          full_name?: string | null;
          gender?: string | null;
          guardian?: string | null;
          id?: string;
          national_id?: string | null;
          note?: string | null;
          phone?: string | null;
          updated_at?: string;
          updated_by?: string | null;
          ws_id: string;
        };
        Update: {
          address?: string | null;
          archived?: boolean;
          archived_until?: string | null;
          avatar_url?: string | null;
          balance?: number | null;
          birthday?: string | null;
          created_at?: string | null;
          created_by?: string | null;
          display_name?: string | null;
          email?: string | null;
          ethnicity?: string | null;
          full_name?: string | null;
          gender?: string | null;
          guardian?: string | null;
          id?: string;
          national_id?: string | null;
          note?: string | null;
          phone?: string | null;
          updated_at?: string;
          updated_by?: string | null;
          ws_id?: string;
        };
        Relationships: [
          {
            foreignKeyName: 'public_workspace_users_updated_by_fkey';
            columns: ['updated_by'];
            isOneToOne: false;
            referencedRelation: 'distinct_invoice_creators';
            referencedColumns: ['id'];
          },
          {
            foreignKeyName: 'public_workspace_users_updated_by_fkey';
            columns: ['updated_by'];
            isOneToOne: false;
            referencedRelation: 'workspace_users';
            referencedColumns: ['id'];
          },
          {
            foreignKeyName: 'public_workspace_users_updated_by_fkey';
            columns: ['updated_by'];
            isOneToOne: false;
            referencedRelation: 'workspace_users_with_groups';
            referencedColumns: ['id'];
          },
          {
            foreignKeyName: 'workspace_users_created_by_fkey';
            columns: ['created_by'];
            isOneToOne: false;
            referencedRelation: 'distinct_invoice_creators';
            referencedColumns: ['id'];
          },
          {
            foreignKeyName: 'workspace_users_created_by_fkey';
            columns: ['created_by'];
            isOneToOne: false;
            referencedRelation: 'workspace_users';
            referencedColumns: ['id'];
          },
          {
            foreignKeyName: 'workspace_users_created_by_fkey';
            columns: ['created_by'];
            isOneToOne: false;
            referencedRelation: 'workspace_users_with_groups';
            referencedColumns: ['id'];
          },
          {
            foreignKeyName: 'workspace_users_ws_id_fkey';
            columns: ['ws_id'];
            isOneToOne: false;
            referencedRelation: 'workspaces';
            referencedColumns: ['id'];
          },
        ];
      };
      workspace_wallet_transfers: {
        Row: {
          created_at: string | null;
          from_transaction_id: string;
          to_transaction_id: string;
        };
        Insert: {
          created_at?: string | null;
          from_transaction_id: string;
          to_transaction_id: string;
        };
        Update: {
          created_at?: string | null;
          from_transaction_id?: string;
          to_transaction_id?: string;
        };
        Relationships: [
          {
            foreignKeyName: 'workspace_wallet_transfers_from_transaction_id_fkey';
            columns: ['from_transaction_id'];
            isOneToOne: false;
            referencedRelation: 'wallet_transactions';
            referencedColumns: ['id'];
          },
          {
            foreignKeyName: 'workspace_wallet_transfers_to_transaction_id_fkey';
            columns: ['to_transaction_id'];
            isOneToOne: false;
            referencedRelation: 'wallet_transactions';
            referencedColumns: ['id'];
          },
        ];
      };
      workspace_wallets: {
        Row: {
          balance: number | null;
          created_at: string | null;
          currency: string;
          description: string | null;
          id: string;
          name: string | null;
          report_opt_in: boolean;
          type: string;
          ws_id: string;
        };
        Insert: {
          balance?: number | null;
          created_at?: string | null;
          currency?: string;
          description?: string | null;
          id?: string;
          name?: string | null;
          report_opt_in?: boolean;
          type?: string;
          ws_id: string;
        };
        Update: {
          balance?: number | null;
          created_at?: string | null;
          currency?: string;
          description?: string | null;
          id?: string;
          name?: string | null;
          report_opt_in?: boolean;
          type?: string;
          ws_id?: string;
        };
        Relationships: [
          {
            foreignKeyName: 'workspace_wallets_currency_fkey';
            columns: ['currency'];
            isOneToOne: false;
            referencedRelation: 'currencies';
            referencedColumns: ['code'];
          },
          {
            foreignKeyName: 'workspace_wallets_type_fkey';
            columns: ['type'];
            isOneToOne: false;
            referencedRelation: 'wallet_types';
            referencedColumns: ['id'];
          },
          {
            foreignKeyName: 'workspace_wallets_ws_id_fkey';
            columns: ['ws_id'];
            isOneToOne: false;
            referencedRelation: 'workspaces';
            referencedColumns: ['id'];
          },
        ];
      };
      workspaces: {
        Row: {
          avatar_url: string | null;
          created_at: string | null;
          creator_id: string | null;
          deleted: boolean | null;
          handle: string | null;
          id: string;
          logo_url: string | null;
          name: string | null;
        };
        Insert: {
          avatar_url?: string | null;
          created_at?: string | null;
          creator_id?: string | null;
          deleted?: boolean | null;
          handle?: string | null;
          id?: string;
          logo_url?: string | null;
          name?: string | null;
        };
        Update: {
          avatar_url?: string | null;
          created_at?: string | null;
          creator_id?: string | null;
          deleted?: boolean | null;
          handle?: string | null;
          id?: string;
          logo_url?: string | null;
          name?: string | null;
        };
        Relationships: [
          {
            foreignKeyName: 'workspaces_creator_id_fkey';
            columns: ['creator_id'];
            isOneToOne: false;
            referencedRelation: 'users';
            referencedColumns: ['id'];
          },
        ];
      };
    };
    Views: {
      audit_logs: {
        Row: {
          auth_role: string | null;
          auth_uid: string | null;
          id: number | null;
          old_record: Json | null;
          old_record_id: string | null;
          op: 'INSERT' | 'UPDATE' | 'DELETE' | 'TRUNCATE' | null;
          record: Json | null;
          record_id: string | null;
          table_name: unknown | null;
          ts: string | null;
          ws_id: string | null;
        };
        Insert: {
          auth_role?: string | null;
          auth_uid?: string | null;
          id?: number | null;
          old_record?: Json | null;
          old_record_id?: string | null;
          op?: 'INSERT' | 'UPDATE' | 'DELETE' | 'TRUNCATE' | null;
          record?: Json | null;
          record_id?: string | null;
          table_name?: unknown | null;
          ts?: string | null;
          ws_id?: never;
        };
        Update: {
          auth_role?: string | null;
          auth_uid?: string | null;
          id?: number | null;
          old_record?: Json | null;
          old_record_id?: string | null;
          op?: 'INSERT' | 'UPDATE' | 'DELETE' | 'TRUNCATE' | null;
          record?: Json | null;
          record_id?: string | null;
          table_name?: unknown | null;
          ts?: string | null;
          ws_id?: never;
        };
        Relationships: [
          {
            foreignKeyName: 'record_version_auth_uid_fkey';
            columns: ['auth_uid'];
            isOneToOne: false;
            referencedRelation: 'users';
            referencedColumns: ['id'];
          },
        ];
      };
      calendar_event_participants: {
        Row: {
          created_at: string | null;
          display_name: string | null;
          event_id: string | null;
          going: boolean | null;
          handle: string | null;
          participant_id: string | null;
          type: string | null;
        };
        Relationships: [];
      };
      distinct_invoice_creators: {
        Row: {
          display_name: string | null;
          id: string | null;
        };
        Relationships: [];
      };
      meet_together_users: {
        Row: {
          display_name: string | null;
          is_guest: boolean | null;
          plan_id: string | null;
          timeblock_count: number | null;
          user_id: string | null;
        };
        Relationships: [];
      };
      user_groups_with_tags: {
        Row: {
          archived: boolean | null;
          created_at: string | null;
          ending_date: string | null;
          id: string | null;
          name: string | null;
          notes: string | null;
          sessions: string[] | null;
          starting_date: string | null;
          tag_count: number | null;
          tags: Json | null;
          ws_id: string | null;
        };
        Insert: {
          archived?: boolean | null;
          created_at?: string | null;
          ending_date?: string | null;
          id?: string | null;
          name?: string | null;
          notes?: string | null;
          sessions?: string[] | null;
          starting_date?: string | null;
          tag_count?: never;
          tags?: never;
          ws_id?: string | null;
        };
        Update: {
          archived?: boolean | null;
          created_at?: string | null;
          ending_date?: string | null;
          id?: string | null;
          name?: string | null;
          notes?: string | null;
          sessions?: string[] | null;
          starting_date?: string | null;
          tag_count?: never;
          tags?: never;
          ws_id?: string | null;
        };
        Relationships: [
          {
            foreignKeyName: 'workspace_user_roles_ws_id_fkey';
            columns: ['ws_id'];
            isOneToOne: false;
            referencedRelation: 'workspaces';
            referencedColumns: ['id'];
          },
        ];
      };
      workspace_dataset_row_cells: {
        Row: {
          cells: Json | null;
          created_at: string | null;
          dataset_id: string | null;
          row_id: string | null;
        };
        Relationships: [
          {
            foreignKeyName: 'workspace_dataset_rows_dataset_id_fkey';
            columns: ['dataset_id'];
            isOneToOne: false;
            referencedRelation: 'workspace_datasets';
            referencedColumns: ['id'];
          },
        ];
      };
      workspace_members_and_invites: {
        Row: {
          avatar_url: string | null;
          created_at: string | null;
          display_name: string | null;
          email: string | null;
          handle: string | null;
          id: string | null;
          pending: boolean | null;
          role: string | null;
          role_title: string | null;
          ws_id: string | null;
        };
        Relationships: [];
      };
      workspace_user_groups_with_amount: {
        Row: {
          amount: number | null;
          archived: boolean | null;
          created_at: string | null;
          ending_date: string | null;
          id: string | null;
          name: string | null;
          notes: string | null;
          sessions: string[] | null;
          starting_date: string | null;
          ws_id: string | null;
        };
        Relationships: [
          {
            foreignKeyName: 'workspace_user_roles_ws_id_fkey';
            columns: ['ws_id'];
            isOneToOne: false;
            referencedRelation: 'workspaces';
            referencedColumns: ['id'];
          },
        ];
      };
      workspace_users_with_groups: {
        Row: {
          address: string | null;
          archived: boolean | null;
          archived_until: string | null;
          avatar_url: string | null;
          balance: number | null;
          birthday: string | null;
          created_at: string | null;
          created_by: string | null;
          display_name: string | null;
          email: string | null;
          ethnicity: string | null;
          full_name: string | null;
          gender: string | null;
          group_count: number | null;
          groups: Json | null;
          guardian: string | null;
          id: string | null;
          linked_users: Json | null;
          national_id: string | null;
          note: string | null;
          phone: string | null;
          updated_at: string | null;
          updated_by: string | null;
          ws_id: string | null;
        };
        Insert: {
          address?: string | null;
          archived?: boolean | null;
          archived_until?: string | null;
          avatar_url?: string | null;
          balance?: number | null;
          birthday?: string | null;
          created_at?: string | null;
          created_by?: string | null;
          display_name?: string | null;
          email?: string | null;
          ethnicity?: string | null;
          full_name?: string | null;
          gender?: string | null;
          group_count?: never;
          groups?: never;
          guardian?: string | null;
          id?: string | null;
          linked_users?: never;
          national_id?: string | null;
          note?: string | null;
          phone?: string | null;
          updated_at?: string | null;
          updated_by?: string | null;
          ws_id?: string | null;
        };
        Update: {
          address?: string | null;
          archived?: boolean | null;
          archived_until?: string | null;
          avatar_url?: string | null;
          balance?: number | null;
          birthday?: string | null;
          created_at?: string | null;
          created_by?: string | null;
          display_name?: string | null;
          email?: string | null;
          ethnicity?: string | null;
          full_name?: string | null;
          gender?: string | null;
          group_count?: never;
          groups?: never;
          guardian?: string | null;
          id?: string | null;
          linked_users?: never;
          national_id?: string | null;
          note?: string | null;
          phone?: string | null;
          updated_at?: string | null;
          updated_by?: string | null;
          ws_id?: string | null;
        };
        Relationships: [
          {
            foreignKeyName: 'public_workspace_users_updated_by_fkey';
            columns: ['updated_by'];
            isOneToOne: false;
            referencedRelation: 'distinct_invoice_creators';
            referencedColumns: ['id'];
          },
          {
            foreignKeyName: 'public_workspace_users_updated_by_fkey';
            columns: ['updated_by'];
            isOneToOne: false;
            referencedRelation: 'workspace_users';
            referencedColumns: ['id'];
          },
          {
            foreignKeyName: 'public_workspace_users_updated_by_fkey';
            columns: ['updated_by'];
            isOneToOne: false;
            referencedRelation: 'workspace_users_with_groups';
            referencedColumns: ['id'];
          },
          {
            foreignKeyName: 'workspace_users_created_by_fkey';
            columns: ['created_by'];
            isOneToOne: false;
            referencedRelation: 'distinct_invoice_creators';
            referencedColumns: ['id'];
          },
          {
            foreignKeyName: 'workspace_users_created_by_fkey';
            columns: ['created_by'];
            isOneToOne: false;
            referencedRelation: 'workspace_users';
            referencedColumns: ['id'];
          },
          {
            foreignKeyName: 'workspace_users_created_by_fkey';
            columns: ['created_by'];
            isOneToOne: false;
            referencedRelation: 'workspace_users_with_groups';
            referencedColumns: ['id'];
          },
          {
            foreignKeyName: 'workspace_users_ws_id_fkey';
            columns: ['ws_id'];
            isOneToOne: false;
            referencedRelation: 'workspaces';
            referencedColumns: ['id'];
          },
        ];
      };
    };
    Functions: {
<<<<<<< HEAD
=======
      calculate_total_score: {
        Args: Record<PropertyKey, never>;
        Returns: undefined;
      };
      cleanup_expired_cross_app_tokens: {
        Args: Record<PropertyKey, never>;
        Returns: undefined;
      };
>>>>>>> 5dff23d4
      create_ai_chat: {
        Args: {
          title: string;
          message: string;
          model: string;
        };
        Returns: string;
      };
      generate_cross_app_token: {
        Args: {
          p_user_id: string;
          p_origin_app: string;
          p_target_app: string;
          p_expiry_seconds?: number;
        };
        Returns: string;
      };
      get_daily_income_expense: {
        Args: {
          _ws_id: string;
          past_days?: number;
        };
        Returns: {
          day: string;
          total_income: number;
          total_expense: number;
        }[];
      };
      get_daily_prompt_completion_tokens: {
        Args: {
          past_days?: number;
        };
        Returns: {
          day: string;
          total_prompt_tokens: number;
          total_completion_tokens: number;
        }[];
      };
      get_finance_invoices_count: {
        Args: {
          ws_id: string;
        };
        Returns: number;
      };
      get_healthcare_checkups_count: {
        Args: {
          ws_id: string;
        };
        Returns: number;
      };
      get_healthcare_diagnoses_count: {
        Args: {
          ws_id: string;
        };
        Returns: number;
      };
      get_healthcare_vital_groups_count: {
        Args: {
          ws_id: string;
        };
        Returns: number;
      };
      get_healthcare_vitals_count: {
        Args: {
          ws_id: string;
        };
        Returns: number;
      };
      get_hourly_prompt_completion_tokens: {
        Args: {
          past_hours?: number;
        };
        Returns: {
          hour: string;
          total_prompt_tokens: number;
          total_completion_tokens: number;
        }[];
      };
      get_inventory_batches_count: {
        Args: {
          ws_id: string;
        };
        Returns: number;
      };
      get_inventory_product_categories_count: {
        Args: {
          ws_id: string;
        };
        Returns: number;
      };
      get_inventory_products: {
        Args: {
          _category_ids?: string[];
          _ws_id?: string;
          _warehouse_ids?: string[];
          _has_unit?: boolean;
        };
        Returns: {
          id: string;
          name: string;
          manufacturer: string;
          unit: string;
          unit_id: string;
          category: string;
          price: number;
          amount: number;
          ws_id: string;
          created_at: string;
        }[];
      };
      get_inventory_products_count: {
        Args: {
          ws_id: string;
        };
        Returns: number;
      };
      get_inventory_suppliers_count: {
        Args: {
          ws_id: string;
        };
        Returns: number;
      };
      get_inventory_units_count: {
        Args: {
          ws_id: string;
        };
        Returns: number;
      };
      get_inventory_warehouses_count: {
        Args: {
          ws_id: string;
        };
        Returns: number;
      };
      get_monthly_income_expense: {
        Args: {
          _ws_id: string;
          past_months?: number;
        };
        Returns: {
          month: string;
          total_income: number;
          total_expense: number;
        }[];
      };
      get_monthly_prompt_completion_tokens: {
        Args: {
          past_months?: number;
        };
        Returns: {
          month: string;
          total_prompt_tokens: number;
          total_completion_tokens: number;
        }[];
      };
      get_pending_event_participants: {
        Args: {
          _event_id: string;
        };
        Returns: number;
      };
      get_possible_excluded_groups: {
        Args: {
          _ws_id: string;
          included_groups: string[];
        };
        Returns: {
          id: string;
          name: string;
          ws_id: string;
          amount: number;
        }[];
      };
      get_possible_excluded_tags: {
        Args: {
          _ws_id: string;
          included_tags: string[];
        };
        Returns: {
          id: string;
          name: string;
          ws_id: string;
          amount: number;
        }[];
      };
      get_transaction_categories_with_amount: {
        Args: Record<PropertyKey, never>;
        Returns: {
          id: string;
          name: string;
          is_expense: boolean;
          ws_id: string;
          created_at: string;
          amount: number;
        }[];
      };
      get_user_role: {
        Args: {
          user_id: string;
          ws_id: string;
        };
        Returns: string;
      };
      get_user_tasks: {
        Args: {
          _board_id: string;
        };
        Returns: {
          id: string;
          name: string;
          description: string;
          priority: number;
          completed: boolean;
          start_date: string;
          end_date: string;
          list_id: string;
          board_id: string;
        }[];
      };
      get_workspace_drive_size: {
        Args: {
          ws_id: string;
        };
        Returns: number;
      };
      get_workspace_products_count: {
        Args: {
          ws_id: string;
        };
        Returns: number;
      };
      get_workspace_transaction_categories_count: {
        Args: {
          ws_id: string;
        };
        Returns: number;
      };
      get_workspace_transactions_count: {
        Args: {
          ws_id: string;
          start_date?: string;
          end_date?: string;
        };
        Returns: number;
      };
      get_workspace_user_groups: {
        Args: {
          _ws_id: string;
          included_tags: string[];
          excluded_tags: string[];
          search_query: string;
        };
        Returns: {
          id: string;
          name: string;
          notes: string;
          ws_id: string;
          tags: string[];
          tag_count: number;
          created_at: string;
        }[];
      };
      get_workspace_user_groups_count: {
        Args: {
          ws_id: string;
        };
        Returns: number;
      };
      get_workspace_users: {
        Args: {
          _ws_id: string;
          included_groups: string[];
          excluded_groups: string[];
          search_query: string;
        };
        Returns: {
          id: string;
          avatar_url: string;
          full_name: string;
          display_name: string;
          email: string;
          phone: string;
          gender: string;
          birthday: string;
          ethnicity: string;
          guardian: string;
          address: string;
          national_id: string;
          note: string;
          balance: number;
          ws_id: string;
          groups: string[];
          group_count: number;
          linked_users: Json;
          created_at: string;
          updated_at: string;
        }[];
      };
      get_workspace_users_count: {
        Args: {
          ws_id: string;
        };
        Returns: number;
      };
      get_workspace_wallets_count: {
        Args: {
          ws_id: string;
        };
        Returns: number;
      };
      get_workspace_wallets_expense: {
        Args: {
          ws_id: string;
          start_date?: string;
          end_date?: string;
        };
        Returns: number;
      };
      get_workspace_wallets_income: {
        Args: {
          ws_id: string;
          start_date?: string;
          end_date?: string;
        };
        Returns: number;
      };
      gtrgm_compress: {
        Args: {
          '': unknown;
        };
        Returns: unknown;
      };
      gtrgm_decompress: {
        Args: {
          '': unknown;
        };
        Returns: unknown;
      };
      gtrgm_in: {
        Args: {
          '': unknown;
        };
        Returns: unknown;
      };
      gtrgm_options: {
        Args: {
          '': unknown;
        };
        Returns: undefined;
      };
      gtrgm_out: {
        Args: {
          '': unknown;
        };
        Returns: unknown;
      };
      has_other_owner: {
        Args: {
          _ws_id: string;
          _user_id: string;
        };
        Returns: boolean;
      };
      insert_ai_chat_message: {
        Args: {
          message: string;
          chat_id: string;
          source: string;
        };
        Returns: undefined;
      };
      is_list_accessible: {
        Args: {
          _list_id: string;
        };
        Returns: boolean;
      };
      is_member_invited: {
        Args: {
          _user_id: string;
          _org_id: string;
        };
        Returns: boolean;
      };
      is_org_member: {
        Args: {
          _user_id: string;
          _org_id: string;
        };
        Returns: boolean;
      };
      is_project_member: {
        Args: {
          _project_id: string;
        };
        Returns: boolean;
      };
      is_task_accessible: {
        Args: {
          _task_id: string;
        };
        Returns: boolean;
      };
      is_task_board_member: {
        Args: {
          _user_id: string;
          _board_id: string;
        };
        Returns: boolean;
      };
      is_user_task_in_board: {
        Args: {
          _user_id: string;
          _task_id: string;
        };
        Returns: boolean;
      };
      revoke_all_cross_app_tokens: {
        Args: {
          p_user_id: string;
        };
        Returns: undefined;
      };
      search_users_by_name: {
        Args: {
          search_query: string;
          result_limit?: number;
          min_similarity?: number;
        };
        Returns: {
          id: string;
          handle: string;
          display_name: string;
          avatar_url: string;
          relevance: number;
        }[];
      };
      set_limit: {
        Args: {
          '': number;
        };
        Returns: number;
      };
      show_limit: {
        Args: Record<PropertyKey, never>;
        Returns: number;
      };
      show_trgm: {
        Args: {
          '': string;
        };
        Returns: string[];
      };
      transactions_have_same_abs_amount: {
        Args: {
          transaction_id_1: string;
          transaction_id_2: string;
        };
        Returns: boolean;
      };
      transactions_have_same_amount: {
        Args: {
          transaction_id_1: string;
          transaction_id_2: string;
        };
        Returns: boolean;
      };
<<<<<<< HEAD
      update_session_total_score: {
        Args: {
          challenge_id_param: string;
          user_id_param: string;
        };
        Returns: number;
=======
      validate_cross_app_token: {
        Args: {
          p_token: string;
          p_target_app: string;
        };
        Returns: string;
>>>>>>> 5dff23d4
      };
    };
    Enums: {
      ai_message_type:
        | 'message'
        | 'file'
        | 'summary'
        | 'notes'
        | 'multi_choice_quiz'
        | 'paragraph_quiz'
        | 'flashcards';
      chat_role: 'FUNCTION' | 'USER' | 'SYSTEM' | 'ASSISTANT';
      dataset_type: 'excel' | 'csv' | 'html';
      workspace_role_permission:
        | 'view_infrastructure'
        | 'manage_workspace_secrets'
        | 'manage_external_migrations'
        | 'manage_workspace_roles'
        | 'manage_workspace_members'
        | 'manage_workspace_settings'
        | 'manage_workspace_integrations'
        | 'manage_workspace_billing'
        | 'manage_workspace_security'
        | 'manage_workspace_audit_logs'
        | 'manage_user_report_templates'
        | 'manage_calendar'
        | 'manage_projects'
        | 'manage_documents'
        | 'manage_drive'
        | 'manage_users'
        | 'export_users_data'
        | 'manage_inventory'
        | 'manage_finance'
        | 'export_finance_data'
        | 'ai_chat'
        | 'ai_lab'
        | 'send_user_group_post_emails';
    };
    CompositeTypes: {
      [_ in never]: never;
    };
  };
};

type PublicSchema = Database[Extract<keyof Database, 'public'>];

export type Tables<
  PublicTableNameOrOptions extends
    | keyof (PublicSchema['Tables'] & PublicSchema['Views'])
    | { schema: keyof Database },
  TableName extends PublicTableNameOrOptions extends { schema: keyof Database }
    ? keyof (Database[PublicTableNameOrOptions['schema']]['Tables'] &
        Database[PublicTableNameOrOptions['schema']]['Views'])
    : never = never,
> = PublicTableNameOrOptions extends { schema: keyof Database }
  ? (Database[PublicTableNameOrOptions['schema']]['Tables'] &
      Database[PublicTableNameOrOptions['schema']]['Views'])[TableName] extends {
      Row: infer R;
    }
    ? R
    : never
  : PublicTableNameOrOptions extends keyof (PublicSchema['Tables'] &
        PublicSchema['Views'])
    ? (PublicSchema['Tables'] &
        PublicSchema['Views'])[PublicTableNameOrOptions] extends {
        Row: infer R;
      }
      ? R
      : never
    : never;

export type TablesInsert<
  PublicTableNameOrOptions extends
    | keyof PublicSchema['Tables']
    | { schema: keyof Database },
  TableName extends PublicTableNameOrOptions extends { schema: keyof Database }
    ? keyof Database[PublicTableNameOrOptions['schema']]['Tables']
    : never = never,
> = PublicTableNameOrOptions extends { schema: keyof Database }
  ? Database[PublicTableNameOrOptions['schema']]['Tables'][TableName] extends {
      Insert: infer I;
    }
    ? I
    : never
  : PublicTableNameOrOptions extends keyof PublicSchema['Tables']
    ? PublicSchema['Tables'][PublicTableNameOrOptions] extends {
        Insert: infer I;
      }
      ? I
      : never
    : never;

export type TablesUpdate<
  PublicTableNameOrOptions extends
    | keyof PublicSchema['Tables']
    | { schema: keyof Database },
  TableName extends PublicTableNameOrOptions extends { schema: keyof Database }
    ? keyof Database[PublicTableNameOrOptions['schema']]['Tables']
    : never = never,
> = PublicTableNameOrOptions extends { schema: keyof Database }
  ? Database[PublicTableNameOrOptions['schema']]['Tables'][TableName] extends {
      Update: infer U;
    }
    ? U
    : never
  : PublicTableNameOrOptions extends keyof PublicSchema['Tables']
    ? PublicSchema['Tables'][PublicTableNameOrOptions] extends {
        Update: infer U;
      }
      ? U
      : never
    : never;

export type Enums<
  PublicEnumNameOrOptions extends
    | keyof PublicSchema['Enums']
    | { schema: keyof Database },
  EnumName extends PublicEnumNameOrOptions extends { schema: keyof Database }
    ? keyof Database[PublicEnumNameOrOptions['schema']]['Enums']
    : never = never,
> = PublicEnumNameOrOptions extends { schema: keyof Database }
  ? Database[PublicEnumNameOrOptions['schema']]['Enums'][EnumName]
  : PublicEnumNameOrOptions extends keyof PublicSchema['Enums']
    ? PublicSchema['Enums'][PublicEnumNameOrOptions]
    : never;

export type CompositeTypes<
  PublicCompositeTypeNameOrOptions extends
    | keyof PublicSchema['CompositeTypes']
    | { schema: keyof Database },
  CompositeTypeName extends PublicCompositeTypeNameOrOptions extends {
    schema: keyof Database;
  }
    ? keyof Database[PublicCompositeTypeNameOrOptions['schema']]['CompositeTypes']
    : never = never,
> = PublicCompositeTypeNameOrOptions extends { schema: keyof Database }
  ? Database[PublicCompositeTypeNameOrOptions['schema']]['CompositeTypes'][CompositeTypeName]
  : PublicCompositeTypeNameOrOptions extends keyof PublicSchema['CompositeTypes']
    ? PublicSchema['CompositeTypes'][PublicCompositeTypeNameOrOptions]
    : never;<|MERGE_RESOLUTION|>--- conflicted
+++ resolved
@@ -5813,17 +5813,10 @@
       };
     };
     Functions: {
-<<<<<<< HEAD
-=======
-      calculate_total_score: {
-        Args: Record<PropertyKey, never>;
-        Returns: undefined;
-      };
       cleanup_expired_cross_app_tokens: {
         Args: Record<PropertyKey, never>;
         Returns: undefined;
       };
->>>>>>> 5dff23d4
       create_ai_chat: {
         Args: {
           title: string;
@@ -6291,21 +6284,19 @@
         };
         Returns: boolean;
       };
-<<<<<<< HEAD
       update_session_total_score: {
         Args: {
           challenge_id_param: string;
           user_id_param: string;
         };
         Returns: number;
-=======
+      };
       validate_cross_app_token: {
         Args: {
           p_token: string;
           p_target_app: string;
         };
         Returns: string;
->>>>>>> 5dff23d4
       };
     };
     Enums: {
