--- conflicted
+++ resolved
@@ -555,106 +555,9 @@
           user_agent: string;
         }[];
       };
-<<<<<<< HEAD
-      calendar_sync_dashboard: {
-        Row: {
-          deleted_events: number | null;
-          end_time: string | null;
-          id: string;
-          inserted_events: number | null;
-          source: string | null;
-          start_time: string | null;
-          status: string | null;
-          time: string;
-          triggered_by: string;
-          type: string | null;
-          updated_events: number | null;
-          ws_id: string;
-        };
-        Insert: {
-          deleted_events?: number | null;
-          end_time?: string | null;
-          id?: string;
-          inserted_events?: number | null;
-          source?: string | null;
-          start_time?: string | null;
-          status?: string | null;
-          time?: string;
-          triggered_by: string;
-          type?: string | null;
-          updated_events?: number | null;
-          ws_id: string;
-        };
-        Update: {
-          deleted_events?: number | null;
-          end_time?: string | null;
-          id?: string;
-          inserted_events?: number | null;
-          source?: string | null;
-          start_time?: string | null;
-          status?: string | null;
-          time?: string;
-          triggered_by?: string;
-          type?: string | null;
-          updated_events?: number | null;
-          ws_id?: string;
-        };
-        Relationships: [
-          {
-            foreignKeyName: 'calendar_sync_dashboard_triggered_by_fkey';
-            columns: ['triggered_by'];
-            isOneToOne: false;
-            referencedRelation: 'nova_user_challenge_leaderboard';
-            referencedColumns: ['user_id'];
-          },
-          {
-            foreignKeyName: 'calendar_sync_dashboard_triggered_by_fkey';
-            columns: ['triggered_by'];
-            isOneToOne: false;
-            referencedRelation: 'nova_user_leaderboard';
-            referencedColumns: ['user_id'];
-          },
-          {
-            foreignKeyName: 'calendar_sync_dashboard_triggered_by_fkey';
-            columns: ['triggered_by'];
-            isOneToOne: false;
-            referencedRelation: 'shortened_links_creator_stats';
-            referencedColumns: ['id'];
-          },
-          {
-            foreignKeyName: 'calendar_sync_dashboard_triggered_by_fkey';
-            columns: ['triggered_by'];
-            isOneToOne: false;
-            referencedRelation: 'users';
-            referencedColumns: ['id'];
-          },
-          {
-            foreignKeyName: 'calendar_sync_dashboard_ws_id_fkey';
-            columns: ['ws_id'];
-            isOneToOne: false;
-            referencedRelation: 'workspace_link_counts';
-            referencedColumns: ['id'];
-          },
-          {
-            foreignKeyName: 'calendar_sync_dashboard_ws_id_fkey';
-            columns: ['ws_id'];
-            isOneToOne: false;
-            referencedRelation: 'workspaces';
-            referencedColumns: ['id'];
-          },
-        ];
-      };
-      calendar_sync_states: {
-        Row: {
-          calendar_id: string;
-          last_synced_at: string | null;
-          sync_token: string | null;
-          ws_id: string;
-=======
       get_user_tasks: {
         Args: {
           _board_id: string;
->>>>>>> 71bdb158
         };
         Returns: {
           board_id: string;
@@ -1915,18 +1818,94 @@
             referencedRelation: 'workspaces';
           },
         ];
-        Row: {
-          calendar_id: string;
-          last_synced_at: null | string;
-          sync_token: null | string;
-          ws_id: string;
-        };
-        Update: {
-          calendar_id?: string;
-          last_synced_at?: null | string;
-          sync_token?: null | string;
+      };
+      calendar_sync_dashboard: {
+        Row: {
+          deleted_events: number | null;
+          end_time: string | null;
+          id: string;
+          inserted_events: number | null;
+          source: string | null;
+          start_time: string | null;
+          status: string | null;
+          time: string;
+          triggered_by: string;
+          type: string | null;
+          updated_events: number | null;
+          ws_id: string;
+        };
+        Insert: {
+          deleted_events?: number | null;
+          end_time?: string | null;
+          id?: string;
+          inserted_events?: number | null;
+          source?: string | null;
+          start_time?: string | null;
+          status?: string | null;
+          time?: string;
+          triggered_by: string;
+          type?: string | null;
+          updated_events?: number | null;
+          ws_id: string;
+        };
+        Update: {
+          deleted_events?: number | null;
+          end_time?: string | null;
+          id?: string;
+          inserted_events?: number | null;
+          source?: string | null;
+          start_time?: string | null;
+          status?: string | null;
+          time?: string;
+          triggered_by?: string;
+          type?: string | null;
+          updated_events?: number | null;
           ws_id?: string;
         };
+        Relationships: [
+          {
+            foreignKeyName: 'calendar_sync_dashboard_triggered_by_fkey';
+            columns: ['triggered_by'];
+            isOneToOne: false;
+            referencedRelation: 'nova_user_challenge_leaderboard';
+            referencedColumns: ['user_id'];
+          },
+          {
+            foreignKeyName: 'calendar_sync_dashboard_triggered_by_fkey';
+            columns: ['triggered_by'];
+            isOneToOne: false;
+            referencedRelation: 'nova_user_leaderboard';
+            referencedColumns: ['user_id'];
+          },
+          {
+            foreignKeyName: 'calendar_sync_dashboard_triggered_by_fkey';
+            columns: ['triggered_by'];
+            isOneToOne: false;
+            referencedRelation: 'shortened_links_creator_stats';
+            referencedColumns: ['id'];
+          },
+          {
+            foreignKeyName: 'calendar_sync_dashboard_triggered_by_fkey';
+            columns: ['triggered_by'];
+            isOneToOne: false;
+            referencedRelation: 'users';
+            referencedColumns: ['id'];
+          },
+          {
+            foreignKeyName: 'calendar_sync_dashboard_ws_id_fkey';
+            columns: ['ws_id'];
+            isOneToOne: false;
+            referencedRelation: 'workspace_link_counts';
+            referencedColumns: ['id'];
+          },
+          {
+            foreignKeyName: 'calendar_sync_dashboard_ws_id_fkey';
+            columns: ['ws_id'];
+            isOneToOne: false;
+            referencedRelation: 'workspaces';
+            referencedColumns: ['id'];
+          },
+        ];
       };
       course_certificates: {
         Insert: {
@@ -8457,66 +8436,6 @@
           ws_id?: string;
         };
       };
-<<<<<<< HEAD
-    };
-    Functions: {
-      add_board_tags: {
-        Args: { board_id: string; new_tags: string[] };
-        Returns: Json;
-      };
-      calculate_productivity_score: {
-        Args: { duration_seconds: number; category_color: string };
-        Returns: number;
-      };
-      check_ws_creator: {
-        Args: { ws_id: string };
-        Returns: boolean;
-      };
-      cleanup_expired_cross_app_tokens: {
-        Args: Record<PropertyKey, never>;
-        Returns: undefined;
-      };
-      cleanup_role_inconsistencies: {
-        Args: Record<PropertyKey, never>;
-        Returns: undefined;
-      };
-      count_search_users: {
-        Args: {
-          search_query: string;
-          role_filter?: string;
-          enabled_filter?: boolean;
-        };
-        Returns: number;
-      };
-      create_ai_chat: {
-        Args: { title: string; message: string; model: string };
-        Returns: string;
-      };
-      extract_domain: {
-        Args: { url: string };
-        Returns: string;
-      };
-      extract_referrer_domain: {
-        Args: { url: string };
-        Returns: string;
-      };
-      generate_cross_app_token: {
-        Args:
-          | {
-              p_user_id: string;
-              p_origin_app: string;
-              p_target_app: string;
-              p_expiry_seconds?: number;
-            }
-          | {
-              p_user_id: string;
-              p_origin_app: string;
-              p_target_app: string;
-              p_expiry_seconds?: number;
-              p_session_data?: Json;
-            };
-        Returns: string;
-=======
       workspace_promotions: {
         Insert: {
           code?: null | string;
@@ -8588,7 +8507,6 @@
           value?: number;
           ws_id?: string;
         };
->>>>>>> 71bdb158
       };
       workspace_quiz_attempt_answers: {
         Insert: {
@@ -8711,52 +8629,6 @@
           user_id?: string;
         };
       };
-<<<<<<< HEAD
-      get_challenge_stats: {
-        Args: { challenge_id_param: string; user_id_param: string };
-        Returns: {
-          total_score: number;
-          problems_attempted: number;
-        }[];
-      };
-      get_clicks_by_day: {
-        Args: { p_link_id: string; p_days?: number };
-        Returns: {
-          click_date: string;
-          clicks: number;
-        }[];
-      };
-      get_clicks_by_day_of_week: {
-        Args: { p_link_id: string };
-        Returns: {
-          day_of_week: number;
-          day_name: string;
-          clicks: number;
-        }[];
-      };
-      get_clicks_by_hour: {
-        Args: { p_link_id: string };
-        Returns: {
-          hour: number;
-          clicks: number;
-        }[];
-      };
-      get_daily_income_expense: {
-        Args: { _ws_id: string; past_days?: number };
-        Returns: {
-          day: string;
-          total_income: number;
-          total_expense: number;
-        }[];
-      };
-      get_daily_prompt_completion_tokens: {
-        Args: { past_days?: number };
-        Returns: {
-          day: string;
-          total_prompt_tokens: number;
-          total_completion_tokens: number;
-        }[];
-=======
       workspace_quiz_sets: {
         Insert: {
           allow_view_old_attempts?: boolean;
@@ -9036,7 +8908,6 @@
           value?: null | string;
           ws_id?: string;
         };
->>>>>>> 71bdb158
       };
       workspace_subscription: {
         Insert: {
@@ -9309,15 +9180,6 @@
           ws_id?: string;
         };
       };
-<<<<<<< HEAD
-      get_hourly_prompt_completion_tokens: {
-        Args: { past_hours?: number };
-        Returns: {
-          hour: string;
-          total_prompt_tokens: number;
-          total_completion_tokens: number;
-        }[];
-=======
       workspace_user_groups: {
         Insert: {
           archived?: boolean;
@@ -9368,7 +9230,6 @@
           starting_date?: null | string;
           ws_id?: string;
         };
->>>>>>> 71bdb158
       };
       workspace_user_groups_users: {
         Insert: {
@@ -9529,9 +9390,6 @@
           user_id: string;
           ws_id: string;
         };
-<<<<<<< HEAD
-        Returns: {
-=======
         Relationships: [
           {
             columns: ['creator_id'];
@@ -9595,53 +9453,9 @@
           archived_until: null | string;
           created_at: string;
           creator_id: string;
->>>>>>> 71bdb158
           id: string;
           user_id: string;
           ws_id: string;
-<<<<<<< HEAD
-          created_at: string;
-        }[];
-      };
-      get_inventory_products_count: {
-        Args: { ws_id: string };
-        Returns: number;
-      };
-      get_inventory_suppliers_count: {
-        Args: { ws_id: string };
-        Returns: number;
-      };
-      get_inventory_units_count: {
-        Args: { ws_id: string };
-        Returns: number;
-      };
-      get_inventory_warehouses_count: {
-        Args: { ws_id: string };
-        Returns: number;
-      };
-      get_monthly_income_expense: {
-        Args: { _ws_id: string; past_months?: number };
-        Returns: {
-          month: string;
-          total_income: number;
-          total_expense: number;
-        }[];
-      };
-      get_monthly_prompt_completion_tokens: {
-        Args: { past_months?: number };
-        Returns: {
-          month: string;
-          total_prompt_tokens: number;
-          total_completion_tokens: number;
-        }[];
-      };
-      get_operating_systems: {
-        Args: { p_link_id: string; p_limit?: number };
-        Returns: {
-          os: string;
-          count: number;
-        }[];
-=======
         };
         Update: {
           archived?: boolean;
@@ -9781,7 +9595,6 @@
           updated_by?: null | string;
           ws_id?: string;
         };
->>>>>>> 71bdb158
       };
       workspace_wallet_transfers: {
         Insert: {
@@ -9816,20 +9629,6 @@
           to_transaction_id?: string;
         };
       };
-<<<<<<< HEAD
-      get_possible_excluded_groups: {
-        Args: { _ws_id: string; included_groups: string[] };
-        Returns: {
-          id: string;
-          name: string;
-          ws_id: string;
-          amount: number;
-        }[];
-      };
-      get_possible_excluded_tags: {
-        Args: { _ws_id: string; included_tags: string[] };
-        Returns: {
-=======
       workspace_wallets: {
         Insert: {
           balance?: null | number;
@@ -9877,163 +9676,11 @@
           created_at: null | string;
           currency: string;
           description: null | string;
->>>>>>> 71bdb158
           id: string;
           name: null | string;
           report_opt_in: boolean;
           type: string;
           ws_id: string;
-<<<<<<< HEAD
-          amount: number;
-        }[];
-      };
-      get_session_statistics: {
-        Args: Record<PropertyKey, never>;
-        Returns: {
-          total_count: number;
-          unique_users_count: number;
-          active_count: number;
-          completed_count: number;
-          latest_session_date: string;
-        }[];
-      };
-      get_session_templates: {
-        Args: {
-          workspace_id: string;
-          user_id_param: string;
-          limit_count?: number;
-        };
-        Returns: {
-          title: string;
-          description: string;
-          category_id: string;
-          task_id: string;
-          tags: string[];
-          category_name: string;
-          category_color: string;
-          task_name: string;
-          usage_count: number;
-          avg_duration: number;
-          last_used: string;
-        }[];
-      };
-      get_submission_statistics: {
-        Args: Record<PropertyKey, never>;
-        Returns: {
-          total_count: number;
-          latest_submission_date: string;
-          unique_users_count: number;
-        }[];
-      };
-      get_top_cities: {
-        Args: { p_link_id: string; p_limit?: number };
-        Returns: {
-          city: string;
-          country: string;
-          count: number;
-        }[];
-      };
-      get_top_countries: {
-        Args: { p_link_id: string; p_limit?: number };
-        Returns: {
-          country: string;
-          count: number;
-        }[];
-      };
-      get_top_referrers: {
-        Args: { p_link_id: string; p_limit?: number };
-        Returns: {
-          domain: string;
-          count: number;
-        }[];
-      };
-      get_transaction_categories_with_amount: {
-        Args: Record<PropertyKey, never>;
-        Returns: {
-          id: string;
-          name: string;
-          is_expense: boolean;
-          ws_id: string;
-          created_at: string;
-          amount: number;
-        }[];
-      };
-      get_user_role: {
-        Args: { user_id: string; ws_id: string };
-        Returns: string;
-      };
-      get_user_session_stats: {
-        Args: { user_id: string };
-        Returns: {
-          total_sessions: number;
-          active_sessions: number;
-          current_session_age: unknown;
-        }[];
-      };
-      get_user_sessions: {
-        Args: { user_id: string };
-        Returns: {
-          session_id: string;
-          created_at: string;
-          updated_at: string;
-          user_agent: string;
-          ip: string;
-          is_current: boolean;
-        }[];
-      };
-      get_user_tasks: {
-        Args: { _board_id: string };
-        Returns: {
-          id: string;
-          name: string;
-          description: string;
-          priority: number;
-          completed: boolean;
-          start_date: string;
-          end_date: string;
-          list_id: string;
-          board_id: string;
-        }[];
-      };
-      get_user_whitelist_status: {
-        Args: { user_id_param: string };
-        Returns: {
-          is_whitelisted: boolean;
-          enabled: boolean;
-          allow_challenge_management: boolean;
-          allow_manage_all_challenges: boolean;
-          allow_role_management: boolean;
-        }[];
-      };
-      get_workspace_drive_size: {
-        Args: { ws_id: string };
-        Returns: number;
-      };
-      get_workspace_products_count: {
-        Args: { ws_id: string };
-        Returns: number;
-      };
-      get_workspace_storage_limit: {
-        Args: { ws_id: string };
-        Returns: number;
-      };
-      get_workspace_transaction_categories_count: {
-        Args: { ws_id: string };
-        Returns: number;
-      };
-      get_workspace_transactions_count: {
-        Args: { ws_id: string; start_date?: string; end_date?: string };
-        Returns: number;
-      };
-      get_workspace_user_groups: {
-        Args: {
-          _ws_id: string;
-          included_tags: string[];
-          excluded_tags: string[];
-          search_query: string;
-        };
-        Returns: {
-=======
         };
         Update: {
           balance?: null | number;
@@ -10107,177 +9754,12 @@
           created_at: string;
           creator_id: string;
           description: null | string;
->>>>>>> 71bdb158
           id: string;
           snapshot: Json | null;
           thumbnail_url: null | string;
           title: string;
           updated_at: string;
           ws_id: string;
-<<<<<<< HEAD
-          tags: string[];
-          tag_count: number;
-          created_at: string;
-        }[];
-      };
-      get_workspace_user_groups_count: {
-        Args: { ws_id: string };
-        Returns: number;
-      };
-      get_workspace_users: {
-        Args: {
-          _ws_id: string;
-          included_groups: string[];
-          excluded_groups: string[];
-          search_query: string;
-        };
-        Returns: {
-          id: string;
-          avatar_url: string;
-          full_name: string;
-          display_name: string;
-          email: string;
-          phone: string;
-          gender: string;
-          birthday: string;
-          ethnicity: string;
-          guardian: string;
-          address: string;
-          national_id: string;
-          note: string;
-          balance: number;
-          ws_id: string;
-          groups: string[];
-          group_count: number;
-          linked_users: Json;
-          created_at: string;
-          updated_at: string;
-        }[];
-      };
-      get_workspace_users_count: {
-        Args: { ws_id: string };
-        Returns: number;
-      };
-      get_workspace_wallets_count: {
-        Args: { ws_id: string };
-        Returns: number;
-      };
-      get_workspace_wallets_expense: {
-        Args: { ws_id: string; start_date?: string; end_date?: string };
-        Returns: number;
-      };
-      get_workspace_wallets_income: {
-        Args: { ws_id: string; start_date?: string; end_date?: string };
-        Returns: number;
-      };
-      gtrgm_compress: {
-        Args: { '': unknown };
-        Returns: unknown;
-      };
-      gtrgm_decompress: {
-        Args: { '': unknown };
-        Returns: unknown;
-      };
-      gtrgm_in: {
-        Args: { '': unknown };
-        Returns: unknown;
-      };
-      gtrgm_options: {
-        Args: { '': unknown };
-        Returns: undefined;
-      };
-      gtrgm_out: {
-        Args: { '': unknown };
-        Returns: unknown;
-      };
-      has_other_owner: {
-        Args: { _ws_id: string; _user_id: string };
-        Returns: boolean;
-      };
-      insert_ai_chat_message: {
-        Args: { message: string; chat_id: string; source: string };
-        Returns: undefined;
-      };
-      is_list_accessible: {
-        Args: { _list_id: string };
-        Returns: boolean;
-      };
-      is_member_invited: {
-        Args: { _user_id: string; _org_id: string };
-        Returns: boolean;
-      };
-      is_nova_challenge_manager: {
-        Args: Record<PropertyKey, never>;
-        Returns: boolean;
-      };
-      is_nova_role_manager: {
-        Args: Record<PropertyKey, never>;
-        Returns: boolean;
-      };
-      is_nova_user_email_in_team: {
-        Args: { _user_email: string; _team_id: string };
-        Returns: boolean;
-      };
-      is_nova_user_id_in_team: {
-        Args: { _user_id: string; _team_id: string };
-        Returns: boolean;
-      };
-      is_org_member: {
-        Args: { _user_id: string; _org_id: string };
-        Returns: boolean;
-      };
-      is_project_member: {
-        Args: { _project_id: string };
-        Returns: boolean;
-      };
-      is_task_accessible: {
-        Args: { _task_id: string };
-        Returns: boolean;
-      };
-      is_task_board_member: {
-        Args: { _user_id: string; _board_id: string };
-        Returns: boolean;
-      };
-      is_user_task_in_board: {
-        Args: { _user_id: string; _task_id: string };
-        Returns: boolean;
-      };
-      is_user_whitelisted: {
-        Args: { user_id_param: string };
-        Returns: boolean;
-      };
-      normalize_task_tags: {
-        Args: { tags: string[] };
-        Returns: string[];
-      };
-      nova_get_all_challenges_with_user_stats: {
-        Args: { user_id: string };
-        Returns: Json;
-      };
-      nova_get_challenge_with_user_stats: {
-        Args: { challenge_id: string; user_id: string };
-        Returns: Json;
-      };
-      nova_get_user_daily_sessions: {
-        Args: { challenge_id: string; user_id: string };
-        Returns: number;
-      };
-      nova_get_user_total_sessions: {
-        Args: { challenge_id: string; user_id: string };
-        Returns: number;
-      };
-      parse_user_agent: {
-        Args: { user_agent: string };
-        Returns: {
-          device_type: string;
-          browser: string;
-          os: string;
-        }[];
-      };
-      remove_board_tags: {
-        Args: { board_id: string; tags_to_remove: string[] };
-        Returns: Json;
-=======
         };
         Update: {
           created_at?: string;
@@ -10425,7 +9907,6 @@
           ts?: null | string;
           ws_id?: never;
         };
->>>>>>> 71bdb158
       };
       calendar_event_participants: {
         Relationships: [];
@@ -10461,13 +9942,6 @@
           unique_visitors: null | number;
         };
       };
-<<<<<<< HEAD
-      search_boards_by_tags: {
-        Args: {
-          workspace_id: string;
-          search_tags: string[];
-          match_all?: boolean;
-=======
       link_analytics_geo_insights: {
         Relationships: [];
         Row: {
@@ -10486,66 +9960,8 @@
           timezone: null | string;
           unique_visitors: null | number;
           vercel_region: null | string;
->>>>>>> 71bdb158
-        };
-      };
-<<<<<<< HEAD
-      search_tasks_by_tags: {
-        Args: { search_tags: string[] };
-        Returns: {
-          id: string;
-          name: string;
-          description: string;
-          tags: string[];
-          list_id: string;
-          priority: number;
-          start_date: string;
-          end_date: string;
-          created_at: string;
-        }[];
-      };
-      search_users: {
-        Args: {
-          search_query: string;
-          page_number: number;
-          page_size: number;
-          role_filter?: string;
-          enabled_filter?: boolean;
-        };
-        Returns: {
-          id: string;
-          display_name: string;
-          deleted: boolean;
-          avatar_url: string;
-          handle: string;
-          bio: string;
-          created_at: string;
-          user_id: string;
-          enabled: boolean;
-          allow_challenge_management: boolean;
-          allow_manage_all_challenges: boolean;
-          allow_role_management: boolean;
-          email: string;
-          new_email: string;
-          birthday: string;
-          full_name: string;
-          team_name: string[];
-        }[];
-      };
-      search_users_by_name: {
-        Args: {
-          search_query: string;
-          result_limit?: number;
-          min_similarity?: number;
-        };
-        Returns: {
-          id: string;
-          handle: string;
-          display_name: string;
-          avatar_url: string;
-          relevance: number;
-        }[];
-=======
+        };
+      };
       link_analytics_summary: {
         Relationships: [
           {
@@ -10688,7 +10104,6 @@
           total_tests: null | number;
           user_id: null | string;
         };
->>>>>>> 71bdb158
       };
       nova_team_challenge_leaderboard: {
         Relationships: [
@@ -10745,15 +10160,6 @@
           user_id: null | string;
         };
       };
-<<<<<<< HEAD
-      transactions_have_same_abs_amount: {
-        Args: { transaction_id_1: string; transaction_id_2: string };
-        Returns: boolean;
-      };
-      transactions_have_same_amount: {
-        Args: { transaction_id_1: string; transaction_id_2: string };
-        Returns: boolean;
-=======
       shortened_links_creator_stats: {
         Relationships: [];
         Row: {
@@ -10776,7 +10182,6 @@
           last_created: null | string;
           link_count: null | number;
         };
->>>>>>> 71bdb158
       };
       time_tracking_session_analytics: {
         Relationships: [
@@ -10918,15 +10323,6 @@
           row_id: null | string;
         };
       };
-<<<<<<< HEAD
-      upsert_calendar_events_and_count: {
-        Args: { events: Json };
-        Returns: Json;
-      };
-      validate_and_normalize_board_tags: {
-        Args: { tags: Json };
-        Returns: Json;
-=======
       workspace_link_counts: {
         Relationships: [];
         Row: {
@@ -10935,7 +10331,6 @@
           logo_url: null | string;
           name: null | string;
         };
->>>>>>> 71bdb158
       };
       workspace_members_and_invites: {
         Relationships: [];
@@ -10952,11 +10347,6 @@
           ws_id: null | string;
         };
       };
-<<<<<<< HEAD
-      validate_cross_app_token: {
-        Args: { p_token: string; p_target_app: string };
-        Returns: string;
-=======
       workspace_user_groups_with_amount: {
         Relationships: [
           {
@@ -10986,7 +10376,6 @@
           starting_date: null | string;
           ws_id: null | string;
         };
->>>>>>> 71bdb158
       };
       workspace_users_with_groups: {
         Insert: {
