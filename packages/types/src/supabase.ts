export type Json =
  | string
  | number
  | boolean
  | null
  | { [key: string]: Json | undefined }
  | Json[];

export type Database = {
  public: {
    Tables: {
      ai_chat_members: {
        Row: {
          chat_id: string;
          created_at: string;
          email: string;
        };
        Insert: {
          chat_id: string;
          created_at?: string;
          email: string;
        };
        Update: {
          chat_id?: string;
          created_at?: string;
          email?: string;
        };
        Relationships: [
          {
            foreignKeyName: 'ai_chat_members_chat_id_fkey';
            columns: ['chat_id'];
            isOneToOne: false;
            referencedRelation: 'ai_chats';
            referencedColumns: ['id'];
          },
        ];
      };
      ai_chat_messages: {
        Row: {
          chat_id: string;
          completion_tokens: number;
          content: string | null;
          created_at: string;
          creator_id: string | null;
          finish_reason: string | null;
          id: string;
          metadata: Json | null;
          model: string | null;
          prompt_tokens: number;
          role: Database['public']['Enums']['chat_role'];
          type: Database['public']['Enums']['ai_message_type'];
        };
        Insert: {
          chat_id: string;
          completion_tokens?: number;
          content?: string | null;
          created_at?: string;
          creator_id?: string | null;
          finish_reason?: string | null;
          id?: string;
          metadata?: Json | null;
          model?: string | null;
          prompt_tokens?: number;
          role: Database['public']['Enums']['chat_role'];
          type?: Database['public']['Enums']['ai_message_type'];
        };
        Update: {
          chat_id?: string;
          completion_tokens?: number;
          content?: string | null;
          created_at?: string;
          creator_id?: string | null;
          finish_reason?: string | null;
          id?: string;
          metadata?: Json | null;
          model?: string | null;
          prompt_tokens?: number;
          role?: Database['public']['Enums']['chat_role'];
          type?: Database['public']['Enums']['ai_message_type'];
        };
        Relationships: [
          {
            foreignKeyName: 'ai_chat_messages_chat_id_fkey';
            columns: ['chat_id'];
            isOneToOne: false;
            referencedRelation: 'ai_chats';
            referencedColumns: ['id'];
          },
          {
            foreignKeyName: 'ai_chat_messages_creator_id_fkey';
            columns: ['creator_id'];
            isOneToOne: false;
            referencedRelation: 'nova_user_challenge_leaderboard';
            referencedColumns: ['user_id'];
          },
          {
            foreignKeyName: 'ai_chat_messages_creator_id_fkey';
            columns: ['creator_id'];
            isOneToOne: false;
            referencedRelation: 'nova_user_leaderboard';
            referencedColumns: ['user_id'];
          },
          {
            foreignKeyName: 'ai_chat_messages_creator_id_fkey';
            columns: ['creator_id'];
            isOneToOne: false;
            referencedRelation: 'users';
            referencedColumns: ['id'];
          },
          {
            foreignKeyName: 'public_ai_chat_messages_model_fkey';
            columns: ['model'];
            isOneToOne: false;
            referencedRelation: 'ai_models';
            referencedColumns: ['id'];
          },
        ];
      };
      ai_chats: {
        Row: {
          created_at: string;
          creator_id: string | null;
          id: string;
          is_public: boolean;
          latest_summarized_message_id: string | null;
          model: string | null;
          pinned: boolean;
          summary: string | null;
          title: string | null;
        };
        Insert: {
          created_at?: string;
          creator_id?: string | null;
          id?: string;
          is_public?: boolean;
          latest_summarized_message_id?: string | null;
          model?: string | null;
          pinned?: boolean;
          summary?: string | null;
          title?: string | null;
        };
        Update: {
          created_at?: string;
          creator_id?: string | null;
          id?: string;
          is_public?: boolean;
          latest_summarized_message_id?: string | null;
          model?: string | null;
          pinned?: boolean;
          summary?: string | null;
          title?: string | null;
        };
        Relationships: [
          {
            foreignKeyName: 'ai_chats_creator_id_fkey';
            columns: ['creator_id'];
            isOneToOne: false;
            referencedRelation: 'nova_user_challenge_leaderboard';
            referencedColumns: ['user_id'];
          },
          {
            foreignKeyName: 'ai_chats_creator_id_fkey';
            columns: ['creator_id'];
            isOneToOne: false;
            referencedRelation: 'nova_user_leaderboard';
            referencedColumns: ['user_id'];
          },
          {
            foreignKeyName: 'ai_chats_creator_id_fkey';
            columns: ['creator_id'];
            isOneToOne: false;
            referencedRelation: 'users';
            referencedColumns: ['id'];
          },
          {
            foreignKeyName: 'public_ai_chats_latest_summarized_message_id_fkey';
            columns: ['latest_summarized_message_id'];
            isOneToOne: false;
            referencedRelation: 'ai_chat_messages';
            referencedColumns: ['id'];
          },
          {
            foreignKeyName: 'public_ai_chats_model_fkey';
            columns: ['model'];
            isOneToOne: false;
            referencedRelation: 'ai_models';
            referencedColumns: ['id'];
          },
        ];
      };
      ai_models: {
        Row: {
          created_at: string;
          enabled: boolean;
          id: string;
          name: string | null;
          provider: string | null;
        };
        Insert: {
          created_at?: string;
          enabled?: boolean;
          id: string;
          name?: string | null;
          provider?: string | null;
        };
        Update: {
          created_at?: string;
          enabled?: boolean;
          id?: string;
          name?: string | null;
          provider?: string | null;
        };
        Relationships: [
          {
            foreignKeyName: 'public_ai_models_provider_fkey';
            columns: ['provider'];
            isOneToOne: false;
            referencedRelation: 'ai_providers';
            referencedColumns: ['id'];
          },
        ];
      };
      ai_providers: {
        Row: {
          created_at: string;
          id: string;
          name: string;
        };
        Insert: {
          created_at?: string;
          id: string;
          name: string;
        };
        Update: {
          created_at?: string;
          id?: string;
          name?: string;
        };
        Relationships: [];
      };
      ai_whitelisted_domains: {
        Row: {
          created_at: string;
          description: string | null;
          domain: string;
          enabled: boolean;
        };
        Insert: {
          created_at?: string;
          description?: string | null;
          domain: string;
          enabled?: boolean;
        };
        Update: {
          created_at?: string;
          description?: string | null;
          domain?: string;
          enabled?: boolean;
        };
        Relationships: [];
      };
      ai_whitelisted_emails: {
        Row: {
          created_at: string;
          email: string;
          enabled: boolean;
        };
        Insert: {
          created_at?: string;
          email: string;
          enabled?: boolean;
        };
        Update: {
          created_at?: string;
          email?: string;
          enabled?: boolean;
        };
        Relationships: [];
      };
      aurora_ml_forecast: {
        Row: {
          catboost: number;
          created_at: string;
          date: string;
          elasticnet: number;
          id: string;
          lightgbm: number;
          ws_id: string;
          xgboost: number;
        };
        Insert: {
          catboost: number;
          created_at?: string;
          date: string;
          elasticnet: number;
          id?: string;
          lightgbm: number;
          ws_id: string;
          xgboost: number;
        };
        Update: {
          catboost?: number;
          created_at?: string;
          date?: string;
          elasticnet?: number;
          id?: string;
          lightgbm?: number;
          ws_id?: string;
          xgboost?: number;
        };
        Relationships: [
          {
            foreignKeyName: 'aurora_ml_forecast_ws_id_fkey';
            columns: ['ws_id'];
            isOneToOne: false;
            referencedRelation: 'workspaces';
            referencedColumns: ['id'];
          },
        ];
      };
      aurora_ml_metrics: {
        Row: {
          created_at: string;
          directional_accuracy: number;
          id: string;
          model: string;
          rmse: number;
          turning_point_accuracy: number;
          weighted_score: number;
          ws_id: string;
        };
        Insert: {
          created_at?: string;
          directional_accuracy: number;
          id?: string;
          model: string;
          rmse: number;
          turning_point_accuracy: number;
          weighted_score: number;
          ws_id: string;
        };
        Update: {
          created_at?: string;
          directional_accuracy?: number;
          id?: string;
          model?: string;
          rmse?: number;
          turning_point_accuracy?: number;
          weighted_score?: number;
          ws_id?: string;
        };
        Relationships: [
          {
            foreignKeyName: 'aurora_ml_metrics_ws_id_fkey';
            columns: ['ws_id'];
            isOneToOne: false;
            referencedRelation: 'workspaces';
            referencedColumns: ['id'];
          },
        ];
      };
      aurora_statistical_forecast: {
        Row: {
          auto_arima: number;
          auto_arima_hi_90: number;
          auto_arima_lo_90: number;
          auto_ets: number;
          auto_ets_hi_90: number;
          auto_ets_lo_90: number;
          auto_theta: number;
          auto_theta_hi_90: number;
          auto_theta_lo_90: number;
          ces: number;
          ces_hi_90: number;
          ces_lo_90: number;
          created_at: string;
          date: string;
          id: string;
          ws_id: string;
        };
        Insert: {
          auto_arima: number;
          auto_arima_hi_90: number;
          auto_arima_lo_90: number;
          auto_ets: number;
          auto_ets_hi_90: number;
          auto_ets_lo_90: number;
          auto_theta: number;
          auto_theta_hi_90: number;
          auto_theta_lo_90: number;
          ces: number;
          ces_hi_90: number;
          ces_lo_90: number;
          created_at?: string;
          date: string;
          id?: string;
          ws_id: string;
        };
        Update: {
          auto_arima?: number;
          auto_arima_hi_90?: number;
          auto_arima_lo_90?: number;
          auto_ets?: number;
          auto_ets_hi_90?: number;
          auto_ets_lo_90?: number;
          auto_theta?: number;
          auto_theta_hi_90?: number;
          auto_theta_lo_90?: number;
          ces?: number;
          ces_hi_90?: number;
          ces_lo_90?: number;
          created_at?: string;
          date?: string;
          id?: string;
          ws_id?: string;
        };
        Relationships: [
          {
            foreignKeyName: 'aurora_statistical_forecast_ws_id_fkey';
            columns: ['ws_id'];
            isOneToOne: false;
            referencedRelation: 'workspaces';
            referencedColumns: ['id'];
          },
        ];
      };
      aurora_statistical_metrics: {
        Row: {
          created_at: string;
          directional_accuracy: number;
          id: string;
          model: string;
          no_scaling: boolean;
          rmse: number;
          turning_point_accuracy: number;
          weighted_score: number;
          ws_id: string;
        };
        Insert: {
          created_at?: string;
          directional_accuracy: number;
          id?: string;
          model: string;
          no_scaling: boolean;
          rmse: number;
          turning_point_accuracy: number;
          weighted_score: number;
          ws_id: string;
        };
        Update: {
          created_at?: string;
          directional_accuracy?: number;
          id?: string;
          model?: string;
          no_scaling?: boolean;
          rmse?: number;
          turning_point_accuracy?: number;
          weighted_score?: number;
          ws_id?: string;
        };
        Relationships: [
          {
            foreignKeyName: 'aurora_statistical_metrics_ws_id_fkey';
            columns: ['ws_id'];
            isOneToOne: false;
            referencedRelation: 'workspaces';
            referencedColumns: ['id'];
          },
        ];
      };
      calendar_auth_tokens: {
        Row: {
          access_token: string;
          created_at: string;
          id: string;
          refresh_token: string;
          user_id: string;
          ws_id: string;
        };
        Insert: {
          access_token: string;
          created_at?: string;
          id?: string;
          refresh_token: string;
          user_id: string;
          ws_id: string;
        };
        Update: {
          access_token?: string;
          created_at?: string;
          id?: string;
          refresh_token?: string;
          user_id?: string;
          ws_id?: string;
        };
        Relationships: [
          {
            foreignKeyName: 'calendar_auth_tokens_user_id_fkey';
            columns: ['user_id'];
            isOneToOne: false;
            referencedRelation: 'nova_user_challenge_leaderboard';
            referencedColumns: ['user_id'];
          },
          {
            foreignKeyName: 'calendar_auth_tokens_user_id_fkey';
            columns: ['user_id'];
            isOneToOne: false;
            referencedRelation: 'nova_user_leaderboard';
            referencedColumns: ['user_id'];
          },
          {
            foreignKeyName: 'calendar_auth_tokens_user_id_fkey';
            columns: ['user_id'];
            isOneToOne: false;
            referencedRelation: 'users';
            referencedColumns: ['id'];
          },
          {
            foreignKeyName: 'calendar_auth_tokens_ws_id_fkey';
            columns: ['ws_id'];
            isOneToOne: false;
            referencedRelation: 'workspaces';
            referencedColumns: ['id'];
          },
        ];
      };
      calendar_event_colors: {
        Row: {
          value: string;
        };
        Insert: {
          value: string;
        };
        Update: {
          value?: string;
        };
        Relationships: [];
      };
      calendar_event_participant_groups: {
        Row: {
          created_at: string | null;
          event_id: string;
          group_id: string;
          notes: string | null;
          role: string | null;
        };
        Insert: {
          created_at?: string | null;
          event_id: string;
          group_id: string;
          notes?: string | null;
          role?: string | null;
        };
        Update: {
          created_at?: string | null;
          event_id?: string;
          group_id?: string;
          notes?: string | null;
          role?: string | null;
        };
        Relationships: [
          {
            foreignKeyName: 'calendar_event_participant_groups_event_id_fkey';
            columns: ['event_id'];
            isOneToOne: false;
            referencedRelation: 'workspace_calendar_events';
            referencedColumns: ['id'];
          },
          {
            foreignKeyName: 'calendar_event_participant_groups_group_id_fkey';
            columns: ['group_id'];
            isOneToOne: false;
            referencedRelation: 'user_groups_with_tags';
            referencedColumns: ['id'];
          },
          {
            foreignKeyName: 'calendar_event_participant_groups_group_id_fkey';
            columns: ['group_id'];
            isOneToOne: false;
            referencedRelation: 'workspace_user_groups';
            referencedColumns: ['id'];
          },
          {
            foreignKeyName: 'calendar_event_participant_groups_group_id_fkey';
            columns: ['group_id'];
            isOneToOne: false;
            referencedRelation: 'workspace_user_groups_with_amount';
            referencedColumns: ['id'];
          },
        ];
      };
      calendar_event_platform_participants: {
        Row: {
          created_at: string | null;
          event_id: string;
          going: boolean | null;
          notes: string;
          role: string | null;
          user_id: string;
        };
        Insert: {
          created_at?: string | null;
          event_id: string;
          going?: boolean | null;
          notes?: string;
          role?: string | null;
          user_id: string;
        };
        Update: {
          created_at?: string | null;
          event_id?: string;
          going?: boolean | null;
          notes?: string;
          role?: string | null;
          user_id?: string;
        };
        Relationships: [
          {
            foreignKeyName: 'calendar_event_platform_participants_event_id_fkey';
            columns: ['event_id'];
            isOneToOne: false;
            referencedRelation: 'workspace_calendar_events';
            referencedColumns: ['id'];
          },
          {
            foreignKeyName: 'calendar_event_platform_participants_user_id_fkey';
            columns: ['user_id'];
            isOneToOne: false;
            referencedRelation: 'nova_user_challenge_leaderboard';
            referencedColumns: ['user_id'];
          },
          {
            foreignKeyName: 'calendar_event_platform_participants_user_id_fkey';
            columns: ['user_id'];
            isOneToOne: false;
            referencedRelation: 'nova_user_leaderboard';
            referencedColumns: ['user_id'];
          },
          {
            foreignKeyName: 'calendar_event_platform_participants_user_id_fkey';
            columns: ['user_id'];
            isOneToOne: false;
            referencedRelation: 'users';
            referencedColumns: ['id'];
          },
        ];
      };
      calendar_event_virtual_participants: {
        Row: {
          created_at: string | null;
          event_id: string;
          going: boolean | null;
          notes: string;
          role: string | null;
          user_id: string;
        };
        Insert: {
          created_at?: string | null;
          event_id: string;
          going?: boolean | null;
          notes?: string;
          role?: string | null;
          user_id: string;
        };
        Update: {
          created_at?: string | null;
          event_id?: string;
          going?: boolean | null;
          notes?: string;
          role?: string | null;
          user_id?: string;
        };
        Relationships: [
          {
            foreignKeyName: 'calendar_event_virtual_participants_event_id_fkey';
            columns: ['event_id'];
            isOneToOne: false;
            referencedRelation: 'workspace_calendar_events';
            referencedColumns: ['id'];
          },
          {
            foreignKeyName: 'calendar_event_virtual_participants_user_id_fkey';
            columns: ['user_id'];
            isOneToOne: false;
            referencedRelation: 'distinct_invoice_creators';
            referencedColumns: ['id'];
          },
          {
            foreignKeyName: 'calendar_event_virtual_participants_user_id_fkey';
            columns: ['user_id'];
            isOneToOne: false;
            referencedRelation: 'workspace_users';
            referencedColumns: ['id'];
          },
          {
            foreignKeyName: 'calendar_event_virtual_participants_user_id_fkey';
            columns: ['user_id'];
            isOneToOne: false;
            referencedRelation: 'workspace_users_with_groups';
            referencedColumns: ['id'];
          },
        ];
      };
      course_certificates: {
        Row: {
          completed_date: string;
          course_id: string;
          created_at: string;
          id: string;
          user_id: string;
        };
        Insert: {
          completed_date: string;
          course_id: string;
          created_at?: string;
          id?: string;
          user_id?: string;
        };
        Update: {
          completed_date?: string;
          course_id?: string;
          created_at?: string;
          id?: string;
          user_id?: string;
        };
        Relationships: [
          {
            foreignKeyName: 'course_certificates_course_id_fkey';
            columns: ['course_id'];
            isOneToOne: false;
            referencedRelation: 'workspace_courses';
            referencedColumns: ['id'];
          },
          {
            foreignKeyName: 'course_certificates_user_id_fkey';
            columns: ['user_id'];
            isOneToOne: false;
            referencedRelation: 'nova_user_challenge_leaderboard';
            referencedColumns: ['user_id'];
          },
          {
            foreignKeyName: 'course_certificates_user_id_fkey';
            columns: ['user_id'];
            isOneToOne: false;
            referencedRelation: 'nova_user_leaderboard';
            referencedColumns: ['user_id'];
          },
          {
            foreignKeyName: 'course_certificates_user_id_fkey';
            columns: ['user_id'];
            isOneToOne: false;
            referencedRelation: 'users';
            referencedColumns: ['id'];
          },
        ];
      };
      course_module_completion_status: {
        Row: {
          completed_at: string | null;
          completion_id: string;
          completion_status: boolean;
          created_at: string | null;
          module_id: string;
          user_id: string | null;
        };
        Insert: {
          completed_at?: string | null;
          completion_id?: string;
          completion_status?: boolean;
          created_at?: string | null;
          module_id: string;
          user_id?: string | null;
        };
        Update: {
          completed_at?: string | null;
          completion_id?: string;
          completion_status?: boolean;
          created_at?: string | null;
          module_id?: string;
          user_id?: string | null;
        };
        Relationships: [
          {
            foreignKeyName: 'course_module_completion_status_module_id_fkey';
            columns: ['module_id'];
            isOneToOne: false;
            referencedRelation: 'workspace_course_modules';
            referencedColumns: ['id'];
          },
          {
            foreignKeyName: 'course_module_completion_status_user_id_fkey';
            columns: ['user_id'];
            isOneToOne: false;
            referencedRelation: 'nova_user_challenge_leaderboard';
            referencedColumns: ['user_id'];
          },
          {
            foreignKeyName: 'course_module_completion_status_user_id_fkey';
            columns: ['user_id'];
            isOneToOne: false;
            referencedRelation: 'nova_user_leaderboard';
            referencedColumns: ['user_id'];
          },
          {
            foreignKeyName: 'course_module_completion_status_user_id_fkey';
            columns: ['user_id'];
            isOneToOne: false;
            referencedRelation: 'users';
            referencedColumns: ['id'];
          },
        ];
      };
      course_module_flashcards: {
        Row: {
          created_at: string;
          flashcard_id: string;
          module_id: string;
        };
        Insert: {
          created_at?: string;
          flashcard_id: string;
          module_id: string;
        };
        Update: {
          created_at?: string;
          flashcard_id?: string;
          module_id?: string;
        };
        Relationships: [
          {
            foreignKeyName: 'course_module_flashcards_flashcard_id_fkey';
            columns: ['flashcard_id'];
            isOneToOne: false;
            referencedRelation: 'workspace_flashcards';
            referencedColumns: ['id'];
          },
          {
            foreignKeyName: 'course_module_flashcards_module_id_fkey';
            columns: ['module_id'];
            isOneToOne: false;
            referencedRelation: 'workspace_course_modules';
            referencedColumns: ['id'];
          },
        ];
      };
      course_module_quiz_sets: {
        Row: {
          created_at: string;
          module_id: string;
          set_id: string;
        };
        Insert: {
          created_at?: string;
          module_id: string;
          set_id: string;
        };
        Update: {
          created_at?: string;
          module_id?: string;
          set_id?: string;
        };
        Relationships: [
          {
            foreignKeyName: 'course_module_quiz_sets_module_id_fkey';
            columns: ['module_id'];
            isOneToOne: false;
            referencedRelation: 'workspace_course_modules';
            referencedColumns: ['id'];
          },
          {
            foreignKeyName: 'course_module_quiz_sets_set_id_fkey';
            columns: ['set_id'];
            isOneToOne: false;
            referencedRelation: 'workspace_quiz_sets';
            referencedColumns: ['id'];
          },
        ];
      };
      course_module_quizzes: {
        Row: {
          created_at: string;
          module_id: string;
          quiz_id: string;
        };
        Insert: {
          created_at?: string;
          module_id: string;
          quiz_id: string;
        };
        Update: {
          created_at?: string;
          module_id?: string;
          quiz_id?: string;
        };
        Relationships: [
          {
            foreignKeyName: 'course_module_quizzes_module_id_fkey';
            columns: ['module_id'];
            isOneToOne: false;
            referencedRelation: 'workspace_course_modules';
            referencedColumns: ['id'];
          },
          {
            foreignKeyName: 'course_module_quizzes_quiz_id_fkey';
            columns: ['quiz_id'];
            isOneToOne: false;
            referencedRelation: 'workspace_quizzes';
            referencedColumns: ['id'];
          },
        ];
      };
      crawled_url_next_urls: {
        Row: {
          created_at: string;
          origin_id: string;
          skipped: boolean;
          url: string;
        };
        Insert: {
          created_at?: string;
          origin_id?: string;
          skipped: boolean;
          url: string;
        };
        Update: {
          created_at?: string;
          origin_id?: string;
          skipped?: boolean;
          url?: string;
        };
        Relationships: [
          {
            foreignKeyName: 'crawled_url_next_urls_origin_id_fkey';
            columns: ['origin_id'];
            isOneToOne: false;
            referencedRelation: 'crawled_urls';
            referencedColumns: ['id'];
          },
        ];
      };
      crawled_urls: {
        Row: {
          created_at: string;
          creator_id: string;
          html: string | null;
          id: string;
          markdown: string | null;
          url: string;
        };
        Insert: {
          created_at?: string;
          creator_id: string;
          html?: string | null;
          id?: string;
          markdown?: string | null;
          url: string;
        };
        Update: {
          created_at?: string;
          creator_id?: string;
          html?: string | null;
          id?: string;
          markdown?: string | null;
          url?: string;
        };
        Relationships: [
          {
            foreignKeyName: 'crawled_urls_creator_id_fkey';
            columns: ['creator_id'];
            isOneToOne: false;
            referencedRelation: 'nova_user_challenge_leaderboard';
            referencedColumns: ['user_id'];
          },
          {
            foreignKeyName: 'crawled_urls_creator_id_fkey';
            columns: ['creator_id'];
            isOneToOne: false;
            referencedRelation: 'nova_user_leaderboard';
            referencedColumns: ['user_id'];
          },
          {
            foreignKeyName: 'crawled_urls_creator_id_fkey';
            columns: ['creator_id'];
            isOneToOne: false;
            referencedRelation: 'users';
            referencedColumns: ['id'];
          },
        ];
      };
      credit_wallets: {
        Row: {
          limit: number;
          payment_date: number;
          statement_date: number;
          wallet_id: string;
        };
        Insert: {
          limit: number;
          payment_date: number;
          statement_date: number;
          wallet_id: string;
        };
        Update: {
          limit?: number;
          payment_date?: number;
          statement_date?: number;
          wallet_id?: string;
        };
        Relationships: [
          {
            foreignKeyName: 'credit_wallets_wallet_id_fkey';
            columns: ['wallet_id'];
            isOneToOne: true;
            referencedRelation: 'workspace_wallets';
            referencedColumns: ['id'];
          },
        ];
      };
      cross_app_tokens: {
        Row: {
          created_at: string;
          expires_at: string;
          id: string;
          is_revoked: boolean;
          origin_app: string;
          session_data: Json | null;
          target_app: string;
          token: string;
          used_at: string | null;
          user_id: string;
        };
        Insert: {
          created_at?: string;
          expires_at: string;
          id?: string;
          is_revoked?: boolean;
          origin_app: string;
          session_data?: Json | null;
          target_app: string;
          token: string;
          used_at?: string | null;
          user_id: string;
        };
        Update: {
          created_at?: string;
          expires_at?: string;
          id?: string;
          is_revoked?: boolean;
          origin_app?: string;
          session_data?: Json | null;
          target_app?: string;
          token?: string;
          used_at?: string | null;
          user_id?: string;
        };
        Relationships: [
          {
            foreignKeyName: 'cross_app_tokens_user_id_fkey';
            columns: ['user_id'];
            isOneToOne: false;
            referencedRelation: 'nova_user_challenge_leaderboard';
            referencedColumns: ['user_id'];
          },
          {
            foreignKeyName: 'cross_app_tokens_user_id_fkey';
            columns: ['user_id'];
            isOneToOne: false;
            referencedRelation: 'nova_user_leaderboard';
            referencedColumns: ['user_id'];
          },
          {
            foreignKeyName: 'cross_app_tokens_user_id_fkey';
            columns: ['user_id'];
            isOneToOne: false;
            referencedRelation: 'users';
            referencedColumns: ['id'];
          },
        ];
      };
      currencies: {
        Row: {
          code: string;
          name: string;
        };
        Insert: {
          code: string;
          name: string;
        };
        Update: {
          code?: string;
          name?: string;
        };
        Relationships: [];
      };
      external_user_monthly_report_logs: {
        Row: {
          content: string;
          created_at: string;
          creator_id: string | null;
          feedback: string;
          group_id: string;
          id: string;
          report_id: string;
          score: number | null;
          scores: number[] | null;
          title: string;
          user_id: string;
        };
        Insert: {
          content?: string;
          created_at?: string;
          creator_id?: string | null;
          feedback?: string;
          group_id: string;
          id?: string;
          report_id: string;
          score?: number | null;
          scores?: number[] | null;
          title?: string;
          user_id: string;
        };
        Update: {
          content?: string;
          created_at?: string;
          creator_id?: string | null;
          feedback?: string;
          group_id?: string;
          id?: string;
          report_id?: string;
          score?: number | null;
          scores?: number[] | null;
          title?: string;
          user_id?: string;
        };
        Relationships: [
          {
            foreignKeyName: 'external_user_monthly_report_logs_creator_id_fkey';
            columns: ['creator_id'];
            isOneToOne: false;
            referencedRelation: 'distinct_invoice_creators';
            referencedColumns: ['id'];
          },
          {
            foreignKeyName: 'external_user_monthly_report_logs_creator_id_fkey';
            columns: ['creator_id'];
            isOneToOne: false;
            referencedRelation: 'workspace_users';
            referencedColumns: ['id'];
          },
          {
            foreignKeyName: 'external_user_monthly_report_logs_creator_id_fkey';
            columns: ['creator_id'];
            isOneToOne: false;
            referencedRelation: 'workspace_users_with_groups';
            referencedColumns: ['id'];
          },
          {
            foreignKeyName: 'external_user_monthly_report_logs_group_id_fkey';
            columns: ['group_id'];
            isOneToOne: false;
            referencedRelation: 'user_groups_with_tags';
            referencedColumns: ['id'];
          },
          {
            foreignKeyName: 'external_user_monthly_report_logs_group_id_fkey';
            columns: ['group_id'];
            isOneToOne: false;
            referencedRelation: 'workspace_user_groups';
            referencedColumns: ['id'];
          },
          {
            foreignKeyName: 'external_user_monthly_report_logs_group_id_fkey';
            columns: ['group_id'];
            isOneToOne: false;
            referencedRelation: 'workspace_user_groups_with_amount';
            referencedColumns: ['id'];
          },
          {
            foreignKeyName: 'external_user_monthly_report_logs_report_id_fkey';
            columns: ['report_id'];
            isOneToOne: false;
            referencedRelation: 'external_user_monthly_reports';
            referencedColumns: ['id'];
          },
          {
            foreignKeyName: 'external_user_monthly_report_logs_user_id_fkey';
            columns: ['user_id'];
            isOneToOne: false;
            referencedRelation: 'distinct_invoice_creators';
            referencedColumns: ['id'];
          },
          {
            foreignKeyName: 'external_user_monthly_report_logs_user_id_fkey';
            columns: ['user_id'];
            isOneToOne: false;
            referencedRelation: 'workspace_users';
            referencedColumns: ['id'];
          },
          {
            foreignKeyName: 'external_user_monthly_report_logs_user_id_fkey';
            columns: ['user_id'];
            isOneToOne: false;
            referencedRelation: 'workspace_users_with_groups';
            referencedColumns: ['id'];
          },
        ];
      };
      external_user_monthly_reports: {
        Row: {
          content: string;
          created_at: string;
          creator_id: string | null;
          feedback: string;
          group_id: string;
          id: string;
          score: number | null;
          scores: number[] | null;
          title: string;
          updated_at: string;
          user_id: string;
        };
        Insert: {
          content: string;
          created_at?: string;
          creator_id?: string | null;
          feedback: string;
          group_id: string;
          id?: string;
          score?: number | null;
          scores?: number[] | null;
          title: string;
          updated_at: string;
          user_id: string;
        };
        Update: {
          content?: string;
          created_at?: string;
          creator_id?: string | null;
          feedback?: string;
          group_id?: string;
          id?: string;
          score?: number | null;
          scores?: number[] | null;
          title?: string;
          updated_at?: string;
          user_id?: string;
        };
        Relationships: [
          {
            foreignKeyName: 'external_user_monthly_reports_creator_id_fkey';
            columns: ['creator_id'];
            isOneToOne: false;
            referencedRelation: 'distinct_invoice_creators';
            referencedColumns: ['id'];
          },
          {
            foreignKeyName: 'external_user_monthly_reports_creator_id_fkey';
            columns: ['creator_id'];
            isOneToOne: false;
            referencedRelation: 'workspace_users';
            referencedColumns: ['id'];
          },
          {
            foreignKeyName: 'external_user_monthly_reports_creator_id_fkey';
            columns: ['creator_id'];
            isOneToOne: false;
            referencedRelation: 'workspace_users_with_groups';
            referencedColumns: ['id'];
          },
          {
            foreignKeyName: 'external_user_monthly_reports_group_id_fkey';
            columns: ['group_id'];
            isOneToOne: false;
            referencedRelation: 'user_groups_with_tags';
            referencedColumns: ['id'];
          },
          {
            foreignKeyName: 'external_user_monthly_reports_group_id_fkey';
            columns: ['group_id'];
            isOneToOne: false;
            referencedRelation: 'workspace_user_groups';
            referencedColumns: ['id'];
          },
          {
            foreignKeyName: 'external_user_monthly_reports_group_id_fkey';
            columns: ['group_id'];
            isOneToOne: false;
            referencedRelation: 'workspace_user_groups_with_amount';
            referencedColumns: ['id'];
          },
          {
            foreignKeyName: 'public_external_user_monthly_reports_user_id_fkey';
            columns: ['user_id'];
            isOneToOne: false;
            referencedRelation: 'distinct_invoice_creators';
            referencedColumns: ['id'];
          },
          {
            foreignKeyName: 'public_external_user_monthly_reports_user_id_fkey';
            columns: ['user_id'];
            isOneToOne: false;
            referencedRelation: 'workspace_users';
            referencedColumns: ['id'];
          },
          {
            foreignKeyName: 'public_external_user_monthly_reports_user_id_fkey';
            columns: ['user_id'];
            isOneToOne: false;
            referencedRelation: 'workspace_users_with_groups';
            referencedColumns: ['id'];
          },
        ];
      };
      field_types: {
        Row: {
          enabled: boolean;
          id: string;
        };
        Insert: {
          enabled?: boolean;
          id: string;
        };
        Update: {
          enabled?: boolean;
          id?: string;
        };
        Relationships: [];
      };
      finance_invoice_products: {
        Row: {
          amount: number;
          created_at: string | null;
          invoice_id: string;
          price: number;
          product_id: string | null;
          product_name: string;
          product_unit: string;
          total_diff: number;
          unit_id: string;
          warehouse: string;
          warehouse_id: string;
        };
        Insert: {
          amount: number;
          created_at?: string | null;
          invoice_id: string;
          price: number;
          product_id?: string | null;
          product_name?: string;
          product_unit?: string;
          total_diff?: number;
          unit_id: string;
          warehouse?: string;
          warehouse_id: string;
        };
        Update: {
          amount?: number;
          created_at?: string | null;
          invoice_id?: string;
          price?: number;
          product_id?: string | null;
          product_name?: string;
          product_unit?: string;
          total_diff?: number;
          unit_id?: string;
          warehouse?: string;
          warehouse_id?: string;
        };
        Relationships: [
          {
            foreignKeyName: 'finance_invoice_products_invoice_id_fkey';
            columns: ['invoice_id'];
            isOneToOne: false;
            referencedRelation: 'finance_invoices';
            referencedColumns: ['id'];
          },
          {
            foreignKeyName: 'finance_invoice_products_product_id_fkey';
            columns: ['product_id'];
            isOneToOne: false;
            referencedRelation: 'workspace_products';
            referencedColumns: ['id'];
          },
          {
            foreignKeyName: 'finance_invoice_products_unit_id_fkey';
            columns: ['unit_id'];
            isOneToOne: false;
            referencedRelation: 'inventory_units';
            referencedColumns: ['id'];
          },
          {
            foreignKeyName: 'finance_invoice_products_warehouse_id_fkey';
            columns: ['warehouse_id'];
            isOneToOne: false;
            referencedRelation: 'inventory_warehouses';
            referencedColumns: ['id'];
          },
        ];
      };
      finance_invoice_promotions: {
        Row: {
          code: string;
          created_at: string;
          description: string | null;
          invoice_id: string | null;
          name: string | null;
          promo_id: string | null;
          use_ratio: boolean;
          value: number;
        };
        Insert: {
          code?: string;
          created_at?: string;
          description?: string | null;
          invoice_id?: string | null;
          name?: string | null;
          promo_id?: string | null;
          use_ratio: boolean;
          value: number;
        };
        Update: {
          code?: string;
          created_at?: string;
          description?: string | null;
          invoice_id?: string | null;
          name?: string | null;
          promo_id?: string | null;
          use_ratio?: boolean;
          value?: number;
        };
        Relationships: [
          {
            foreignKeyName: 'finance_invoice_promotions_invoice_id_fkey';
            columns: ['invoice_id'];
            isOneToOne: false;
            referencedRelation: 'finance_invoices';
            referencedColumns: ['id'];
          },
          {
            foreignKeyName: 'finance_invoice_promotions_promo_id_fkey';
            columns: ['promo_id'];
            isOneToOne: false;
            referencedRelation: 'workspace_promotions';
            referencedColumns: ['id'];
          },
        ];
      };
      finance_invoices: {
        Row: {
          category_id: string;
          completed_at: string | null;
          created_at: string | null;
          creator_id: string | null;
          customer_id: string | null;
          id: string;
          note: string | null;
          notice: string | null;
          paid_amount: number;
          price: number;
          total_diff: number;
          transaction_id: string | null;
          user_group_id: string | null;
          valid_until: string | null;
          wallet_id: string;
          ws_id: string;
        };
        Insert: {
          category_id: string;
          completed_at?: string | null;
          created_at?: string | null;
          creator_id?: string | null;
          customer_id?: string | null;
          id?: string;
          note?: string | null;
          notice?: string | null;
          paid_amount?: number;
          price: number;
          total_diff?: number;
          transaction_id?: string | null;
          user_group_id?: string | null;
          valid_until?: string | null;
          wallet_id: string;
          ws_id: string;
        };
        Update: {
          category_id?: string;
          completed_at?: string | null;
          created_at?: string | null;
          creator_id?: string | null;
          customer_id?: string | null;
          id?: string;
          note?: string | null;
          notice?: string | null;
          paid_amount?: number;
          price?: number;
          total_diff?: number;
          transaction_id?: string | null;
          user_group_id?: string | null;
          valid_until?: string | null;
          wallet_id?: string;
          ws_id?: string;
        };
        Relationships: [
          {
            foreignKeyName: 'finance_invoices_category_id_fkey';
            columns: ['category_id'];
            isOneToOne: false;
            referencedRelation: 'transaction_categories';
            referencedColumns: ['id'];
          },
          {
            foreignKeyName: 'finance_invoices_creator_id_fkey';
            columns: ['creator_id'];
            isOneToOne: false;
            referencedRelation: 'distinct_invoice_creators';
            referencedColumns: ['id'];
          },
          {
            foreignKeyName: 'finance_invoices_creator_id_fkey';
            columns: ['creator_id'];
            isOneToOne: false;
            referencedRelation: 'workspace_users';
            referencedColumns: ['id'];
          },
          {
            foreignKeyName: 'finance_invoices_creator_id_fkey';
            columns: ['creator_id'];
            isOneToOne: false;
            referencedRelation: 'workspace_users_with_groups';
            referencedColumns: ['id'];
          },
          {
            foreignKeyName: 'finance_invoices_customer_id_fkey';
            columns: ['customer_id'];
            isOneToOne: false;
            referencedRelation: 'distinct_invoice_creators';
            referencedColumns: ['id'];
          },
          {
            foreignKeyName: 'finance_invoices_customer_id_fkey';
            columns: ['customer_id'];
            isOneToOne: false;
            referencedRelation: 'workspace_users';
            referencedColumns: ['id'];
          },
          {
            foreignKeyName: 'finance_invoices_customer_id_fkey';
            columns: ['customer_id'];
            isOneToOne: false;
            referencedRelation: 'workspace_users_with_groups';
            referencedColumns: ['id'];
          },
          {
            foreignKeyName: 'finance_invoices_transaction_id_fkey';
            columns: ['transaction_id'];
            isOneToOne: true;
            referencedRelation: 'wallet_transactions';
            referencedColumns: ['id'];
          },
          {
            foreignKeyName: 'finance_invoices_wallet_id_fkey';
            columns: ['wallet_id'];
            isOneToOne: false;
            referencedRelation: 'workspace_wallets';
            referencedColumns: ['id'];
          },
          {
            foreignKeyName: 'finance_invoices_ws_id_fkey';
            columns: ['ws_id'];
            isOneToOne: false;
            referencedRelation: 'workspaces';
            referencedColumns: ['id'];
          },
          {
            foreignKeyName: 'public_finance_invoices_user_group_id_fkey';
            columns: ['user_group_id'];
            isOneToOne: false;
            referencedRelation: 'user_groups_with_tags';
            referencedColumns: ['id'];
          },
          {
            foreignKeyName: 'public_finance_invoices_user_group_id_fkey';
            columns: ['user_group_id'];
            isOneToOne: false;
            referencedRelation: 'workspace_user_groups';
            referencedColumns: ['id'];
          },
          {
            foreignKeyName: 'public_finance_invoices_user_group_id_fkey';
            columns: ['user_group_id'];
            isOneToOne: false;
            referencedRelation: 'workspace_user_groups_with_amount';
            referencedColumns: ['id'];
          },
        ];
      };
      handles: {
        Row: {
          created_at: string | null;
          creator_id: string | null;
          value: string;
        };
        Insert: {
          created_at?: string | null;
          creator_id?: string | null;
          value: string;
        };
        Update: {
          created_at?: string | null;
          creator_id?: string | null;
          value?: string;
        };
        Relationships: [
          {
            foreignKeyName: 'handles_creator_id_fkey';
            columns: ['creator_id'];
            isOneToOne: false;
            referencedRelation: 'nova_user_challenge_leaderboard';
            referencedColumns: ['user_id'];
          },
          {
            foreignKeyName: 'handles_creator_id_fkey';
            columns: ['creator_id'];
            isOneToOne: false;
            referencedRelation: 'nova_user_leaderboard';
            referencedColumns: ['user_id'];
          },
          {
            foreignKeyName: 'handles_creator_id_fkey';
            columns: ['creator_id'];
            isOneToOne: false;
            referencedRelation: 'users';
            referencedColumns: ['id'];
          },
        ];
      };
      healthcare_checkup_vital_groups: {
        Row: {
          checkup_id: string;
          created_at: string | null;
          group_id: string;
        };
        Insert: {
          checkup_id: string;
          created_at?: string | null;
          group_id: string;
        };
        Update: {
          checkup_id?: string;
          created_at?: string | null;
          group_id?: string;
        };
        Relationships: [
          {
            foreignKeyName: 'healthcare_checkup_vital_groups_checkup_id_fkey';
            columns: ['checkup_id'];
            isOneToOne: false;
            referencedRelation: 'healthcare_checkups';
            referencedColumns: ['id'];
          },
          {
            foreignKeyName: 'healthcare_checkup_vital_groups_group_id_fkey';
            columns: ['group_id'];
            isOneToOne: false;
            referencedRelation: 'healthcare_vital_groups';
            referencedColumns: ['id'];
          },
        ];
      };
      healthcare_checkup_vitals: {
        Row: {
          checkup_id: string;
          created_at: string | null;
          value: number | null;
          vital_id: string;
        };
        Insert: {
          checkup_id: string;
          created_at?: string | null;
          value?: number | null;
          vital_id: string;
        };
        Update: {
          checkup_id?: string;
          created_at?: string | null;
          value?: number | null;
          vital_id?: string;
        };
        Relationships: [
          {
            foreignKeyName: 'healthcare_checkup_vitals_checkup_id_fkey';
            columns: ['checkup_id'];
            isOneToOne: false;
            referencedRelation: 'healthcare_checkups';
            referencedColumns: ['id'];
          },
          {
            foreignKeyName: 'healthcare_checkup_vitals_vital_id_fkey';
            columns: ['vital_id'];
            isOneToOne: false;
            referencedRelation: 'healthcare_vitals';
            referencedColumns: ['id'];
          },
        ];
      };
      healthcare_checkups: {
        Row: {
          checked: boolean;
          checkup_at: string;
          completed_at: string | null;
          created_at: string | null;
          creator_id: string;
          diagnosis_id: string | null;
          id: string;
          next_checked: boolean | null;
          next_checkup_at: string | null;
          note: string | null;
          patient_id: string;
          ws_id: string;
        };
        Insert: {
          checked?: boolean;
          checkup_at?: string;
          completed_at?: string | null;
          created_at?: string | null;
          creator_id: string;
          diagnosis_id?: string | null;
          id?: string;
          next_checked?: boolean | null;
          next_checkup_at?: string | null;
          note?: string | null;
          patient_id: string;
          ws_id: string;
        };
        Update: {
          checked?: boolean;
          checkup_at?: string;
          completed_at?: string | null;
          created_at?: string | null;
          creator_id?: string;
          diagnosis_id?: string | null;
          id?: string;
          next_checked?: boolean | null;
          next_checkup_at?: string | null;
          note?: string | null;
          patient_id?: string;
          ws_id?: string;
        };
        Relationships: [
          {
            foreignKeyName: 'healthcare_checkups_creator_id_fkey';
            columns: ['creator_id'];
            isOneToOne: false;
            referencedRelation: 'nova_user_challenge_leaderboard';
            referencedColumns: ['user_id'];
          },
          {
            foreignKeyName: 'healthcare_checkups_creator_id_fkey';
            columns: ['creator_id'];
            isOneToOne: false;
            referencedRelation: 'nova_user_leaderboard';
            referencedColumns: ['user_id'];
          },
          {
            foreignKeyName: 'healthcare_checkups_creator_id_fkey';
            columns: ['creator_id'];
            isOneToOne: false;
            referencedRelation: 'users';
            referencedColumns: ['id'];
          },
          {
            foreignKeyName: 'healthcare_checkups_diagnosis_id_fkey';
            columns: ['diagnosis_id'];
            isOneToOne: false;
            referencedRelation: 'healthcare_diagnoses';
            referencedColumns: ['id'];
          },
          {
            foreignKeyName: 'healthcare_checkups_patient_id_fkey';
            columns: ['patient_id'];
            isOneToOne: false;
            referencedRelation: 'distinct_invoice_creators';
            referencedColumns: ['id'];
          },
          {
            foreignKeyName: 'healthcare_checkups_patient_id_fkey';
            columns: ['patient_id'];
            isOneToOne: false;
            referencedRelation: 'workspace_users';
            referencedColumns: ['id'];
          },
          {
            foreignKeyName: 'healthcare_checkups_patient_id_fkey';
            columns: ['patient_id'];
            isOneToOne: false;
            referencedRelation: 'workspace_users_with_groups';
            referencedColumns: ['id'];
          },
          {
            foreignKeyName: 'healthcare_checkups_ws_id_fkey';
            columns: ['ws_id'];
            isOneToOne: false;
            referencedRelation: 'workspaces';
            referencedColumns: ['id'];
          },
        ];
      };
      healthcare_diagnoses: {
        Row: {
          created_at: string | null;
          description: string | null;
          id: string;
          name: string | null;
          note: string | null;
          ws_id: string;
        };
        Insert: {
          created_at?: string | null;
          description?: string | null;
          id?: string;
          name?: string | null;
          note?: string | null;
          ws_id: string;
        };
        Update: {
          created_at?: string | null;
          description?: string | null;
          id?: string;
          name?: string | null;
          note?: string | null;
          ws_id?: string;
        };
        Relationships: [
          {
            foreignKeyName: 'healthcare_diagnoses_ws_id_fkey';
            columns: ['ws_id'];
            isOneToOne: false;
            referencedRelation: 'workspaces';
            referencedColumns: ['id'];
          },
        ];
      };
      healthcare_vital_groups: {
        Row: {
          created_at: string | null;
          description: string | null;
          id: string;
          name: string;
          note: string | null;
          ws_id: string;
        };
        Insert: {
          created_at?: string | null;
          description?: string | null;
          id?: string;
          name: string;
          note?: string | null;
          ws_id: string;
        };
        Update: {
          created_at?: string | null;
          description?: string | null;
          id?: string;
          name?: string;
          note?: string | null;
          ws_id?: string;
        };
        Relationships: [
          {
            foreignKeyName: 'healthcare_vital_groups_ws_id_fkey';
            columns: ['ws_id'];
            isOneToOne: false;
            referencedRelation: 'workspaces';
            referencedColumns: ['id'];
          },
        ];
      };
      healthcare_vitals: {
        Row: {
          created_at: string | null;
          factor: number;
          group_id: string | null;
          id: string;
          name: string;
          unit: string;
          ws_id: string;
        };
        Insert: {
          created_at?: string | null;
          factor?: number;
          group_id?: string | null;
          id?: string;
          name: string;
          unit: string;
          ws_id: string;
        };
        Update: {
          created_at?: string | null;
          factor?: number;
          group_id?: string | null;
          id?: string;
          name?: string;
          unit?: string;
          ws_id?: string;
        };
        Relationships: [
          {
            foreignKeyName: 'healthcare_vitals_ws_id_fkey';
            columns: ['ws_id'];
            isOneToOne: false;
            referencedRelation: 'workspaces';
            referencedColumns: ['id'];
          },
          {
            foreignKeyName: 'public_healthcare_vitals_group_id_fkey';
            columns: ['group_id'];
            isOneToOne: false;
            referencedRelation: 'user_groups_with_tags';
            referencedColumns: ['id'];
          },
          {
            foreignKeyName: 'public_healthcare_vitals_group_id_fkey';
            columns: ['group_id'];
            isOneToOne: false;
            referencedRelation: 'workspace_user_groups';
            referencedColumns: ['id'];
          },
          {
            foreignKeyName: 'public_healthcare_vitals_group_id_fkey';
            columns: ['group_id'];
            isOneToOne: false;
            referencedRelation: 'workspace_user_groups_with_amount';
            referencedColumns: ['id'];
          },
        ];
      };
      inventory_batch_products: {
        Row: {
          amount: number;
          batch_id: string;
          created_at: string | null;
          price: number;
          product_id: string;
          unit_id: string;
        };
        Insert: {
          amount?: number;
          batch_id: string;
          created_at?: string | null;
          price?: number;
          product_id: string;
          unit_id: string;
        };
        Update: {
          amount?: number;
          batch_id?: string;
          created_at?: string | null;
          price?: number;
          product_id?: string;
          unit_id?: string;
        };
        Relationships: [
          {
            foreignKeyName: 'inventory_batch_products_batch_id_fkey';
            columns: ['batch_id'];
            isOneToOne: false;
            referencedRelation: 'inventory_batches';
            referencedColumns: ['id'];
          },
          {
            foreignKeyName: 'inventory_batch_products_product_id_fkey';
            columns: ['product_id'];
            isOneToOne: false;
            referencedRelation: 'workspace_products';
            referencedColumns: ['id'];
          },
          {
            foreignKeyName: 'inventory_batch_products_unit_id_fkey';
            columns: ['unit_id'];
            isOneToOne: false;
            referencedRelation: 'inventory_units';
            referencedColumns: ['id'];
          },
        ];
      };
      inventory_batches: {
        Row: {
          created_at: string | null;
          id: string;
          price: number;
          supplier_id: string | null;
          total_diff: number;
          warehouse_id: string;
        };
        Insert: {
          created_at?: string | null;
          id?: string;
          price?: number;
          supplier_id?: string | null;
          total_diff?: number;
          warehouse_id: string;
        };
        Update: {
          created_at?: string | null;
          id?: string;
          price?: number;
          supplier_id?: string | null;
          total_diff?: number;
          warehouse_id?: string;
        };
        Relationships: [
          {
            foreignKeyName: 'inventory_batches_supplier_id_fkey';
            columns: ['supplier_id'];
            isOneToOne: false;
            referencedRelation: 'inventory_suppliers';
            referencedColumns: ['id'];
          },
          {
            foreignKeyName: 'inventory_batches_warehouse_id_fkey';
            columns: ['warehouse_id'];
            isOneToOne: false;
            referencedRelation: 'inventory_warehouses';
            referencedColumns: ['id'];
          },
        ];
      };
      inventory_products: {
        Row: {
          amount: number | null;
          created_at: string | null;
          min_amount: number;
          price: number;
          product_id: string;
          unit_id: string;
          warehouse_id: string;
        };
        Insert: {
          amount?: number | null;
          created_at?: string | null;
          min_amount?: number;
          price?: number;
          product_id: string;
          unit_id: string;
          warehouse_id: string;
        };
        Update: {
          amount?: number | null;
          created_at?: string | null;
          min_amount?: number;
          price?: number;
          product_id?: string;
          unit_id?: string;
          warehouse_id?: string;
        };
        Relationships: [
          {
            foreignKeyName: 'inventory_products_product_id_fkey';
            columns: ['product_id'];
            isOneToOne: false;
            referencedRelation: 'workspace_products';
            referencedColumns: ['id'];
          },
          {
            foreignKeyName: 'inventory_products_unit_id_fkey';
            columns: ['unit_id'];
            isOneToOne: false;
            referencedRelation: 'inventory_units';
            referencedColumns: ['id'];
          },
          {
            foreignKeyName: 'inventory_products_warehouse_id_fkey';
            columns: ['warehouse_id'];
            isOneToOne: false;
            referencedRelation: 'inventory_warehouses';
            referencedColumns: ['id'];
          },
        ];
      };
      inventory_suppliers: {
        Row: {
          created_at: string | null;
          id: string;
          name: string | null;
          ws_id: string;
        };
        Insert: {
          created_at?: string | null;
          id?: string;
          name?: string | null;
          ws_id: string;
        };
        Update: {
          created_at?: string | null;
          id?: string;
          name?: string | null;
          ws_id?: string;
        };
        Relationships: [
          {
            foreignKeyName: 'inventory_suppliers_ws_id_fkey';
            columns: ['ws_id'];
            isOneToOne: false;
            referencedRelation: 'workspaces';
            referencedColumns: ['id'];
          },
        ];
      };
      inventory_units: {
        Row: {
          created_at: string | null;
          id: string;
          name: string | null;
          ws_id: string;
        };
        Insert: {
          created_at?: string | null;
          id?: string;
          name?: string | null;
          ws_id: string;
        };
        Update: {
          created_at?: string | null;
          id?: string;
          name?: string | null;
          ws_id?: string;
        };
        Relationships: [
          {
            foreignKeyName: 'inventory_units_ws_id_fkey';
            columns: ['ws_id'];
            isOneToOne: false;
            referencedRelation: 'workspaces';
            referencedColumns: ['id'];
          },
        ];
      };
      inventory_warehouses: {
        Row: {
          created_at: string | null;
          id: string;
          name: string | null;
          ws_id: string;
        };
        Insert: {
          created_at?: string | null;
          id?: string;
          name?: string | null;
          ws_id: string;
        };
        Update: {
          created_at?: string | null;
          id?: string;
          name?: string | null;
          ws_id?: string;
        };
        Relationships: [
          {
            foreignKeyName: 'inventory_warehouses_ws_id_fkey';
            columns: ['ws_id'];
            isOneToOne: false;
            referencedRelation: 'workspaces';
            referencedColumns: ['id'];
          },
        ];
      };
      meet_together_guest_timeblocks: {
        Row: {
          created_at: string;
          date: string;
          end_time: string;
          id: string;
          plan_id: string;
          start_time: string;
          user_id: string;
        };
        Insert: {
          created_at?: string;
          date: string;
          end_time: string;
          id?: string;
          plan_id: string;
          start_time: string;
          user_id: string;
        };
        Update: {
          created_at?: string;
          date?: string;
          end_time?: string;
          id?: string;
          plan_id?: string;
          start_time?: string;
          user_id?: string;
        };
        Relationships: [
          {
            foreignKeyName: 'meet_together_guest_timeblocks_plan_id_fkey';
            columns: ['plan_id'];
            isOneToOne: false;
            referencedRelation: 'meet_together_plans';
            referencedColumns: ['id'];
          },
          {
            foreignKeyName: 'meet_together_guest_timeblocks_user_id_fkey';
            columns: ['user_id'];
            isOneToOne: false;
            referencedRelation: 'meet_together_guests';
            referencedColumns: ['id'];
          },
        ];
      };
      meet_together_guests: {
        Row: {
          created_at: string;
          id: string;
          name: string;
          password_hash: string;
          password_salt: string;
          plan_id: string;
        };
        Insert: {
          created_at?: string;
          id?: string;
          name: string;
          password_hash: string;
          password_salt: string;
          plan_id: string;
        };
        Update: {
          created_at?: string;
          id?: string;
          name?: string;
          password_hash?: string;
          password_salt?: string;
          plan_id?: string;
        };
        Relationships: [
          {
            foreignKeyName: 'meet_together_guests_plan_id_fkey';
            columns: ['plan_id'];
            isOneToOne: false;
            referencedRelation: 'meet_together_plans';
            referencedColumns: ['id'];
          },
        ];
      };
      meet_together_plans: {
        Row: {
          created_at: string | null;
          creator_id: string | null;
          dates: string[];
          description: string | null;
          end_time: string;
          id: string;
          is_public: boolean;
          name: string | null;
          start_time: string;
        };
        Insert: {
          created_at?: string | null;
          creator_id?: string | null;
          dates: string[];
          description?: string | null;
          end_time: string;
          id?: string;
          is_public?: boolean;
          name?: string | null;
          start_time: string;
        };
        Update: {
          created_at?: string | null;
          creator_id?: string | null;
          dates?: string[];
          description?: string | null;
          end_time?: string;
          id?: string;
          is_public?: boolean;
          name?: string | null;
          start_time?: string;
        };
        Relationships: [
          {
            foreignKeyName: 'meet_together_plans_creator_id_fkey';
            columns: ['creator_id'];
            isOneToOne: false;
            referencedRelation: 'nova_user_challenge_leaderboard';
            referencedColumns: ['user_id'];
          },
          {
            foreignKeyName: 'meet_together_plans_creator_id_fkey';
            columns: ['creator_id'];
            isOneToOne: false;
            referencedRelation: 'nova_user_leaderboard';
            referencedColumns: ['user_id'];
          },
          {
            foreignKeyName: 'meet_together_plans_creator_id_fkey';
            columns: ['creator_id'];
            isOneToOne: false;
            referencedRelation: 'users';
            referencedColumns: ['id'];
          },
        ];
      };
      meet_together_user_timeblocks: {
        Row: {
          created_at: string;
          date: string;
          end_time: string;
          id: string;
          plan_id: string;
          start_time: string;
          user_id: string;
        };
        Insert: {
          created_at?: string;
          date: string;
          end_time: string;
          id?: string;
          plan_id: string;
          start_time: string;
          user_id: string;
        };
        Update: {
          created_at?: string;
          date?: string;
          end_time?: string;
          id?: string;
          plan_id?: string;
          start_time?: string;
          user_id?: string;
        };
        Relationships: [
          {
            foreignKeyName: 'meet_together_user_timeblocks_plan_id_fkey';
            columns: ['plan_id'];
            isOneToOne: false;
            referencedRelation: 'meet_together_plans';
            referencedColumns: ['id'];
          },
          {
            foreignKeyName: 'meet_together_user_timeblocks_user_id_fkey';
            columns: ['user_id'];
            isOneToOne: false;
            referencedRelation: 'nova_user_challenge_leaderboard';
            referencedColumns: ['user_id'];
          },
          {
            foreignKeyName: 'meet_together_user_timeblocks_user_id_fkey';
            columns: ['user_id'];
            isOneToOne: false;
            referencedRelation: 'nova_user_leaderboard';
            referencedColumns: ['user_id'];
          },
          {
            foreignKeyName: 'meet_together_user_timeblocks_user_id_fkey';
            columns: ['user_id'];
            isOneToOne: false;
            referencedRelation: 'users';
            referencedColumns: ['id'];
          },
        ];
      };
      nova_challenge_criteria: {
        Row: {
          challenge_id: string;
          created_at: string;
          description: string;
          id: string;
          name: string;
        };
        Insert: {
          challenge_id: string;
          created_at?: string;
          description: string;
          id?: string;
          name: string;
        };
        Update: {
          challenge_id?: string;
          created_at?: string;
          description?: string;
          id?: string;
          name?: string;
        };
        Relationships: [
          {
            foreignKeyName: 'nova_challenge_criteria_challenge_id_fkey';
            columns: ['challenge_id'];
            isOneToOne: false;
            referencedRelation: 'nova_challenges';
            referencedColumns: ['id'];
          },
          {
            foreignKeyName: 'nova_challenge_criteria_challenge_id_fkey';
            columns: ['challenge_id'];
            isOneToOne: false;
            referencedRelation: 'nova_user_challenge_leaderboard';
            referencedColumns: ['challenge_id'];
          },
        ];
      };
      nova_challenge_manager_emails: {
        Row: {
          challenge_id: string;
          created_at: string;
          email: string;
        };
        Insert: {
          challenge_id?: string;
          created_at?: string;
          email: string;
        };
        Update: {
          challenge_id?: string;
          created_at?: string;
          email?: string;
        };
        Relationships: [
          {
            foreignKeyName: 'nova_challenge_manager_emails_challenge_id_fkey';
            columns: ['challenge_id'];
            isOneToOne: false;
            referencedRelation: 'nova_challenges';
            referencedColumns: ['id'];
          },
          {
            foreignKeyName: 'nova_challenge_manager_emails_challenge_id_fkey';
            columns: ['challenge_id'];
            isOneToOne: false;
            referencedRelation: 'nova_user_challenge_leaderboard';
            referencedColumns: ['challenge_id'];
          },
        ];
      };
      nova_challenge_whitelisted_emails: {
        Row: {
          challenge_id: string;
          created_at: string;
          email: string;
        };
        Insert: {
          challenge_id: string;
          created_at?: string;
          email: string;
        };
        Update: {
          challenge_id?: string;
          created_at?: string;
          email?: string;
        };
        Relationships: [
          {
            foreignKeyName: 'nova_challenge_whitelisted_emails_challenge_id_fkey';
            columns: ['challenge_id'];
            isOneToOne: false;
            referencedRelation: 'nova_challenges';
            referencedColumns: ['id'];
          },
          {
            foreignKeyName: 'nova_challenge_whitelisted_emails_challenge_id_fkey';
            columns: ['challenge_id'];
            isOneToOne: false;
            referencedRelation: 'nova_user_challenge_leaderboard';
            referencedColumns: ['challenge_id'];
          },
        ];
      };
      nova_challenges: {
        Row: {
          close_at: string | null;
          created_at: string;
          description: string;
          duration: number;
          enabled: boolean;
          id: string;
          max_attempts: number;
          max_daily_attempts: number;
          open_at: string | null;
          password_hash: string | null;
          password_salt: string | null;
          previewable_at: string | null;
          title: string;
          whitelisted_only: boolean;
        };
        Insert: {
          close_at?: string | null;
          created_at?: string;
          description: string;
          duration: number;
          enabled?: boolean;
          id?: string;
          max_attempts?: number;
          max_daily_attempts?: number;
          open_at?: string | null;
          password_hash?: string | null;
          password_salt?: string | null;
          previewable_at?: string | null;
          title: string;
          whitelisted_only?: boolean;
        };
        Update: {
          close_at?: string | null;
          created_at?: string;
          description?: string;
          duration?: number;
          enabled?: boolean;
          id?: string;
          max_attempts?: number;
          max_daily_attempts?: number;
          open_at?: string | null;
          password_hash?: string | null;
          password_salt?: string | null;
          previewable_at?: string | null;
          title?: string;
          whitelisted_only?: boolean;
        };
        Relationships: [];
      };
      nova_problem_test_cases: {
        Row: {
          created_at: string;
          hidden: boolean;
          id: string;
          input: string;
          output: string;
          problem_id: string;
        };
        Insert: {
          created_at?: string;
          hidden?: boolean;
          id?: string;
          input: string;
          output: string;
          problem_id: string;
        };
        Update: {
          created_at?: string;
          hidden?: boolean;
          id?: string;
          input?: string;
          output?: string;
          problem_id?: string;
        };
        Relationships: [
          {
            foreignKeyName: 'nova_problem_testcases_problem_id_fkey';
            columns: ['problem_id'];
            isOneToOne: false;
            referencedRelation: 'nova_problems';
            referencedColumns: ['id'];
          },
        ];
      };
      nova_problems: {
        Row: {
          challenge_id: string;
          created_at: string;
          description: string;
          example_input: string;
          example_output: string;
          id: string;
          max_prompt_length: number;
          title: string;
        };
        Insert: {
          challenge_id: string;
          created_at?: string;
          description: string;
          example_input: string;
          example_output: string;
          id?: string;
          max_prompt_length: number;
          title: string;
        };
        Update: {
          challenge_id?: string;
          created_at?: string;
          description?: string;
          example_input?: string;
          example_output?: string;
          id?: string;
          max_prompt_length?: number;
          title?: string;
        };
        Relationships: [
          {
            foreignKeyName: 'nova_problems_challenge_id_fkey';
            columns: ['challenge_id'];
            isOneToOne: false;
            referencedRelation: 'nova_challenges';
            referencedColumns: ['id'];
          },
          {
            foreignKeyName: 'nova_problems_challenge_id_fkey';
            columns: ['challenge_id'];
            isOneToOne: false;
            referencedRelation: 'nova_user_challenge_leaderboard';
            referencedColumns: ['challenge_id'];
          },
        ];
      };
      nova_sessions: {
        Row: {
          challenge_id: string;
          created_at: string;
          end_time: string | null;
          id: string;
          start_time: string;
          status: string;
          user_id: string;
        };
        Insert: {
          challenge_id: string;
          created_at?: string;
          end_time?: string | null;
          id?: string;
          start_time: string;
          status: string;
          user_id: string;
        };
        Update: {
          challenge_id?: string;
          created_at?: string;
          end_time?: string | null;
          id?: string;
          start_time?: string;
          status?: string;
          user_id?: string;
        };
        Relationships: [
          {
            foreignKeyName: 'nova_sessions_challenge_id_fkey';
            columns: ['challenge_id'];
            isOneToOne: false;
            referencedRelation: 'nova_challenges';
            referencedColumns: ['id'];
          },
          {
            foreignKeyName: 'nova_sessions_challenge_id_fkey';
            columns: ['challenge_id'];
            isOneToOne: false;
            referencedRelation: 'nova_user_challenge_leaderboard';
            referencedColumns: ['challenge_id'];
          },
          {
            foreignKeyName: 'nova_sessions_user_id_fkey';
            columns: ['user_id'];
            isOneToOne: false;
            referencedRelation: 'nova_user_challenge_leaderboard';
            referencedColumns: ['user_id'];
          },
          {
            foreignKeyName: 'nova_sessions_user_id_fkey';
            columns: ['user_id'];
            isOneToOne: false;
            referencedRelation: 'nova_user_leaderboard';
            referencedColumns: ['user_id'];
          },
          {
            foreignKeyName: 'nova_sessions_user_id_fkey';
            columns: ['user_id'];
            isOneToOne: false;
            referencedRelation: 'users';
            referencedColumns: ['id'];
          },
        ];
      };
      nova_submission_criteria: {
        Row: {
          created_at: string;
          criteria_id: string;
          feedback: string;
          improvements: string[] | null;
          score: number;
          strengths: string[] | null;
          submission_id: string;
        };
        Insert: {
          created_at?: string;
          criteria_id: string;
          feedback: string;
          improvements?: string[] | null;
          score: number;
          strengths?: string[] | null;
          submission_id: string;
        };
        Update: {
          created_at?: string;
          criteria_id?: string;
          feedback?: string;
          improvements?: string[] | null;
          score?: number;
          strengths?: string[] | null;
          submission_id?: string;
        };
        Relationships: [
          {
            foreignKeyName: 'nova_submission_criteria_criteria_id_fkey';
            columns: ['criteria_id'];
            isOneToOne: false;
            referencedRelation: 'nova_challenge_criteria';
            referencedColumns: ['id'];
          },
          {
            foreignKeyName: 'nova_submission_criteria_submission_id_fkey';
            columns: ['submission_id'];
            isOneToOne: false;
            referencedRelation: 'nova_submissions';
            referencedColumns: ['id'];
          },
          {
            foreignKeyName: 'nova_submission_criteria_submission_id_fkey';
            columns: ['submission_id'];
            isOneToOne: false;
            referencedRelation: 'nova_submissions_with_scores';
            referencedColumns: ['id'];
          },
        ];
      };
      nova_submission_test_cases: {
        Row: {
          confidence: number | null;
          created_at: string;
          matched: boolean;
          output: string;
          reasoning: string | null;
          submission_id: string;
          test_case_id: string;
        };
        Insert: {
          confidence?: number | null;
          created_at?: string;
          matched?: boolean;
          output: string;
          reasoning?: string | null;
          submission_id: string;
          test_case_id: string;
        };
        Update: {
          confidence?: number | null;
          created_at?: string;
          matched?: boolean;
          output?: string;
          reasoning?: string | null;
          submission_id?: string;
          test_case_id?: string;
        };
        Relationships: [
          {
            foreignKeyName: 'nova_submission_test_cases_submission_id_fkey';
            columns: ['submission_id'];
            isOneToOne: false;
            referencedRelation: 'nova_submissions';
            referencedColumns: ['id'];
          },
          {
            foreignKeyName: 'nova_submission_test_cases_submission_id_fkey';
            columns: ['submission_id'];
            isOneToOne: false;
            referencedRelation: 'nova_submissions_with_scores';
            referencedColumns: ['id'];
          },
          {
            foreignKeyName: 'nova_submission_test_cases_test_case_id_fkey';
            columns: ['test_case_id'];
            isOneToOne: false;
            referencedRelation: 'nova_problem_test_cases';
            referencedColumns: ['id'];
          },
        ];
      };
      nova_submissions: {
        Row: {
          created_at: string;
          id: string;
          overall_assessment: string | null;
          problem_id: string;
          prompt: string;
          session_id: string | null;
          user_id: string;
        };
        Insert: {
          created_at?: string;
          id?: string;
          overall_assessment?: string | null;
          problem_id: string;
          prompt: string;
          session_id?: string | null;
          user_id: string;
        };
        Update: {
          created_at?: string;
          id?: string;
          overall_assessment?: string | null;
          problem_id?: string;
          prompt?: string;
          session_id?: string | null;
          user_id?: string;
        };
        Relationships: [
          {
            foreignKeyName: 'nova_submissions_problem_id_fkey';
            columns: ['problem_id'];
            isOneToOne: false;
            referencedRelation: 'nova_problems';
            referencedColumns: ['id'];
          },
          {
            foreignKeyName: 'nova_submissions_session_id_fkey';
            columns: ['session_id'];
            isOneToOne: false;
            referencedRelation: 'nova_sessions';
            referencedColumns: ['id'];
          },
          {
            foreignKeyName: 'nova_submissions_user_id_fkey';
            columns: ['user_id'];
            isOneToOne: false;
            referencedRelation: 'nova_user_challenge_leaderboard';
            referencedColumns: ['user_id'];
          },
          {
            foreignKeyName: 'nova_submissions_user_id_fkey';
            columns: ['user_id'];
            isOneToOne: false;
            referencedRelation: 'nova_user_leaderboard';
            referencedColumns: ['user_id'];
          },
          {
            foreignKeyName: 'nova_submissions_user_id_fkey';
            columns: ['user_id'];
            isOneToOne: false;
            referencedRelation: 'users';
            referencedColumns: ['id'];
          },
        ];
      };
      nova_team_emails: {
        Row: {
          created_at: string;
          email: string;
          team_id: string;
        };
        Insert: {
          created_at?: string;
          email: string;
          team_id: string;
        };
        Update: {
          created_at?: string;
          email?: string;
          team_id?: string;
        };
        Relationships: [
          {
            foreignKeyName: 'nova_team_emails_team_id_fkey';
            columns: ['team_id'];
            isOneToOne: false;
            referencedRelation: 'nova_team_challenge_leaderboard';
            referencedColumns: ['team_id'];
          },
          {
            foreignKeyName: 'nova_team_emails_team_id_fkey';
            columns: ['team_id'];
            isOneToOne: false;
            referencedRelation: 'nova_team_leaderboard';
            referencedColumns: ['team_id'];
          },
          {
            foreignKeyName: 'nova_team_emails_team_id_fkey';
            columns: ['team_id'];
            isOneToOne: false;
            referencedRelation: 'nova_teams';
            referencedColumns: ['id'];
          },
        ];
      };
      nova_team_members: {
        Row: {
          created_at: string;
          team_id: string;
          user_id: string;
        };
        Insert: {
          created_at?: string;
          team_id: string;
          user_id: string;
        };
        Update: {
          created_at?: string;
          team_id?: string;
          user_id?: string;
        };
        Relationships: [
          {
            foreignKeyName: 'nova_team_members_team_id_fkey';
            columns: ['team_id'];
            isOneToOne: false;
            referencedRelation: 'nova_team_challenge_leaderboard';
            referencedColumns: ['team_id'];
          },
          {
            foreignKeyName: 'nova_team_members_team_id_fkey';
            columns: ['team_id'];
            isOneToOne: false;
            referencedRelation: 'nova_team_leaderboard';
            referencedColumns: ['team_id'];
          },
          {
            foreignKeyName: 'nova_team_members_team_id_fkey';
            columns: ['team_id'];
            isOneToOne: false;
            referencedRelation: 'nova_teams';
            referencedColumns: ['id'];
          },
          {
            foreignKeyName: 'nova_team_members_user_id_fkey';
            columns: ['user_id'];
            isOneToOne: false;
            referencedRelation: 'nova_user_challenge_leaderboard';
            referencedColumns: ['user_id'];
          },
          {
            foreignKeyName: 'nova_team_members_user_id_fkey';
            columns: ['user_id'];
            isOneToOne: false;
            referencedRelation: 'nova_user_leaderboard';
            referencedColumns: ['user_id'];
          },
          {
            foreignKeyName: 'nova_team_members_user_id_fkey';
            columns: ['user_id'];
            isOneToOne: false;
            referencedRelation: 'users';
            referencedColumns: ['id'];
          },
        ];
      };
      nova_teams: {
        Row: {
          created_at: string;
          description: string | null;
          goals: string | null;
          id: string;
          name: string;
        };
        Insert: {
          created_at?: string;
          description?: string | null;
          goals?: string | null;
          id?: string;
          name: string;
        };
        Update: {
          created_at?: string;
          description?: string | null;
          goals?: string | null;
          id?: string;
          name?: string;
        };
        Relationships: [];
      };
      onboarding_progress: {
        Row: {
          completed_at: string | null;
          completed_steps: string[];
          created_at: string;
          current_step: string;
          profile_completed: boolean;
          tour_completed: boolean;
          updated_at: string;
          user_id: string;
          workspace_avatar_url: string | null;
          workspace_description: string | null;
          workspace_name: string | null;
        };
        Insert: {
          completed_at?: string | null;
          completed_steps?: string[];
          created_at?: string;
          current_step?: string;
          profile_completed?: boolean;
          tour_completed?: boolean;
          updated_at?: string;
          user_id: string;
          workspace_avatar_url?: string | null;
          workspace_description?: string | null;
          workspace_name?: string | null;
        };
        Update: {
          completed_at?: string | null;
          completed_steps?: string[];
          created_at?: string;
          current_step?: string;
          profile_completed?: boolean;
          tour_completed?: boolean;
          updated_at?: string;
          user_id?: string;
          workspace_avatar_url?: string | null;
          workspace_description?: string | null;
          workspace_name?: string | null;
        };
        Relationships: [
          {
            foreignKeyName: 'onboarding_progress_user_id_fkey';
            columns: ['user_id'];
            isOneToOne: true;
            referencedRelation: 'nova_user_challenge_leaderboard';
            referencedColumns: ['user_id'];
          },
          {
            foreignKeyName: 'onboarding_progress_user_id_fkey';
            columns: ['user_id'];
            isOneToOne: true;
            referencedRelation: 'nova_user_leaderboard';
            referencedColumns: ['user_id'];
          },
          {
            foreignKeyName: 'onboarding_progress_user_id_fkey';
            columns: ['user_id'];
            isOneToOne: true;
            referencedRelation: 'users';
            referencedColumns: ['id'];
          },
        ];
      };
      personal_notes: {
        Row: {
          content: string | null;
          created_at: string | null;
          owner_id: string;
          user_id: string;
        };
        Insert: {
          content?: string | null;
          created_at?: string | null;
          owner_id: string;
          user_id: string;
        };
        Update: {
          content?: string | null;
          created_at?: string | null;
          owner_id?: string;
          user_id?: string;
        };
        Relationships: [
          {
            foreignKeyName: 'personal_notes_owner_id_fkey';
            columns: ['owner_id'];
            isOneToOne: false;
            referencedRelation: 'nova_user_challenge_leaderboard';
            referencedColumns: ['user_id'];
          },
          {
            foreignKeyName: 'personal_notes_owner_id_fkey';
            columns: ['owner_id'];
            isOneToOne: false;
            referencedRelation: 'nova_user_leaderboard';
            referencedColumns: ['user_id'];
          },
          {
            foreignKeyName: 'personal_notes_owner_id_fkey';
            columns: ['owner_id'];
            isOneToOne: false;
            referencedRelation: 'users';
            referencedColumns: ['id'];
          },
          {
            foreignKeyName: 'personal_notes_user_id_fkey';
            columns: ['user_id'];
            isOneToOne: false;
            referencedRelation: 'nova_user_challenge_leaderboard';
            referencedColumns: ['user_id'];
          },
          {
            foreignKeyName: 'personal_notes_user_id_fkey';
            columns: ['user_id'];
            isOneToOne: false;
            referencedRelation: 'nova_user_leaderboard';
            referencedColumns: ['user_id'];
          },
          {
            foreignKeyName: 'personal_notes_user_id_fkey';
            columns: ['user_id'];
            isOneToOne: false;
            referencedRelation: 'users';
            referencedColumns: ['id'];
          },
        ];
      };
      platform_email_roles: {
        Row: {
          allow_challenge_management: boolean;
          allow_manage_all_challenges: boolean;
          allow_role_management: boolean;
          created_at: string;
          email: string;
          enabled: boolean;
        };
        Insert: {
          allow_challenge_management?: boolean;
          allow_manage_all_challenges?: boolean;
          allow_role_management?: boolean;
          created_at?: string;
          email: string;
          enabled: boolean;
        };
        Update: {
          allow_challenge_management?: boolean;
          allow_manage_all_challenges?: boolean;
          allow_role_management?: boolean;
          created_at?: string;
          email?: string;
          enabled?: boolean;
        };
        Relationships: [];
      };
      platform_user_roles: {
        Row: {
          allow_challenge_management: boolean;
          allow_manage_all_challenges: boolean;
          allow_role_management: boolean;
          created_at: string;
          enabled: boolean;
          user_id: string;
        };
        Insert: {
          allow_challenge_management?: boolean;
          allow_manage_all_challenges?: boolean;
          allow_role_management?: boolean;
          created_at?: string;
          enabled?: boolean;
          user_id: string;
        };
        Update: {
          allow_challenge_management?: boolean;
          allow_manage_all_challenges?: boolean;
          allow_role_management?: boolean;
          created_at?: string;
          enabled?: boolean;
          user_id?: string;
        };
        Relationships: [
          {
            foreignKeyName: 'platform_user_roles_user_id_fkey1';
            columns: ['user_id'];
            isOneToOne: true;
            referencedRelation: 'nova_user_challenge_leaderboard';
            referencedColumns: ['user_id'];
          },
          {
            foreignKeyName: 'platform_user_roles_user_id_fkey1';
            columns: ['user_id'];
            isOneToOne: true;
            referencedRelation: 'nova_user_leaderboard';
            referencedColumns: ['user_id'];
          },
          {
            foreignKeyName: 'platform_user_roles_user_id_fkey1';
            columns: ['user_id'];
            isOneToOne: true;
            referencedRelation: 'users';
            referencedColumns: ['id'];
          },
        ];
      };
      product_categories: {
        Row: {
          created_at: string | null;
          id: string;
          name: string | null;
          ws_id: string;
        };
        Insert: {
          created_at?: string | null;
          id?: string;
          name?: string | null;
          ws_id: string;
        };
        Update: {
          created_at?: string | null;
          id?: string;
          name?: string | null;
          ws_id?: string;
        };
        Relationships: [
          {
            foreignKeyName: 'product_categories_ws_id_fkey';
            columns: ['ws_id'];
            isOneToOne: false;
            referencedRelation: 'workspaces';
            referencedColumns: ['id'];
          },
        ];
      };
      product_stock_changes: {
        Row: {
          amount: number;
          beneficiary_id: string | null;
          created_at: string;
          creator_id: string;
          id: string;
          product_id: string;
          unit_id: string;
          warehouse_id: string;
        };
        Insert: {
          amount: number;
          beneficiary_id?: string | null;
          created_at?: string;
          creator_id: string;
          id?: string;
          product_id: string;
          unit_id: string;
          warehouse_id: string;
        };
        Update: {
          amount?: number;
          beneficiary_id?: string | null;
          created_at?: string;
          creator_id?: string;
          id?: string;
          product_id?: string;
          unit_id?: string;
          warehouse_id?: string;
        };
        Relationships: [
          {
            foreignKeyName: 'product_stock_changes_beneficiary_id_fkey';
            columns: ['beneficiary_id'];
            isOneToOne: false;
            referencedRelation: 'distinct_invoice_creators';
            referencedColumns: ['id'];
          },
          {
            foreignKeyName: 'product_stock_changes_beneficiary_id_fkey';
            columns: ['beneficiary_id'];
            isOneToOne: false;
            referencedRelation: 'workspace_users';
            referencedColumns: ['id'];
          },
          {
            foreignKeyName: 'product_stock_changes_beneficiary_id_fkey';
            columns: ['beneficiary_id'];
            isOneToOne: false;
            referencedRelation: 'workspace_users_with_groups';
            referencedColumns: ['id'];
          },
          {
            foreignKeyName: 'product_stock_changes_creator_id_fkey';
            columns: ['creator_id'];
            isOneToOne: false;
            referencedRelation: 'distinct_invoice_creators';
            referencedColumns: ['id'];
          },
          {
            foreignKeyName: 'product_stock_changes_creator_id_fkey';
            columns: ['creator_id'];
            isOneToOne: false;
            referencedRelation: 'workspace_users';
            referencedColumns: ['id'];
          },
          {
            foreignKeyName: 'product_stock_changes_creator_id_fkey';
            columns: ['creator_id'];
            isOneToOne: false;
            referencedRelation: 'workspace_users_with_groups';
            referencedColumns: ['id'];
          },
          {
            foreignKeyName: 'product_stock_changes_product_id_fkey';
            columns: ['product_id'];
            isOneToOne: false;
            referencedRelation: 'workspace_products';
            referencedColumns: ['id'];
          },
          {
            foreignKeyName: 'product_stock_changes_unit_id_fkey';
            columns: ['unit_id'];
            isOneToOne: false;
            referencedRelation: 'inventory_units';
            referencedColumns: ['id'];
          },
          {
            foreignKeyName: 'product_stock_changes_warehouse_id_fkey';
            columns: ['warehouse_id'];
            isOneToOne: false;
            referencedRelation: 'inventory_warehouses';
            referencedColumns: ['id'];
          },
        ];
      };
      quiz_options: {
        Row: {
          created_at: string;
          explanation: string | null;
          id: string;
          is_correct: boolean;
          points: number | null;
          quiz_id: string;
          value: string;
        };
        Insert: {
          created_at?: string;
          explanation?: string | null;
          id?: string;
          is_correct: boolean;
          points?: number | null;
          quiz_id: string;
          value: string;
        };
        Update: {
          created_at?: string;
          explanation?: string | null;
          id?: string;
          is_correct?: boolean;
          points?: number | null;
          quiz_id?: string;
          value?: string;
        };
        Relationships: [
          {
            foreignKeyName: 'quiz_options_quiz_id_fkey';
            columns: ['quiz_id'];
            isOneToOne: false;
            referencedRelation: 'workspace_quizzes';
            referencedColumns: ['id'];
          },
        ];
      };
      quiz_set_quizzes: {
        Row: {
          created_at: string;
          quiz_id: string;
          set_id: string;
        };
        Insert: {
          created_at?: string;
          quiz_id: string;
          set_id: string;
        };
        Update: {
          created_at?: string;
          quiz_id?: string;
          set_id?: string;
        };
        Relationships: [
          {
            foreignKeyName: 'quiz_set_quizzes_quiz_id_fkey';
            columns: ['quiz_id'];
            isOneToOne: false;
            referencedRelation: 'workspace_quizzes';
            referencedColumns: ['id'];
          },
          {
            foreignKeyName: 'quiz_set_quizzes_set_id_fkey';
            columns: ['set_id'];
            isOneToOne: false;
            referencedRelation: 'workspace_quiz_sets';
            referencedColumns: ['id'];
          },
        ];
      };
      sent_emails: {
        Row: {
          content: string;
          created_at: string;
          email: string;
          id: string;
          post_id: string | null;
          receiver_id: string;
          sender_id: string;
          source_email: string;
          source_name: string;
          subject: string;
        };
        Insert: {
          content: string;
          created_at?: string;
          email: string;
          id?: string;
          post_id?: string | null;
          receiver_id: string;
          sender_id: string;
          source_email: string;
          source_name: string;
          subject: string;
        };
        Update: {
          content?: string;
          created_at?: string;
          email?: string;
          id?: string;
          post_id?: string | null;
          receiver_id?: string;
          sender_id?: string;
          source_email?: string;
          source_name?: string;
          subject?: string;
        };
        Relationships: [
          {
            foreignKeyName: 'sent_emails_post_id_fkey';
            columns: ['post_id'];
            isOneToOne: false;
            referencedRelation: 'user_group_posts';
            referencedColumns: ['id'];
          },
          {
            foreignKeyName: 'sent_emails_receiver_id_fkey';
            columns: ['receiver_id'];
            isOneToOne: false;
            referencedRelation: 'distinct_invoice_creators';
            referencedColumns: ['id'];
          },
          {
            foreignKeyName: 'sent_emails_receiver_id_fkey';
            columns: ['receiver_id'];
            isOneToOne: false;
            referencedRelation: 'workspace_users';
            referencedColumns: ['id'];
          },
          {
            foreignKeyName: 'sent_emails_receiver_id_fkey';
            columns: ['receiver_id'];
            isOneToOne: false;
            referencedRelation: 'workspace_users_with_groups';
            referencedColumns: ['id'];
          },
          {
            foreignKeyName: 'sent_emails_sender_id_fkey';
            columns: ['sender_id'];
            isOneToOne: false;
            referencedRelation: 'nova_user_challenge_leaderboard';
            referencedColumns: ['user_id'];
          },
          {
            foreignKeyName: 'sent_emails_sender_id_fkey';
            columns: ['sender_id'];
            isOneToOne: false;
            referencedRelation: 'nova_user_leaderboard';
            referencedColumns: ['user_id'];
          },
          {
            foreignKeyName: 'sent_emails_sender_id_fkey';
            columns: ['sender_id'];
            isOneToOne: false;
            referencedRelation: 'users';
            referencedColumns: ['id'];
          },
        ];
      };
      support_inquiries: {
        Row: {
          created_at: string;
          email: string;
          id: string;
          is_read: boolean;
          is_resolved: boolean;
          message: string;
          name: string;
          subject: string;
        };
        Insert: {
          created_at?: string;
          email: string;
          id?: string;
          is_read?: boolean;
          is_resolved?: boolean;
          message: string;
          name: string;
          subject: string;
        };
        Update: {
          created_at?: string;
          email?: string;
          id?: string;
          is_read?: boolean;
          is_resolved?: boolean;
          message?: string;
          name?: string;
          subject?: string;
        };
        Relationships: [];
      };
      task_assignees: {
        Row: {
          created_at: string | null;
          task_id: string;
          user_id: string;
        };
        Insert: {
          created_at?: string | null;
          task_id: string;
          user_id: string;
        };
        Update: {
          created_at?: string | null;
          task_id?: string;
          user_id?: string;
        };
        Relationships: [
          {
            foreignKeyName: 'task_assignees_task_id_fkey';
            columns: ['task_id'];
            isOneToOne: false;
            referencedRelation: 'tasks';
            referencedColumns: ['id'];
          },
          {
            foreignKeyName: 'task_assignees_user_id_fkey';
            columns: ['user_id'];
            isOneToOne: false;
            referencedRelation: 'nova_user_challenge_leaderboard';
            referencedColumns: ['user_id'];
          },
          {
            foreignKeyName: 'task_assignees_user_id_fkey';
            columns: ['user_id'];
            isOneToOne: false;
            referencedRelation: 'nova_user_leaderboard';
            referencedColumns: ['user_id'];
          },
          {
            foreignKeyName: 'task_assignees_user_id_fkey';
            columns: ['user_id'];
            isOneToOne: false;
            referencedRelation: 'users';
            referencedColumns: ['id'];
          },
        ];
      };
      task_board_status_templates: {
        Row: {
          created_at: string | null;
          description: string | null;
          id: string;
          is_default: boolean | null;
          name: string;
          statuses: Json;
          updated_at: string | null;
        };
        Insert: {
          created_at?: string | null;
          description?: string | null;
          id?: string;
          is_default?: boolean | null;
          name: string;
          statuses: Json;
          updated_at?: string | null;
        };
        Update: {
          created_at?: string | null;
          description?: string | null;
          id?: string;
          is_default?: boolean | null;
          name?: string;
          statuses?: Json;
          updated_at?: string | null;
        };
        Relationships: [];
      };
      task_lists: {
        Row: {
          archived: boolean | null;
          board_id: string;
          color: string | null;
          created_at: string | null;
          creator_id: string | null;
          deleted: boolean | null;
          id: string;
          name: string | null;
          position: number | null;
          status: Database['public']['Enums']['task_board_status'] | null;
        };
        Insert: {
          archived?: boolean | null;
          board_id: string;
          color?: string | null;
          created_at?: string | null;
          creator_id?: string | null;
          deleted?: boolean | null;
          id?: string;
          name?: string | null;
          position?: number | null;
          status?: Database['public']['Enums']['task_board_status'] | null;
        };
        Update: {
          archived?: boolean | null;
          board_id?: string;
          color?: string | null;
          created_at?: string | null;
          creator_id?: string | null;
          deleted?: boolean | null;
          id?: string;
          name?: string | null;
          position?: number | null;
          status?: Database['public']['Enums']['task_board_status'] | null;
        };
        Relationships: [
          {
            foreignKeyName: 'task_lists_board_id_fkey';
            columns: ['board_id'];
            isOneToOne: false;
            referencedRelation: 'workspace_boards';
            referencedColumns: ['id'];
          },
          {
            foreignKeyName: 'task_lists_creator_id_fkey';
            columns: ['creator_id'];
            isOneToOne: false;
            referencedRelation: 'nova_user_challenge_leaderboard';
            referencedColumns: ['user_id'];
          },
          {
            foreignKeyName: 'task_lists_creator_id_fkey';
            columns: ['creator_id'];
            isOneToOne: false;
            referencedRelation: 'nova_user_leaderboard';
            referencedColumns: ['user_id'];
          },
          {
            foreignKeyName: 'task_lists_creator_id_fkey';
            columns: ['creator_id'];
            isOneToOne: false;
            referencedRelation: 'users';
            referencedColumns: ['id'];
          },
        ];
      };
      tasks: {
        Row: {
          archived: boolean | null;
          completed: boolean | null;
          created_at: string | null;
          creator_id: string | null;
          deleted: boolean | null;
          description: string | null;
          end_date: string | null;
          id: string;
          list_id: string;
          name: string;
          priority: number | null;
          start_date: string | null;
        };
        Insert: {
          archived?: boolean | null;
          completed?: boolean | null;
          created_at?: string | null;
          creator_id?: string | null;
          deleted?: boolean | null;
          description?: string | null;
          end_date?: string | null;
          id?: string;
          list_id: string;
          name: string;
          priority?: number | null;
          start_date?: string | null;
        };
        Update: {
          archived?: boolean | null;
          completed?: boolean | null;
          created_at?: string | null;
          creator_id?: string | null;
          deleted?: boolean | null;
          description?: string | null;
          end_date?: string | null;
          id?: string;
          list_id?: string;
          name?: string;
          priority?: number | null;
          start_date?: string | null;
        };
        Relationships: [
          {
            foreignKeyName: 'tasks_creator_id_fkey';
            columns: ['creator_id'];
            isOneToOne: false;
            referencedRelation: 'nova_user_challenge_leaderboard';
            referencedColumns: ['user_id'];
          },
          {
            foreignKeyName: 'tasks_creator_id_fkey';
            columns: ['creator_id'];
            isOneToOne: false;
            referencedRelation: 'nova_user_leaderboard';
            referencedColumns: ['user_id'];
          },
          {
            foreignKeyName: 'tasks_creator_id_fkey';
            columns: ['creator_id'];
            isOneToOne: false;
            referencedRelation: 'users';
            referencedColumns: ['id'];
          },
          {
            foreignKeyName: 'tasks_list_id_fkey';
            columns: ['list_id'];
            isOneToOne: false;
            referencedRelation: 'task_lists';
            referencedColumns: ['id'];
          },
        ];
      };
      team_members: {
        Row: {
          team_id: string;
          user_id: string;
        };
        Insert: {
          team_id: string;
          user_id: string;
        };
        Update: {
          team_id?: string;
          user_id?: string;
        };
        Relationships: [
          {
            foreignKeyName: 'project_members_project_id_fkey';
            columns: ['team_id'];
            isOneToOne: false;
            referencedRelation: 'workspace_teams';
            referencedColumns: ['id'];
          },
          {
            foreignKeyName: 'project_members_user_id_fkey';
            columns: ['user_id'];
            isOneToOne: false;
            referencedRelation: 'nova_user_challenge_leaderboard';
            referencedColumns: ['user_id'];
          },
          {
            foreignKeyName: 'project_members_user_id_fkey';
            columns: ['user_id'];
            isOneToOne: false;
            referencedRelation: 'nova_user_leaderboard';
            referencedColumns: ['user_id'];
          },
          {
            foreignKeyName: 'project_members_user_id_fkey';
            columns: ['user_id'];
            isOneToOne: false;
            referencedRelation: 'users';
            referencedColumns: ['id'];
          },
        ];
      };
      time_tracking_categories: {
        Row: {
          color: string | null;
          created_at: string | null;
          description: string | null;
          id: string;
          name: string;
          updated_at: string | null;
          ws_id: string;
        };
        Insert: {
          color?: string | null;
          created_at?: string | null;
          description?: string | null;
          id?: string;
          name: string;
          updated_at?: string | null;
          ws_id: string;
        };
        Update: {
          color?: string | null;
          created_at?: string | null;
          description?: string | null;
          id?: string;
          name?: string;
          updated_at?: string | null;
          ws_id?: string;
        };
        Relationships: [
          {
            foreignKeyName: 'time_tracking_categories_color_fkey';
            columns: ['color'];
            isOneToOne: false;
            referencedRelation: 'calendar_event_colors';
            referencedColumns: ['value'];
          },
          {
            foreignKeyName: 'time_tracking_categories_ws_id_fkey';
            columns: ['ws_id'];
            isOneToOne: false;
            referencedRelation: 'workspaces';
            referencedColumns: ['id'];
          },
        ];
      };
      time_tracking_goals: {
        Row: {
          category_id: string | null;
          created_at: string | null;
          daily_goal_minutes: number;
          id: string;
          is_active: boolean | null;
          updated_at: string | null;
          user_id: string;
          weekly_goal_minutes: number | null;
          ws_id: string;
        };
        Insert: {
          category_id?: string | null;
          created_at?: string | null;
          daily_goal_minutes?: number;
          id?: string;
          is_active?: boolean | null;
          updated_at?: string | null;
          user_id: string;
          weekly_goal_minutes?: number | null;
          ws_id: string;
        };
        Update: {
          category_id?: string | null;
          created_at?: string | null;
          daily_goal_minutes?: number;
          id?: string;
          is_active?: boolean | null;
          updated_at?: string | null;
          user_id?: string;
          weekly_goal_minutes?: number | null;
          ws_id?: string;
        };
        Relationships: [
          {
            foreignKeyName: 'time_tracking_goals_category_id_fkey';
            columns: ['category_id'];
            isOneToOne: false;
            referencedRelation: 'time_tracking_categories';
            referencedColumns: ['id'];
          },
          {
            foreignKeyName: 'time_tracking_goals_ws_id_fkey';
            columns: ['ws_id'];
            isOneToOne: false;
            referencedRelation: 'workspaces';
            referencedColumns: ['id'];
          },
        ];
      };
      time_tracking_sessions: {
        Row: {
          category_id: string | null;
          created_at: string | null;
          description: string | null;
          duration_seconds: number | null;
          end_time: string | null;
          id: string;
          is_running: boolean | null;
          productivity_score: number | null;
          start_time: string;
          tags: string[] | null;
          task_id: string | null;
          title: string;
          updated_at: string | null;
          user_id: string;
          was_resumed: boolean;
          ws_id: string;
        };
        Insert: {
          category_id?: string | null;
          created_at?: string | null;
          description?: string | null;
          duration_seconds?: number | null;
          end_time?: string | null;
          id?: string;
          is_running?: boolean | null;
          productivity_score?: number | null;
          start_time: string;
          tags?: string[] | null;
          task_id?: string | null;
          title: string;
          updated_at?: string | null;
          user_id: string;
          was_resumed?: boolean;
          ws_id: string;
        };
        Update: {
          category_id?: string | null;
          created_at?: string | null;
          description?: string | null;
          duration_seconds?: number | null;
          end_time?: string | null;
          id?: string;
          is_running?: boolean | null;
          productivity_score?: number | null;
          start_time?: string;
          tags?: string[] | null;
          task_id?: string | null;
          title?: string;
          updated_at?: string | null;
          user_id?: string;
          was_resumed?: boolean;
          ws_id?: string;
        };
        Relationships: [
          {
            foreignKeyName: 'time_tracking_sessions_category_id_fkey';
            columns: ['category_id'];
            isOneToOne: false;
            referencedRelation: 'time_tracking_categories';
            referencedColumns: ['id'];
          },
          {
            foreignKeyName: 'time_tracking_sessions_task_id_fkey';
            columns: ['task_id'];
            isOneToOne: false;
            referencedRelation: 'tasks';
            referencedColumns: ['id'];
          },
          {
            foreignKeyName: 'time_tracking_sessions_ws_id_fkey';
            columns: ['ws_id'];
            isOneToOne: false;
            referencedRelation: 'workspaces';
            referencedColumns: ['id'];
          },
        ];
      };
      timezones: {
        Row: {
          abbr: string;
          created_at: string | null;
          id: string;
          isdst: boolean;
          offset: number;
          text: string;
          utc: string[];
          value: string;
        };
        Insert: {
          abbr: string;
          created_at?: string | null;
          id?: string;
          isdst: boolean;
          offset: number;
          text: string;
          utc: string[];
          value: string;
        };
        Update: {
          abbr?: string;
          created_at?: string | null;
          id?: string;
          isdst?: boolean;
          offset?: number;
          text?: string;
          utc?: string[];
          value?: string;
        };
        Relationships: [];
      };
      transaction_categories: {
        Row: {
          created_at: string | null;
          id: string;
          is_expense: boolean | null;
          name: string;
          ws_id: string;
        };
        Insert: {
          created_at?: string | null;
          id?: string;
          is_expense?: boolean | null;
          name: string;
          ws_id: string;
        };
        Update: {
          created_at?: string | null;
          id?: string;
          is_expense?: boolean | null;
          name?: string;
          ws_id?: string;
        };
        Relationships: [
          {
            foreignKeyName: 'transaction_categories_ws_id_fkey';
            columns: ['ws_id'];
            isOneToOne: false;
            referencedRelation: 'workspaces';
            referencedColumns: ['id'];
          },
        ];
      };
      user_feedbacks: {
        Row: {
          content: string;
          created_at: string;
          creator_id: string | null;
          group_id: string | null;
          id: string;
          require_attention: boolean;
          user_id: string;
        };
        Insert: {
          content: string;
          created_at?: string;
          creator_id?: string | null;
          group_id?: string | null;
          id?: string;
          require_attention?: boolean;
          user_id: string;
        };
        Update: {
          content?: string;
          created_at?: string;
          creator_id?: string | null;
          group_id?: string | null;
          id?: string;
          require_attention?: boolean;
          user_id?: string;
        };
        Relationships: [
          {
            foreignKeyName: 'user_feedbacks_creator_id_fkey';
            columns: ['creator_id'];
            isOneToOne: false;
            referencedRelation: 'distinct_invoice_creators';
            referencedColumns: ['id'];
          },
          {
            foreignKeyName: 'user_feedbacks_creator_id_fkey';
            columns: ['creator_id'];
            isOneToOne: false;
            referencedRelation: 'workspace_users';
            referencedColumns: ['id'];
          },
          {
            foreignKeyName: 'user_feedbacks_creator_id_fkey';
            columns: ['creator_id'];
            isOneToOne: false;
            referencedRelation: 'workspace_users_with_groups';
            referencedColumns: ['id'];
          },
          {
            foreignKeyName: 'user_feedbacks_group_id_fkey';
            columns: ['group_id'];
            isOneToOne: false;
            referencedRelation: 'user_groups_with_tags';
            referencedColumns: ['id'];
          },
          {
            foreignKeyName: 'user_feedbacks_group_id_fkey';
            columns: ['group_id'];
            isOneToOne: false;
            referencedRelation: 'workspace_user_groups';
            referencedColumns: ['id'];
          },
          {
            foreignKeyName: 'user_feedbacks_group_id_fkey';
            columns: ['group_id'];
            isOneToOne: false;
            referencedRelation: 'workspace_user_groups_with_amount';
            referencedColumns: ['id'];
          },
          {
            foreignKeyName: 'user_feedbacks_user_id_fkey';
            columns: ['user_id'];
            isOneToOne: false;
            referencedRelation: 'distinct_invoice_creators';
            referencedColumns: ['id'];
          },
          {
            foreignKeyName: 'user_feedbacks_user_id_fkey';
            columns: ['user_id'];
            isOneToOne: false;
            referencedRelation: 'workspace_users';
            referencedColumns: ['id'];
          },
          {
            foreignKeyName: 'user_feedbacks_user_id_fkey';
            columns: ['user_id'];
            isOneToOne: false;
            referencedRelation: 'workspace_users_with_groups';
            referencedColumns: ['id'];
          },
        ];
      };
      user_group_attendance: {
        Row: {
          created_at: string;
          date: string;
          group_id: string;
          notes: string;
          status: string;
          user_id: string;
        };
        Insert: {
          created_at?: string;
          date: string;
          group_id: string;
          notes?: string;
          status: string;
          user_id: string;
        };
        Update: {
          created_at?: string;
          date?: string;
          group_id?: string;
          notes?: string;
          status?: string;
          user_id?: string;
        };
        Relationships: [
          {
            foreignKeyName: 'user_group_attendance_group_id_fkey';
            columns: ['group_id'];
            isOneToOne: false;
            referencedRelation: 'user_groups_with_tags';
            referencedColumns: ['id'];
          },
          {
            foreignKeyName: 'user_group_attendance_group_id_fkey';
            columns: ['group_id'];
            isOneToOne: false;
            referencedRelation: 'workspace_user_groups';
            referencedColumns: ['id'];
          },
          {
            foreignKeyName: 'user_group_attendance_group_id_fkey';
            columns: ['group_id'];
            isOneToOne: false;
            referencedRelation: 'workspace_user_groups_with_amount';
            referencedColumns: ['id'];
          },
          {
            foreignKeyName: 'user_group_attendance_user_id_fkey';
            columns: ['user_id'];
            isOneToOne: false;
            referencedRelation: 'distinct_invoice_creators';
            referencedColumns: ['id'];
          },
          {
            foreignKeyName: 'user_group_attendance_user_id_fkey';
            columns: ['user_id'];
            isOneToOne: false;
            referencedRelation: 'workspace_users';
            referencedColumns: ['id'];
          },
          {
            foreignKeyName: 'user_group_attendance_user_id_fkey';
            columns: ['user_id'];
            isOneToOne: false;
            referencedRelation: 'workspace_users_with_groups';
            referencedColumns: ['id'];
          },
        ];
      };
      user_group_indicators: {
        Row: {
          created_at: string;
          group_id: string;
          indicator_id: string;
        };
        Insert: {
          created_at?: string;
          group_id: string;
          indicator_id: string;
        };
        Update: {
          created_at?: string;
          group_id?: string;
          indicator_id?: string;
        };
        Relationships: [
          {
            foreignKeyName: 'user_group_indicators_group_id_fkey';
            columns: ['group_id'];
            isOneToOne: false;
            referencedRelation: 'user_groups_with_tags';
            referencedColumns: ['id'];
          },
          {
            foreignKeyName: 'user_group_indicators_group_id_fkey';
            columns: ['group_id'];
            isOneToOne: false;
            referencedRelation: 'workspace_user_groups';
            referencedColumns: ['id'];
          },
          {
            foreignKeyName: 'user_group_indicators_group_id_fkey';
            columns: ['group_id'];
            isOneToOne: false;
            referencedRelation: 'workspace_user_groups_with_amount';
            referencedColumns: ['id'];
          },
          {
            foreignKeyName: 'user_group_indicators_indicator_id_fkey';
            columns: ['indicator_id'];
            isOneToOne: false;
            referencedRelation: 'healthcare_vitals';
            referencedColumns: ['id'];
          },
        ];
      };
      user_group_linked_products: {
        Row: {
          created_at: string;
          group_id: string;
          product_id: string;
          unit_id: string;
        };
        Insert: {
          created_at?: string;
          group_id: string;
          product_id: string;
          unit_id: string;
        };
        Update: {
          created_at?: string;
          group_id?: string;
          product_id?: string;
          unit_id?: string;
        };
        Relationships: [
          {
            foreignKeyName: 'user_group_linked_products_group_id_fkey';
            columns: ['group_id'];
            isOneToOne: false;
            referencedRelation: 'user_groups_with_tags';
            referencedColumns: ['id'];
          },
          {
            foreignKeyName: 'user_group_linked_products_group_id_fkey';
            columns: ['group_id'];
            isOneToOne: false;
            referencedRelation: 'workspace_user_groups';
            referencedColumns: ['id'];
          },
          {
            foreignKeyName: 'user_group_linked_products_group_id_fkey';
            columns: ['group_id'];
            isOneToOne: false;
            referencedRelation: 'workspace_user_groups_with_amount';
            referencedColumns: ['id'];
          },
          {
            foreignKeyName: 'user_group_linked_products_product_id_fkey';
            columns: ['product_id'];
            isOneToOne: false;
            referencedRelation: 'workspace_products';
            referencedColumns: ['id'];
          },
          {
            foreignKeyName: 'user_group_linked_products_unit_id_fkey';
            columns: ['unit_id'];
            isOneToOne: false;
            referencedRelation: 'inventory_units';
            referencedColumns: ['id'];
          },
        ];
      };
      user_group_post_checks: {
        Row: {
          created_at: string;
          email_id: string | null;
          is_completed: boolean;
          notes: string | null;
          post_id: string;
          user_id: string;
        };
        Insert: {
          created_at?: string;
          email_id?: string | null;
          is_completed: boolean;
          notes?: string | null;
          post_id: string;
          user_id: string;
        };
        Update: {
          created_at?: string;
          email_id?: string | null;
          is_completed?: boolean;
          notes?: string | null;
          post_id?: string;
          user_id?: string;
        };
        Relationships: [
          {
            foreignKeyName: 'user_group_post_checks_email_id_fkey';
            columns: ['email_id'];
            isOneToOne: true;
            referencedRelation: 'sent_emails';
            referencedColumns: ['id'];
          },
          {
            foreignKeyName: 'user_group_post_checks_post_id_fkey';
            columns: ['post_id'];
            isOneToOne: false;
            referencedRelation: 'user_group_posts';
            referencedColumns: ['id'];
          },
          {
            foreignKeyName: 'user_group_post_checks_user_id_fkey';
            columns: ['user_id'];
            isOneToOne: false;
            referencedRelation: 'distinct_invoice_creators';
            referencedColumns: ['id'];
          },
          {
            foreignKeyName: 'user_group_post_checks_user_id_fkey';
            columns: ['user_id'];
            isOneToOne: false;
            referencedRelation: 'workspace_users';
            referencedColumns: ['id'];
          },
          {
            foreignKeyName: 'user_group_post_checks_user_id_fkey';
            columns: ['user_id'];
            isOneToOne: false;
            referencedRelation: 'workspace_users_with_groups';
            referencedColumns: ['id'];
          },
        ];
      };
      user_group_posts: {
        Row: {
          content: string | null;
          created_at: string;
          group_id: string;
          id: string;
          notes: string | null;
          title: string | null;
        };
        Insert: {
          content?: string | null;
          created_at?: string;
          group_id: string;
          id?: string;
          notes?: string | null;
          title?: string | null;
        };
        Update: {
          content?: string | null;
          created_at?: string;
          group_id?: string;
          id?: string;
          notes?: string | null;
          title?: string | null;
        };
        Relationships: [
          {
            foreignKeyName: 'user_group_posts_group_id_fkey';
            columns: ['group_id'];
            isOneToOne: false;
            referencedRelation: 'user_groups_with_tags';
            referencedColumns: ['id'];
          },
          {
            foreignKeyName: 'user_group_posts_group_id_fkey';
            columns: ['group_id'];
            isOneToOne: false;
            referencedRelation: 'workspace_user_groups';
            referencedColumns: ['id'];
          },
          {
            foreignKeyName: 'user_group_posts_group_id_fkey';
            columns: ['group_id'];
            isOneToOne: false;
            referencedRelation: 'workspace_user_groups_with_amount';
            referencedColumns: ['id'];
          },
        ];
      };
      user_indicators: {
        Row: {
          created_at: string;
          creator_id: string | null;
          group_id: string;
          indicator_id: string;
          user_id: string;
          value: number | null;
        };
        Insert: {
          created_at?: string;
          creator_id?: string | null;
          group_id: string;
          indicator_id: string;
          user_id: string;
          value?: number | null;
        };
        Update: {
          created_at?: string;
          creator_id?: string | null;
          group_id?: string;
          indicator_id?: string;
          user_id?: string;
          value?: number | null;
        };
        Relationships: [
          {
            foreignKeyName: 'user_indicators_creator_id_fkey';
            columns: ['creator_id'];
            isOneToOne: false;
            referencedRelation: 'distinct_invoice_creators';
            referencedColumns: ['id'];
          },
          {
            foreignKeyName: 'user_indicators_creator_id_fkey';
            columns: ['creator_id'];
            isOneToOne: false;
            referencedRelation: 'workspace_users';
            referencedColumns: ['id'];
          },
          {
            foreignKeyName: 'user_indicators_creator_id_fkey';
            columns: ['creator_id'];
            isOneToOne: false;
            referencedRelation: 'workspace_users_with_groups';
            referencedColumns: ['id'];
          },
          {
            foreignKeyName: 'user_indicators_group_id_fkey';
            columns: ['group_id'];
            isOneToOne: false;
            referencedRelation: 'user_groups_with_tags';
            referencedColumns: ['id'];
          },
          {
            foreignKeyName: 'user_indicators_group_id_fkey';
            columns: ['group_id'];
            isOneToOne: false;
            referencedRelation: 'workspace_user_groups';
            referencedColumns: ['id'];
          },
          {
            foreignKeyName: 'user_indicators_group_id_fkey';
            columns: ['group_id'];
            isOneToOne: false;
            referencedRelation: 'workspace_user_groups_with_amount';
            referencedColumns: ['id'];
          },
          {
            foreignKeyName: 'user_indicators_indicator_id_fkey';
            columns: ['indicator_id'];
            isOneToOne: false;
            referencedRelation: 'healthcare_vitals';
            referencedColumns: ['id'];
          },
          {
            foreignKeyName: 'user_indicators_user_id_fkey';
            columns: ['user_id'];
            isOneToOne: false;
            referencedRelation: 'distinct_invoice_creators';
            referencedColumns: ['id'];
          },
          {
            foreignKeyName: 'user_indicators_user_id_fkey';
            columns: ['user_id'];
            isOneToOne: false;
            referencedRelation: 'workspace_users';
            referencedColumns: ['id'];
          },
          {
            foreignKeyName: 'user_indicators_user_id_fkey';
            columns: ['user_id'];
            isOneToOne: false;
            referencedRelation: 'workspace_users_with_groups';
            referencedColumns: ['id'];
          },
        ];
      };
      user_linked_promotions: {
        Row: {
          created_at: string;
          promo_id: string;
          user_id: string;
        };
        Insert: {
          created_at?: string;
          promo_id: string;
          user_id: string;
        };
        Update: {
          created_at?: string;
          promo_id?: string;
          user_id?: string;
        };
        Relationships: [
          {
            foreignKeyName: 'user_linked_promotions_promo_id_fkey';
            columns: ['promo_id'];
            isOneToOne: false;
            referencedRelation: 'workspace_promotions';
            referencedColumns: ['id'];
          },
          {
            foreignKeyName: 'user_linked_promotions_user_id_fkey';
            columns: ['user_id'];
            isOneToOne: false;
            referencedRelation: 'distinct_invoice_creators';
            referencedColumns: ['id'];
          },
          {
            foreignKeyName: 'user_linked_promotions_user_id_fkey';
            columns: ['user_id'];
            isOneToOne: false;
            referencedRelation: 'workspace_users';
            referencedColumns: ['id'];
          },
          {
            foreignKeyName: 'user_linked_promotions_user_id_fkey';
            columns: ['user_id'];
            isOneToOne: false;
            referencedRelation: 'workspace_users_with_groups';
            referencedColumns: ['id'];
          },
        ];
      };
      user_private_details: {
        Row: {
          birthday: string | null;
          default_workspace_id: string | null;
          email: string | null;
          full_name: string | null;
          new_email: string | null;
          user_id: string;
        };
        Insert: {
          birthday?: string | null;
          default_workspace_id?: string | null;
          email?: string | null;
          full_name?: string | null;
          new_email?: string | null;
          user_id: string;
        };
        Update: {
          birthday?: string | null;
          default_workspace_id?: string | null;
          email?: string | null;
          full_name?: string | null;
          new_email?: string | null;
          user_id?: string;
        };
        Relationships: [
          {
            foreignKeyName: 'user_private_details_default_workspace_id_fkey';
            columns: ['default_workspace_id'];
            isOneToOne: false;
            referencedRelation: 'workspaces';
            referencedColumns: ['id'];
          },
          {
            foreignKeyName: 'user_private_details_user_id_fkey';
            columns: ['user_id'];
            isOneToOne: true;
            referencedRelation: 'nova_user_challenge_leaderboard';
            referencedColumns: ['user_id'];
          },
          {
            foreignKeyName: 'user_private_details_user_id_fkey';
            columns: ['user_id'];
            isOneToOne: true;
            referencedRelation: 'nova_user_leaderboard';
            referencedColumns: ['user_id'];
          },
          {
            foreignKeyName: 'user_private_details_user_id_fkey';
            columns: ['user_id'];
            isOneToOne: true;
            referencedRelation: 'users';
            referencedColumns: ['id'];
          },
        ];
      };
      users: {
        Row: {
          avatar_url: string | null;
          bio: string | null;
          created_at: string | null;
          deleted: boolean | null;
          display_name: string | null;
          handle: string | null;
          id: string;
          services: Database['public']['Enums']['platform_service'][];
        };
        Insert: {
          avatar_url?: string | null;
          bio?: string | null;
          created_at?: string | null;
          deleted?: boolean | null;
          display_name?: string | null;
          handle?: string | null;
          id?: string;
          services?: Database['public']['Enums']['platform_service'][];
        };
        Update: {
          avatar_url?: string | null;
          bio?: string | null;
          created_at?: string | null;
          deleted?: boolean | null;
          display_name?: string | null;
          handle?: string | null;
          id?: string;
          services?: Database['public']['Enums']['platform_service'][];
        };
        Relationships: [
          {
            foreignKeyName: 'users_handle_fkey';
            columns: ['handle'];
            isOneToOne: true;
            referencedRelation: 'handles';
            referencedColumns: ['value'];
          },
        ];
      };
      vital_group_vitals: {
        Row: {
          created_at: string | null;
          group_id: string;
          vital_id: string;
        };
        Insert: {
          created_at?: string | null;
          group_id: string;
          vital_id: string;
        };
        Update: {
          created_at?: string | null;
          group_id?: string;
          vital_id?: string;
        };
        Relationships: [
          {
            foreignKeyName: 'vital_group_vitals_group_id_fkey';
            columns: ['group_id'];
            isOneToOne: false;
            referencedRelation: 'healthcare_vital_groups';
            referencedColumns: ['id'];
          },
          {
            foreignKeyName: 'vital_group_vitals_vital_id_fkey';
            columns: ['vital_id'];
            isOneToOne: false;
            referencedRelation: 'healthcare_vitals';
            referencedColumns: ['id'];
          },
        ];
      };
      wallet_transactions: {
        Row: {
          amount: number | null;
          category_id: string | null;
          created_at: string | null;
          creator_id: string | null;
          description: string | null;
          id: string;
          invoice_id: string | null;
          report_opt_in: boolean;
          taken_at: string;
          wallet_id: string;
        };
        Insert: {
          amount?: number | null;
          category_id?: string | null;
          created_at?: string | null;
          creator_id?: string | null;
          description?: string | null;
          id?: string;
          invoice_id?: string | null;
          report_opt_in?: boolean;
          taken_at?: string;
          wallet_id: string;
        };
        Update: {
          amount?: number | null;
          category_id?: string | null;
          created_at?: string | null;
          creator_id?: string | null;
          description?: string | null;
          id?: string;
          invoice_id?: string | null;
          report_opt_in?: boolean;
          taken_at?: string;
          wallet_id?: string;
        };
        Relationships: [
          {
            foreignKeyName: 'wallet_transactions_category_id_fkey';
            columns: ['category_id'];
            isOneToOne: false;
            referencedRelation: 'transaction_categories';
            referencedColumns: ['id'];
          },
          {
            foreignKeyName: 'wallet_transactions_creator_id_fkey';
            columns: ['creator_id'];
            isOneToOne: false;
            referencedRelation: 'distinct_invoice_creators';
            referencedColumns: ['id'];
          },
          {
            foreignKeyName: 'wallet_transactions_creator_id_fkey';
            columns: ['creator_id'];
            isOneToOne: false;
            referencedRelation: 'workspace_users';
            referencedColumns: ['id'];
          },
          {
            foreignKeyName: 'wallet_transactions_creator_id_fkey';
            columns: ['creator_id'];
            isOneToOne: false;
            referencedRelation: 'workspace_users_with_groups';
            referencedColumns: ['id'];
          },
          {
            foreignKeyName: 'wallet_transactions_invoice_id_fkey';
            columns: ['invoice_id'];
            isOneToOne: true;
            referencedRelation: 'finance_invoices';
            referencedColumns: ['id'];
          },
          {
            foreignKeyName: 'wallet_transactions_wallet_id_fkey';
            columns: ['wallet_id'];
            isOneToOne: false;
            referencedRelation: 'workspace_wallets';
            referencedColumns: ['id'];
          },
        ];
      };
      wallet_types: {
        Row: {
          id: string;
        };
        Insert: {
          id: string;
        };
        Update: {
          id?: string;
        };
        Relationships: [];
      };
      workspace_ai_models: {
        Row: {
          created_at: string;
          description: string | null;
          id: string;
          name: string;
          updated_at: string;
          url: string;
          ws_id: string;
        };
        Insert: {
          created_at?: string;
          description?: string | null;
          id?: string;
          name: string;
          updated_at?: string;
          url: string;
          ws_id: string;
        };
        Update: {
          created_at?: string;
          description?: string | null;
          id?: string;
          name?: string;
          updated_at?: string;
          url?: string;
          ws_id?: string;
        };
        Relationships: [
          {
            foreignKeyName: 'workspace_ai_models_ws_id_fkey';
            columns: ['ws_id'];
            isOneToOne: false;
            referencedRelation: 'workspaces';
            referencedColumns: ['id'];
          },
        ];
      };
      workspace_ai_prompts: {
        Row: {
          created_at: string;
          creator_id: string | null;
          id: string;
          input: string;
          model: string;
          name: string | null;
          output: string;
          ws_id: string | null;
        };
        Insert: {
          created_at?: string;
          creator_id?: string | null;
          id?: string;
          input: string;
          model: string;
          name?: string | null;
          output: string;
          ws_id?: string | null;
        };
        Update: {
          created_at?: string;
          creator_id?: string | null;
          id?: string;
          input?: string;
          model?: string;
          name?: string | null;
          output?: string;
          ws_id?: string | null;
        };
        Relationships: [
          {
            foreignKeyName: 'public_workspace_ai_prompts_creator_id_fkey';
            columns: ['creator_id'];
            isOneToOne: false;
            referencedRelation: 'nova_user_challenge_leaderboard';
            referencedColumns: ['user_id'];
          },
          {
            foreignKeyName: 'public_workspace_ai_prompts_creator_id_fkey';
            columns: ['creator_id'];
            isOneToOne: false;
            referencedRelation: 'nova_user_leaderboard';
            referencedColumns: ['user_id'];
          },
          {
            foreignKeyName: 'public_workspace_ai_prompts_creator_id_fkey';
            columns: ['creator_id'];
            isOneToOne: false;
            referencedRelation: 'users';
            referencedColumns: ['id'];
          },
          {
            foreignKeyName: 'public_workspace_ai_prompts_model_fkey';
            columns: ['model'];
            isOneToOne: false;
            referencedRelation: 'ai_models';
            referencedColumns: ['id'];
          },
          {
            foreignKeyName: 'public_workspace_ai_prompts_ws_id_fkey';
            columns: ['ws_id'];
            isOneToOne: false;
            referencedRelation: 'workspaces';
            referencedColumns: ['id'];
          },
        ];
      };
      workspace_api_keys: {
        Row: {
          created_at: string;
          id: string;
          name: string;
          value: string;
          ws_id: string;
        };
        Insert: {
          created_at?: string;
          id?: string;
          name: string;
          value: string;
          ws_id: string;
        };
        Update: {
          created_at?: string;
          id?: string;
          name?: string;
          value?: string;
          ws_id?: string;
        };
        Relationships: [
          {
            foreignKeyName: 'workspace_api_keys_ws_id_fkey';
            columns: ['ws_id'];
            isOneToOne: false;
            referencedRelation: 'workspaces';
            referencedColumns: ['id'];
          },
        ];
      };
      workspace_boards: {
        Row: {
          archived: boolean | null;
          created_at: string | null;
          creator_id: string | null;
          deleted: boolean | null;
          id: string;
          name: string | null;
          template_id: string | null;
          ws_id: string;
        };
        Insert: {
          archived?: boolean | null;
          created_at?: string | null;
          creator_id?: string | null;
          deleted?: boolean | null;
          id?: string;
          name?: string | null;
          template_id?: string | null;
          ws_id: string;
        };
        Update: {
          archived?: boolean | null;
          created_at?: string | null;
          creator_id?: string | null;
          deleted?: boolean | null;
          id?: string;
          name?: string | null;
          template_id?: string | null;
          ws_id?: string;
        };
        Relationships: [
          {
            foreignKeyName: 'project_boards_creator_id_fkey';
            columns: ['creator_id'];
            isOneToOne: false;
            referencedRelation: 'nova_user_challenge_leaderboard';
            referencedColumns: ['user_id'];
          },
          {
            foreignKeyName: 'project_boards_creator_id_fkey';
            columns: ['creator_id'];
            isOneToOne: false;
            referencedRelation: 'nova_user_leaderboard';
            referencedColumns: ['user_id'];
          },
          {
            foreignKeyName: 'project_boards_creator_id_fkey';
            columns: ['creator_id'];
            isOneToOne: false;
            referencedRelation: 'users';
            referencedColumns: ['id'];
          },
          {
            foreignKeyName: 'workspace_boards_template_id_fkey';
            columns: ['template_id'];
            isOneToOne: false;
            referencedRelation: 'task_board_status_templates';
            referencedColumns: ['id'];
          },
          {
            foreignKeyName: 'workspace_boards_ws_id_fkey';
            columns: ['ws_id'];
            isOneToOne: false;
            referencedRelation: 'workspaces';
            referencedColumns: ['id'];
          },
        ];
      };
      workspace_calendar_events: {
        Row: {
          color: string | null;
          created_at: string | null;
          description: string;
          end_at: string;
          google_event_id: string | null;
          id: string;
          location: string | null;
          locked: boolean;
          priority: string | null;
          start_at: string;
          title: string;
          ws_id: string;
        };
        Insert: {
          color?: string | null;
          created_at?: string | null;
          description?: string;
          end_at: string;
          google_event_id?: string | null;
          id?: string;
          location?: string | null;
          locked?: boolean;
          priority?: string | null;
          start_at: string;
          title?: string;
          ws_id: string;
        };
        Update: {
          color?: string | null;
          created_at?: string | null;
          description?: string;
          end_at?: string;
          google_event_id?: string | null;
          id?: string;
          location?: string | null;
          locked?: boolean;
          priority?: string | null;
          start_at?: string;
          title?: string;
          ws_id?: string;
        };
        Relationships: [
          {
            foreignKeyName: 'workspace_calendar_events_color_fkey';
            columns: ['color'];
            isOneToOne: false;
            referencedRelation: 'calendar_event_colors';
            referencedColumns: ['value'];
          },
          {
            foreignKeyName: 'workspace_calendar_events_ws_id_fkey';
            columns: ['ws_id'];
            isOneToOne: false;
            referencedRelation: 'workspaces';
            referencedColumns: ['id'];
          },
        ];
      };
      workspace_calendar_hour_settings: {
        Row: {
          created_at: string;
          data: Json;
          type: Database['public']['Enums']['calendar_hour_type'];
          ws_id: string;
        };
        Insert: {
          created_at?: string;
          data: Json;
          type: Database['public']['Enums']['calendar_hour_type'];
          ws_id: string;
        };
        Update: {
          created_at?: string;
          data?: Json;
          type?: Database['public']['Enums']['calendar_hour_type'];
          ws_id?: string;
        };
        Relationships: [
          {
            foreignKeyName: 'workspace_calendar_hour_settings_ws_id_fkey';
            columns: ['ws_id'];
            isOneToOne: false;
            referencedRelation: 'workspaces';
            referencedColumns: ['id'];
          },
        ];
      };
      workspace_calendar_sync_coordination: {
        Row: {
          created_at: string | null;
          last_upsert: string;
          updated_at: string | null;
          ws_id: string;
        };
        Insert: {
          created_at?: string | null;
          last_upsert?: string;
          updated_at?: string | null;
          ws_id: string;
        };
        Update: {
          created_at?: string | null;
          last_upsert?: string;
          updated_at?: string | null;
          ws_id?: string;
        };
        Relationships: [
          {
            foreignKeyName: 'workspace_calendar_sync_coordination_ws_id_fkey';
            columns: ['ws_id'];
            isOneToOne: true;
            referencedRelation: 'workspaces';
            referencedColumns: ['id'];
          },
        ];
      };
      workspace_calendar_sync_log: {
        Row: {
          created_at: string;
          deleted_events: Json | null;
          error_message: string | null;
          event_snapshot_before: Json;
          google_account_email: string | null;
          id: string;
          status: string;
          sync_ended_at: string | null;
          sync_started_at: string;
          triggered_by: string;
          upserted_events: Json | null;
          ws_id: string;
        };
        Insert: {
          created_at?: string;
          deleted_events?: Json | null;
          error_message?: string | null;
          event_snapshot_before: Json;
          google_account_email?: string | null;
          id?: string;
          status: string;
          sync_ended_at?: string | null;
          sync_started_at: string;
          triggered_by: string;
          upserted_events?: Json | null;
          ws_id: string;
        };
        Update: {
          created_at?: string;
          deleted_events?: Json | null;
          error_message?: string | null;
          event_snapshot_before?: Json;
          google_account_email?: string | null;
          id?: string;
          status?: string;
          sync_ended_at?: string | null;
          sync_started_at?: string;
          triggered_by?: string;
          upserted_events?: Json | null;
          ws_id?: string;
        };
        Relationships: [
          {
            foreignKeyName: 'workspace_calendar_sync_log_ws_id_fkey';
            columns: ['ws_id'];
            isOneToOne: false;
            referencedRelation: 'workspaces';
            referencedColumns: ['id'];
          },
        ];
      };
      workspace_configs: {
        Row: {
          created_at: string;
          id: string;
          updated_at: string;
          value: string;
          ws_id: string;
        };
        Insert: {
          created_at?: string;
          id: string;
          updated_at?: string;
          value: string;
          ws_id: string;
        };
        Update: {
          created_at?: string;
          id?: string;
          updated_at?: string;
          value?: string;
          ws_id?: string;
        };
        Relationships: [
          {
            foreignKeyName: 'public_workspace_configs_ws_id_fkey';
            columns: ['ws_id'];
            isOneToOne: false;
            referencedRelation: 'workspaces';
            referencedColumns: ['id'];
          },
        ];
      };
      workspace_course_modules: {
        Row: {
          content: Json | null;
          course_id: string;
          created_at: string;
          extra_content: Json | null;
          id: string;
          is_public: boolean;
          is_published: boolean;
          name: string;
          youtube_links: string[] | null;
        };
        Insert: {
          content?: Json | null;
          course_id: string;
          created_at?: string;
          extra_content?: Json | null;
          id?: string;
          is_public?: boolean;
          is_published?: boolean;
          name?: string;
          youtube_links?: string[] | null;
        };
        Update: {
          content?: Json | null;
          course_id?: string;
          created_at?: string;
          extra_content?: Json | null;
          id?: string;
          is_public?: boolean;
          is_published?: boolean;
          name?: string;
          youtube_links?: string[] | null;
        };
        Relationships: [
          {
            foreignKeyName: 'workspace_course_modules_course_id_fkey';
            columns: ['course_id'];
            isOneToOne: false;
            referencedRelation: 'workspace_courses';
            referencedColumns: ['id'];
          },
        ];
      };
      workspace_courses: {
        Row: {
          cert_template: Database['public']['Enums']['certificate_templates'];
          created_at: string;
          description: string | null;
          id: string;
          is_public: boolean;
          is_published: boolean;
          name: string;
          ws_id: string;
        };
        Insert: {
          cert_template?: Database['public']['Enums']['certificate_templates'];
          created_at?: string;
          description?: string | null;
          id?: string;
          is_public?: boolean;
          is_published?: boolean;
          name?: string;
          ws_id: string;
        };
        Update: {
          cert_template?: Database['public']['Enums']['certificate_templates'];
          created_at?: string;
          description?: string | null;
          id?: string;
          is_public?: boolean;
          is_published?: boolean;
          name?: string;
          ws_id?: string;
        };
        Relationships: [
          {
            foreignKeyName: 'workspace_courses_ws_id_fkey';
            columns: ['ws_id'];
            isOneToOne: false;
            referencedRelation: 'workspaces';
            referencedColumns: ['id'];
          },
        ];
      };
      workspace_cron_executions: {
        Row: {
          created_at: string;
          cron_run_id: number | null;
          end_time: string | null;
          id: string;
          job_id: string;
          response: string | null;
          start_time: string | null;
          status: string;
        };
        Insert: {
          created_at?: string;
          cron_run_id?: number | null;
          end_time?: string | null;
          id?: string;
          job_id: string;
          response?: string | null;
          start_time?: string | null;
          status: string;
        };
        Update: {
          created_at?: string;
          cron_run_id?: number | null;
          end_time?: string | null;
          id?: string;
          job_id?: string;
          response?: string | null;
          start_time?: string | null;
          status?: string;
        };
        Relationships: [
          {
            foreignKeyName: 'workspace_cron_executions_job_id_fkey';
            columns: ['job_id'];
            isOneToOne: false;
            referencedRelation: 'workspace_cron_jobs';
            referencedColumns: ['id'];
          },
        ];
      };
      workspace_cron_jobs: {
        Row: {
          active: boolean;
          created_at: string;
          cron_job_id: number | null;
          dataset_id: string;
          id: string;
          name: string;
          schedule: string;
          ws_id: string;
        };
        Insert: {
          active?: boolean;
          created_at?: string;
          cron_job_id?: number | null;
          dataset_id: string;
          id?: string;
          name: string;
          schedule: string;
          ws_id: string;
        };
        Update: {
          active?: boolean;
          created_at?: string;
          cron_job_id?: number | null;
          dataset_id?: string;
          id?: string;
          name?: string;
          schedule?: string;
          ws_id?: string;
        };
        Relationships: [
          {
            foreignKeyName: 'workspace_cron_jobs_dataset_id_fkey';
            columns: ['dataset_id'];
            isOneToOne: false;
            referencedRelation: 'workspace_datasets';
            referencedColumns: ['id'];
          },
          {
            foreignKeyName: 'workspace_cron_jobs_ws_id_fkey';
            columns: ['ws_id'];
            isOneToOne: false;
            referencedRelation: 'workspaces';
            referencedColumns: ['id'];
          },
        ];
      };
      workspace_dataset_cells: {
        Row: {
          column_id: string;
          created_at: string;
          data: string | null;
          dataset_id: string;
          id: string;
          row_id: string;
        };
        Insert: {
          column_id: string;
          created_at?: string;
          data?: string | null;
          dataset_id: string;
          id?: string;
          row_id: string;
        };
        Update: {
          column_id?: string;
          created_at?: string;
          data?: string | null;
          dataset_id?: string;
          id?: string;
          row_id?: string;
        };
        Relationships: [
          {
            foreignKeyName: 'workspace_dataset_cell_column_id_fkey';
            columns: ['column_id'];
            isOneToOne: false;
            referencedRelation: 'workspace_dataset_columns';
            referencedColumns: ['id'];
          },
          {
            foreignKeyName: 'workspace_dataset_cell_dataset_id_fkey';
            columns: ['dataset_id'];
            isOneToOne: false;
            referencedRelation: 'workspace_datasets';
            referencedColumns: ['id'];
          },
          {
            foreignKeyName: 'workspace_dataset_cell_row_id_fkey';
            columns: ['row_id'];
            isOneToOne: false;
            referencedRelation: 'workspace_dataset_row_cells';
            referencedColumns: ['row_id'];
          },
          {
            foreignKeyName: 'workspace_dataset_cell_row_id_fkey';
            columns: ['row_id'];
            isOneToOne: false;
            referencedRelation: 'workspace_dataset_rows';
            referencedColumns: ['id'];
          },
        ];
      };
      workspace_dataset_columns: {
        Row: {
          alias: string | null;
          created_at: string;
          dataset_id: string;
          description: string | null;
          id: string;
          name: string;
        };
        Insert: {
          alias?: string | null;
          created_at?: string;
          dataset_id: string;
          description?: string | null;
          id?: string;
          name: string;
        };
        Update: {
          alias?: string | null;
          created_at?: string;
          dataset_id?: string;
          description?: string | null;
          id?: string;
          name?: string;
        };
        Relationships: [
          {
            foreignKeyName: 'workspace_dataset_columns_dataset_id_fkey';
            columns: ['dataset_id'];
            isOneToOne: false;
            referencedRelation: 'workspace_datasets';
            referencedColumns: ['id'];
          },
        ];
      };
      workspace_dataset_rows: {
        Row: {
          created_at: string;
          dataset_id: string;
          id: string;
        };
        Insert: {
          created_at?: string;
          dataset_id: string;
          id?: string;
        };
        Update: {
          created_at?: string;
          dataset_id?: string;
          id?: string;
        };
        Relationships: [
          {
            foreignKeyName: 'workspace_dataset_rows_dataset_id_fkey';
            columns: ['dataset_id'];
            isOneToOne: false;
            referencedRelation: 'workspace_datasets';
            referencedColumns: ['id'];
          },
        ];
      };
      workspace_datasets: {
        Row: {
          created_at: string;
          description: string | null;
          id: string;
          name: string;
          url: string | null;
          ws_id: string;
        };
        Insert: {
          created_at?: string;
          description?: string | null;
          id?: string;
          name: string;
          url?: string | null;
          ws_id: string;
        };
        Update: {
          created_at?: string;
          description?: string | null;
          id?: string;
          name?: string;
          url?: string | null;
          ws_id?: string;
        };
        Relationships: [
          {
            foreignKeyName: 'workspace_datasets_ws_id_fkey';
            columns: ['ws_id'];
            isOneToOne: false;
            referencedRelation: 'workspaces';
            referencedColumns: ['id'];
          },
        ];
      };
      workspace_default_permissions: {
        Row: {
          created_at: string;
          enabled: boolean;
          permission: Database['public']['Enums']['workspace_role_permission'];
          ws_id: string;
        };
        Insert: {
          created_at?: string;
          enabled?: boolean;
          permission: Database['public']['Enums']['workspace_role_permission'];
          ws_id: string;
        };
        Update: {
          created_at?: string;
          enabled?: boolean;
          permission?: Database['public']['Enums']['workspace_role_permission'];
          ws_id?: string;
        };
        Relationships: [
          {
            foreignKeyName: 'public_workspace_default_permissions_ws_id_fkey';
            columns: ['ws_id'];
            isOneToOne: false;
            referencedRelation: 'workspaces';
            referencedColumns: ['id'];
          },
        ];
      };
      workspace_default_roles: {
        Row: {
          id: string;
        };
        Insert: {
          id: string;
        };
        Update: {
          id?: string;
        };
        Relationships: [];
      };
      workspace_documents: {
        Row: {
          content: Json | null;
          created_at: string;
          id: string;
          is_public: boolean | null;
          legacy_content: string | null;
          name: string | null;
          ws_id: string | null;
        };
        Insert: {
          content?: Json | null;
          created_at?: string;
          id?: string;
          is_public?: boolean | null;
          legacy_content?: string | null;
          name?: string | null;
          ws_id?: string | null;
        };
        Update: {
          content?: Json | null;
          created_at?: string;
          id?: string;
          is_public?: boolean | null;
          legacy_content?: string | null;
          name?: string | null;
          ws_id?: string | null;
        };
        Relationships: [
          {
            foreignKeyName: 'workspace_documents_ws_id_fkey';
            columns: ['ws_id'];
            isOneToOne: false;
            referencedRelation: 'workspaces';
            referencedColumns: ['id'];
          },
        ];
      };
      workspace_education_access_requests: {
        Row: {
          admin_notes: string | null;
          created_at: string;
          creator_id: string;
          feature: Database['public']['Enums']['FEATURE_FLAG'];
          id: string;
          message: string;
          reviewed_at: string | null;
          reviewed_by: string | null;
          status: string;
          updated_at: string;
          workspace_name: string;
          ws_id: string;
        };
        Insert: {
          admin_notes?: string | null;
          created_at?: string;
          creator_id: string;
          feature?: Database['public']['Enums']['FEATURE_FLAG'];
          id?: string;
          message: string;
          reviewed_at?: string | null;
          reviewed_by?: string | null;
          status?: string;
          updated_at?: string;
          workspace_name: string;
          ws_id: string;
        };
        Update: {
          admin_notes?: string | null;
          created_at?: string;
          creator_id?: string;
          feature?: Database['public']['Enums']['FEATURE_FLAG'];
          id?: string;
          message?: string;
          reviewed_at?: string | null;
          reviewed_by?: string | null;
          status?: string;
          updated_at?: string;
          workspace_name?: string;
          ws_id?: string;
        };
        Relationships: [
          {
            foreignKeyName: 'workspace_education_access_requests_creator_id_fkey';
            columns: ['creator_id'];
            isOneToOne: false;
            referencedRelation: 'nova_user_challenge_leaderboard';
            referencedColumns: ['user_id'];
          },
          {
            foreignKeyName: 'workspace_education_access_requests_creator_id_fkey';
            columns: ['creator_id'];
            isOneToOne: false;
            referencedRelation: 'nova_user_leaderboard';
            referencedColumns: ['user_id'];
          },
          {
            foreignKeyName: 'workspace_education_access_requests_creator_id_fkey';
            columns: ['creator_id'];
            isOneToOne: false;
            referencedRelation: 'users';
            referencedColumns: ['id'];
          },
          {
            foreignKeyName: 'workspace_education_access_requests_reviewed_by_fkey';
            columns: ['reviewed_by'];
            isOneToOne: false;
            referencedRelation: 'nova_user_challenge_leaderboard';
            referencedColumns: ['user_id'];
          },
          {
            foreignKeyName: 'workspace_education_access_requests_reviewed_by_fkey';
            columns: ['reviewed_by'];
            isOneToOne: false;
            referencedRelation: 'nova_user_leaderboard';
            referencedColumns: ['user_id'];
          },
          {
            foreignKeyName: 'workspace_education_access_requests_reviewed_by_fkey';
            columns: ['reviewed_by'];
            isOneToOne: false;
            referencedRelation: 'users';
            referencedColumns: ['id'];
          },
          {
            foreignKeyName: 'workspace_education_access_requests_ws_id_fkey';
            columns: ['ws_id'];
            isOneToOne: false;
            referencedRelation: 'workspaces';
            referencedColumns: ['id'];
          },
        ];
      };
      workspace_email_credentials: {
        Row: {
          access_id: string;
          access_key: string;
          created_at: string;
          id: string;
          region: string;
          source_email: string;
          source_name: string;
          ws_id: string;
        };
        Insert: {
          access_id: string;
          access_key: string;
          created_at?: string;
          id?: string;
          region?: string;
          source_email?: string;
          source_name?: string;
          ws_id: string;
        };
        Update: {
          access_id?: string;
          access_key?: string;
          created_at?: string;
          id?: string;
          region?: string;
          source_email?: string;
          source_name?: string;
          ws_id?: string;
        };
        Relationships: [
          {
            foreignKeyName: 'workspace_email_credentials_ws_id_fkey';
            columns: ['ws_id'];
            isOneToOne: false;
            referencedRelation: 'workspaces';
            referencedColumns: ['id'];
          },
        ];
      };
      workspace_email_invites: {
        Row: {
          created_at: string;
          email: string;
          invited_by: string | null;
          role: string;
          role_title: string;
          ws_id: string;
        };
        Insert: {
          created_at?: string;
          email: string;
          invited_by?: string | null;
          role?: string;
          role_title?: string;
          ws_id: string;
        };
        Update: {
          created_at?: string;
          email?: string;
          invited_by?: string | null;
          role?: string;
          role_title?: string;
          ws_id?: string;
        };
        Relationships: [
          {
            foreignKeyName: 'workspace_email_invites_invited_by_fkey';
            columns: ['invited_by'];
            isOneToOne: false;
            referencedRelation: 'nova_user_challenge_leaderboard';
            referencedColumns: ['user_id'];
          },
          {
            foreignKeyName: 'workspace_email_invites_invited_by_fkey';
            columns: ['invited_by'];
            isOneToOne: false;
            referencedRelation: 'nova_user_leaderboard';
            referencedColumns: ['user_id'];
          },
          {
            foreignKeyName: 'workspace_email_invites_invited_by_fkey';
            columns: ['invited_by'];
            isOneToOne: false;
            referencedRelation: 'users';
            referencedColumns: ['id'];
          },
          {
            foreignKeyName: 'workspace_email_invites_role_fkey';
            columns: ['role'];
            isOneToOne: false;
            referencedRelation: 'workspace_default_roles';
            referencedColumns: ['id'];
          },
          {
            foreignKeyName: 'workspace_email_invites_ws_id_fkey';
            columns: ['ws_id'];
            isOneToOne: false;
            referencedRelation: 'workspaces';
            referencedColumns: ['id'];
          },
        ];
      };
      workspace_flashcards: {
        Row: {
          back: string;
          created_at: string;
          front: string;
          id: string;
          ws_id: string;
        };
        Insert: {
          back: string;
          created_at?: string;
          front: string;
          id?: string;
          ws_id: string;
        };
        Update: {
          back?: string;
          created_at?: string;
          front?: string;
          id?: string;
          ws_id?: string;
        };
        Relationships: [
          {
            foreignKeyName: 'workspace_flashcards_ws_id_fkey';
            columns: ['ws_id'];
            isOneToOne: false;
            referencedRelation: 'workspaces';
            referencedColumns: ['id'];
          },
        ];
      };
      workspace_invites: {
        Row: {
          created_at: string | null;
          role: string;
          role_title: string | null;
          user_id: string;
          ws_id: string;
        };
        Insert: {
          created_at?: string | null;
          role?: string;
          role_title?: string | null;
          user_id: string;
          ws_id: string;
        };
        Update: {
          created_at?: string | null;
          role?: string;
          role_title?: string | null;
          user_id?: string;
          ws_id?: string;
        };
        Relationships: [
          {
            foreignKeyName: 'workspace_invites_role_fkey';
            columns: ['role'];
            isOneToOne: false;
            referencedRelation: 'workspace_default_roles';
            referencedColumns: ['id'];
          },
          {
            foreignKeyName: 'workspace_invites_user_id_fkey';
            columns: ['user_id'];
            isOneToOne: false;
            referencedRelation: 'nova_user_challenge_leaderboard';
            referencedColumns: ['user_id'];
          },
          {
            foreignKeyName: 'workspace_invites_user_id_fkey';
            columns: ['user_id'];
            isOneToOne: false;
            referencedRelation: 'nova_user_leaderboard';
            referencedColumns: ['user_id'];
          },
          {
            foreignKeyName: 'workspace_invites_user_id_fkey';
            columns: ['user_id'];
            isOneToOne: false;
            referencedRelation: 'users';
            referencedColumns: ['id'];
          },
          {
            foreignKeyName: 'workspace_invites_ws_id_fkey';
            columns: ['ws_id'];
            isOneToOne: false;
            referencedRelation: 'workspaces';
            referencedColumns: ['id'];
          },
        ];
      };
      workspace_members: {
        Row: {
          created_at: string | null;
          role: string;
          role_title: string;
          sort_key: number | null;
          user_id: string;
          ws_id: string;
        };
        Insert: {
          created_at?: string | null;
          role?: string;
          role_title?: string;
          sort_key?: number | null;
          user_id?: string;
          ws_id: string;
        };
        Update: {
          created_at?: string | null;
          role?: string;
          role_title?: string;
          sort_key?: number | null;
          user_id?: string;
          ws_id?: string;
        };
        Relationships: [
          {
            foreignKeyName: 'workspace_members_role_fkey';
            columns: ['role'];
            isOneToOne: false;
            referencedRelation: 'workspace_default_roles';
            referencedColumns: ['id'];
          },
          {
            foreignKeyName: 'workspace_members_user_id_fkey';
            columns: ['user_id'];
            isOneToOne: false;
            referencedRelation: 'nova_user_challenge_leaderboard';
            referencedColumns: ['user_id'];
          },
          {
            foreignKeyName: 'workspace_members_user_id_fkey';
            columns: ['user_id'];
            isOneToOne: false;
            referencedRelation: 'nova_user_leaderboard';
            referencedColumns: ['user_id'];
          },
          {
            foreignKeyName: 'workspace_members_user_id_fkey';
            columns: ['user_id'];
            isOneToOne: false;
            referencedRelation: 'users';
            referencedColumns: ['id'];
          },
          {
            foreignKeyName: 'workspace_members_ws_id_fkey';
            columns: ['ws_id'];
            isOneToOne: false;
            referencedRelation: 'workspaces';
            referencedColumns: ['id'];
          },
        ];
      };
      workspace_products: {
        Row: {
          avatar_url: string | null;
          category_id: string;
          created_at: string | null;
          creator_id: string | null;
          description: string | null;
          id: string;
          manufacturer: string | null;
          name: string | null;
          usage: string | null;
          ws_id: string;
        };
        Insert: {
          avatar_url?: string | null;
          category_id: string;
          created_at?: string | null;
          creator_id?: string | null;
          description?: string | null;
          id?: string;
          manufacturer?: string | null;
          name?: string | null;
          usage?: string | null;
          ws_id: string;
        };
        Update: {
          avatar_url?: string | null;
          category_id?: string;
          created_at?: string | null;
          creator_id?: string | null;
          description?: string | null;
          id?: string;
          manufacturer?: string | null;
          name?: string | null;
          usage?: string | null;
          ws_id?: string;
        };
        Relationships: [
          {
            foreignKeyName: 'public_workspace_products_creator_id_fkey';
            columns: ['creator_id'];
            isOneToOne: false;
            referencedRelation: 'distinct_invoice_creators';
            referencedColumns: ['id'];
          },
          {
            foreignKeyName: 'public_workspace_products_creator_id_fkey';
            columns: ['creator_id'];
            isOneToOne: false;
            referencedRelation: 'workspace_users';
            referencedColumns: ['id'];
          },
          {
            foreignKeyName: 'public_workspace_products_creator_id_fkey';
            columns: ['creator_id'];
            isOneToOne: false;
            referencedRelation: 'workspace_users_with_groups';
            referencedColumns: ['id'];
          },
          {
            foreignKeyName: 'workspace_products_category_id_fkey';
            columns: ['category_id'];
            isOneToOne: false;
            referencedRelation: 'product_categories';
            referencedColumns: ['id'];
          },
          {
            foreignKeyName: 'workspace_products_ws_id_fkey';
            columns: ['ws_id'];
            isOneToOne: false;
            referencedRelation: 'workspaces';
            referencedColumns: ['id'];
          },
        ];
      };
      workspace_promotions: {
        Row: {
          code: string | null;
          created_at: string;
          creator_id: string | null;
          description: string | null;
          id: string;
          name: string | null;
          use_ratio: boolean;
          value: number;
          ws_id: string;
        };
        Insert: {
          code?: string | null;
          created_at?: string;
          creator_id?: string | null;
          description?: string | null;
          id?: string;
          name?: string | null;
          use_ratio?: boolean;
          value: number;
          ws_id: string;
        };
        Update: {
          code?: string | null;
          created_at?: string;
          creator_id?: string | null;
          description?: string | null;
          id?: string;
          name?: string | null;
          use_ratio?: boolean;
          value?: number;
          ws_id?: string;
        };
        Relationships: [
          {
            foreignKeyName: 'public_workspace_promotions_creator_id_fkey';
            columns: ['creator_id'];
            isOneToOne: false;
            referencedRelation: 'distinct_invoice_creators';
            referencedColumns: ['id'];
          },
          {
            foreignKeyName: 'public_workspace_promotions_creator_id_fkey';
            columns: ['creator_id'];
            isOneToOne: false;
            referencedRelation: 'workspace_users';
            referencedColumns: ['id'];
          },
          {
            foreignKeyName: 'public_workspace_promotions_creator_id_fkey';
            columns: ['creator_id'];
            isOneToOne: false;
            referencedRelation: 'workspace_users_with_groups';
            referencedColumns: ['id'];
          },
          {
            foreignKeyName: 'workspace_promotions_ws_id_fkey';
            columns: ['ws_id'];
            isOneToOne: false;
            referencedRelation: 'workspaces';
            referencedColumns: ['id'];
          },
        ];
      };
      workspace_quiz_attempt_answers: {
        Row: {
          attempt_id: string;
          id: string;
          is_correct: boolean;
          quiz_id: string;
          score_awarded: number;
          selected_option_id: string;
        };
        Insert: {
          attempt_id: string;
          id?: string;
          is_correct: boolean;
          quiz_id: string;
          score_awarded: number;
          selected_option_id: string;
        };
        Update: {
          attempt_id?: string;
          id?: string;
          is_correct?: boolean;
          quiz_id?: string;
          score_awarded?: number;
          selected_option_id?: string;
        };
        Relationships: [
          {
            foreignKeyName: 'wq_answer_attempt_fkey';
            columns: ['attempt_id'];
            isOneToOne: false;
            referencedRelation: 'workspace_quiz_attempts';
            referencedColumns: ['id'];
          },
          {
            foreignKeyName: 'wq_answer_option_fkey';
            columns: ['selected_option_id'];
            isOneToOne: false;
            referencedRelation: 'quiz_options';
            referencedColumns: ['id'];
          },
          {
            foreignKeyName: 'wq_answer_quiz_fkey';
            columns: ['quiz_id'];
            isOneToOne: false;
            referencedRelation: 'workspace_quizzes';
            referencedColumns: ['id'];
          },
        ];
      };
      workspace_quiz_attempts: {
        Row: {
          attempt_number: number;
          completed_at: string | null;
          duration_seconds: number | null;
          id: string;
          set_id: string;
          started_at: string;
          submitted_at: string;
          total_score: number | null;
          user_id: string;
        };
        Insert: {
          attempt_number: number;
          completed_at?: string | null;
          duration_seconds?: number | null;
          id?: string;
          set_id: string;
          started_at?: string;
          submitted_at?: string;
          total_score?: number | null;
          user_id: string;
        };
        Update: {
          attempt_number?: number;
          completed_at?: string | null;
          duration_seconds?: number | null;
          id?: string;
          set_id?: string;
          started_at?: string;
          submitted_at?: string;
          total_score?: number | null;
          user_id?: string;
        };
        Relationships: [
          {
            foreignKeyName: 'wq_attempts_set_fkey';
            columns: ['set_id'];
            isOneToOne: false;
            referencedRelation: 'workspace_quiz_sets';
            referencedColumns: ['id'];
          },
          {
            foreignKeyName: 'wq_attempts_user_fkey';
            columns: ['user_id'];
            isOneToOne: false;
            referencedRelation: 'nova_user_challenge_leaderboard';
            referencedColumns: ['user_id'];
          },
          {
            foreignKeyName: 'wq_attempts_user_fkey';
            columns: ['user_id'];
            isOneToOne: false;
            referencedRelation: 'nova_user_leaderboard';
            referencedColumns: ['user_id'];
          },
          {
            foreignKeyName: 'wq_attempts_user_fkey';
            columns: ['user_id'];
            isOneToOne: false;
            referencedRelation: 'users';
            referencedColumns: ['id'];
          },
        ];
      };
      workspace_quiz_sets: {
        Row: {
          allow_view_old_attempts: boolean;
          allow_view_results: boolean;
          attempt_limit: number | null;
          available_date: string;
          created_at: string;
          due_date: string;
          explanation_mode: number;
          id: string;
          instruction: Json | null;
          name: string;
          results_released: boolean;
          time_limit_minutes: number | null;
          ws_id: string | null;
        };
        Insert: {
          allow_view_old_attempts?: boolean;
          allow_view_results?: boolean;
          attempt_limit?: number | null;
          available_date?: string;
          created_at?: string;
          due_date?: string;
          explanation_mode?: number;
          id?: string;
          instruction?: Json | null;
          name?: string;
          results_released?: boolean;
          time_limit_minutes?: number | null;
          ws_id?: string | null;
        };
        Update: {
          allow_view_old_attempts?: boolean;
          allow_view_results?: boolean;
          attempt_limit?: number | null;
          available_date?: string;
          created_at?: string;
          due_date?: string;
          explanation_mode?: number;
          id?: string;
          instruction?: Json | null;
          name?: string;
          results_released?: boolean;
          time_limit_minutes?: number | null;
          ws_id?: string | null;
        };
        Relationships: [
          {
            foreignKeyName: 'workspace_quiz_sets_ws_id_fkey';
            columns: ['ws_id'];
            isOneToOne: false;
            referencedRelation: 'workspaces';
            referencedColumns: ['id'];
          },
        ];
      };
      workspace_quizzes: {
        Row: {
          created_at: string;
          id: string;
          instruction: Json | null;
          question: string;
          score: number;
          ws_id: string;
        };
        Insert: {
          created_at?: string;
          id?: string;
          instruction?: Json | null;
          question: string;
          score?: number;
          ws_id: string;
        };
        Update: {
          created_at?: string;
          id?: string;
          instruction?: Json | null;
          question?: string;
          score?: number;
          ws_id?: string;
        };
        Relationships: [
          {
            foreignKeyName: 'workspace_quizzes_ws_id_fkey';
            columns: ['ws_id'];
            isOneToOne: false;
            referencedRelation: 'workspaces';
            referencedColumns: ['id'];
          },
        ];
      };
      workspace_role_members: {
        Row: {
          created_at: string;
          role_id: string;
          user_id: string;
        };
        Insert: {
          created_at?: string;
          role_id: string;
          user_id: string;
        };
        Update: {
          created_at?: string;
          role_id?: string;
          user_id?: string;
        };
        Relationships: [
          {
            foreignKeyName: 'public_workspace_role_members_role_id_fkey';
            columns: ['role_id'];
            isOneToOne: false;
            referencedRelation: 'workspace_roles';
            referencedColumns: ['id'];
          },
          {
            foreignKeyName: 'public_workspace_role_members_user_id_fkey';
            columns: ['user_id'];
            isOneToOne: false;
            referencedRelation: 'nova_user_challenge_leaderboard';
            referencedColumns: ['user_id'];
          },
          {
            foreignKeyName: 'public_workspace_role_members_user_id_fkey';
            columns: ['user_id'];
            isOneToOne: false;
            referencedRelation: 'nova_user_leaderboard';
            referencedColumns: ['user_id'];
          },
          {
            foreignKeyName: 'public_workspace_role_members_user_id_fkey';
            columns: ['user_id'];
            isOneToOne: false;
            referencedRelation: 'users';
            referencedColumns: ['id'];
          },
        ];
      };
      workspace_role_permissions: {
        Row: {
          created_at: string;
          enabled: boolean;
          permission: Database['public']['Enums']['workspace_role_permission'];
          role_id: string;
          ws_id: string;
        };
        Insert: {
          created_at?: string;
          enabled?: boolean;
          permission: Database['public']['Enums']['workspace_role_permission'];
          role_id: string;
          ws_id: string;
        };
        Update: {
          created_at?: string;
          enabled?: boolean;
          permission?: Database['public']['Enums']['workspace_role_permission'];
          role_id?: string;
          ws_id?: string;
        };
        Relationships: [
          {
            foreignKeyName: 'public_workspace_role_permissions_role_id_fkey';
            columns: ['role_id'];
            isOneToOne: false;
            referencedRelation: 'workspace_roles';
            referencedColumns: ['id'];
          },
          {
            foreignKeyName: 'public_workspace_role_permissions_ws_id_fkey';
            columns: ['ws_id'];
            isOneToOne: false;
            referencedRelation: 'workspaces';
            referencedColumns: ['id'];
          },
        ];
      };
      workspace_roles: {
        Row: {
          created_at: string;
          id: string;
          name: string;
          ws_id: string;
        };
        Insert: {
          created_at?: string;
          id?: string;
          name: string;
          ws_id: string;
        };
        Update: {
          created_at?: string;
          id?: string;
          name?: string;
          ws_id?: string;
        };
        Relationships: [
          {
            foreignKeyName: 'public_workspace_roles_ws_id_fkey';
            columns: ['ws_id'];
            isOneToOne: false;
            referencedRelation: 'workspaces';
            referencedColumns: ['id'];
          },
        ];
      };
      workspace_secrets: {
        Row: {
          created_at: string;
          id: string;
          name: string;
          value: string | null;
          ws_id: string;
        };
        Insert: {
          created_at?: string;
          id?: string;
          name?: string;
          value?: string | null;
          ws_id: string;
        };
        Update: {
          created_at?: string;
          id?: string;
          name?: string;
          value?: string | null;
          ws_id?: string;
        };
        Relationships: [
          {
            foreignKeyName: 'workspace_secrets_ws_id_fkey';
            columns: ['ws_id'];
            isOneToOne: false;
            referencedRelation: 'workspaces';
            referencedColumns: ['id'];
          },
        ];
      };
      workspace_subscription: {
        Row: {
          cancel_at_period_end: boolean | null;
          created_at: string;
          current_period_end: string | null;
          current_period_start: string | null;
          id: string;
          polar_subscription_id: string;
          product_id: string | null;
          status: Database['public']['Enums']['subscription_status'] | null;
          updated_at: string | null;
          ws_id: string;
        };
        Insert: {
          cancel_at_period_end?: boolean | null;
          created_at?: string;
          current_period_end?: string | null;
          current_period_start?: string | null;
          id?: string;
          polar_subscription_id: string;
          product_id?: string | null;
          status?: Database['public']['Enums']['subscription_status'] | null;
          updated_at?: string | null;
          ws_id: string;
        };
        Update: {
          cancel_at_period_end?: boolean | null;
          created_at?: string;
          current_period_end?: string | null;
          current_period_start?: string | null;
          id?: string;
          polar_subscription_id?: string;
          product_id?: string | null;
          status?: Database['public']['Enums']['subscription_status'] | null;
          updated_at?: string | null;
          ws_id?: string;
        };
        Relationships: [
          {
            foreignKeyName: 'workspace_subscription_product_id_fkey';
            columns: ['product_id'];
            isOneToOne: false;
            referencedRelation: 'workspace_subscription_products';
            referencedColumns: ['id'];
          },
          {
            foreignKeyName: 'workspace_subscription_ws_id_fkey';
            columns: ['ws_id'];
            isOneToOne: false;
            referencedRelation: 'workspaces';
            referencedColumns: ['id'];
          },
        ];
      };
      workspace_subscription_products: {
        Row: {
          created_at: string;
          description: string | null;
          id: string;
          name: string | null;
          price: number | null;
          recurring_interval: string | null;
        };
        Insert: {
          created_at?: string;
          description?: string | null;
          id: string;
          name?: string | null;
          price?: number | null;
          recurring_interval?: string | null;
        };
        Update: {
          created_at?: string;
          description?: string | null;
          id?: string;
          name?: string | null;
          price?: number | null;
          recurring_interval?: string | null;
        };
        Relationships: [];
      };
      workspace_teams: {
        Row: {
          created_at: string | null;
          deleted: boolean | null;
          id: string;
          name: string | null;
          ws_id: string;
        };
        Insert: {
          created_at?: string | null;
          deleted?: boolean | null;
          id?: string;
          name?: string | null;
          ws_id: string;
        };
        Update: {
          created_at?: string | null;
          deleted?: boolean | null;
          id?: string;
          name?: string | null;
          ws_id?: string;
        };
        Relationships: [
          {
            foreignKeyName: 'workspace_teams_ws_id_fkey';
            columns: ['ws_id'];
            isOneToOne: false;
            referencedRelation: 'workspaces';
            referencedColumns: ['id'];
          },
        ];
      };
      workspace_user_fields: {
        Row: {
          created_at: string;
          default_value: string | null;
          description: string | null;
          id: string;
          name: string;
          notes: string | null;
          possible_values: string[] | null;
          type: string;
          ws_id: string;
        };
        Insert: {
          created_at?: string;
          default_value?: string | null;
          description?: string | null;
          id?: string;
          name: string;
          notes?: string | null;
          possible_values?: string[] | null;
          type: string;
          ws_id: string;
        };
        Update: {
          created_at?: string;
          default_value?: string | null;
          description?: string | null;
          id?: string;
          name?: string;
          notes?: string | null;
          possible_values?: string[] | null;
          type?: string;
          ws_id?: string;
        };
        Relationships: [
          {
            foreignKeyName: 'public_workspace_user_fields_type_fkey';
            columns: ['type'];
            isOneToOne: false;
            referencedRelation: 'field_types';
            referencedColumns: ['id'];
          },
          {
            foreignKeyName: 'public_workspace_user_fields_ws_id_fkey';
            columns: ['ws_id'];
            isOneToOne: false;
            referencedRelation: 'workspaces';
            referencedColumns: ['id'];
          },
        ];
      };
      workspace_user_group_tag_groups: {
        Row: {
          created_at: string;
          group_id: string;
          tag_id: string;
        };
        Insert: {
          created_at?: string;
          group_id: string;
          tag_id: string;
        };
        Update: {
          created_at?: string;
          group_id?: string;
          tag_id?: string;
        };
        Relationships: [
          {
            foreignKeyName: 'public_workspace_user_group_tag_groups_group_id_fkey';
            columns: ['group_id'];
            isOneToOne: false;
            referencedRelation: 'user_groups_with_tags';
            referencedColumns: ['id'];
          },
          {
            foreignKeyName: 'public_workspace_user_group_tag_groups_group_id_fkey';
            columns: ['group_id'];
            isOneToOne: false;
            referencedRelation: 'workspace_user_groups';
            referencedColumns: ['id'];
          },
          {
            foreignKeyName: 'public_workspace_user_group_tag_groups_group_id_fkey';
            columns: ['group_id'];
            isOneToOne: false;
            referencedRelation: 'workspace_user_groups_with_amount';
            referencedColumns: ['id'];
          },
          {
            foreignKeyName: 'public_workspace_user_group_tag_groups_tag_id_fkey';
            columns: ['tag_id'];
            isOneToOne: false;
            referencedRelation: 'workspace_user_group_tags';
            referencedColumns: ['id'];
          },
        ];
      };
      workspace_user_group_tags: {
        Row: {
          color: string | null;
          created_at: string;
          id: string;
          name: string;
          ws_id: string;
        };
        Insert: {
          color?: string | null;
          created_at?: string;
          id?: string;
          name: string;
          ws_id: string;
        };
        Update: {
          color?: string | null;
          created_at?: string;
          id?: string;
          name?: string;
          ws_id?: string;
        };
        Relationships: [
          {
            foreignKeyName: 'public_workspace_user_group_tags_ws_id_fkey';
            columns: ['ws_id'];
            isOneToOne: false;
            referencedRelation: 'workspaces';
            referencedColumns: ['id'];
          },
        ];
      };
      workspace_user_groups: {
        Row: {
          archived: boolean;
          created_at: string | null;
          ending_date: string | null;
          id: string;
          name: string;
          notes: string | null;
          sessions: string[] | null;
          starting_date: string | null;
          ws_id: string;
        };
        Insert: {
          archived?: boolean;
          created_at?: string | null;
          ending_date?: string | null;
          id?: string;
          name: string;
          notes?: string | null;
          sessions?: string[] | null;
          starting_date?: string | null;
          ws_id: string;
        };
        Update: {
          archived?: boolean;
          created_at?: string | null;
          ending_date?: string | null;
          id?: string;
          name?: string;
          notes?: string | null;
          sessions?: string[] | null;
          starting_date?: string | null;
          ws_id?: string;
        };
        Relationships: [
          {
            foreignKeyName: 'workspace_user_roles_ws_id_fkey';
            columns: ['ws_id'];
            isOneToOne: false;
            referencedRelation: 'workspaces';
            referencedColumns: ['id'];
          },
        ];
      };
      workspace_user_groups_users: {
        Row: {
          created_at: string | null;
          group_id: string;
          role: string | null;
          user_id: string;
        };
        Insert: {
          created_at?: string | null;
          group_id: string;
          role?: string | null;
          user_id: string;
        };
        Update: {
          created_at?: string | null;
          group_id?: string;
          role?: string | null;
          user_id?: string;
        };
        Relationships: [
          {
            foreignKeyName: 'workspace_user_roles_users_role_id_fkey';
            columns: ['group_id'];
            isOneToOne: false;
            referencedRelation: 'user_groups_with_tags';
            referencedColumns: ['id'];
          },
          {
            foreignKeyName: 'workspace_user_roles_users_role_id_fkey';
            columns: ['group_id'];
            isOneToOne: false;
            referencedRelation: 'workspace_user_groups';
            referencedColumns: ['id'];
          },
          {
            foreignKeyName: 'workspace_user_roles_users_role_id_fkey';
            columns: ['group_id'];
            isOneToOne: false;
            referencedRelation: 'workspace_user_groups_with_amount';
            referencedColumns: ['id'];
          },
          {
            foreignKeyName: 'workspace_user_roles_users_user_id_fkey';
            columns: ['user_id'];
            isOneToOne: false;
            referencedRelation: 'distinct_invoice_creators';
            referencedColumns: ['id'];
          },
          {
            foreignKeyName: 'workspace_user_roles_users_user_id_fkey';
            columns: ['user_id'];
            isOneToOne: false;
            referencedRelation: 'workspace_users';
            referencedColumns: ['id'];
          },
          {
            foreignKeyName: 'workspace_user_roles_users_user_id_fkey';
            columns: ['user_id'];
            isOneToOne: false;
            referencedRelation: 'workspace_users_with_groups';
            referencedColumns: ['id'];
          },
        ];
      };
      workspace_user_linked_users: {
        Row: {
          created_at: string;
          platform_user_id: string;
          virtual_user_id: string;
          ws_id: string;
        };
        Insert: {
          created_at?: string;
          platform_user_id: string;
          virtual_user_id: string;
          ws_id: string;
        };
        Update: {
          created_at?: string;
          platform_user_id?: string;
          virtual_user_id?: string;
          ws_id?: string;
        };
        Relationships: [
          {
            foreignKeyName: 'workspace_user_linked_users_platform_user_id_fkey';
            columns: ['platform_user_id'];
            isOneToOne: false;
            referencedRelation: 'nova_user_challenge_leaderboard';
            referencedColumns: ['user_id'];
          },
          {
            foreignKeyName: 'workspace_user_linked_users_platform_user_id_fkey';
            columns: ['platform_user_id'];
            isOneToOne: false;
            referencedRelation: 'nova_user_leaderboard';
            referencedColumns: ['user_id'];
          },
          {
            foreignKeyName: 'workspace_user_linked_users_platform_user_id_fkey';
            columns: ['platform_user_id'];
            isOneToOne: false;
            referencedRelation: 'users';
            referencedColumns: ['id'];
          },
          {
            foreignKeyName: 'workspace_user_linked_users_virtual_user_id_fkey';
            columns: ['virtual_user_id'];
            isOneToOne: false;
            referencedRelation: 'distinct_invoice_creators';
            referencedColumns: ['id'];
          },
          {
            foreignKeyName: 'workspace_user_linked_users_virtual_user_id_fkey';
            columns: ['virtual_user_id'];
            isOneToOne: false;
            referencedRelation: 'workspace_users';
            referencedColumns: ['id'];
          },
          {
            foreignKeyName: 'workspace_user_linked_users_virtual_user_id_fkey';
            columns: ['virtual_user_id'];
            isOneToOne: false;
            referencedRelation: 'workspace_users_with_groups';
            referencedColumns: ['id'];
          },
          {
            foreignKeyName: 'workspace_user_linked_users_ws_id_fkey';
            columns: ['ws_id'];
            isOneToOne: false;
            referencedRelation: 'workspaces';
            referencedColumns: ['id'];
          },
        ];
      };
      workspace_user_status_changes: {
        Row: {
          archived: boolean;
          archived_until: string | null;
          created_at: string;
          creator_id: string;
          id: string;
          user_id: string;
          ws_id: string;
        };
        Insert: {
          archived: boolean;
          archived_until?: string | null;
          created_at?: string;
          creator_id: string;
          id?: string;
          user_id: string;
          ws_id: string;
        };
        Update: {
          archived?: boolean;
          archived_until?: string | null;
          created_at?: string;
          creator_id?: string;
          id?: string;
          user_id?: string;
          ws_id?: string;
        };
        Relationships: [
          {
            foreignKeyName: 'workspace_user_status_changes_creator_id_fkey';
            columns: ['creator_id'];
            isOneToOne: false;
            referencedRelation: 'distinct_invoice_creators';
            referencedColumns: ['id'];
          },
          {
            foreignKeyName: 'workspace_user_status_changes_creator_id_fkey';
            columns: ['creator_id'];
            isOneToOne: false;
            referencedRelation: 'workspace_users';
            referencedColumns: ['id'];
          },
          {
            foreignKeyName: 'workspace_user_status_changes_creator_id_fkey';
            columns: ['creator_id'];
            isOneToOne: false;
            referencedRelation: 'workspace_users_with_groups';
            referencedColumns: ['id'];
          },
          {
            foreignKeyName: 'workspace_user_status_changes_user_id_fkey';
            columns: ['user_id'];
            isOneToOne: false;
            referencedRelation: 'distinct_invoice_creators';
            referencedColumns: ['id'];
          },
          {
            foreignKeyName: 'workspace_user_status_changes_user_id_fkey';
            columns: ['user_id'];
            isOneToOne: false;
            referencedRelation: 'workspace_users';
            referencedColumns: ['id'];
          },
          {
            foreignKeyName: 'workspace_user_status_changes_user_id_fkey';
            columns: ['user_id'];
            isOneToOne: false;
            referencedRelation: 'workspace_users_with_groups';
            referencedColumns: ['id'];
          },
          {
            foreignKeyName: 'workspace_user_status_changes_ws_id_fkey';
            columns: ['ws_id'];
            isOneToOne: false;
            referencedRelation: 'workspaces';
            referencedColumns: ['id'];
          },
        ];
      };
      workspace_users: {
        Row: {
          address: string | null;
          archived: boolean;
          archived_until: string | null;
          avatar_url: string | null;
          balance: number | null;
          birthday: string | null;
          created_at: string | null;
          created_by: string | null;
          display_name: string | null;
          email: string | null;
          ethnicity: string | null;
          full_name: string | null;
          gender: string | null;
          guardian: string | null;
          id: string;
          national_id: string | null;
          note: string | null;
          phone: string | null;
          updated_at: string;
          updated_by: string | null;
          ws_id: string;
        };
        Insert: {
          address?: string | null;
          archived?: boolean;
          archived_until?: string | null;
          avatar_url?: string | null;
          balance?: number | null;
          birthday?: string | null;
          created_at?: string | null;
          created_by?: string | null;
          display_name?: string | null;
          email?: string | null;
          ethnicity?: string | null;
          full_name?: string | null;
          gender?: string | null;
          guardian?: string | null;
          id?: string;
          national_id?: string | null;
          note?: string | null;
          phone?: string | null;
          updated_at?: string;
          updated_by?: string | null;
          ws_id: string;
        };
        Update: {
          address?: string | null;
          archived?: boolean;
          archived_until?: string | null;
          avatar_url?: string | null;
          balance?: number | null;
          birthday?: string | null;
          created_at?: string | null;
          created_by?: string | null;
          display_name?: string | null;
          email?: string | null;
          ethnicity?: string | null;
          full_name?: string | null;
          gender?: string | null;
          guardian?: string | null;
          id?: string;
          national_id?: string | null;
          note?: string | null;
          phone?: string | null;
          updated_at?: string;
          updated_by?: string | null;
          ws_id?: string;
        };
        Relationships: [
          {
            foreignKeyName: 'public_workspace_users_updated_by_fkey';
            columns: ['updated_by'];
            isOneToOne: false;
            referencedRelation: 'distinct_invoice_creators';
            referencedColumns: ['id'];
          },
          {
            foreignKeyName: 'public_workspace_users_updated_by_fkey';
            columns: ['updated_by'];
            isOneToOne: false;
            referencedRelation: 'workspace_users';
            referencedColumns: ['id'];
          },
          {
            foreignKeyName: 'public_workspace_users_updated_by_fkey';
            columns: ['updated_by'];
            isOneToOne: false;
            referencedRelation: 'workspace_users_with_groups';
            referencedColumns: ['id'];
          },
          {
            foreignKeyName: 'workspace_users_created_by_fkey';
            columns: ['created_by'];
            isOneToOne: false;
            referencedRelation: 'distinct_invoice_creators';
            referencedColumns: ['id'];
          },
          {
            foreignKeyName: 'workspace_users_created_by_fkey';
            columns: ['created_by'];
            isOneToOne: false;
            referencedRelation: 'workspace_users';
            referencedColumns: ['id'];
          },
          {
            foreignKeyName: 'workspace_users_created_by_fkey';
            columns: ['created_by'];
            isOneToOne: false;
            referencedRelation: 'workspace_users_with_groups';
            referencedColumns: ['id'];
          },
          {
            foreignKeyName: 'workspace_users_ws_id_fkey';
            columns: ['ws_id'];
            isOneToOne: false;
            referencedRelation: 'workspaces';
            referencedColumns: ['id'];
          },
        ];
      };
      workspace_wallet_transfers: {
        Row: {
          created_at: string | null;
          from_transaction_id: string;
          to_transaction_id: string;
        };
        Insert: {
          created_at?: string | null;
          from_transaction_id: string;
          to_transaction_id: string;
        };
        Update: {
          created_at?: string | null;
          from_transaction_id?: string;
          to_transaction_id?: string;
        };
        Relationships: [
          {
            foreignKeyName: 'workspace_wallet_transfers_from_transaction_id_fkey';
            columns: ['from_transaction_id'];
            isOneToOne: false;
            referencedRelation: 'wallet_transactions';
            referencedColumns: ['id'];
          },
          {
            foreignKeyName: 'workspace_wallet_transfers_to_transaction_id_fkey';
            columns: ['to_transaction_id'];
            isOneToOne: false;
            referencedRelation: 'wallet_transactions';
            referencedColumns: ['id'];
          },
        ];
      };
      workspace_wallets: {
        Row: {
          balance: number | null;
          created_at: string | null;
          currency: string;
          description: string | null;
          id: string;
          name: string | null;
          report_opt_in: boolean;
          type: string;
          ws_id: string;
        };
        Insert: {
          balance?: number | null;
          created_at?: string | null;
          currency?: string;
          description?: string | null;
          id?: string;
          name?: string | null;
          report_opt_in?: boolean;
          type?: string;
          ws_id: string;
        };
        Update: {
          balance?: number | null;
          created_at?: string | null;
          currency?: string;
          description?: string | null;
          id?: string;
          name?: string | null;
          report_opt_in?: boolean;
          type?: string;
          ws_id?: string;
        };
        Relationships: [
          {
            foreignKeyName: 'workspace_wallets_currency_fkey';
            columns: ['currency'];
            isOneToOne: false;
            referencedRelation: 'currencies';
            referencedColumns: ['code'];
          },
          {
            foreignKeyName: 'workspace_wallets_type_fkey';
            columns: ['type'];
            isOneToOne: false;
            referencedRelation: 'wallet_types';
            referencedColumns: ['id'];
          },
          {
            foreignKeyName: 'workspace_wallets_ws_id_fkey';
            columns: ['ws_id'];
            isOneToOne: false;
            referencedRelation: 'workspaces';
            referencedColumns: ['id'];
          },
        ];
      };
      workspace_whiteboards: {
        Row: {
          created_at: string;
          creator_id: string;
          description: string | null;
          id: string;
          snapshot: Json | null;
          thumbnail_url: string | null;
          title: string;
          updated_at: string;
          ws_id: string;
        };
        Insert: {
          created_at?: string;
          creator_id: string;
          description?: string | null;
          id?: string;
          snapshot?: Json | null;
          thumbnail_url?: string | null;
          title: string;
          updated_at?: string;
          ws_id: string;
        };
        Update: {
          created_at?: string;
          creator_id?: string;
          description?: string | null;
          id?: string;
          snapshot?: Json | null;
          thumbnail_url?: string | null;
          title?: string;
          updated_at?: string;
          ws_id?: string;
        };
        Relationships: [
          {
            foreignKeyName: 'workspace_whiteboards_creator_id_fkey';
            columns: ['creator_id'];
            isOneToOne: false;
            referencedRelation: 'nova_user_challenge_leaderboard';
            referencedColumns: ['user_id'];
          },
          {
            foreignKeyName: 'workspace_whiteboards_creator_id_fkey';
            columns: ['creator_id'];
            isOneToOne: false;
            referencedRelation: 'nova_user_leaderboard';
            referencedColumns: ['user_id'];
          },
          {
            foreignKeyName: 'workspace_whiteboards_creator_id_fkey';
            columns: ['creator_id'];
            isOneToOne: false;
            referencedRelation: 'users';
            referencedColumns: ['id'];
          },
          {
            foreignKeyName: 'workspace_whiteboards_ws_id_fkey';
            columns: ['ws_id'];
            isOneToOne: false;
            referencedRelation: 'workspaces';
            referencedColumns: ['id'];
          },
        ];
      };
      workspaces: {
        Row: {
          avatar_url: string | null;
          created_at: string | null;
          creator_id: string | null;
          deleted: boolean | null;
          handle: string | null;
          id: string;
          logo_url: string | null;
          name: string | null;
        };
        Insert: {
          avatar_url?: string | null;
          created_at?: string | null;
          creator_id?: string | null;
          deleted?: boolean | null;
          handle?: string | null;
          id?: string;
          logo_url?: string | null;
          name?: string | null;
        };
        Update: {
          avatar_url?: string | null;
          created_at?: string | null;
          creator_id?: string | null;
          deleted?: boolean | null;
          handle?: string | null;
          id?: string;
          logo_url?: string | null;
          name?: string | null;
        };
        Relationships: [
          {
            foreignKeyName: 'workspaces_creator_id_fkey';
            columns: ['creator_id'];
            isOneToOne: false;
            referencedRelation: 'nova_user_challenge_leaderboard';
            referencedColumns: ['user_id'];
          },
          {
            foreignKeyName: 'workspaces_creator_id_fkey';
            columns: ['creator_id'];
            isOneToOne: false;
            referencedRelation: 'nova_user_leaderboard';
            referencedColumns: ['user_id'];
          },
          {
            foreignKeyName: 'workspaces_creator_id_fkey';
            columns: ['creator_id'];
            isOneToOne: false;
            referencedRelation: 'users';
            referencedColumns: ['id'];
          },
        ];
      };
    };
    Views: {
      audit_logs: {
        Row: {
          auth_role: string | null;
          auth_uid: string | null;
          id: number | null;
          old_record: Json | null;
          old_record_id: string | null;
          op: 'INSERT' | 'UPDATE' | 'DELETE' | 'TRUNCATE' | null;
          record: Json | null;
          record_id: string | null;
          table_name: unknown | null;
          ts: string | null;
          ws_id: string | null;
        };
        Insert: {
          auth_role?: string | null;
          auth_uid?: string | null;
          id?: number | null;
          old_record?: Json | null;
          old_record_id?: string | null;
          op?: 'INSERT' | 'UPDATE' | 'DELETE' | 'TRUNCATE' | null;
          record?: Json | null;
          record_id?: string | null;
          table_name?: unknown | null;
          ts?: string | null;
          ws_id?: never;
        };
        Update: {
          auth_role?: string | null;
          auth_uid?: string | null;
          id?: number | null;
          old_record?: Json | null;
          old_record_id?: string | null;
          op?: 'INSERT' | 'UPDATE' | 'DELETE' | 'TRUNCATE' | null;
          record?: Json | null;
          record_id?: string | null;
          table_name?: unknown | null;
          ts?: string | null;
          ws_id?: never;
        };
        Relationships: [
          {
            foreignKeyName: 'record_version_auth_uid_fkey';
            columns: ['auth_uid'];
            isOneToOne: false;
            referencedRelation: 'nova_user_challenge_leaderboard';
            referencedColumns: ['user_id'];
          },
          {
            foreignKeyName: 'record_version_auth_uid_fkey';
            columns: ['auth_uid'];
            isOneToOne: false;
            referencedRelation: 'nova_user_leaderboard';
            referencedColumns: ['user_id'];
          },
          {
            foreignKeyName: 'record_version_auth_uid_fkey';
            columns: ['auth_uid'];
            isOneToOne: false;
            referencedRelation: 'users';
            referencedColumns: ['id'];
          },
        ];
      };
      calendar_event_participants: {
        Row: {
          created_at: string | null;
          display_name: string | null;
          event_id: string | null;
          going: boolean | null;
          handle: string | null;
          participant_id: string | null;
          type: string | null;
        };
        Relationships: [];
      };
      distinct_invoice_creators: {
        Row: {
          display_name: string | null;
          id: string | null;
        };
        Relationships: [];
      };
      meet_together_users: {
        Row: {
          display_name: string | null;
          is_guest: boolean | null;
          plan_id: string | null;
          timeblock_count: number | null;
          user_id: string | null;
        };
        Relationships: [];
      };
      nova_submissions_with_scores: {
        Row: {
          created_at: string | null;
          criteria_score: number | null;
          id: string | null;
          passed_tests: number | null;
          problem_id: string | null;
          prompt: string | null;
          session_id: string | null;
          sum_criterion_score: number | null;
          test_case_score: number | null;
          total_criteria: number | null;
          total_score: number | null;
          total_tests: number | null;
          user_id: string | null;
        };
        Relationships: [
          {
            foreignKeyName: 'nova_submissions_problem_id_fkey';
            columns: ['problem_id'];
            isOneToOne: false;
            referencedRelation: 'nova_problems';
            referencedColumns: ['id'];
          },
          {
            foreignKeyName: 'nova_submissions_session_id_fkey';
            columns: ['session_id'];
            isOneToOne: false;
            referencedRelation: 'nova_sessions';
            referencedColumns: ['id'];
          },
          {
            foreignKeyName: 'nova_submissions_user_id_fkey';
            columns: ['user_id'];
            isOneToOne: false;
            referencedRelation: 'nova_user_challenge_leaderboard';
            referencedColumns: ['user_id'];
          },
          {
            foreignKeyName: 'nova_submissions_user_id_fkey';
            columns: ['user_id'];
            isOneToOne: false;
            referencedRelation: 'nova_user_leaderboard';
            referencedColumns: ['user_id'];
          },
          {
            foreignKeyName: 'nova_submissions_user_id_fkey';
            columns: ['user_id'];
            isOneToOne: false;
            referencedRelation: 'users';
            referencedColumns: ['id'];
          },
        ];
      };
      nova_team_challenge_leaderboard: {
        Row: {
          challenge_id: string | null;
          name: string | null;
          problem_scores: Json | null;
          score: number | null;
          team_id: string | null;
        };
        Relationships: [
          {
            foreignKeyName: 'nova_problems_challenge_id_fkey';
            columns: ['challenge_id'];
            isOneToOne: false;
            referencedRelation: 'nova_challenges';
            referencedColumns: ['id'];
          },
          {
            foreignKeyName: 'nova_problems_challenge_id_fkey';
            columns: ['challenge_id'];
            isOneToOne: false;
            referencedRelation: 'nova_user_challenge_leaderboard';
            referencedColumns: ['challenge_id'];
          },
        ];
      };
      nova_team_leaderboard: {
        Row: {
          challenge_scores: Json | null;
          name: string | null;
          score: number | null;
          team_id: string | null;
        };
        Relationships: [];
      };
      nova_user_challenge_leaderboard: {
        Row: {
          avatar: string | null;
          challenge_id: string | null;
          name: string | null;
          problem_scores: Json | null;
          score: number | null;
          user_id: string | null;
        };
        Relationships: [];
      };
      nova_user_leaderboard: {
        Row: {
          avatar: string | null;
          challenge_scores: Json | null;
          name: string | null;
          score: number | null;
          user_id: string | null;
        };
        Relationships: [];
      };
      time_tracking_session_analytics: {
        Row: {
          category_color: string | null;
          category_id: string | null;
          category_name: string | null;
          created_at: string | null;
          day_of_week: number | null;
          description: string | null;
          duration_seconds: number | null;
          end_time: string | null;
          id: string | null;
          is_running: boolean | null;
          productivity_score: number | null;
          session_date: string | null;
          session_length_category: string | null;
          session_month: string | null;
          session_week: string | null;
          start_hour: number | null;
          start_time: string | null;
          tags: string[] | null;
          task_id: string | null;
          task_name: string | null;
          title: string | null;
          updated_at: string | null;
          user_id: string | null;
          was_resumed: boolean | null;
          ws_id: string | null;
        };
        Relationships: [
          {
            foreignKeyName: 'time_tracking_categories_color_fkey';
            columns: ['category_color'];
            isOneToOne: false;
            referencedRelation: 'calendar_event_colors';
            referencedColumns: ['value'];
          },
          {
            foreignKeyName: 'time_tracking_sessions_category_id_fkey';
            columns: ['category_id'];
            isOneToOne: false;
            referencedRelation: 'time_tracking_categories';
            referencedColumns: ['id'];
          },
          {
            foreignKeyName: 'time_tracking_sessions_task_id_fkey';
            columns: ['task_id'];
            isOneToOne: false;
            referencedRelation: 'tasks';
            referencedColumns: ['id'];
          },
          {
            foreignKeyName: 'time_tracking_sessions_ws_id_fkey';
            columns: ['ws_id'];
            isOneToOne: false;
            referencedRelation: 'workspaces';
            referencedColumns: ['id'];
          },
        ];
      };
      user_groups_with_tags: {
        Row: {
          archived: boolean | null;
          created_at: string | null;
          ending_date: string | null;
          id: string | null;
          name: string | null;
          notes: string | null;
          sessions: string[] | null;
          starting_date: string | null;
          tag_count: number | null;
          tags: Json | null;
          ws_id: string | null;
        };
        Insert: {
          archived?: boolean | null;
          created_at?: string | null;
          ending_date?: string | null;
          id?: string | null;
          name?: string | null;
          notes?: string | null;
          sessions?: string[] | null;
          starting_date?: string | null;
          tag_count?: never;
          tags?: never;
          ws_id?: string | null;
        };
        Update: {
          archived?: boolean | null;
          created_at?: string | null;
          ending_date?: string | null;
          id?: string | null;
          name?: string | null;
          notes?: string | null;
          sessions?: string[] | null;
          starting_date?: string | null;
          tag_count?: never;
          tags?: never;
          ws_id?: string | null;
        };
        Relationships: [
          {
            foreignKeyName: 'workspace_user_roles_ws_id_fkey';
            columns: ['ws_id'];
            isOneToOne: false;
            referencedRelation: 'workspaces';
            referencedColumns: ['id'];
          },
        ];
      };
      workspace_dataset_row_cells: {
        Row: {
          cells: Json | null;
          created_at: string | null;
          dataset_id: string | null;
          row_id: string | null;
        };
        Relationships: [
          {
            foreignKeyName: 'workspace_dataset_rows_dataset_id_fkey';
            columns: ['dataset_id'];
            isOneToOne: false;
            referencedRelation: 'workspace_datasets';
            referencedColumns: ['id'];
          },
        ];
      };
      workspace_members_and_invites: {
        Row: {
          avatar_url: string | null;
          created_at: string | null;
          display_name: string | null;
          email: string | null;
          handle: string | null;
          id: string | null;
          pending: boolean | null;
          role: string | null;
          role_title: string | null;
          ws_id: string | null;
        };
        Relationships: [];
      };
      workspace_user_groups_with_amount: {
        Row: {
          amount: number | null;
          archived: boolean | null;
          created_at: string | null;
          ending_date: string | null;
          id: string | null;
          name: string | null;
          notes: string | null;
          sessions: string[] | null;
          starting_date: string | null;
          ws_id: string | null;
        };
        Relationships: [
          {
            foreignKeyName: 'workspace_user_roles_ws_id_fkey';
            columns: ['ws_id'];
            isOneToOne: false;
            referencedRelation: 'workspaces';
            referencedColumns: ['id'];
          },
        ];
      };
      workspace_users_with_groups: {
        Row: {
          address: string | null;
          archived: boolean | null;
          archived_until: string | null;
          avatar_url: string | null;
          balance: number | null;
          birthday: string | null;
          created_at: string | null;
          created_by: string | null;
          display_name: string | null;
          email: string | null;
          ethnicity: string | null;
          full_name: string | null;
          gender: string | null;
          group_count: number | null;
          groups: Json | null;
          guardian: string | null;
          id: string | null;
          linked_users: Json | null;
          national_id: string | null;
          note: string | null;
          phone: string | null;
          updated_at: string | null;
          updated_by: string | null;
          ws_id: string | null;
        };
        Insert: {
          address?: string | null;
          archived?: boolean | null;
          archived_until?: string | null;
          avatar_url?: string | null;
          balance?: number | null;
          birthday?: string | null;
          created_at?: string | null;
          created_by?: string | null;
          display_name?: string | null;
          email?: string | null;
          ethnicity?: string | null;
          full_name?: string | null;
          gender?: string | null;
          group_count?: never;
          groups?: never;
          guardian?: string | null;
          id?: string | null;
          linked_users?: never;
          national_id?: string | null;
          note?: string | null;
          phone?: string | null;
          updated_at?: string | null;
          updated_by?: string | null;
          ws_id?: string | null;
        };
        Update: {
          address?: string | null;
          archived?: boolean | null;
          archived_until?: string | null;
          avatar_url?: string | null;
          balance?: number | null;
          birthday?: string | null;
          created_at?: string | null;
          created_by?: string | null;
          display_name?: string | null;
          email?: string | null;
          ethnicity?: string | null;
          full_name?: string | null;
          gender?: string | null;
          group_count?: never;
          groups?: never;
          guardian?: string | null;
          id?: string | null;
          linked_users?: never;
          national_id?: string | null;
          note?: string | null;
          phone?: string | null;
          updated_at?: string | null;
          updated_by?: string | null;
          ws_id?: string | null;
        };
        Relationships: [
          {
            foreignKeyName: 'public_workspace_users_updated_by_fkey';
            columns: ['updated_by'];
            isOneToOne: false;
            referencedRelation: 'distinct_invoice_creators';
            referencedColumns: ['id'];
          },
          {
            foreignKeyName: 'public_workspace_users_updated_by_fkey';
            columns: ['updated_by'];
            isOneToOne: false;
            referencedRelation: 'workspace_users';
            referencedColumns: ['id'];
          },
          {
            foreignKeyName: 'public_workspace_users_updated_by_fkey';
            columns: ['updated_by'];
            isOneToOne: false;
            referencedRelation: 'workspace_users_with_groups';
            referencedColumns: ['id'];
          },
          {
            foreignKeyName: 'workspace_users_created_by_fkey';
            columns: ['created_by'];
            isOneToOne: false;
            referencedRelation: 'distinct_invoice_creators';
            referencedColumns: ['id'];
          },
          {
            foreignKeyName: 'workspace_users_created_by_fkey';
            columns: ['created_by'];
            isOneToOne: false;
            referencedRelation: 'workspace_users';
            referencedColumns: ['id'];
          },
          {
            foreignKeyName: 'workspace_users_created_by_fkey';
            columns: ['created_by'];
            isOneToOne: false;
            referencedRelation: 'workspace_users_with_groups';
            referencedColumns: ['id'];
          },
          {
            foreignKeyName: 'workspace_users_ws_id_fkey';
            columns: ['ws_id'];
            isOneToOne: false;
            referencedRelation: 'workspaces';
            referencedColumns: ['id'];
          },
        ];
      };
    };
    Functions: {
      calculate_productivity_score: {
        Args: { duration_seconds: number; category_color: string };
        Returns: number;
      };
      check_ws_creator: {
        Args: { ws_id: string };
        Returns: boolean;
      };
      cleanup_expired_cross_app_tokens: {
        Args: Record<PropertyKey, never>;
        Returns: undefined;
      };
      cleanup_role_inconsistencies: {
        Args: Record<PropertyKey, never>;
        Returns: undefined;
      };
      count_search_users: {
        Args:
          | {
              enabled_filter?: boolean;
              role_filter?: string;
              search_query: string;
            }
          | { search_query: string };
        Returns: number;
      };
      create_ai_chat: {
        Args: { title: string; message: string; model: string };
        Returns: string;
      };
      generate_cross_app_token: {
        Args:
          | {
              p_user_id: string;
              p_origin_app: string;
              p_target_app: string;
              p_expiry_seconds?: number;
            }
          | {
              p_user_id: string;
<<<<<<< HEAD
              p_origin_app: string;
              p_target_app: string;
              p_expiry_seconds?: number;
              p_session_data?: Json;
=======
              p_session_data?: Json;
              p_expiry_seconds?: number;
              p_target_app: string;
              p_origin_app: string;
>>>>>>> bf80e524
            };
        Returns: string;
      };
      get_challenge_stats: {
        Args: { challenge_id_param: string; user_id_param: string };
        Returns: {
          total_score: number;
          problems_attempted: number;
        }[];
      };
      get_daily_income_expense: {
        Args: { past_days?: number; _ws_id: string };
        Returns: {
          day: string;
          total_income: number;
          total_expense: number;
          total_income: number;
        }[];
      };
      get_daily_prompt_completion_tokens: {
        Args: { past_days?: number };
        Returns: {
          day: string;
          total_prompt_tokens: number;
          total_completion_tokens: number;
        }[];
      };
      get_finance_invoices_count: {
        Args: { ws_id: string };
        Returns: number;
      };
      get_healthcare_checkups_count: {
        Args: { ws_id: string };
        Returns: number;
      };
      get_healthcare_diagnoses_count: {
        Args: { ws_id: string };
        Returns: number;
      };
      get_healthcare_vital_groups_count: {
        Args: { ws_id: string };
        Returns: number;
      };
      get_healthcare_vitals_count: {
        Args: { ws_id: string };
        Returns: number;
      };
      get_hourly_prompt_completion_tokens: {
        Args: { past_hours?: number };
        Returns: {
          hour: string;
          total_prompt_tokens: number;
          total_completion_tokens: number;
        }[];
      };
      get_inventory_batches_count: {
        Args: { ws_id: string };
        Returns: number;
      };
      get_inventory_product_categories_count: {
        Args: { ws_id: string };
        Returns: number;
      };
      get_inventory_products: {
        Args: {
<<<<<<< HEAD
          _category_ids?: string[];
          _ws_id?: string;
          _warehouse_ids?: string[];
          _has_unit?: boolean;
        };
        Returns: {
          id: string;
          name: string;
          manufacturer: string;
          unit: string;
          unit_id: string;
          category: string;
          price: number;
          amount: number;
          ws_id: string;
          created_at: string;
=======
          _has_unit?: boolean;
          _warehouse_ids?: string[];
          _ws_id?: string;
          _category_ids?: string[];
        };
        Returns: {
          unit_id: string;
          category: string;
          price: number;
          amount: number;
          ws_id: string;
          created_at: string;
          manufacturer: string;
          name: string;
          id: string;
          unit: string;
>>>>>>> bf80e524
        }[];
      };
      get_inventory_products_count: {
        Args: { ws_id: string };
        Returns: number;
      };
      get_inventory_suppliers_count: {
        Args: { ws_id: string };
        Returns: number;
      };
      get_inventory_units_count: {
        Args: { ws_id: string };
        Returns: number;
      };
      get_inventory_warehouses_count: {
        Args: { ws_id: string };
        Returns: number;
      };
      get_monthly_income_expense: {
        Args: { past_months?: number; _ws_id: string };
        Returns: {
          month: string;
          total_income: number;
          total_expense: number;
        }[];
      };
      get_monthly_prompt_completion_tokens: {
        Args: { past_months?: number };
        Returns: {
          month: string;
          total_prompt_tokens: number;
          total_completion_tokens: number;
        }[];
      };
      get_pending_event_participants: {
        Args: { _event_id: string };
        Returns: number;
      };
      get_possible_excluded_groups: {
        Args: { included_groups: string[]; _ws_id: string };
        Returns: {
          name: string;
          id: string;
          amount: number;
          ws_id: string;
        }[];
      };
      get_possible_excluded_tags: {
        Args: { _ws_id: string; included_tags: string[] };
        Returns: {
          amount: number;
          ws_id: string;
          name: string;
          id: string;
        }[];
      };
      get_session_statistics: {
        Args: Record<PropertyKey, never>;
        Returns: {
<<<<<<< HEAD
          total_count: number;
          unique_users_count: number;
          active_count: number;
          completed_count: number;
          latest_session_date: string;
=======
          active_count: number;
          latest_session_date: string;
          completed_count: number;
          total_count: number;
          unique_users_count: number;
>>>>>>> bf80e524
        }[];
      };
      get_session_templates: {
        Args: {
<<<<<<< HEAD
          workspace_id: string;
          user_id_param: string;
          limit_count?: number;
        };
        Returns: {
          title: string;
=======
          limit_count?: number;
          user_id_param: string;
          workspace_id: string;
        };
        Returns: {
>>>>>>> bf80e524
          description: string;
          category_id: string;
          task_id: string;
          tags: string[];
          category_name: string;
          category_color: string;
          task_name: string;
          usage_count: number;
          avg_duration: number;
          last_used: string;
<<<<<<< HEAD
=======
          title: string;
>>>>>>> bf80e524
        }[];
      };
      get_submission_statistics: {
        Args: Record<PropertyKey, never>;
        Returns: {
<<<<<<< HEAD
          total_count: number;
          latest_submission_date: string;
=======
          latest_submission_date: string;
          total_count: number;
>>>>>>> bf80e524
          unique_users_count: number;
        }[];
      };
      get_transaction_categories_with_amount: {
        Args: Record<PropertyKey, never>;
        Returns: {
<<<<<<< HEAD
          id: string;
          name: string;
=======
>>>>>>> bf80e524
          is_expense: boolean;
          ws_id: string;
          created_at: string;
          amount: number;
<<<<<<< HEAD
=======
          id: string;
          name: string;
>>>>>>> bf80e524
        }[];
      };
      get_user_role: {
        Args: { ws_id: string; user_id: string };
        Returns: string;
      };
      get_user_session_stats: {
        Args: { user_id: string };
        Returns: {
<<<<<<< HEAD
          total_sessions: number;
          active_sessions: number;
          current_session_age: unknown;
=======
          active_sessions: number;
          current_session_age: unknown;
          total_sessions: number;
>>>>>>> bf80e524
        }[];
      };
      get_user_sessions: {
        Args: { user_id: string };
        Returns: {
<<<<<<< HEAD
          session_id: string;
=======
>>>>>>> bf80e524
          created_at: string;
          updated_at: string;
          user_agent: string;
          ip: string;
          is_current: boolean;
<<<<<<< HEAD
=======
          session_id: string;
>>>>>>> bf80e524
        }[];
      };
      get_user_tasks: {
        Args: { _board_id: string };
        Returns: {
<<<<<<< HEAD
          id: string;
          name: string;
=======
          board_id: string;
>>>>>>> bf80e524
          description: string;
          priority: number;
          completed: boolean;
          start_date: string;
          end_date: string;
          list_id: string;
<<<<<<< HEAD
          board_id: string;
=======
          id: string;
          name: string;
>>>>>>> bf80e524
        }[];
      };
      get_user_whitelist_status: {
        Args: { user_id_param: string };
        Returns: {
          is_whitelisted: boolean;
<<<<<<< HEAD
          enabled: boolean;
          allow_challenge_management: boolean;
          allow_manage_all_challenges: boolean;
          allow_role_management: boolean;
=======
          allow_manage_all_challenges: boolean;
          allow_challenge_management: boolean;
          allow_role_management: boolean;
          enabled: boolean;
>>>>>>> bf80e524
        }[];
      };
      get_workspace_drive_size: {
        Args: { ws_id: string };
        Returns: number;
      };
      get_workspace_products_count: {
        Args: { ws_id: string };
        Returns: number;
      };
      get_workspace_transaction_categories_count: {
        Args: { ws_id: string };
        Returns: number;
      };
      get_workspace_transactions_count: {
        Args: { end_date?: string; start_date?: string; ws_id: string };
        Returns: number;
      };
      get_workspace_user_groups: {
        Args: {
          _ws_id: string;
          search_query: string;
          excluded_tags: string[];
          included_tags: string[];
        };
        Returns: {
          notes: string;
          name: string;
          id: string;
          ws_id: string;
          tags: string[];
          tag_count: number;
          created_at: string;
        }[];
      };
      get_workspace_user_groups_count: {
        Args: { ws_id: string };
        Returns: number;
      };
      get_workspace_users: {
        Args: {
<<<<<<< HEAD
          _ws_id: string;
          included_groups: string[];
=======
          included_groups: string[];
          _ws_id: string;
>>>>>>> bf80e524
          excluded_groups: string[];
          search_query: string;
        };
        Returns: {
          id: string;
          avatar_url: string;
          full_name: string;
          display_name: string;
          email: string;
          phone: string;
          gender: string;
          birthday: string;
          ethnicity: string;
          guardian: string;
          address: string;
          national_id: string;
          note: string;
          balance: number;
          ws_id: string;
          groups: string[];
          group_count: number;
          linked_users: Json;
          created_at: string;
          updated_at: string;
        }[];
      };
      get_workspace_users_count: {
        Args: { ws_id: string };
        Returns: number;
      };
      get_workspace_wallets_count: {
        Args: { ws_id: string };
        Returns: number;
      };
      get_workspace_wallets_expense: {
        Args: { ws_id: string; start_date?: string; end_date?: string };
        Returns: number;
      };
      get_workspace_wallets_income: {
        Args: { end_date?: string; start_date?: string; ws_id: string };
        Returns: number;
      };
      has_other_owner: {
        Args: { _ws_id: string; _user_id: string };
        Returns: boolean;
      };
      insert_ai_chat_message: {
<<<<<<< HEAD
        Args: { message: string; chat_id: string; source: string };
=======
        Args: { source: string; message: string; chat_id: string };
>>>>>>> bf80e524
        Returns: undefined;
      };
      is_list_accessible: {
        Args: { _list_id: string };
        Returns: boolean;
      };
      is_member_invited: {
        Args: { _user_id: string; _org_id: string };
        Returns: boolean;
      };
      is_nova_challenge_manager: {
        Args: Record<PropertyKey, never>;
        Returns: boolean;
      };
      is_nova_role_manager: {
        Args: Record<PropertyKey, never>;
        Returns: boolean;
      };
      is_nova_user_email_in_team: {
        Args: { _team_id: string; _user_email: string };
        Returns: boolean;
      };
      is_nova_user_id_in_team: {
        Args: { _user_id: string; _team_id: string };
        Returns: boolean;
      };
      is_org_member: {
        Args: { _user_id: string; _org_id: string };
        Returns: boolean;
      };
      is_project_member: {
        Args: { _project_id: string };
        Returns: boolean;
      };
      is_task_accessible: {
        Args: { _task_id: string };
        Returns: boolean;
      };
      is_task_board_member: {
        Args: { _user_id: string; _board_id: string };
        Returns: boolean;
      };
      is_user_task_in_board: {
        Args: { _user_id: string; _task_id: string };
        Returns: boolean;
      };
      is_user_whitelisted: {
        Args: { user_id_param: string };
        Returns: boolean;
      };
      nova_get_all_challenges_with_user_stats: {
        Args: { user_id: string };
        Returns: Json;
      };
      nova_get_challenge_with_user_stats: {
        Args: { challenge_id: string; user_id: string };
        Returns: Json;
      };
      nova_get_user_daily_sessions: {
        Args: { user_id: string; challenge_id: string };
        Returns: number;
      };
      nova_get_user_total_sessions: {
        Args: { user_id: string; challenge_id: string };
        Returns: number;
      };
      revoke_all_cross_app_tokens: {
        Args: { p_user_id: string };
        Returns: undefined;
      };
      revoke_all_other_sessions: {
        Args: { user_id: string };
        Returns: number;
      };
      revoke_user_session: {
        Args: { target_user_id: string; session_id: string };
        Returns: boolean;
      };
      search_users: {
        Args:
          | { search_query: string; page_number: number; page_size: number }
          | {
              search_query: string;
              page_number: number;
              page_size: number;
              role_filter?: string;
              enabled_filter?: boolean;
            };
        Returns: {
<<<<<<< HEAD
          id: string;
          display_name: string;
          deleted: boolean;
          avatar_url: string;
          handle: string;
          bio: string;
          created_at: string;
          user_id: string;
          enabled: boolean;
=======
>>>>>>> bf80e524
          allow_challenge_management: boolean;
          allow_manage_all_challenges: boolean;
          allow_role_management: boolean;
          email: string;
          new_email: string;
          birthday: string;
          team_name: string[];
<<<<<<< HEAD
=======
          id: string;
          display_name: string;
          deleted: boolean;
          avatar_url: string;
          handle: string;
          bio: string;
          created_at: string;
          user_id: string;
          enabled: boolean;
>>>>>>> bf80e524
        }[];
      };
      search_users_by_name: {
        Args: {
          search_query: string;
          result_limit?: number;
          min_similarity?: number;
        };
        Returns: {
<<<<<<< HEAD
          id: string;
          handle: string;
          display_name: string;
          avatar_url: string;
=======
          handle: string;
>>>>>>> bf80e524
          relevance: number;
          avatar_url: string;
          display_name: string;
          id: string;
        }[];
      };
      sum_quiz_scores: {
        Args: { p_set_id: string };
        Returns: {
          sum: number;
        }[];
      };
      transactions_have_same_abs_amount: {
        Args: { transaction_id_1: string; transaction_id_2: string };
        Returns: boolean;
      };
      transactions_have_same_amount: {
        Args: { transaction_id_1: string; transaction_id_2: string };
        Returns: boolean;
      };
      update_expired_sessions: {
        Args: Record<PropertyKey, never>;
        Returns: undefined;
      };
      update_session_total_score: {
        Args: { challenge_id_param: string; user_id_param: string };
        Returns: undefined;
      };
      validate_cross_app_token: {
        Args: { p_token: string; p_target_app: string };
        Returns: string;
      };
      validate_cross_app_token_with_session: {
        Args: { p_token: string; p_target_app: string };
        Returns: {
          user_id: string;
          session_data: Json;
        }[];
      };
    };
    Enums: {
      ai_message_type:
        | 'message'
        | 'file'
        | 'summary'
        | 'notes'
        | 'multi_choice_quiz'
        | 'paragraph_quiz'
        | 'flashcards';
      calendar_hour_type: 'WORK' | 'PERSONAL' | 'MEETING';
      certificate_templates: 'original' | 'modern' | 'elegant';
      chat_role: 'FUNCTION' | 'USER' | 'SYSTEM' | 'ASSISTANT';
      dataset_type: 'excel' | 'csv' | 'html';
      FEATURE_FLAG:
        | 'ENABLE_AI'
        | 'ENABLE_EDUCATION'
        | 'ENABLE_CHALLENGES'
        | 'ENABLE_QUIZZES';
      platform_service: 'TUTURUUU' | 'REWISE' | 'NOVA' | 'UPSKII';
      subscription_status: 'trialing' | 'active' | 'canceled' | 'past_due';
      task_board_status: 'not_started' | 'active' | 'done' | 'closed';
      workspace_role_permission:
        | 'view_infrastructure'
        | 'manage_workspace_secrets'
        | 'manage_external_migrations'
        | 'manage_workspace_roles'
        | 'manage_workspace_members'
        | 'manage_workspace_settings'
        | 'manage_workspace_integrations'
        | 'manage_workspace_billing'
        | 'manage_workspace_security'
        | 'manage_workspace_audit_logs'
        | 'manage_user_report_templates'
        | 'manage_calendar'
        | 'manage_projects'
        | 'manage_documents'
        | 'manage_drive'
        | 'manage_users'
        | 'export_users_data'
        | 'manage_inventory'
        | 'manage_finance'
        | 'export_finance_data'
        | 'ai_chat'
        | 'ai_lab'
        | 'send_user_group_post_emails';
    };
    CompositeTypes: {
      [_ in never]: never;
    };
  };
};

type DefaultSchema = Database[Extract<keyof Database, 'public'>];

export type Tables<
  DefaultSchemaTableNameOrOptions extends
    | keyof (DefaultSchema['Tables'] & DefaultSchema['Views'])
    | { schema: keyof Database },
  TableName extends DefaultSchemaTableNameOrOptions extends {
    schema: keyof Database;
  }
    ? keyof (Database[DefaultSchemaTableNameOrOptions['schema']]['Tables'] &
        Database[DefaultSchemaTableNameOrOptions['schema']]['Views'])
    : never = never,
> = DefaultSchemaTableNameOrOptions extends { schema: keyof Database }
  ? (Database[DefaultSchemaTableNameOrOptions['schema']]['Tables'] &
      Database[DefaultSchemaTableNameOrOptions['schema']]['Views'])[TableName] extends {
      Row: infer R;
    }
    ? R
    : never
  : DefaultSchemaTableNameOrOptions extends keyof (DefaultSchema['Tables'] &
        DefaultSchema['Views'])
    ? (DefaultSchema['Tables'] &
        DefaultSchema['Views'])[DefaultSchemaTableNameOrOptions] extends {
        Row: infer R;
      }
      ? R
      : never
    : never;

export type TablesInsert<
  DefaultSchemaTableNameOrOptions extends
    | keyof DefaultSchema['Tables']
    | { schema: keyof Database },
  TableName extends DefaultSchemaTableNameOrOptions extends {
    schema: keyof Database;
  }
    ? keyof Database[DefaultSchemaTableNameOrOptions['schema']]['Tables']
    : never = never,
> = DefaultSchemaTableNameOrOptions extends { schema: keyof Database }
  ? Database[DefaultSchemaTableNameOrOptions['schema']]['Tables'][TableName] extends {
      Insert: infer I;
    }
    ? I
    : never
  : DefaultSchemaTableNameOrOptions extends keyof DefaultSchema['Tables']
    ? DefaultSchema['Tables'][DefaultSchemaTableNameOrOptions] extends {
        Insert: infer I;
      }
      ? I
      : never
    : never;

export type TablesUpdate<
  DefaultSchemaTableNameOrOptions extends
    | keyof DefaultSchema['Tables']
    | { schema: keyof Database },
  TableName extends DefaultSchemaTableNameOrOptions extends {
    schema: keyof Database;
  }
    ? keyof Database[DefaultSchemaTableNameOrOptions['schema']]['Tables']
    : never = never,
> = DefaultSchemaTableNameOrOptions extends { schema: keyof Database }
  ? Database[DefaultSchemaTableNameOrOptions['schema']]['Tables'][TableName] extends {
      Update: infer U;
    }
    ? U
    : never
  : DefaultSchemaTableNameOrOptions extends keyof DefaultSchema['Tables']
    ? DefaultSchema['Tables'][DefaultSchemaTableNameOrOptions] extends {
        Update: infer U;
      }
      ? U
      : never
    : never;

export type Enums<
  DefaultSchemaEnumNameOrOptions extends
    | keyof DefaultSchema['Enums']
    | { schema: keyof Database },
  EnumName extends DefaultSchemaEnumNameOrOptions extends {
    schema: keyof Database;
  }
    ? keyof Database[DefaultSchemaEnumNameOrOptions['schema']]['Enums']
    : never = never,
> = DefaultSchemaEnumNameOrOptions extends { schema: keyof Database }
  ? Database[DefaultSchemaEnumNameOrOptions['schema']]['Enums'][EnumName]
  : DefaultSchemaEnumNameOrOptions extends keyof DefaultSchema['Enums']
    ? DefaultSchema['Enums'][DefaultSchemaEnumNameOrOptions]
    : never;

export type CompositeTypes<
  PublicCompositeTypeNameOrOptions extends
    | keyof DefaultSchema['CompositeTypes']
    | { schema: keyof Database },
  CompositeTypeName extends PublicCompositeTypeNameOrOptions extends {
    schema: keyof Database;
  }
    ? keyof Database[PublicCompositeTypeNameOrOptions['schema']]['CompositeTypes']
    : never = never,
> = PublicCompositeTypeNameOrOptions extends { schema: keyof Database }
  ? Database[PublicCompositeTypeNameOrOptions['schema']]['CompositeTypes'][CompositeTypeName]
  : PublicCompositeTypeNameOrOptions extends keyof DefaultSchema['CompositeTypes']
    ? DefaultSchema['CompositeTypes'][PublicCompositeTypeNameOrOptions]
    : never;

export const Constants = {
  public: {
    Enums: {
      ai_message_type: [
        'message',
        'file',
        'summary',
        'notes',
        'multi_choice_quiz',
        'paragraph_quiz',
        'flashcards',
      ],
      calendar_hour_type: ['WORK', 'PERSONAL', 'MEETING'],
      certificate_templates: ['original', 'modern', 'elegant'],
      chat_role: ['FUNCTION', 'USER', 'SYSTEM', 'ASSISTANT'],
      dataset_type: ['excel', 'csv', 'html'],
      FEATURE_FLAG: [
        'ENABLE_AI',
        'ENABLE_EDUCATION',
        'ENABLE_CHALLENGES',
        'ENABLE_QUIZZES',
      ],
      platform_service: ['TUTURUUU', 'REWISE', 'NOVA', 'UPSKII'],
      subscription_status: ['trialing', 'active', 'canceled', 'past_due'],
      task_board_status: ['not_started', 'active', 'done', 'closed'],
      workspace_role_permission: [
        'view_infrastructure',
        'manage_workspace_secrets',
        'manage_external_migrations',
        'manage_workspace_roles',
        'manage_workspace_members',
        'manage_workspace_settings',
        'manage_workspace_integrations',
        'manage_workspace_billing',
        'manage_workspace_security',
        'manage_workspace_audit_logs',
        'manage_user_report_templates',
        'manage_calendar',
        'manage_projects',
        'manage_documents',
        'manage_drive',
        'manage_users',
        'export_users_data',
        'manage_inventory',
        'manage_finance',
        'export_finance_data',
        'ai_chat',
        'ai_lab',
        'send_user_group_post_emails',
      ],
    },
  },
} as const;<|MERGE_RESOLUTION|>--- conflicted
+++ resolved
@@ -7773,18 +7773,11 @@
               p_expiry_seconds?: number;
             }
           | {
-              p_user_id: string;
-<<<<<<< HEAD
-              p_origin_app: string;
+              p_session_data?: Json;
               p_target_app: string;
               p_expiry_seconds?: number;
-              p_session_data?: Json;
-=======
-              p_session_data?: Json;
-              p_expiry_seconds?: number;
-              p_target_app: string;
               p_origin_app: string;
->>>>>>> bf80e524
+              p_user_id: string;
             };
         Returns: string;
       };
@@ -7850,41 +7843,22 @@
       };
       get_inventory_products: {
         Args: {
-<<<<<<< HEAD
+          _has_unit?: boolean;
           _category_ids?: string[];
           _ws_id?: string;
           _warehouse_ids?: string[];
-          _has_unit?: boolean;
         };
         Returns: {
+          created_at: string;
+          ws_id: string;
+          amount: number;
+          price: number;
+          category: string;
+          unit_id: string;
+          unit: string;
+          manufacturer: string;
           id: string;
           name: string;
-          manufacturer: string;
-          unit: string;
-          unit_id: string;
-          category: string;
-          price: number;
-          amount: number;
-          ws_id: string;
-          created_at: string;
-=======
-          _has_unit?: boolean;
-          _warehouse_ids?: string[];
-          _ws_id?: string;
-          _category_ids?: string[];
-        };
-        Returns: {
-          unit_id: string;
-          category: string;
-          price: number;
-          amount: number;
-          ws_id: string;
-          created_at: string;
-          manufacturer: string;
-          name: string;
-          id: string;
-          unit: string;
->>>>>>> bf80e524
         }[];
       };
       get_inventory_products_count: {
@@ -7944,83 +7918,50 @@
       get_session_statistics: {
         Args: Record<PropertyKey, never>;
         Returns: {
-<<<<<<< HEAD
-          total_count: number;
           unique_users_count: number;
-          active_count: number;
           completed_count: number;
           latest_session_date: string;
-=======
+          total_count: number;
           active_count: number;
-          latest_session_date: string;
-          completed_count: number;
-          total_count: number;
-          unique_users_count: number;
->>>>>>> bf80e524
         }[];
       };
       get_session_templates: {
         Args: {
-<<<<<<< HEAD
+          limit_count?: number;
           workspace_id: string;
           user_id_param: string;
-          limit_count?: number;
         };
         Returns: {
-          title: string;
-=======
-          limit_count?: number;
-          user_id_param: string;
-          workspace_id: string;
-        };
-        Returns: {
->>>>>>> bf80e524
-          description: string;
-          category_id: string;
-          task_id: string;
-          tags: string[];
-          category_name: string;
           category_color: string;
           task_name: string;
           usage_count: number;
           avg_duration: number;
           last_used: string;
-<<<<<<< HEAD
-=======
+          task_id: string;
+          category_name: string;
+          category_id: string;
+          tags: string[];
           title: string;
->>>>>>> bf80e524
+          description: string;
         }[];
       };
       get_submission_statistics: {
         Args: Record<PropertyKey, never>;
         Returns: {
-<<<<<<< HEAD
-          total_count: number;
-          latest_submission_date: string;
-=======
+          unique_users_count: number;
           latest_submission_date: string;
           total_count: number;
->>>>>>> bf80e524
-          unique_users_count: number;
         }[];
       };
       get_transaction_categories_with_amount: {
         Args: Record<PropertyKey, never>;
         Returns: {
-<<<<<<< HEAD
-          id: string;
           name: string;
-=======
->>>>>>> bf80e524
+          ws_id: string;
+          created_at: string;
+          amount: number;
+          id: string;
           is_expense: boolean;
-          ws_id: string;
-          created_at: string;
-          amount: number;
-<<<<<<< HEAD
-=======
-          id: string;
-          name: string;
->>>>>>> bf80e524
         }[];
       };
       get_user_role: {
@@ -8030,73 +7971,44 @@
       get_user_session_stats: {
         Args: { user_id: string };
         Returns: {
-<<<<<<< HEAD
+          current_session_age: unknown;
           total_sessions: number;
           active_sessions: number;
-          current_session_age: unknown;
-=======
-          active_sessions: number;
-          current_session_age: unknown;
-          total_sessions: number;
->>>>>>> bf80e524
         }[];
       };
       get_user_sessions: {
         Args: { user_id: string };
         Returns: {
-<<<<<<< HEAD
+          is_current: boolean;
           session_id: string;
-=======
->>>>>>> bf80e524
           created_at: string;
           updated_at: string;
           user_agent: string;
           ip: string;
-          is_current: boolean;
-<<<<<<< HEAD
-=======
-          session_id: string;
->>>>>>> bf80e524
         }[];
       };
       get_user_tasks: {
         Args: { _board_id: string };
         Returns: {
-<<<<<<< HEAD
-          id: string;
           name: string;
-=======
+          end_date: string;
+          start_date: string;
+          completed: boolean;
+          priority: number;
+          description: string;
+          id: string;
           board_id: string;
->>>>>>> bf80e524
-          description: string;
-          priority: number;
-          completed: boolean;
-          start_date: string;
-          end_date: string;
           list_id: string;
-<<<<<<< HEAD
-          board_id: string;
-=======
-          id: string;
-          name: string;
->>>>>>> bf80e524
         }[];
       };
       get_user_whitelist_status: {
         Args: { user_id_param: string };
         Returns: {
-          is_whitelisted: boolean;
-<<<<<<< HEAD
-          enabled: boolean;
+          allow_role_management: boolean;
           allow_challenge_management: boolean;
           allow_manage_all_challenges: boolean;
-          allow_role_management: boolean;
-=======
-          allow_manage_all_challenges: boolean;
-          allow_challenge_management: boolean;
-          allow_role_management: boolean;
           enabled: boolean;
->>>>>>> bf80e524
+          is_whitelisted: boolean;
         }[];
       };
       get_workspace_drive_size: {
@@ -8138,15 +8050,10 @@
       };
       get_workspace_users: {
         Args: {
-<<<<<<< HEAD
-          _ws_id: string;
-          included_groups: string[];
-=======
+          search_query: string;
+          excluded_groups: string[];
           included_groups: string[];
           _ws_id: string;
->>>>>>> bf80e524
-          excluded_groups: string[];
-          search_query: string;
         };
         Returns: {
           id: string;
@@ -8192,11 +8099,7 @@
         Returns: boolean;
       };
       insert_ai_chat_message: {
-<<<<<<< HEAD
-        Args: { message: string; chat_id: string; source: string };
-=======
-        Args: { source: string; message: string; chat_id: string };
->>>>>>> bf80e524
+        Args: { source: string; chat_id: string; message: string };
         Returns: undefined;
       };
       is_list_accessible: {
@@ -8286,18 +8189,8 @@
               enabled_filter?: boolean;
             };
         Returns: {
-<<<<<<< HEAD
-          id: string;
-          display_name: string;
-          deleted: boolean;
-          avatar_url: string;
-          handle: string;
-          bio: string;
-          created_at: string;
-          user_id: string;
+          created_at: string;
           enabled: boolean;
-=======
->>>>>>> bf80e524
           allow_challenge_management: boolean;
           allow_manage_all_challenges: boolean;
           allow_role_management: boolean;
@@ -8305,18 +8198,13 @@
           new_email: string;
           birthday: string;
           team_name: string[];
-<<<<<<< HEAD
-=======
+          user_id: string;
           id: string;
           display_name: string;
           deleted: boolean;
           avatar_url: string;
           handle: string;
           bio: string;
-          created_at: string;
-          user_id: string;
-          enabled: boolean;
->>>>>>> bf80e524
         }[];
       };
       search_users_by_name: {
@@ -8326,14 +8214,10 @@
           min_similarity?: number;
         };
         Returns: {
-<<<<<<< HEAD
-          id: string;
           handle: string;
+          id: string;
           display_name: string;
           avatar_url: string;
-=======
-          handle: string;
->>>>>>> bf80e524
           relevance: number;
           avatar_url: string;
           display_name: string;
