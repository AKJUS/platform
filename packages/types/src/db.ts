--- conflicted
+++ resolved
@@ -14,12 +14,9 @@
 export type WorkspaceUserRole = 'MEMBER' | 'ADMIN' | 'OWNER';
 export type WorkspaceFlashcard = Tables<'workspace_flashcards'>;
 export type WorkspaceQuiz = Tables<'workspace_quizzes'>;
-<<<<<<< HEAD
 export type User = Tables<'users'>;
 export type UserPrivateDetails = Tables<'user_private_details'>;
 export type PlatformUser = Tables<'platform_user_roles'>;
-=======
->>>>>>> cd0f3925
 export type WorkspaceQuizSet = Tables<'workspace_quiz_sets'> & {
   href?: string;
   usage?: {
