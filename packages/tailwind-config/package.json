{
  "name": "tailwind-config",
  "version": "0.1.1",
  "private": true,
  "main": "index.js",
  "devDependencies": {
    "tailwind-scrollbar": "^3.0.5",
    "tailwindcss": "^3.3.5",
    "tailwindcss-animate": "^1.0.7"
  },
<<<<<<< HEAD
  "packageManager": "pnpm@8.10.0"
=======
  "packageManager": "pnpm@8.10.2"
>>>>>>> 412c4cf3
}<|MERGE_RESOLUTION|>--- conflicted
+++ resolved
@@ -8,9 +8,5 @@
     "tailwindcss": "^3.3.5",
     "tailwindcss-animate": "^1.0.7"
   },
-<<<<<<< HEAD
-  "packageManager": "pnpm@8.10.0"
-=======
   "packageManager": "pnpm@8.10.2"
->>>>>>> 412c4cf3
 }