--- conflicted
+++ resolved
@@ -74,12 +74,9 @@
     "@supabase/ssr": "^0.7.0",
     "@supabase/supabase-js": "^2.78.0",
     "@tuturuuu/types": "workspace:*",
-<<<<<<< HEAD
-=======
     "next": "^16.0.1",
     "react": "^19.2.0",
     "react-dom": "^19.2.0",
->>>>>>> 7605d365
     "zod": "^4.1.12"
   },
   "devDependencies": {
