lockfileVersion: '6.0'

settings:
  autoInstallPeers: true
  excludeLinksFromLockfile: false

importers:

  .:
    devDependencies:
      eslint:
        specifier: ^8.43.0
        version: 8.43.0
      eslint-config-custom:
        specifier: workspace:*
        version: link:packages/eslint-config-custom
      prettier:
        specifier: ^2.8.8
        version: 2.8.8
      prettier-plugin-tailwindcss:
        specifier: ^0.3.0
        version: 0.3.0(prettier@2.8.8)
      turbo:
        specifier: ^1.10.3
        version: 1.10.3

  apps/web:
    dependencies:
      '@emotion/react':
        specifier: ^11.11.1
        version: 11.11.1(@types/react@18.2.12)(react@18.2.0)
      '@emotion/server':
        specifier: ^11.11.0
        version: 11.11.0
      '@heroicons/react':
        specifier: ^2.0.18
        version: 2.0.18(react@18.2.0)
      '@mantine/core':
        specifier: ^6.0.13
        version: 6.0.13(@emotion/react@11.11.1)(@mantine/hooks@6.0.13)(@types/react@18.2.12)(react-dom@18.2.0)(react@18.2.0)
      '@mantine/dates':
        specifier: ^6.0.13
        version: 6.0.13(@mantine/core@6.0.13)(@mantine/hooks@6.0.13)(dayjs@1.11.8)(react@18.2.0)
      '@mantine/form':
        specifier: ^6.0.13
        version: 6.0.13(react@18.2.0)
      '@mantine/hooks':
        specifier: ^6.0.13
        version: 6.0.13(react@18.2.0)
      '@mantine/modals':
        specifier: ^6.0.13
        version: 6.0.13(@mantine/core@6.0.13)(@mantine/hooks@6.0.13)(react-dom@18.2.0)(react@18.2.0)
      '@mantine/next':
        specifier: ^6.0.13
        version: 6.0.13(@emotion/react@11.11.1)(@emotion/server@11.11.0)(next@13.4.6)(react-dom@18.2.0)(react@18.2.0)
      '@mantine/notifications':
        specifier: ^6.0.13
        version: 6.0.13(@mantine/core@6.0.13)(@mantine/hooks@6.0.13)(react-dom@18.2.0)(react@18.2.0)
      '@mantine/prism':
        specifier: ^6.0.13
        version: 6.0.13(@mantine/core@6.0.13)(@mantine/hooks@6.0.13)(react-dom@18.2.0)(react@18.2.0)
      '@mantine/spotlight':
        specifier: ^6.0.13
        version: 6.0.13(@mantine/core@6.0.13)(@mantine/hooks@6.0.13)(react-dom@18.2.0)(react@18.2.0)
      '@mantine/tiptap':
        specifier: ^6.0.13
        version: 6.0.13(@mantine/core@6.0.13)(@mantine/hooks@6.0.13)(@tabler/icons-react@2.22.0)(@tiptap/extension-link@2.0.3)(@tiptap/react@2.0.3)(react@18.2.0)
      '@sentry/nextjs':
        specifier: ^7.55.2
        version: 7.55.2(next@13.4.6)(react@18.2.0)
      '@supabase/auth-helpers-nextjs':
        specifier: ^0.7.2
        version: 0.7.2(@supabase/supabase-js@2.25.0)
      '@supabase/auth-helpers-react':
        specifier: ^0.4.0
        version: 0.4.0(@supabase/supabase-js@2.25.0)
      '@supabase/supabase-js':
        specifier: ^2.25.0
        version: 2.25.0
      '@tabler/icons-react':
        specifier: ^2.22.0
        version: 2.22.0(react@18.2.0)
      '@tiptap/extension-highlight':
        specifier: 2.0.3
        version: 2.0.3(@tiptap/core@2.0.3)
      '@tiptap/extension-link':
        specifier: 2.0.3
        version: 2.0.3(@tiptap/core@2.0.3)(@tiptap/pm@2.0.3)
      '@tiptap/extension-subscript':
        specifier: 2.0.3
        version: 2.0.3(@tiptap/core@2.0.3)
      '@tiptap/extension-superscript':
        specifier: 2.0.3
        version: 2.0.3(@tiptap/core@2.0.3)
      '@tiptap/extension-text-align':
        specifier: 2.0.3
        version: 2.0.3(@tiptap/core@2.0.3)
      '@tiptap/extension-underline':
        specifier: 2.0.3
        version: 2.0.3(@tiptap/core@2.0.3)
      '@tiptap/pm':
        specifier: 2.0.3
        version: 2.0.3(@tiptap/core@2.0.3)
      '@tiptap/react':
        specifier: 2.0.3
        version: 2.0.3(@tiptap/core@2.0.3)(@tiptap/pm@2.0.3)(react-dom@18.2.0)(react@18.2.0)
      '@tiptap/starter-kit':
        specifier: 2.0.3
        version: 2.0.3(@tiptap/pm@2.0.3)
      '@upstash/qstash':
        specifier: ^0.3.6
        version: 0.3.6
      '@vercel/analytics':
        specifier: ^1.0.1
        version: 1.0.1
      dayjs:
        specifier: ^1.11.8
        version: 1.11.8
      eventsource-parser:
        specifier: ^1.0.0
        version: 1.0.0
      lodash:
        specifier: ^4.17.21
        version: 4.17.21
      moment:
        specifier: ^2.29.4
        version: 2.29.4
      next:
        specifier: ^13.4.6
        version: 13.4.6(@babel/core@7.22.5)(react-dom@18.2.0)(react@18.2.0)
      next-translate:
        specifier: ^2.0.6
        version: 2.0.6(next@13.4.6)(react@18.2.0)
      nextjs-google-analytics:
        specifier: ^2.3.3
        version: 2.3.3(next@13.4.6)(react@18.2.0)
      openai:
        specifier: ^3.3.0
        version: 3.3.0
      react:
        specifier: 18.2.0
        version: 18.2.0
      react-beautiful-dnd:
        specifier: ^13.1.1
        version: 13.1.1(react-dom@18.2.0)(react@18.2.0)
      react-csv-reader:
        specifier: ^4.0.0
        version: 4.0.0(prop-types@15.8.1)(react-dom@18.2.0)(react@18.2.0)
      react-dom:
        specifier: 18.2.0
        version: 18.2.0(react@18.2.0)
      react-resizable:
        specifier: ^3.0.5
        version: 3.0.5(react-dom@18.2.0)(react@18.2.0)
      swr:
        specifier: ^2.1.5
        version: 2.1.5(react@18.2.0)
      ui:
        specifier: workspace:*
        version: link:../../packages/ui
      uuid:
        specifier: ^9.0.0
        version: 9.0.0
      xlsx:
        specifier: ^0.18.5
        version: 0.18.5
    devDependencies:
      '@testing-library/jest-dom':
        specifier: ^5.16.5
        version: 5.16.5
      '@testing-library/react':
        specifier: ^14.0.0
        version: 14.0.0(react-dom@18.2.0)(react@18.2.0)
      '@types/cookie':
        specifier: ^0.5.1
        version: 0.5.1
      '@types/jest':
        specifier: ^29.5.2
        version: 29.5.2
      '@types/js-cookie':
        specifier: ^3.0.3
        version: 3.0.3
      '@types/lodash':
        specifier: ^4.14.195
        version: 4.14.195
      '@types/node':
        specifier: ^20.3.1
        version: 20.3.1
      '@types/react':
        specifier: ^18.2.12
        version: 18.2.12
      '@types/react-beautiful-dnd':
        specifier: ^13.1.4
        version: 13.1.4
      '@types/react-dom':
        specifier: ^18.2.5
        version: 18.2.5
      '@types/react-resizable':
        specifier: ^3.0.4
        version: 3.0.4
      '@types/testing-library__jest-dom':
        specifier: ^5.14.6
        version: 5.14.6
      '@types/uuid':
        specifier: ^9.0.2
        version: 9.0.2
      '@typescript-eslint/eslint-plugin':
        specifier: ^5.59.11
        version: 5.59.11(@typescript-eslint/parser@5.59.11)(eslint@8.43.0)(typescript@5.1.3)
      '@typescript-eslint/parser':
        specifier: ^5.59.11
        version: 5.59.11(eslint@8.43.0)(typescript@5.1.3)
      autoprefixer:
        specifier: ^10.4.14
        version: 10.4.14(postcss@8.4.24)
      eslint:
        specifier: 8.43.0
        version: 8.43.0
      eslint-config-custom:
        specifier: workspace:*
        version: link:../../packages/eslint-config-custom
      genversion:
        specifier: ^3.1.1
        version: 3.1.1
      jest:
        specifier: ^29.5.0
        version: 29.5.0(@types/node@20.3.1)
      jest-environment-jsdom:
        specifier: ^29.5.0
        version: 29.5.0
      lint-staged:
        specifier: ^13.2.2
        version: 13.2.2
      next-translate-plugin:
        specifier: ^2.0.5
        version: 2.0.5(next-translate@2.0.6)
      postcss:
        specifier: ^8.4.24
        version: 8.4.24
      supabase:
        specifier: ^1.68.6
        version: 1.68.6
      tailwind-config:
        specifier: workspace:*
        version: link:../../packages/tailwind-config
      tailwindcss:
        specifier: ^3.3.2
        version: 3.3.2
      tsconfig:
        specifier: workspace:*
        version: link:../../packages/tsconfig
      typescript:
        specifier: ^5.1.3
        version: 5.1.3

  packages/eslint-config-custom:
    dependencies:
      eslint-config-next:
<<<<<<< HEAD
        specifier: 13.2.4
        version: 13.2.4(eslint@8.43.0)(typescript@5.1.3)
=======
        specifier: 13.4.6
        version: 13.4.6(eslint@8.43.0)(typescript@5.1.3)
>>>>>>> 2b815fcc
      eslint-config-prettier:
        specifier: ^8.8.0
        version: 8.8.0(eslint@8.43.0)
      eslint-config-turbo:
        specifier: latest
        version: 1.10.3(eslint@8.43.0)
      eslint-plugin-react:
        specifier: 7.32.2
        version: 7.32.2(eslint@8.43.0)
    devDependencies:
      next:
        specifier: ^13.4.6
        version: 13.4.6(@babel/core@7.22.5)(react-dom@18.2.0)(react@18.2.0)

  packages/tailwind-config:
    devDependencies:
      tailwind-scrollbar:
        specifier: ^3.0.4
        version: 3.0.4(tailwindcss@3.3.2)
      tailwindcss:
        specifier: ^3.3.2
        version: 3.3.2
      tailwindcss-themer:
        specifier: ^3.1.0
        version: 3.1.0(tailwindcss@3.3.2)

  packages/tsconfig: {}

  packages/ui:
    devDependencies:
      '@types/react':
        specifier: ^18.2.12
        version: 18.2.12
      eslint:
        specifier: ^8.43.0
        version: 8.43.0
      eslint-config-custom:
        specifier: workspace:*
        version: link:../eslint-config-custom
      postcss:
        specifier: ^8.4.24
        version: 8.4.24
      react:
        specifier: ^18.2.0
        version: 18.2.0
      tailwind-config:
        specifier: workspace:*
        version: link:../tailwind-config
      tsconfig:
        specifier: workspace:*
        version: link:../tsconfig
      tsup:
        specifier: ^7.0.0
        version: 7.0.0(postcss@8.4.24)(typescript@5.1.3)
      typescript:
        specifier: ^5.1.3
        version: 5.1.3

packages:

  /@adobe/css-tools@4.2.0:
    resolution: {integrity: sha512-E09FiIft46CmH5Qnjb0wsW54/YQd69LsxeKUOWawmws1XWvyFGURnAChH0mlr7YPFR1ofwvUQfcL0J3lMxXqPA==}
    dev: true

  /@alloc/quick-lru@5.2.0:
    resolution: {integrity: sha512-UrcABB+4bUrFABwbluTIBErXwvbsU/V7TZWfmbgJfbkwiBuziS9gxdODUyuiecfdGQ85jglMW6juS3+z5TsKLw==}
    engines: {node: '>=10'}
    dev: true

  /@ampproject/remapping@2.2.1:
    resolution: {integrity: sha512-lFMjJTrFL3j7L9yBxwYfCq2k6qqwHyzuUl/XBnif78PWTJYyL/dfowQHWE3sp6U6ZzqWiiIZnpTMO96zhkjwtg==}
    engines: {node: '>=6.0.0'}
    dependencies:
      '@jridgewell/gen-mapping': 0.3.3
      '@jridgewell/trace-mapping': 0.3.18

  /@babel/code-frame@7.22.5:
    resolution: {integrity: sha512-Xmwn266vad+6DAqEB2A6V/CcZVp62BbwVmcOJc2RPuwih1kw02TjQvWVWlcKGbBPd+8/0V5DEkOcizRGYsspYQ==}
    engines: {node: '>=6.9.0'}
    dependencies:
      '@babel/highlight': 7.22.5

  /@babel/compat-data@7.22.5:
    resolution: {integrity: sha512-4Jc/YuIaYqKnDDz892kPIledykKg12Aw1PYX5i/TY28anJtacvM1Rrr8wbieB9GfEJwlzqT0hUEao0CxEebiDA==}
    engines: {node: '>=6.9.0'}

  /@babel/core@7.22.5:
    resolution: {integrity: sha512-SBuTAjg91A3eKOvD+bPEz3LlhHZRNu1nFOVts9lzDJTXshHTjII0BAtDS3Y2DAkdZdDKWVZGVwkDfc4Clxn1dg==}
    engines: {node: '>=6.9.0'}
    dependencies:
      '@ampproject/remapping': 2.2.1
      '@babel/code-frame': 7.22.5
      '@babel/generator': 7.22.5
      '@babel/helper-compilation-targets': 7.22.5(@babel/core@7.22.5)
      '@babel/helper-module-transforms': 7.22.5
      '@babel/helpers': 7.22.5
      '@babel/parser': 7.22.5
      '@babel/template': 7.22.5
      '@babel/traverse': 7.22.5
      '@babel/types': 7.22.5
      convert-source-map: 1.9.0
      debug: 4.3.4
      gensync: 1.0.0-beta.2
      json5: 2.2.3
      semver: 6.3.0
    transitivePeerDependencies:
      - supports-color

  /@babel/generator@7.22.5:
    resolution: {integrity: sha512-+lcUbnTRhd0jOewtFSedLyiPsD5tswKkbgcezOqqWFUVNEwoUTlpPOBmvhG7OXWLR4jMdv0czPGH5XbflnD1EA==}
    engines: {node: '>=6.9.0'}
    dependencies:
      '@babel/types': 7.22.5
      '@jridgewell/gen-mapping': 0.3.3
      '@jridgewell/trace-mapping': 0.3.18
      jsesc: 2.5.2

  /@babel/helper-compilation-targets@7.22.5(@babel/core@7.22.5):
    resolution: {integrity: sha512-Ji+ywpHeuqxB8WDxraCiqR0xfhYjiDE/e6k7FuIaANnoOFxAHskHChz4vA1mJC9Lbm01s1PVAGhQY4FUKSkGZw==}
    engines: {node: '>=6.9.0'}
    peerDependencies:
      '@babel/core': ^7.0.0
    dependencies:
      '@babel/compat-data': 7.22.5
      '@babel/core': 7.22.5
      '@babel/helper-validator-option': 7.22.5
      browserslist: 4.21.9
      lru-cache: 5.1.1
      semver: 6.3.0

  /@babel/helper-environment-visitor@7.22.5:
    resolution: {integrity: sha512-XGmhECfVA/5sAt+H+xpSg0mfrHq6FzNr9Oxh7PSEBBRUb/mL7Kz3NICXb194rCqAEdxkhPT1a88teizAFyvk8Q==}
    engines: {node: '>=6.9.0'}

  /@babel/helper-function-name@7.22.5:
    resolution: {integrity: sha512-wtHSq6jMRE3uF2otvfuD3DIvVhOsSNshQl0Qrd7qC9oQJzHvOL4qQXlQn2916+CXGywIjpGuIkoyZRRxHPiNQQ==}
    engines: {node: '>=6.9.0'}
    dependencies:
      '@babel/template': 7.22.5
      '@babel/types': 7.22.5

  /@babel/helper-hoist-variables@7.22.5:
    resolution: {integrity: sha512-wGjk9QZVzvknA6yKIUURb8zY3grXCcOZt+/7Wcy8O2uctxhplmUPkOdlgoNhmdVee2c92JXbf1xpMtVNbfoxRw==}
    engines: {node: '>=6.9.0'}
    dependencies:
      '@babel/types': 7.22.5

  /@babel/helper-module-imports@7.22.5:
    resolution: {integrity: sha512-8Dl6+HD/cKifutF5qGd/8ZJi84QeAKh+CEe1sBzz8UayBBGg1dAIJrdHOcOM5b2MpzWL2yuotJTtGjETq0qjXg==}
    engines: {node: '>=6.9.0'}
    dependencies:
      '@babel/types': 7.22.5

  /@babel/helper-module-transforms@7.22.5:
    resolution: {integrity: sha512-+hGKDt/Ze8GFExiVHno/2dvG5IdstpzCq0y4Qc9OJ25D4q3pKfiIP/4Vp3/JvhDkLKsDK2api3q3fpIgiIF5bw==}
    engines: {node: '>=6.9.0'}
    dependencies:
      '@babel/helper-environment-visitor': 7.22.5
      '@babel/helper-module-imports': 7.22.5
      '@babel/helper-simple-access': 7.22.5
      '@babel/helper-split-export-declaration': 7.22.5
      '@babel/helper-validator-identifier': 7.22.5
      '@babel/template': 7.22.5
      '@babel/traverse': 7.22.5
      '@babel/types': 7.22.5
    transitivePeerDependencies:
      - supports-color

  /@babel/helper-plugin-utils@7.22.5:
    resolution: {integrity: sha512-uLls06UVKgFG9QD4OeFYLEGteMIAa5kpTPcFL28yuCIIzsf6ZyKZMllKVOCZFhiZ5ptnwX4mtKdWCBE/uT4amg==}
    engines: {node: '>=6.9.0'}

  /@babel/helper-simple-access@7.22.5:
    resolution: {integrity: sha512-n0H99E/K+Bika3++WNL17POvo4rKWZ7lZEp1Q+fStVbUi8nxPQEBOlTmCOxW/0JsS56SKKQ+ojAe2pHKJHN35w==}
    engines: {node: '>=6.9.0'}
    dependencies:
      '@babel/types': 7.22.5

  /@babel/helper-split-export-declaration@7.22.5:
    resolution: {integrity: sha512-thqK5QFghPKWLhAV321lxF95yCg2K3Ob5yw+M3VHWfdia0IkPXUtoLH8x/6Fh486QUvzhb8YOWHChTVen2/PoQ==}
    engines: {node: '>=6.9.0'}
    dependencies:
      '@babel/types': 7.22.5

  /@babel/helper-string-parser@7.22.5:
    resolution: {integrity: sha512-mM4COjgZox8U+JcXQwPijIZLElkgEpO5rsERVDJTc2qfCDfERyob6k5WegS14SX18IIjv+XD+GrqNumY5JRCDw==}
    engines: {node: '>=6.9.0'}

  /@babel/helper-validator-identifier@7.22.5:
    resolution: {integrity: sha512-aJXu+6lErq8ltp+JhkJUfk1MTGyuA4v7f3pA+BJ5HLfNC6nAQ0Cpi9uOquUj8Hehg0aUiHzWQbOVJGao6ztBAQ==}
    engines: {node: '>=6.9.0'}

  /@babel/helper-validator-option@7.22.5:
    resolution: {integrity: sha512-R3oB6xlIVKUnxNUxbmgq7pKjxpru24zlimpE8WK47fACIlM0II/Hm1RS8IaOI7NgCr6LNS+jl5l75m20npAziw==}
    engines: {node: '>=6.9.0'}

  /@babel/helpers@7.22.5:
    resolution: {integrity: sha512-pSXRmfE1vzcUIDFQcSGA5Mr+GxBV9oiRKDuDxXvWQQBCh8HoIjs/2DlDB7H8smac1IVrB9/xdXj2N3Wol9Cr+Q==}
    engines: {node: '>=6.9.0'}
    dependencies:
      '@babel/template': 7.22.5
      '@babel/traverse': 7.22.5
      '@babel/types': 7.22.5
    transitivePeerDependencies:
      - supports-color

  /@babel/highlight@7.22.5:
    resolution: {integrity: sha512-BSKlD1hgnedS5XRnGOljZawtag7H1yPfQp0tdNJCHoH6AZ+Pcm9VvkrK59/Yy593Ypg0zMxH2BxD1VPYUQ7UIw==}
    engines: {node: '>=6.9.0'}
    dependencies:
      '@babel/helper-validator-identifier': 7.22.5
      chalk: 2.4.2
      js-tokens: 4.0.0

  /@babel/parser@7.22.5:
    resolution: {integrity: sha512-DFZMC9LJUG9PLOclRC32G63UXwzqS2koQC8dkx+PLdmt1xSePYpbT/NbsrJy8Q/muXz7o/h/d4A7Fuyixm559Q==}
    engines: {node: '>=6.0.0'}
    hasBin: true
    dependencies:
      '@babel/types': 7.22.5

  /@babel/plugin-proposal-export-namespace-from@7.18.9(@babel/core@7.22.5):
    resolution: {integrity: sha512-k1NtHyOMvlDDFeb9G5PhUXuGj8m/wiwojgQVEhJ/fsVsMCpLyOP4h0uGEjYJKrRI+EVPlb5Jk+Gt9P97lOGwtA==}
    engines: {node: '>=6.9.0'}
    peerDependencies:
      '@babel/core': ^7.0.0-0
    dependencies:
      '@babel/core': 7.22.5
      '@babel/helper-plugin-utils': 7.22.5
      '@babel/plugin-syntax-export-namespace-from': 7.8.3(@babel/core@7.22.5)
    dev: false

  /@babel/plugin-syntax-async-generators@7.8.4(@babel/core@7.22.5):
    resolution: {integrity: sha512-tycmZxkGfZaxhMRbXlPXuVFpdWlXpir2W4AMhSJgRKzk/eDlIXOhb2LHWoLpDF7TEHylV5zNhykX6KAgHJmTNw==}
    peerDependencies:
      '@babel/core': ^7.0.0-0
    dependencies:
      '@babel/core': 7.22.5
      '@babel/helper-plugin-utils': 7.22.5
    dev: true

  /@babel/plugin-syntax-bigint@7.8.3(@babel/core@7.22.5):
    resolution: {integrity: sha512-wnTnFlG+YxQm3vDxpGE57Pj0srRU4sHE/mDkt1qv2YJJSeUAec2ma4WLUnUPeKjyrfntVwe/N6dCXpU+zL3Npg==}
    peerDependencies:
      '@babel/core': ^7.0.0-0
    dependencies:
      '@babel/core': 7.22.5
      '@babel/helper-plugin-utils': 7.22.5
    dev: true

  /@babel/plugin-syntax-class-properties@7.12.13(@babel/core@7.22.5):
    resolution: {integrity: sha512-fm4idjKla0YahUNgFNLCB0qySdsoPiZP3iQE3rky0mBUtMZ23yDJ9SJdg6dXTSDnulOVqiF3Hgr9nbXvXTQZYA==}
    peerDependencies:
      '@babel/core': ^7.0.0-0
    dependencies:
      '@babel/core': 7.22.5
      '@babel/helper-plugin-utils': 7.22.5
    dev: true

  /@babel/plugin-syntax-dynamic-import@7.8.3(@babel/core@7.22.5):
    resolution: {integrity: sha512-5gdGbFon+PszYzqs83S3E5mpi7/y/8M9eC90MRTZfduQOYW76ig6SOSPNe41IG5LoP3FGBn2N0RjVDSQiS94kQ==}
    peerDependencies:
      '@babel/core': ^7.0.0-0
    dependencies:
      '@babel/core': 7.22.5
      '@babel/helper-plugin-utils': 7.22.5
    dev: false

  /@babel/plugin-syntax-export-namespace-from@7.8.3(@babel/core@7.22.5):
    resolution: {integrity: sha512-MXf5laXo6c1IbEbegDmzGPwGNTsHZmEy6QGznu5Sh2UCWvueywb2ee+CCE4zQiZstxU9BMoQO9i6zUFSY0Kj0Q==}
    peerDependencies:
      '@babel/core': ^7.0.0-0
    dependencies:
      '@babel/core': 7.22.5
      '@babel/helper-plugin-utils': 7.22.5
    dev: false

  /@babel/plugin-syntax-import-meta@7.10.4(@babel/core@7.22.5):
    resolution: {integrity: sha512-Yqfm+XDx0+Prh3VSeEQCPU81yC+JWZ2pDPFSS4ZdpfZhp4MkFMaDC1UqseovEKwSUpnIL7+vK+Clp7bfh0iD7g==}
    peerDependencies:
      '@babel/core': ^7.0.0-0
    dependencies:
      '@babel/core': 7.22.5
      '@babel/helper-plugin-utils': 7.22.5
    dev: true

  /@babel/plugin-syntax-json-strings@7.8.3(@babel/core@7.22.5):
    resolution: {integrity: sha512-lY6kdGpWHvjoe2vk4WrAapEuBR69EMxZl+RoGRhrFGNYVK8mOPAW8VfbT/ZgrFbXlDNiiaxQnAtgVCZ6jv30EA==}
    peerDependencies:
      '@babel/core': ^7.0.0-0
    dependencies:
      '@babel/core': 7.22.5
      '@babel/helper-plugin-utils': 7.22.5
    dev: true

  /@babel/plugin-syntax-jsx@7.22.5(@babel/core@7.22.5):
    resolution: {integrity: sha512-gvyP4hZrgrs/wWMaocvxZ44Hw0b3W8Pe+cMxc8V1ULQ07oh8VNbIRaoD1LRZVTvD+0nieDKjfgKg89sD7rrKrg==}
    engines: {node: '>=6.9.0'}
    peerDependencies:
      '@babel/core': ^7.0.0-0
    dependencies:
      '@babel/core': 7.22.5
      '@babel/helper-plugin-utils': 7.22.5
    dev: true

  /@babel/plugin-syntax-logical-assignment-operators@7.10.4(@babel/core@7.22.5):
    resolution: {integrity: sha512-d8waShlpFDinQ5MtvGU9xDAOzKH47+FFoney2baFIoMr952hKOLp1HR7VszoZvOsV/4+RRszNY7D17ba0te0ig==}
    peerDependencies:
      '@babel/core': ^7.0.0-0
    dependencies:
      '@babel/core': 7.22.5
      '@babel/helper-plugin-utils': 7.22.5
    dev: true

  /@babel/plugin-syntax-nullish-coalescing-operator@7.8.3(@babel/core@7.22.5):
    resolution: {integrity: sha512-aSff4zPII1u2QD7y+F8oDsz19ew4IGEJg9SVW+bqwpwtfFleiQDMdzA/R+UlWDzfnHFCxxleFT0PMIrR36XLNQ==}
    peerDependencies:
      '@babel/core': ^7.0.0-0
    dependencies:
      '@babel/core': 7.22.5
      '@babel/helper-plugin-utils': 7.22.5
    dev: true

  /@babel/plugin-syntax-numeric-separator@7.10.4(@babel/core@7.22.5):
    resolution: {integrity: sha512-9H6YdfkcK/uOnY/K7/aA2xpzaAgkQn37yzWUMRK7OaPOqOpGS1+n0H5hxT9AUw9EsSjPW8SVyMJwYRtWs3X3ug==}
    peerDependencies:
      '@babel/core': ^7.0.0-0
    dependencies:
      '@babel/core': 7.22.5
      '@babel/helper-plugin-utils': 7.22.5
    dev: true

  /@babel/plugin-syntax-object-rest-spread@7.8.3(@babel/core@7.22.5):
    resolution: {integrity: sha512-XoqMijGZb9y3y2XskN+P1wUGiVwWZ5JmoDRwx5+3GmEplNyVM2s2Dg8ILFQm8rWM48orGy5YpI5Bl8U1y7ydlA==}
    peerDependencies:
      '@babel/core': ^7.0.0-0
    dependencies:
      '@babel/core': 7.22.5
      '@babel/helper-plugin-utils': 7.22.5
    dev: true

  /@babel/plugin-syntax-optional-catch-binding@7.8.3(@babel/core@7.22.5):
    resolution: {integrity: sha512-6VPD0Pc1lpTqw0aKoeRTMiB+kWhAoT24PA+ksWSBrFtl5SIRVpZlwN3NNPQjehA2E/91FV3RjLWoVTglWcSV3Q==}
    peerDependencies:
      '@babel/core': ^7.0.0-0
    dependencies:
      '@babel/core': 7.22.5
      '@babel/helper-plugin-utils': 7.22.5
    dev: true

  /@babel/plugin-syntax-optional-chaining@7.8.3(@babel/core@7.22.5):
    resolution: {integrity: sha512-KoK9ErH1MBlCPxV0VANkXW2/dw4vlbGDrFgz8bmUsBGYkFRcbRwMh6cIJubdPrkxRwuGdtCk0v/wPTKbQgBjkg==}
    peerDependencies:
      '@babel/core': ^7.0.0-0
    dependencies:
      '@babel/core': 7.22.5
      '@babel/helper-plugin-utils': 7.22.5
    dev: true

  /@babel/plugin-syntax-top-level-await@7.14.5(@babel/core@7.22.5):
    resolution: {integrity: sha512-hx++upLv5U1rgYfwe1xBQUhRmU41NEvpUvrp8jkrSCdvGSnM5/qdRMtylJ6PG5OFkBaHkbTAKTnd3/YyESRHFw==}
    engines: {node: '>=6.9.0'}
    peerDependencies:
      '@babel/core': ^7.0.0-0
    dependencies:
      '@babel/core': 7.22.5
      '@babel/helper-plugin-utils': 7.22.5
    dev: true

  /@babel/plugin-syntax-typescript@7.22.5(@babel/core@7.22.5):
    resolution: {integrity: sha512-1mS2o03i7t1c6VzH6fdQ3OA8tcEIxwG18zIPRp+UY1Ihv6W+XZzBCVxExF9upussPXJ0xE9XRHwMoNs1ep/nRQ==}
    engines: {node: '>=6.9.0'}
    peerDependencies:
      '@babel/core': ^7.0.0-0
    dependencies:
      '@babel/core': 7.22.5
      '@babel/helper-plugin-utils': 7.22.5
    dev: true

  /@babel/plugin-transform-modules-commonjs@7.22.5(@babel/core@7.22.5):
    resolution: {integrity: sha512-B4pzOXj+ONRmuaQTg05b3y/4DuFz3WcCNAXPLb2Q0GT0TrGKGxNKV4jwsXts+StaM0LQczZbOpj8o1DLPDJIiA==}
    engines: {node: '>=6.9.0'}
    peerDependencies:
      '@babel/core': ^7.0.0-0
    dependencies:
      '@babel/core': 7.22.5
      '@babel/helper-module-transforms': 7.22.5
      '@babel/helper-plugin-utils': 7.22.5
      '@babel/helper-simple-access': 7.22.5
    transitivePeerDependencies:
      - supports-color
    dev: false

  /@babel/runtime@7.22.5:
    resolution: {integrity: sha512-ecjvYlnAaZ/KVneE/OdKYBYfgXV3Ptu6zQWmgEF7vwKhQnvVS6bjMD2XYgj+SNvQ1GfK/pjgokfPkC/2CO8CuA==}
    engines: {node: '>=6.9.0'}
    dependencies:
      regenerator-runtime: 0.13.11

  /@babel/template@7.22.5:
    resolution: {integrity: sha512-X7yV7eiwAxdj9k94NEylvbVHLiVG1nvzCV2EAowhxLTwODV1jl9UzZ48leOC0sH7OnuHrIkllaBgneUykIcZaw==}
    engines: {node: '>=6.9.0'}
    dependencies:
      '@babel/code-frame': 7.22.5
      '@babel/parser': 7.22.5
      '@babel/types': 7.22.5

  /@babel/traverse@7.22.5:
    resolution: {integrity: sha512-7DuIjPgERaNo6r+PZwItpjCZEa5vyw4eJGufeLxrPdBXBoLcCJCIasvK6pK/9DVNrLZTLFhUGqaC6X/PA007TQ==}
    engines: {node: '>=6.9.0'}
    dependencies:
      '@babel/code-frame': 7.22.5
      '@babel/generator': 7.22.5
      '@babel/helper-environment-visitor': 7.22.5
      '@babel/helper-function-name': 7.22.5
      '@babel/helper-hoist-variables': 7.22.5
      '@babel/helper-split-export-declaration': 7.22.5
      '@babel/parser': 7.22.5
      '@babel/types': 7.22.5
      debug: 4.3.4
      globals: 11.12.0
    transitivePeerDependencies:
      - supports-color

  /@babel/types@7.22.5:
    resolution: {integrity: sha512-zo3MIHGOkPOfoRXitsgHLjEXmlDaD/5KU1Uzuc9GNiZPhSqVxVRtxuPaSBZDsYZ9qV88AjtMtWW7ww98loJ9KA==}
    engines: {node: '>=6.9.0'}
    dependencies:
      '@babel/helper-string-parser': 7.22.5
      '@babel/helper-validator-identifier': 7.22.5
      to-fast-properties: 2.0.0

  /@bcoe/v8-coverage@0.2.3:
    resolution: {integrity: sha512-0hYQ8SB4Db5zvZB4axdMHGwEaQjkZzFjQiN9LVYvIFB2nSUHW9tYpxWriPrWDASIxiaXax83REcLxuSdnGPZtw==}
    dev: true

  /@deno/shim-crypto@0.3.1:
    resolution: {integrity: sha512-ed4pNnfur6UbASEgF34gVxR9p7Mc3qF+Ygbmjiil8ws5IhNFhPDFy5vE5hQAUA9JmVsSxXPcVLM5Rf8LOZqQ5Q==}
    dev: false

  /@emotion/babel-plugin@11.11.0:
    resolution: {integrity: sha512-m4HEDZleaaCH+XgDDsPF15Ht6wTLsgDTeR3WYj9Q/k76JtWhrJjcP4+/XlG8LGT/Rol9qUfOIztXeA84ATpqPQ==}
    dependencies:
      '@babel/helper-module-imports': 7.22.5
      '@babel/runtime': 7.22.5
      '@emotion/hash': 0.9.1
      '@emotion/memoize': 0.8.1
      '@emotion/serialize': 1.1.2
      babel-plugin-macros: 3.1.0
      convert-source-map: 1.9.0
      escape-string-regexp: 4.0.0
      find-root: 1.1.0
      source-map: 0.5.7
      stylis: 4.2.0
    dev: false

  /@emotion/cache@11.11.0:
    resolution: {integrity: sha512-P34z9ssTCBi3e9EI1ZsWpNHcfY1r09ZO0rZbRO2ob3ZQMnFI35jB536qoXbkdesr5EUhYi22anuEJuyxifaqAQ==}
    dependencies:
      '@emotion/memoize': 0.8.1
      '@emotion/sheet': 1.2.2
      '@emotion/utils': 1.2.1
      '@emotion/weak-memoize': 0.3.1
      stylis: 4.2.0
    dev: false

  /@emotion/hash@0.9.1:
    resolution: {integrity: sha512-gJB6HLm5rYwSLI6PQa+X1t5CFGrv1J1TWG+sOyMCeKz2ojaj6Fnl/rZEspogG+cvqbt4AE/2eIyD2QfLKTBNlQ==}
    dev: false

  /@emotion/memoize@0.8.1:
    resolution: {integrity: sha512-W2P2c/VRW1/1tLox0mVUalvnWXxavmv/Oum2aPsRcoDJuob75FC3Y8FbpfLwUegRcxINtGUMPq0tFCvYNTBXNA==}
    dev: false

  /@emotion/react@11.11.1(@types/react@18.2.12)(react@18.2.0):
    resolution: {integrity: sha512-5mlW1DquU5HaxjLkfkGN1GA/fvVGdyHURRiX/0FHl2cfIfRxSOfmxEH5YS43edp0OldZrZ+dkBKbngxcNCdZvA==}
    peerDependencies:
      '@types/react': '*'
      react: '>=16.8.0'
    peerDependenciesMeta:
      '@types/react':
        optional: true
    dependencies:
      '@babel/runtime': 7.22.5
      '@emotion/babel-plugin': 11.11.0
      '@emotion/cache': 11.11.0
      '@emotion/serialize': 1.1.2
      '@emotion/use-insertion-effect-with-fallbacks': 1.0.1(react@18.2.0)
      '@emotion/utils': 1.2.1
      '@emotion/weak-memoize': 0.3.1
      '@types/react': 18.2.12
      hoist-non-react-statics: 3.3.2
      react: 18.2.0
    dev: false

  /@emotion/serialize@1.1.2:
    resolution: {integrity: sha512-zR6a/fkFP4EAcCMQtLOhIgpprZOwNmCldtpaISpvz348+DP4Mz8ZoKaGGCQpbzepNIUWbq4w6hNZkwDyKoS+HA==}
    dependencies:
      '@emotion/hash': 0.9.1
      '@emotion/memoize': 0.8.1
      '@emotion/unitless': 0.8.1
      '@emotion/utils': 1.2.1
      csstype: 3.1.2
    dev: false

  /@emotion/server@11.11.0:
    resolution: {integrity: sha512-6q89fj2z8VBTx9w93kJ5n51hsmtYuFPtZgnc1L8VzRx9ti4EU6EyvF6Nn1H1x3vcCQCF7u2dB2lY4AYJwUW4PA==}
    peerDependencies:
      '@emotion/css': ^11.0.0-rc.0
    peerDependenciesMeta:
      '@emotion/css':
        optional: true
    dependencies:
      '@emotion/utils': 1.2.1
      html-tokenize: 2.0.1
      multipipe: 1.0.2
      through: 2.3.8
    dev: false

  /@emotion/sheet@1.2.2:
    resolution: {integrity: sha512-0QBtGvaqtWi+nx6doRwDdBIzhNdZrXUppvTM4dtZZWEGTXL/XE/yJxLMGlDT1Gt+UHH5IX1n+jkXyytE/av7OA==}
    dev: false

  /@emotion/unitless@0.8.1:
    resolution: {integrity: sha512-KOEGMu6dmJZtpadb476IsZBclKvILjopjUii3V+7MnXIQCYh8W3NgNcgwo21n9LXZX6EDIKvqfjYxXebDwxKmQ==}
    dev: false

  /@emotion/use-insertion-effect-with-fallbacks@1.0.1(react@18.2.0):
    resolution: {integrity: sha512-jT/qyKZ9rzLErtrjGgdkMBn2OP8wl0G3sQlBb3YPryvKHsjvINUhVaPFfP+fpBcOkmrVOVEEHQFJ7nbj2TH2gw==}
    peerDependencies:
      react: '>=16.8.0'
    dependencies:
      react: 18.2.0
    dev: false

  /@emotion/utils@1.2.1:
    resolution: {integrity: sha512-Y2tGf3I+XVnajdItskUCn6LX+VUDmP6lTL4fcqsXAv43dnlbZiuW4MWQW38rW/BVWSE7Q/7+XQocmpnRYILUmg==}
    dev: false

  /@emotion/weak-memoize@0.3.1:
    resolution: {integrity: sha512-EsBwpc7hBUJWAsNPBmJy4hxWx12v6bshQsldrVmjxJoc3isbxhOrF2IcCpaXxfvq03NwkI7sbsOLXbYuqF/8Ww==}
    dev: false

  /@esbuild/android-arm64@0.18.3:
    resolution: {integrity: sha512-PgabCsoaEEnnOiF6rUhOBXgYoLFIrHWP6mfLOzuQ1oZ1lwBdTL0hp5ivC4K3Kvz3BD8EipjeQo6l0aty3nr4qQ==}
    engines: {node: '>=12'}
    cpu: [arm64]
    os: [android]
    requiresBuild: true
    dev: true
    optional: true

  /@esbuild/android-arm@0.18.3:
    resolution: {integrity: sha512-QOn3VIlL6Qv1eHBpQB/s7simaZgGss2ASyxDOwYSLmc6vD0uuizZkuYawHmuLjWEm5wPwp0JQWhbpaYwwGevYw==}
    engines: {node: '>=12'}
    cpu: [arm]
    os: [android]
    requiresBuild: true
    dev: true
    optional: true

  /@esbuild/android-x64@0.18.3:
    resolution: {integrity: sha512-1OkJf8wNX1W5ucbp5HrK+z42b9DINb4ix59oJH/PIsh9cyFMqjgRKtCBXg0zEWhkmP1k3egdfrnS7cDTpLH43g==}
    engines: {node: '>=12'}
    cpu: [x64]
    os: [android]
    requiresBuild: true
    dev: true
    optional: true

  /@esbuild/darwin-arm64@0.18.3:
    resolution: {integrity: sha512-57aofORpY7wDAuMs6DeqpmgSnVfZ63RgGbR/BHdOSTqJgYvHDCMY7/o1myFntl3k0YxtLE3WAm56nMf4qy3UDw==}
    engines: {node: '>=12'}
    cpu: [arm64]
    os: [darwin]
    requiresBuild: true
    dev: true
    optional: true

  /@esbuild/darwin-x64@0.18.3:
    resolution: {integrity: sha512-NVBqMnxT9qvgu7Z322LUDlwjh4GDk6wEePyAQnHF9noxik/WvLFmr5v3Vgz5LSvqFducLCxsdmLztKhdpFW0Gg==}
    engines: {node: '>=12'}
    cpu: [x64]
    os: [darwin]
    requiresBuild: true
    dev: true
    optional: true

  /@esbuild/freebsd-arm64@0.18.3:
    resolution: {integrity: sha512-XiLK1AsCk2wKxN7j8h9GXXCs8FPZhp07U0rnpwRkAVSVGgLaIWYSqpTRzKjAfqJiZlp+XKo1HwsmDdICEKB3Dg==}
    engines: {node: '>=12'}
    cpu: [arm64]
    os: [freebsd]
    requiresBuild: true
    dev: true
    optional: true

  /@esbuild/freebsd-x64@0.18.3:
    resolution: {integrity: sha512-xyITfrF0G3l1gwR79hvNCCWKQ/16uK14xNNPFgzjbIqF4EpBvhO6l3jrWxXFUW51z6dVIl2Szh3x3uIbBWzH1Q==}
    engines: {node: '>=12'}
    cpu: [x64]
    os: [freebsd]
    requiresBuild: true
    dev: true
    optional: true

  /@esbuild/linux-arm64@0.18.3:
    resolution: {integrity: sha512-lsKUYVd8L/j2uNs8dhMjMsKC5MHYh77gR9EThu7YCeeFz1XpIkx1I4a7mhoVfPS2VPVD1pMCh+PgxuAHUcEmXw==}
    engines: {node: '>=12'}
    cpu: [arm64]
    os: [linux]
    requiresBuild: true
    dev: true
    optional: true

  /@esbuild/linux-arm@0.18.3:
    resolution: {integrity: sha512-fc/T0QHMzvmnlF+kfD6bHLB8u+17gg13260p/E86yYjVoKNFjonL/+Y0GGQjMbFUas9QijqOa7pcR00a9RNkwg==}
    engines: {node: '>=12'}
    cpu: [arm]
    os: [linux]
    requiresBuild: true
    dev: true
    optional: true

  /@esbuild/linux-ia32@0.18.3:
    resolution: {integrity: sha512-EyfGWeOwRqK5Xj18vok0qv8IFBZ1/+hKV+cqD44oVhGsxHo9TmPtoSiDrWn8Sa2swq/VuO5Aiog6YPDj81oIkA==}
    engines: {node: '>=12'}
    cpu: [ia32]
    os: [linux]
    requiresBuild: true
    dev: true
    optional: true

  /@esbuild/linux-loong64@0.18.3:
    resolution: {integrity: sha512-PwXkcl3t0kSeYH5RuJIeh/fHOzKZd+ZdifAWzpVO+9TLWArutTFBJvOSkTZ3CcqQqNrTj1Qyo6nqE8MQj/a7cQ==}
    engines: {node: '>=12'}
    cpu: [loong64]
    os: [linux]
    requiresBuild: true
    dev: true
    optional: true

  /@esbuild/linux-mips64el@0.18.3:
    resolution: {integrity: sha512-CRVkkSXf5GQcq7Am2a2tdIn85oqi/bkjuPvhNqcdeTgI0xgNbqLnEPRy2AEGkRuaJWB5uCX1IC4sqnY8ET14Yg==}
    engines: {node: '>=12'}
    cpu: [mips64el]
    os: [linux]
    requiresBuild: true
    dev: true
    optional: true

  /@esbuild/linux-ppc64@0.18.3:
    resolution: {integrity: sha512-t7zK1Cheh0xvzfZbimztiE0wGnpV+YRsBg3tefcEBN3O4GzgLu6fFpA5HxEyVm3hHZW1jAC4OhoGEp7C5Ii6Eg==}
    engines: {node: '>=12'}
    cpu: [ppc64]
    os: [linux]
    requiresBuild: true
    dev: true
    optional: true

  /@esbuild/linux-riscv64@0.18.3:
    resolution: {integrity: sha512-fUZPtyCYih6y4lDYdSM4Yoax4nS7aH0/XixJStys+9tfp5cAlIAZhEVKOOdeGXmQn0IEyiUtlIsPnfObbeDQfQ==}
    engines: {node: '>=12'}
    cpu: [riscv64]
    os: [linux]
    requiresBuild: true
    dev: true
    optional: true

  /@esbuild/linux-s390x@0.18.3:
    resolution: {integrity: sha512-oIcK2LqHWqfMERqjvaKJ3QJmycHn723HsXIv5gH4iGfmePfSj+gi0ZQv2h4bHUg2bs2gJtV0DlIjGhEuvdgxLw==}
    engines: {node: '>=12'}
    cpu: [s390x]
    os: [linux]
    requiresBuild: true
    dev: true
    optional: true

  /@esbuild/linux-x64@0.18.3:
    resolution: {integrity: sha512-RW9lpfZ6XZ6f5to2DJPvt0f/4RXEW229Xf++quVoW+YbnPrcapIJChtD/AmZ8cK3hglO/hXxJjs21pV0/l7L5w==}
    engines: {node: '>=12'}
    cpu: [x64]
    os: [linux]
    requiresBuild: true
    dev: true
    optional: true

  /@esbuild/netbsd-x64@0.18.3:
    resolution: {integrity: sha512-piZ2oBoaq58pKZvhgdV6PemlL30Uhd9GmmOkIGZYgChwNcyVSSl6iMEJxMzU7x44Lk9q+hJ6a343M/iVEMEvxA==}
    engines: {node: '>=12'}
    cpu: [x64]
    os: [netbsd]
    requiresBuild: true
    dev: true
    optional: true

  /@esbuild/openbsd-x64@0.18.3:
    resolution: {integrity: sha512-vaMfouYTz/4tKdQsXDccqhV6wgPEr+hfuxdNU5Pl/vQxYTsqcXv5DYEa5Z1RAxCoua5aEB+Uj5V7VT/bM92wxw==}
    engines: {node: '>=12'}
    cpu: [x64]
    os: [openbsd]
    requiresBuild: true
    dev: true
    optional: true

  /@esbuild/sunos-x64@0.18.3:
    resolution: {integrity: sha512-Fa3rNQQ9q1qwy9u2cdDvuGKy3jmPnPPMDdyy/qbn5d395Pb9hjLYiPzX9BozXMPJDlCNofSY7jN3miM9gyAdHA==}
    engines: {node: '>=12'}
    cpu: [x64]
    os: [sunos]
    requiresBuild: true
    dev: true
    optional: true

  /@esbuild/win32-arm64@0.18.3:
    resolution: {integrity: sha512-LPJC8ub+9uzyC6ygVmp00dAqet1q1DsZ/OldGIIBt+y+Ctd1OfnKNlzQgXK8nxwY1G8fAhklFSeSRRgAUJnR0w==}
    engines: {node: '>=12'}
    cpu: [arm64]
    os: [win32]
    requiresBuild: true
    dev: true
    optional: true

  /@esbuild/win32-ia32@0.18.3:
    resolution: {integrity: sha512-WtUyRspyxZR6NTc2HG4xd9Wvz8lP4C6OUY1gAqisrf151HvXIxsK0mfAacFJNS7EN2wvPTgjP+SM8vgBOx5+zA==}
    engines: {node: '>=12'}
    cpu: [ia32]
    os: [win32]
    requiresBuild: true
    dev: true
    optional: true

  /@esbuild/win32-x64@0.18.3:
    resolution: {integrity: sha512-Z8qCK4BkBm40j5KUM4NrkxYQS0R12cBO1NBVtI4vws6uwh1n/VaNu31Hm+n2cJUWdFbfH57PBghkhm9yLgmPfw==}
    engines: {node: '>=12'}
    cpu: [x64]
    os: [win32]
    requiresBuild: true
    dev: true
    optional: true

  /@eslint-community/eslint-utils@4.4.0(eslint@8.42.0):
    resolution: {integrity: sha512-1/sA4dwrzBAyeUoQ6oxahHKmrZvsnLCg4RfxW3ZFGGmQkSNQPFNLV9CUEFQP1x9EYXHTo5p6xdhZM1Ne9p/AfA==}
    engines: {node: ^12.22.0 || ^14.17.0 || >=16.0.0}
    peerDependencies:
      eslint: ^6.0.0 || ^7.0.0 || >=8.0.0
    dependencies:
      eslint: 8.42.0
      eslint-visitor-keys: 3.4.1
    dev: true

  /@eslint-community/eslint-utils@4.4.0(eslint@8.43.0):
    resolution: {integrity: sha512-1/sA4dwrzBAyeUoQ6oxahHKmrZvsnLCg4RfxW3ZFGGmQkSNQPFNLV9CUEFQP1x9EYXHTo5p6xdhZM1Ne9p/AfA==}
    engines: {node: ^12.22.0 || ^14.17.0 || >=16.0.0}
    peerDependencies:
      eslint: ^6.0.0 || ^7.0.0 || >=8.0.0
    dependencies:
      eslint: 8.43.0
      eslint-visitor-keys: 3.4.1

  /@eslint-community/regexpp@4.5.1:
    resolution: {integrity: sha512-Z5ba73P98O1KUYCCJTUeVpja9RcGoMdncZ6T49FCUl2lN38JtCJ+3WgIDBv0AuY4WChU5PmtJmOCTlN6FZTFKQ==}
    engines: {node: ^12.0.0 || ^14.0.0 || >=16.0.0}

  /@eslint/eslintrc@2.0.3:
    resolution: {integrity: sha512-+5gy6OQfk+xx3q0d6jGZZC3f3KzAkXc/IanVxd1is/VIIziRqqt3ongQz0FiTUXqTk0c7aDB3OaFuKnuSoJicQ==}
    engines: {node: ^12.22.0 || ^14.17.0 || >=16.0.0}
    dependencies:
      ajv: 6.12.6
      debug: 4.3.4
      espree: 9.5.2
      globals: 13.20.0
      ignore: 5.2.4
      import-fresh: 3.3.0
      js-yaml: 4.1.0
      minimatch: 3.1.2
      strip-json-comments: 3.1.1
    transitivePeerDependencies:
      - supports-color

  /@eslint/js@8.42.0:
    resolution: {integrity: sha512-6SWlXpWU5AvId8Ac7zjzmIOqMOba/JWY8XZ4A7q7Gn1Vlfg/SFFIlrtHXt9nPn4op9ZPAkl91Jao+QQv3r/ukw==}
    engines: {node: ^12.22.0 || ^14.17.0 || >=16.0.0}
    dev: true

  /@eslint/js@8.43.0:
    resolution: {integrity: sha512-s2UHCoiXfxMvmfzqoN+vrQ84ahUSYde9qNO1MdxmoEhyHWsfmwOpFlwYV+ePJEVc7gFnATGUi376WowX1N7tFg==}
    engines: {node: ^12.22.0 || ^14.17.0 || >=16.0.0}

  /@floating-ui/core@1.3.0:
    resolution: {integrity: sha512-vX1WVAdPjZg9DkDkC+zEx/tKtnST6/qcNpwcjeBgco3XRNHz5PUA+ivi/yr6G3o0kMR60uKBJcfOdfzOFI7PMQ==}
    dev: false

  /@floating-ui/dom@1.3.0:
    resolution: {integrity: sha512-qIAwejE3r6NeA107u4ELDKkH8+VtgRKdXqtSPaKflL2S2V+doyN+Wt9s5oHKXPDo4E8TaVXaHT3+6BbagH31xw==}
    dependencies:
      '@floating-ui/core': 1.3.0
    dev: false

  /@floating-ui/react-dom@1.3.0(react-dom@18.2.0)(react@18.2.0):
    resolution: {integrity: sha512-htwHm67Ji5E/pROEAr7f8IKFShuiCKHwUC/UY4vC3I5jiSvGFAYnSYiZO5MlGmads+QqvUkR9ANHEguGrDv72g==}
    peerDependencies:
      react: '>=16.8.0'
      react-dom: '>=16.8.0'
    dependencies:
      '@floating-ui/dom': 1.3.0
      react: 18.2.0
      react-dom: 18.2.0(react@18.2.0)
    dev: false

  /@floating-ui/react@0.19.2(react-dom@18.2.0)(react@18.2.0):
    resolution: {integrity: sha512-JyNk4A0Ezirq8FlXECvRtQOX/iBe5Ize0W/pLkrZjfHW9GUV7Xnq6zm6fyZuQzaHHqEnVizmvlA96e1/CkZv+w==}
    peerDependencies:
      react: '>=16.8.0'
      react-dom: '>=16.8.0'
    dependencies:
      '@floating-ui/react-dom': 1.3.0(react-dom@18.2.0)(react@18.2.0)
      aria-hidden: 1.2.3
      react: 18.2.0
      react-dom: 18.2.0(react@18.2.0)
      tabbable: 6.1.2
    dev: false

  /@heroicons/react@2.0.18(react@18.2.0):
    resolution: {integrity: sha512-7TyMjRrZZMBPa+/5Y8lN0iyvUU/01PeMGX2+RE7cQWpEUIcb4QotzUObFkJDejj/HUH4qjP/eQ0gzzKs2f+6Yw==}
    peerDependencies:
      react: '>= 16'
    dependencies:
      react: 18.2.0
    dev: false

  /@humanwhocodes/config-array@0.11.10:
    resolution: {integrity: sha512-KVVjQmNUepDVGXNuoRRdmmEjruj0KfiGSbS8LVc12LMsWDQzRXJ0qdhN8L8uUigKpfEHRhlaQFY0ib1tnUbNeQ==}
    engines: {node: '>=10.10.0'}
    dependencies:
      '@humanwhocodes/object-schema': 1.2.1
      debug: 4.3.4
      minimatch: 3.1.2
    transitivePeerDependencies:
      - supports-color

  /@humanwhocodes/module-importer@1.0.1:
    resolution: {integrity: sha512-bxveV4V8v5Yb4ncFTT3rPSgZBOpCkjfK0y4oVVVJwIuDVBRMDXrPyXRL988i5ap9m9bnyEEjWfm5WkBmtffLfA==}
    engines: {node: '>=12.22'}

  /@humanwhocodes/object-schema@1.2.1:
    resolution: {integrity: sha512-ZnQMnLV4e7hDlUvw8H+U8ASL02SS2Gn6+9Ac3wGGLIe7+je2AeAOxPY+izIPJDfFDb7eDjev0Us8MO1iFRN8hA==}

  /@istanbuljs/load-nyc-config@1.1.0:
    resolution: {integrity: sha512-VjeHSlIzpv/NyD3N0YuHfXOPDIixcA1q2ZV98wsMqcYlPmv2n3Yb2lYP9XMElnaFVXg5A7YLTeLu6V84uQDjmQ==}
    engines: {node: '>=8'}
    dependencies:
      camelcase: 5.3.1
      find-up: 4.1.0
      get-package-type: 0.1.0
      js-yaml: 3.14.1
      resolve-from: 5.0.0
    dev: true

  /@istanbuljs/schema@0.1.3:
    resolution: {integrity: sha512-ZXRY4jNvVgSVQ8DL3LTcakaAtXwTVUxE81hslsyD2AtoXW/wVob10HkOJ1X/pAlcI7D+2YoZKg5do8G/w6RYgA==}
    engines: {node: '>=8'}
    dev: true

  /@jest/console@29.5.0:
    resolution: {integrity: sha512-NEpkObxPwyw/XxZVLPmAGKE89IQRp4puc6IQRPru6JKd1M3fW9v1xM1AnzIJE65hbCkzQAdnL8P47e9hzhiYLQ==}
    engines: {node: ^14.15.0 || ^16.10.0 || >=18.0.0}
    dependencies:
      '@jest/types': 29.5.0
      '@types/node': 20.3.1
      chalk: 4.1.2
      jest-message-util: 29.5.0
      jest-util: 29.5.0
      slash: 3.0.0
    dev: true

  /@jest/core@29.5.0:
    resolution: {integrity: sha512-28UzQc7ulUrOQw1IsN/kv1QES3q2kkbl/wGslyhAclqZ/8cMdB5M68BffkIdSJgKBUt50d3hbwJ92XESlE7LiQ==}
    engines: {node: ^14.15.0 || ^16.10.0 || >=18.0.0}
    peerDependencies:
      node-notifier: ^8.0.1 || ^9.0.0 || ^10.0.0
    peerDependenciesMeta:
      node-notifier:
        optional: true
    dependencies:
      '@jest/console': 29.5.0
      '@jest/reporters': 29.5.0
      '@jest/test-result': 29.5.0
      '@jest/transform': 29.5.0
      '@jest/types': 29.5.0
      '@types/node': 20.3.1
      ansi-escapes: 4.3.2
      chalk: 4.1.2
      ci-info: 3.8.0
      exit: 0.1.2
      graceful-fs: 4.2.11
      jest-changed-files: 29.5.0
      jest-config: 29.5.0(@types/node@20.3.1)
      jest-haste-map: 29.5.0
      jest-message-util: 29.5.0
      jest-regex-util: 29.4.3
      jest-resolve: 29.5.0
      jest-resolve-dependencies: 29.5.0
      jest-runner: 29.5.0
      jest-runtime: 29.5.0
      jest-snapshot: 29.5.0
      jest-util: 29.5.0
      jest-validate: 29.5.0
      jest-watcher: 29.5.0
      micromatch: 4.0.5
      pretty-format: 29.5.0
      slash: 3.0.0
      strip-ansi: 6.0.1
    transitivePeerDependencies:
      - supports-color
      - ts-node
    dev: true

  /@jest/environment@29.5.0:
    resolution: {integrity: sha512-5FXw2+wD29YU1d4I2htpRX7jYnAyTRjP2CsXQdo9SAM8g3ifxWPSV0HnClSn71xwctr0U3oZIIH+dtbfmnbXVQ==}
    engines: {node: ^14.15.0 || ^16.10.0 || >=18.0.0}
    dependencies:
      '@jest/fake-timers': 29.5.0
      '@jest/types': 29.5.0
      '@types/node': 20.3.1
      jest-mock: 29.5.0
    dev: true

  /@jest/expect-utils@29.5.0:
    resolution: {integrity: sha512-fmKzsidoXQT2KwnrwE0SQq3uj8Z763vzR8LnLBwC2qYWEFpjX8daRsk6rHUM1QvNlEW/UJXNXm59ztmJJWs2Mg==}
    engines: {node: ^14.15.0 || ^16.10.0 || >=18.0.0}
    dependencies:
      jest-get-type: 29.4.3
    dev: true

  /@jest/expect@29.5.0:
    resolution: {integrity: sha512-PueDR2HGihN3ciUNGr4uelropW7rqUfTiOn+8u0leg/42UhblPxHkfoh0Ruu3I9Y1962P3u2DY4+h7GVTSVU6g==}
    engines: {node: ^14.15.0 || ^16.10.0 || >=18.0.0}
    dependencies:
      expect: 29.5.0
      jest-snapshot: 29.5.0
    transitivePeerDependencies:
      - supports-color
    dev: true

  /@jest/fake-timers@29.5.0:
    resolution: {integrity: sha512-9ARvuAAQcBwDAqOnglWq2zwNIRUDtk/SCkp/ToGEhFv5r86K21l+VEs0qNTaXtyiY0lEePl3kylijSYJQqdbDg==}
    engines: {node: ^14.15.0 || ^16.10.0 || >=18.0.0}
    dependencies:
      '@jest/types': 29.5.0
      '@sinonjs/fake-timers': 10.1.0
      '@types/node': 20.3.1
      jest-message-util: 29.5.0
      jest-mock: 29.5.0
      jest-util: 29.5.0
    dev: true

  /@jest/globals@29.5.0:
    resolution: {integrity: sha512-S02y0qMWGihdzNbUiqSAiKSpSozSuHX5UYc7QbnHP+D9Lyw8DgGGCinrN9uSuHPeKgSSzvPom2q1nAtBvUsvPQ==}
    engines: {node: ^14.15.0 || ^16.10.0 || >=18.0.0}
    dependencies:
      '@jest/environment': 29.5.0
      '@jest/expect': 29.5.0
      '@jest/types': 29.5.0
      jest-mock: 29.5.0
    transitivePeerDependencies:
      - supports-color
    dev: true

  /@jest/reporters@29.5.0:
    resolution: {integrity: sha512-D05STXqj/M8bP9hQNSICtPqz97u7ffGzZu+9XLucXhkOFBqKcXe04JLZOgIekOxdb73MAoBUFnqvf7MCpKk5OA==}
    engines: {node: ^14.15.0 || ^16.10.0 || >=18.0.0}
    peerDependencies:
      node-notifier: ^8.0.1 || ^9.0.0 || ^10.0.0
    peerDependenciesMeta:
      node-notifier:
        optional: true
    dependencies:
      '@bcoe/v8-coverage': 0.2.3
      '@jest/console': 29.5.0
      '@jest/test-result': 29.5.0
      '@jest/transform': 29.5.0
      '@jest/types': 29.5.0
      '@jridgewell/trace-mapping': 0.3.18
      '@types/node': 20.3.1
      chalk: 4.1.2
      collect-v8-coverage: 1.0.1
      exit: 0.1.2
      glob: 7.2.3
      graceful-fs: 4.2.11
      istanbul-lib-coverage: 3.2.0
      istanbul-lib-instrument: 5.2.1
      istanbul-lib-report: 3.0.0
      istanbul-lib-source-maps: 4.0.1
      istanbul-reports: 3.1.5
      jest-message-util: 29.5.0
      jest-util: 29.5.0
      jest-worker: 29.5.0
      slash: 3.0.0
      string-length: 4.0.2
      strip-ansi: 6.0.1
      v8-to-istanbul: 9.1.0
    transitivePeerDependencies:
      - supports-color
    dev: true

  /@jest/schemas@29.4.3:
    resolution: {integrity: sha512-VLYKXQmtmuEz6IxJsrZwzG9NvtkQsWNnWMsKxqWNu3+CnfzJQhp0WDDKWLVV9hLKr0l3SLLFRqcYHjhtyuDVxg==}
    engines: {node: ^14.15.0 || ^16.10.0 || >=18.0.0}
    dependencies:
      '@sinclair/typebox': 0.25.24
    dev: true

  /@jest/source-map@29.4.3:
    resolution: {integrity: sha512-qyt/mb6rLyd9j1jUts4EQncvS6Yy3PM9HghnNv86QBlV+zdL2inCdK1tuVlL+J+lpiw2BI67qXOrX3UurBqQ1w==}
    engines: {node: ^14.15.0 || ^16.10.0 || >=18.0.0}
    dependencies:
      '@jridgewell/trace-mapping': 0.3.18
      callsites: 3.1.0
      graceful-fs: 4.2.11
    dev: true

  /@jest/test-result@29.5.0:
    resolution: {integrity: sha512-fGl4rfitnbfLsrfx1uUpDEESS7zM8JdgZgOCQuxQvL1Sn/I6ijeAVQWGfXI9zb1i9Mzo495cIpVZhA0yr60PkQ==}
    engines: {node: ^14.15.0 || ^16.10.0 || >=18.0.0}
    dependencies:
      '@jest/console': 29.5.0
      '@jest/types': 29.5.0
      '@types/istanbul-lib-coverage': 2.0.4
      collect-v8-coverage: 1.0.1
    dev: true

  /@jest/test-sequencer@29.5.0:
    resolution: {integrity: sha512-yPafQEcKjkSfDXyvtgiV4pevSeyuA6MQr6ZIdVkWJly9vkqjnFfcfhRQqpD5whjoU8EORki752xQmjaqoFjzMQ==}
    engines: {node: ^14.15.0 || ^16.10.0 || >=18.0.0}
    dependencies:
      '@jest/test-result': 29.5.0
      graceful-fs: 4.2.11
      jest-haste-map: 29.5.0
      slash: 3.0.0
    dev: true

  /@jest/transform@29.5.0:
    resolution: {integrity: sha512-8vbeZWqLJOvHaDfeMuoHITGKSz5qWc9u04lnWrQE3VyuSw604PzQM824ZeX9XSjUCeDiE3GuxZe5UKa8J61NQw==}
    engines: {node: ^14.15.0 || ^16.10.0 || >=18.0.0}
    dependencies:
      '@babel/core': 7.22.5
      '@jest/types': 29.5.0
      '@jridgewell/trace-mapping': 0.3.18
      babel-plugin-istanbul: 6.1.1
      chalk: 4.1.2
      convert-source-map: 2.0.0
      fast-json-stable-stringify: 2.1.0
      graceful-fs: 4.2.11
      jest-haste-map: 29.5.0
      jest-regex-util: 29.4.3
      jest-util: 29.5.0
      micromatch: 4.0.5
      pirates: 4.0.5
      slash: 3.0.0
      write-file-atomic: 4.0.2
    transitivePeerDependencies:
      - supports-color
    dev: true

  /@jest/types@29.5.0:
    resolution: {integrity: sha512-qbu7kN6czmVRc3xWFQcAN03RAUamgppVUdXrvl1Wr3jlNF93o9mJbGcDWrwGB6ht44u7efB1qCFgVQmca24Uog==}
    engines: {node: ^14.15.0 || ^16.10.0 || >=18.0.0}
    dependencies:
      '@jest/schemas': 29.4.3
      '@types/istanbul-lib-coverage': 2.0.4
      '@types/istanbul-reports': 3.0.1
      '@types/node': 20.3.1
      '@types/yargs': 17.0.24
      chalk: 4.1.2
    dev: true

  /@jridgewell/gen-mapping@0.3.3:
    resolution: {integrity: sha512-HLhSWOLRi875zjjMG/r+Nv0oCW8umGb0BgEhyX3dDX3egwZtB8PqLnjz3yedt8R5StBrzcg4aBpnh8UA9D1BoQ==}
    engines: {node: '>=6.0.0'}
    dependencies:
      '@jridgewell/set-array': 1.1.2
      '@jridgewell/sourcemap-codec': 1.4.15
      '@jridgewell/trace-mapping': 0.3.18

  /@jridgewell/resolve-uri@3.1.0:
    resolution: {integrity: sha512-F2msla3tad+Mfht5cJq7LSXcdudKTWCVYUgw6pLFOOHSTtZlj6SWNYAp+AhuqLmWdBO2X5hPrLcu8cVP8fy28w==}
    engines: {node: '>=6.0.0'}

  /@jridgewell/set-array@1.1.2:
    resolution: {integrity: sha512-xnkseuNADM0gt2bs+BvhO0p78Mk762YnZdsuzFV018NoG1Sj1SCQvpSqa7XUaTam5vAGasABV9qXASMKnFMwMw==}
    engines: {node: '>=6.0.0'}

  /@jridgewell/sourcemap-codec@1.4.14:
    resolution: {integrity: sha512-XPSJHWmi394fuUuzDnGz1wiKqWfo1yXecHQMRf2l6hztTO+nPru658AyDngaBe7isIxEkRsPR3FZh+s7iVa4Uw==}

  /@jridgewell/sourcemap-codec@1.4.15:
    resolution: {integrity: sha512-eF2rxCRulEKXHTRiDrDy6erMYWqNw4LPdQ8UQA4huuxaQsVeRPFl2oM8oDGxMFhJUWZf9McpLtJasDDZb/Bpeg==}

  /@jridgewell/trace-mapping@0.3.18:
    resolution: {integrity: sha512-w+niJYzMHdd7USdiH2U6869nqhD2nbfZXND5Yp93qIbEmnDNk7PD48o+YchRVpzMU7M6jVCbenTR7PA1FLQ9pA==}
    dependencies:
      '@jridgewell/resolve-uri': 3.1.0
      '@jridgewell/sourcemap-codec': 1.4.14

  /@linaria/core@4.2.9:
    resolution: {integrity: sha512-ELcu37VNVOT/PU0L6WDIN+aLzNFyJrqoBYT0CucGOCAmODbojUMCv8oJYRbWzA3N34w1t199dN4UFdfRWFG2rg==}
    engines: {node: ^12.16.0 || >=13.7.0}
    dependencies:
      '@linaria/logger': 4.0.0
      '@linaria/tags': 4.3.5
      '@linaria/utils': 4.3.4
    transitivePeerDependencies:
      - supports-color
    dev: false

  /@linaria/logger@4.0.0:
    resolution: {integrity: sha512-YnBq0JlDWMEkTOK+tMo5yEVR0f5V//6qMLToGcLhTyM9g9i+IDFn51Z+5q2hLk7RdG4NBPgbcCXYi2w4RKsPeg==}
    engines: {node: ^12.16.0 || >=13.7.0}
    dependencies:
      debug: 4.3.4
      picocolors: 1.0.0
    transitivePeerDependencies:
      - supports-color
    dev: false

  /@linaria/tags@4.3.5:
    resolution: {integrity: sha512-PgaIi8Vv89YOjc6rpKL/uPg2w4k0rAwAYxcqeXqzKqsEAste5rgB8xp1/KUOG0oAOkPd3MRL6Duj+m0ZwJ3g+g==}
    engines: {node: ^12.16.0 || >=13.7.0}
    dependencies:
      '@babel/generator': 7.22.5
      '@linaria/logger': 4.0.0
      '@linaria/utils': 4.3.4
    transitivePeerDependencies:
      - supports-color
    dev: false

  /@linaria/utils@4.3.4:
    resolution: {integrity: sha512-vt6WJG54n+KANaqxOfzIIU7aSfFHEWFbnGLsgxL7nASHqO0zezrNA2y2Rrp80zSeTW+wSpbmDM4uJyC9UW1qoA==}
    engines: {node: ^12.16.0 || >=13.7.0}
    dependencies:
      '@babel/core': 7.22.5
      '@babel/plugin-proposal-export-namespace-from': 7.18.9(@babel/core@7.22.5)
      '@babel/plugin-syntax-dynamic-import': 7.8.3(@babel/core@7.22.5)
      '@babel/plugin-transform-modules-commonjs': 7.22.5(@babel/core@7.22.5)
      '@babel/traverse': 7.22.5
      '@babel/types': 7.22.5
      '@linaria/logger': 4.0.0
      babel-merge: 3.0.0(@babel/core@7.22.5)
    transitivePeerDependencies:
      - supports-color
    dev: false

  /@mantine/core@6.0.13(@emotion/react@11.11.1)(@mantine/hooks@6.0.13)(@types/react@18.2.12)(react-dom@18.2.0)(react@18.2.0):
    resolution: {integrity: sha512-FjVUGgat2qISV9WD1maVJa81y7H0JjKJ3m0cJj65PzgrXT20hzdEda7S3i4j+a8vUnx+836x5q/yS+RDHvoSlA==}
    peerDependencies:
      '@mantine/hooks': 6.0.13
      react: '>=16.8.0'
      react-dom: '>=16.8.0'
    dependencies:
      '@floating-ui/react': 0.19.2(react-dom@18.2.0)(react@18.2.0)
      '@mantine/hooks': 6.0.13(react@18.2.0)
      '@mantine/styles': 6.0.13(@emotion/react@11.11.1)(react-dom@18.2.0)(react@18.2.0)
      '@mantine/utils': 6.0.13(react@18.2.0)
      '@radix-ui/react-scroll-area': 1.0.2(react-dom@18.2.0)(react@18.2.0)
      react: 18.2.0
      react-dom: 18.2.0(react@18.2.0)
      react-remove-scroll: 2.5.6(@types/react@18.2.12)(react@18.2.0)
      react-textarea-autosize: 8.3.4(@types/react@18.2.12)(react@18.2.0)
    transitivePeerDependencies:
      - '@emotion/react'
      - '@types/react'
    dev: false

  /@mantine/dates@6.0.13(@mantine/core@6.0.13)(@mantine/hooks@6.0.13)(dayjs@1.11.8)(react@18.2.0):
    resolution: {integrity: sha512-sWStU+sgblTZAfuuFlwG3w3WCFYHVf1L+sG2WdlXOljd9WpQVem214HTh6staJ894+vIQESIvseWvq6FDyQAaQ==}
    peerDependencies:
      '@mantine/core': 6.0.13
      '@mantine/hooks': 6.0.13
      dayjs: '>=1.0.0'
      react: '>=16.8.0'
    dependencies:
      '@mantine/core': 6.0.13(@emotion/react@11.11.1)(@mantine/hooks@6.0.13)(@types/react@18.2.12)(react-dom@18.2.0)(react@18.2.0)
      '@mantine/hooks': 6.0.13(react@18.2.0)
      '@mantine/utils': 6.0.13(react@18.2.0)
      dayjs: 1.11.8
      react: 18.2.0
    dev: false

  /@mantine/form@6.0.13(react@18.2.0):
    resolution: {integrity: sha512-oR/bnnJEd6T42N5pUhXYZ5RaKC4EZozEFW2jHCWDKIAJDjIgGUQrLL/tCjclQ2NwtghaoCTz+9zu32CuXer7TA==}
    peerDependencies:
      react: '>=16.8.0'
    dependencies:
      fast-deep-equal: 3.1.3
      klona: 2.0.6
      react: 18.2.0
    dev: false

  /@mantine/hooks@6.0.13(react@18.2.0):
    resolution: {integrity: sha512-fHuE3zXo5OP/Q1dMOTnegU6U+tI9GuhO2tgOz6szVuOxrrk0Hzuq1Na9NUSv27HShSRbAfQk+hvyIh+iVV7KXA==}
    peerDependencies:
      react: '>=16.8.0'
    dependencies:
      react: 18.2.0
    dev: false

  /@mantine/modals@6.0.13(@mantine/core@6.0.13)(@mantine/hooks@6.0.13)(react-dom@18.2.0)(react@18.2.0):
    resolution: {integrity: sha512-R/FfH+vzk1iKxl/HDgUC0CXZI7zvQ79J+VUSw9eQcNWgSTx9IwrDbFeEtWC2SvVNaCYmMSxgadCbgjKsaeqzWA==}
    peerDependencies:
      '@mantine/core': 6.0.13
      '@mantine/hooks': 6.0.13
      react: '>=16.8.0'
      react-dom: '>=16.8.0'
    dependencies:
      '@mantine/core': 6.0.13(@emotion/react@11.11.1)(@mantine/hooks@6.0.13)(@types/react@18.2.12)(react-dom@18.2.0)(react@18.2.0)
      '@mantine/hooks': 6.0.13(react@18.2.0)
      '@mantine/utils': 6.0.13(react@18.2.0)
      react: 18.2.0
      react-dom: 18.2.0(react@18.2.0)
    dev: false

  /@mantine/next@6.0.13(@emotion/react@11.11.1)(@emotion/server@11.11.0)(next@13.4.6)(react-dom@18.2.0)(react@18.2.0):
    resolution: {integrity: sha512-dUQ3cxZ/6f6hxegx6zV4aCPAgZSb9NlCQkDlELvtiAJXpIKtogOcVxxKWaDSEHD5YHVeV2f+CBPVqaa3LddiYg==}
    peerDependencies:
      next: '*'
      react: '>=16.8.0'
      react-dom: '>=16.8.0'
    dependencies:
      '@mantine/ssr': 6.0.13(@emotion/react@11.11.1)(@emotion/server@11.11.0)(react-dom@18.2.0)(react@18.2.0)
      '@mantine/styles': 6.0.13(@emotion/react@11.11.1)(react-dom@18.2.0)(react@18.2.0)
      next: 13.4.6(@babel/core@7.22.5)(react-dom@18.2.0)(react@18.2.0)
      react: 18.2.0
      react-dom: 18.2.0(react@18.2.0)
    transitivePeerDependencies:
      - '@emotion/react'
      - '@emotion/server'
    dev: false

  /@mantine/notifications@6.0.13(@mantine/core@6.0.13)(@mantine/hooks@6.0.13)(react-dom@18.2.0)(react@18.2.0):
    resolution: {integrity: sha512-d3BxNN7LEblvAsui0yGiI1q1Ji2OlhFLfe/cLdj7s5VMOtiKYRV14dICJxe4Jn/o+8Gg+UKw+aO/ZiQoT+BGIw==}
    peerDependencies:
      '@mantine/core': 6.0.13
      '@mantine/hooks': 6.0.13
      react: '>=16.8.0'
      react-dom: '>=16.8.0'
    dependencies:
      '@mantine/core': 6.0.13(@emotion/react@11.11.1)(@mantine/hooks@6.0.13)(@types/react@18.2.12)(react-dom@18.2.0)(react@18.2.0)
      '@mantine/hooks': 6.0.13(react@18.2.0)
      '@mantine/utils': 6.0.13(react@18.2.0)
      react: 18.2.0
      react-dom: 18.2.0(react@18.2.0)
      react-transition-group: 4.4.2(react-dom@18.2.0)(react@18.2.0)
    dev: false

  /@mantine/prism@6.0.13(@mantine/core@6.0.13)(@mantine/hooks@6.0.13)(react-dom@18.2.0)(react@18.2.0):
    resolution: {integrity: sha512-048dxoEw4XeJAVh8sBzMguhk+pG8ULDPVGI+aQBsuoERezSV4WVqeKl1+ddoOew3qXbsH/UH4ox5lmf1S4WTwg==}
    peerDependencies:
      '@mantine/core': 6.0.13
      '@mantine/hooks': 6.0.13
      react: '>=16.8.0'
      react-dom: '>=16.8.0'
    dependencies:
      '@mantine/core': 6.0.13(@emotion/react@11.11.1)(@mantine/hooks@6.0.13)(@types/react@18.2.12)(react-dom@18.2.0)(react@18.2.0)
      '@mantine/hooks': 6.0.13(react@18.2.0)
      '@mantine/utils': 6.0.13(react@18.2.0)
      prism-react-renderer: 1.3.5(react@18.2.0)
      react: 18.2.0
      react-dom: 18.2.0(react@18.2.0)
    dev: false

  /@mantine/spotlight@6.0.13(@mantine/core@6.0.13)(@mantine/hooks@6.0.13)(react-dom@18.2.0)(react@18.2.0):
    resolution: {integrity: sha512-HVpQRmE7pZxK9JWnX8G24KsrE2U/mgn5NF0MPbHNGbI5fbDjzW5rVDL7GvsgEHsWHXAhPeXci20sY+2v6573SA==}
    peerDependencies:
      '@mantine/core': 6.0.13
      '@mantine/hooks': 6.0.13
      react: '>=16.8.0'
      react-dom: '>=16.8.0'
    dependencies:
      '@mantine/core': 6.0.13(@emotion/react@11.11.1)(@mantine/hooks@6.0.13)(@types/react@18.2.12)(react-dom@18.2.0)(react@18.2.0)
      '@mantine/hooks': 6.0.13(react@18.2.0)
      '@mantine/utils': 6.0.13(react@18.2.0)
      react: 18.2.0
      react-dom: 18.2.0(react@18.2.0)
    dev: false

  /@mantine/ssr@6.0.13(@emotion/react@11.11.1)(@emotion/server@11.11.0)(react-dom@18.2.0)(react@18.2.0):
    resolution: {integrity: sha512-IMeWkzTvBM5/LjAprdF6o0Xn6U8mv/Hi88YDZpTLDkRAc9QBEOy4P9zOmpHz3YLRFHQm+Hqr078YckDh5F+KXQ==}
    peerDependencies:
      '@emotion/react': '>=11.9.0'
      '@emotion/server': '>=11.4.0'
      react: '>=16.8.0'
      react-dom: '>=16.8.0'
    dependencies:
      '@emotion/react': 11.11.1(@types/react@18.2.12)(react@18.2.0)
      '@emotion/server': 11.11.0
      '@mantine/styles': 6.0.13(@emotion/react@11.11.1)(react-dom@18.2.0)(react@18.2.0)
      html-react-parser: 1.4.12(react@18.2.0)
      react: 18.2.0
      react-dom: 18.2.0(react@18.2.0)
    dev: false

  /@mantine/styles@6.0.13(@emotion/react@11.11.1)(react-dom@18.2.0)(react@18.2.0):
    resolution: {integrity: sha512-+27oX8ObiBv8jHHDxXKjqe+7cfTJyaAV/Ie00T49EE4LuHuS6nL4vlXHmqamFtDCj2ypEWBV0sdXDev/DNAXSg==}
    peerDependencies:
      '@emotion/react': '>=11.9.0'
      react: '>=16.8.0'
      react-dom: '>=16.8.0'
    dependencies:
      '@emotion/react': 11.11.1(@types/react@18.2.12)(react@18.2.0)
      clsx: 1.1.1
      csstype: 3.0.9
      react: 18.2.0
      react-dom: 18.2.0(react@18.2.0)
    dev: false

  /@mantine/tiptap@6.0.13(@mantine/core@6.0.13)(@mantine/hooks@6.0.13)(@tabler/icons-react@2.22.0)(@tiptap/extension-link@2.0.3)(@tiptap/react@2.0.3)(react@18.2.0):
    resolution: {integrity: sha512-V2IXjrgJBXu+JSv3mNTDs5yGtSht5/5P9TE+/ItML0DyP6/xWi5tIXLOtAGn7SivFRfUbR6PZJckcJnSUUpEFA==}
    peerDependencies:
      '@mantine/core': 6.0.13
      '@mantine/hooks': 6.0.13
      '@tabler/icons-react': '>=2.1.0'
      '@tiptap/extension-link': ^2.0.0-beta.202
      '@tiptap/react': ^2.0.0-beta.202
      react: '>=16.8.0'
    dependencies:
      '@mantine/core': 6.0.13(@emotion/react@11.11.1)(@mantine/hooks@6.0.13)(@types/react@18.2.12)(react-dom@18.2.0)(react@18.2.0)
      '@mantine/hooks': 6.0.13(react@18.2.0)
      '@mantine/utils': 6.0.13(react@18.2.0)
      '@tabler/icons-react': 2.22.0(react@18.2.0)
      '@tiptap/extension-link': 2.0.3(@tiptap/core@2.0.3)(@tiptap/pm@2.0.3)
      '@tiptap/react': 2.0.3(@tiptap/core@2.0.3)(@tiptap/pm@2.0.3)(react-dom@18.2.0)(react@18.2.0)
      react: 18.2.0
    dev: false

  /@mantine/utils@6.0.13(react@18.2.0):
    resolution: {integrity: sha512-iqIU9wurqAeccVbWjM0yr1JGne5VP+ob55M03QAXOEN4+ck93VDTjCkZJR2RFhDcs5q0twQFoOmU/gULR8aKIA==}
    peerDependencies:
      react: '>=16.8.0'
    dependencies:
      react: 18.2.0
    dev: false

  /@next/env@13.4.6:
    resolution: {integrity: sha512-nqUxEtvDqFhmV1/awSg0K2XHNwkftNaiUqCYO9e6+MYmqNObpKVl7OgMkGaQ2SZnFx5YqF0t60ZJTlyJIDAijg==}

<<<<<<< HEAD
  /@next/eslint-plugin-next@13.2.4:
    resolution: {integrity: sha512-ck1lI+7r1mMJpqLNa3LJ5pxCfOB1lfJncKmRJeJxcJqcngaFwylreLP7da6Rrjr6u2gVRTfmnkSkjc80IiQCwQ==}
=======
  /@next/eslint-plugin-next@13.4.6:
    resolution: {integrity: sha512-bPigeu0RI7bgy1ucBA2Yqcfg539y0Lzo38P2hIkrRB1GNvFSbYg6RTu8n6tGqPVrH3TTlPTNKLXG01wc+5NuwQ==}
>>>>>>> 2b815fcc
    dependencies:
      glob: 7.1.7
    dev: false

  /@next/swc-darwin-arm64@13.4.6:
    resolution: {integrity: sha512-ahi6VP98o4HV19rkOXPSUu+ovfHfUxbJQ7VVJ7gL2FnZRr7onEFC1oGQ6NQHpm8CxpIzSSBW79kumlFMOmZVjg==}
    engines: {node: '>= 10'}
    cpu: [arm64]
    os: [darwin]
    requiresBuild: true
    optional: true

  /@next/swc-darwin-x64@13.4.6:
    resolution: {integrity: sha512-13cXxKFsPJIJKzUqrU5XB1mc0xbUgYsRcdH6/rB8c4NMEbWGdtD4QoK9ShN31TZdePpD4k416Ur7p+deMIxnnA==}
    engines: {node: '>= 10'}
    cpu: [x64]
    os: [darwin]
    requiresBuild: true
    optional: true

  /@next/swc-linux-arm64-gnu@13.4.6:
    resolution: {integrity: sha512-Ti+NMHEjTNktCVxNjeWbYgmZvA2AqMMI2AMlzkXsU7W4pXCMhrryAmAIoo+7YdJbsx01JQWYVxGe62G6DoCLaA==}
    engines: {node: '>= 10'}
    cpu: [arm64]
    os: [linux]
    requiresBuild: true
    optional: true

  /@next/swc-linux-arm64-musl@13.4.6:
    resolution: {integrity: sha512-OHoC6gO7XfjstgwR+z6UHKlvhqJfyMtNaJidjx3sEcfaDwS7R2lqR5AABi8PuilGgi0BO0O0sCXqLlpp3a0emQ==}
    engines: {node: '>= 10'}
    cpu: [arm64]
    os: [linux]
    requiresBuild: true
    optional: true

  /@next/swc-linux-x64-gnu@13.4.6:
    resolution: {integrity: sha512-zHZxPGkUlpfNJCboUrFqwlwEX5vI9LSN70b8XEb0DYzzlrZyCyOi7hwDp/+3Urm9AB7YCAJkgR5Sp1XBVjHdfQ==}
    engines: {node: '>= 10'}
    cpu: [x64]
    os: [linux]
    requiresBuild: true
    optional: true

  /@next/swc-linux-x64-musl@13.4.6:
    resolution: {integrity: sha512-K/Y8lYGTwTpv5ME8PSJxwxLolaDRdVy+lOd9yMRMiQE0BLUhtxtCWC9ypV42uh9WpLjoaD0joOsB9Q6mbrSGJg==}
    engines: {node: '>= 10'}
    cpu: [x64]
    os: [linux]
    requiresBuild: true
    optional: true

  /@next/swc-win32-arm64-msvc@13.4.6:
    resolution: {integrity: sha512-U6LtxEUrjBL2tpW+Kr1nHCSJWNeIed7U7l5o7FiKGGwGgIlFi4UHDiLI6TQ2lxi20fAU33CsruV3U0GuzMlXIw==}
    engines: {node: '>= 10'}
    cpu: [arm64]
    os: [win32]
    requiresBuild: true
    optional: true

  /@next/swc-win32-ia32-msvc@13.4.6:
    resolution: {integrity: sha512-eEBeAqpCfhdPSlCZCayjCiyIllVqy4tcqvm1xmg3BgJG0G5ITiMM4Cw2WVeRSgWDJqQGRyyb+q8Y2ltzhXOWsQ==}
    engines: {node: '>= 10'}
    cpu: [ia32]
    os: [win32]
    requiresBuild: true
    optional: true

  /@next/swc-win32-x64-msvc@13.4.6:
    resolution: {integrity: sha512-OrZs94AuO3ZS5tnqlyPRNgfWvboXaDQCi5aXGve3o3C+Sj0ctMUV9+Do+0zMvvLRumR8E0PTWKvtz9n5vzIsWw==}
    engines: {node: '>= 10'}
    cpu: [x64]
    os: [win32]
    requiresBuild: true
    optional: true

  /@nodelib/fs.scandir@2.1.5:
    resolution: {integrity: sha512-vq24Bq3ym5HEQm2NKCr3yXDwjc7vTsEThRDnkp2DK9p1uqLR+DHurm/NOTo0KG7HYHU7eppKZj3MyqYuMBf62g==}
    engines: {node: '>= 8'}
    dependencies:
      '@nodelib/fs.stat': 2.0.5
      run-parallel: 1.2.0

  /@nodelib/fs.stat@2.0.5:
    resolution: {integrity: sha512-RkhPPp2zrqDAQA/2jNhnztcPAlv64XdhIp7a7454A5ovI7Bukxgt7MX7udwAu3zg1DcpPU0rz3VV1SeaqvY4+A==}
    engines: {node: '>= 8'}

  /@nodelib/fs.walk@1.2.8:
    resolution: {integrity: sha512-oGB+UxlgWcgQkgwo8GcEGwemoTFt3FIO9ababBmaGwXIoBKZ+GTy0pP185beGg7Llih/NSHSV2XAs1lnznocSg==}
    engines: {node: '>= 8'}
    dependencies:
      '@nodelib/fs.scandir': 2.1.5
      fastq: 1.15.0

  /@pkgr/utils@2.4.1:
    resolution: {integrity: sha512-JOqwkgFEyi+OROIyq7l4Jy28h/WwhDnG/cPkXG2Z1iFbubB6jsHW1NDvmyOzTBxHr3yg68YGirmh1JUgMqa+9w==}
    engines: {node: ^12.20.0 || ^14.18.0 || >=16.0.0}
    dependencies:
      cross-spawn: 7.0.3
      fast-glob: 3.2.12
      is-glob: 4.0.3
      open: 9.1.0
      picocolors: 1.0.0
      tslib: 2.5.3
    dev: false

  /@popperjs/core@2.11.8:
    resolution: {integrity: sha512-P1st0aksCrn9sGZhp8GMYwBnQsbvAWsZAX44oXNNvLHGqAOcoVxmjZiohstwQ7SqKnbR47akdNi+uleWD8+g6A==}
    dev: false

  /@radix-ui/number@1.0.0:
    resolution: {integrity: sha512-Ofwh/1HX69ZfJRiRBMTy7rgjAzHmwe4kW9C9Y99HTRUcYLUuVT0KESFj15rPjRgKJs20GPq8Bm5aEDJ8DuA3vA==}
    dependencies:
      '@babel/runtime': 7.22.5
    dev: false

  /@radix-ui/primitive@1.0.0:
    resolution: {integrity: sha512-3e7rn8FDMin4CgeL7Z/49smCA3rFYY3Ha2rUQ7HRWFadS5iCRw08ZgVT1LaNTCNqgvrUiyczLflrVrF0SRQtNA==}
    dependencies:
      '@babel/runtime': 7.22.5
    dev: false

  /@radix-ui/react-compose-refs@1.0.0(react@18.2.0):
    resolution: {integrity: sha512-0KaSv6sx787/hK3eF53iOkiSLwAGlFMx5lotrqD2pTjB18KbybKoEIgkNZTKC60YECDQTKGTRcDBILwZVqVKvA==}
    peerDependencies:
      react: ^16.8 || ^17.0 || ^18.0
    dependencies:
      '@babel/runtime': 7.22.5
      react: 18.2.0
    dev: false

  /@radix-ui/react-context@1.0.0(react@18.2.0):
    resolution: {integrity: sha512-1pVM9RfOQ+n/N5PJK33kRSKsr1glNxomxONs5c49MliinBY6Yw2Q995qfBUUo0/Mbg05B/sGA0gkgPI7kmSHBg==}
    peerDependencies:
      react: ^16.8 || ^17.0 || ^18.0
    dependencies:
      '@babel/runtime': 7.22.5
      react: 18.2.0
    dev: false

  /@radix-ui/react-direction@1.0.0(react@18.2.0):
    resolution: {integrity: sha512-2HV05lGUgYcA6xgLQ4BKPDmtL+QbIZYH5fCOTAOOcJ5O0QbWS3i9lKaurLzliYUDhORI2Qr3pyjhJh44lKA3rQ==}
    peerDependencies:
      react: ^16.8 || ^17.0 || ^18.0
    dependencies:
      '@babel/runtime': 7.22.5
      react: 18.2.0
    dev: false

  /@radix-ui/react-presence@1.0.0(react-dom@18.2.0)(react@18.2.0):
    resolution: {integrity: sha512-A+6XEvN01NfVWiKu38ybawfHsBjWum42MRPnEuqPsBZ4eV7e/7K321B5VgYMPv3Xx5An6o1/l9ZuDBgmcmWK3w==}
    peerDependencies:
      react: ^16.8 || ^17.0 || ^18.0
      react-dom: ^16.8 || ^17.0 || ^18.0
    dependencies:
      '@babel/runtime': 7.22.5
      '@radix-ui/react-compose-refs': 1.0.0(react@18.2.0)
      '@radix-ui/react-use-layout-effect': 1.0.0(react@18.2.0)
      react: 18.2.0
      react-dom: 18.2.0(react@18.2.0)
    dev: false

  /@radix-ui/react-primitive@1.0.1(react-dom@18.2.0)(react@18.2.0):
    resolution: {integrity: sha512-fHbmislWVkZaIdeF6GZxF0A/NH/3BjrGIYj+Ae6eTmTCr7EB0RQAAVEiqsXK6p3/JcRqVSBQoceZroj30Jj3XA==}
    peerDependencies:
      react: ^16.8 || ^17.0 || ^18.0
      react-dom: ^16.8 || ^17.0 || ^18.0
    dependencies:
      '@babel/runtime': 7.22.5
      '@radix-ui/react-slot': 1.0.1(react@18.2.0)
      react: 18.2.0
      react-dom: 18.2.0(react@18.2.0)
    dev: false

  /@radix-ui/react-scroll-area@1.0.2(react-dom@18.2.0)(react@18.2.0):
    resolution: {integrity: sha512-k8VseTxI26kcKJaX0HPwkvlNBPTs56JRdYzcZ/vzrNUkDlvXBy8sMc7WvCpYzZkHgb+hd72VW9MqkqecGtuNgg==}
    peerDependencies:
      react: ^16.8 || ^17.0 || ^18.0
      react-dom: ^16.8 || ^17.0 || ^18.0
    dependencies:
      '@babel/runtime': 7.22.5
      '@radix-ui/number': 1.0.0
      '@radix-ui/primitive': 1.0.0
      '@radix-ui/react-compose-refs': 1.0.0(react@18.2.0)
      '@radix-ui/react-context': 1.0.0(react@18.2.0)
      '@radix-ui/react-direction': 1.0.0(react@18.2.0)
      '@radix-ui/react-presence': 1.0.0(react-dom@18.2.0)(react@18.2.0)
      '@radix-ui/react-primitive': 1.0.1(react-dom@18.2.0)(react@18.2.0)
      '@radix-ui/react-use-callback-ref': 1.0.0(react@18.2.0)
      '@radix-ui/react-use-layout-effect': 1.0.0(react@18.2.0)
      react: 18.2.0
      react-dom: 18.2.0(react@18.2.0)
    dev: false

  /@radix-ui/react-slot@1.0.1(react@18.2.0):
    resolution: {integrity: sha512-avutXAFL1ehGvAXtPquu0YK5oz6ctS474iM3vNGQIkswrVhdrS52e3uoMQBzZhNRAIE0jBnUyXWNmSjGHhCFcw==}
    peerDependencies:
      react: ^16.8 || ^17.0 || ^18.0
    dependencies:
      '@babel/runtime': 7.22.5
      '@radix-ui/react-compose-refs': 1.0.0(react@18.2.0)
      react: 18.2.0
    dev: false

  /@radix-ui/react-use-callback-ref@1.0.0(react@18.2.0):
    resolution: {integrity: sha512-GZtyzoHz95Rhs6S63D2t/eqvdFCm7I+yHMLVQheKM7nBD8mbZIt+ct1jz4536MDnaOGKIxynJ8eHTkVGVVkoTg==}
    peerDependencies:
      react: ^16.8 || ^17.0 || ^18.0
    dependencies:
      '@babel/runtime': 7.22.5
      react: 18.2.0
    dev: false

  /@radix-ui/react-use-layout-effect@1.0.0(react@18.2.0):
    resolution: {integrity: sha512-6Tpkq+R6LOlmQb1R5NNETLG0B4YP0wc+klfXafpUCj6JGyaUc8il7/kUZ7m59rGbXGczE9Bs+iz2qloqsZBduQ==}
    peerDependencies:
      react: ^16.8 || ^17.0 || ^18.0
    dependencies:
      '@babel/runtime': 7.22.5
      react: 18.2.0
    dev: false

  /@remirror/core-constants@2.0.1:
    resolution: {integrity: sha512-ZR4aihtnnT9lMbhh5DEbsriJRlukRXmLZe7HmM+6ufJNNUDoazc75UX26xbgQlNUqgAqMcUdGFAnPc1JwgAdLQ==}
    dependencies:
      '@babel/runtime': 7.22.5
    dev: false

  /@remirror/core-helpers@2.0.3:
    resolution: {integrity: sha512-LqIPF4stGG69l9qu/FFicv9d9B+YaItzgDMC5A0CEvDQfKkGD3BfabLmfpnuWbsc06oKGdTduilgWcALLZoYLg==}
    dependencies:
      '@babel/runtime': 7.22.5
      '@linaria/core': 4.2.9
      '@remirror/core-constants': 2.0.1
      '@remirror/types': 1.0.1
      '@types/object.omit': 3.0.0
      '@types/object.pick': 1.3.2
      '@types/throttle-debounce': 2.1.0
      case-anything: 2.1.13
      dash-get: 1.0.2
      deepmerge: 4.3.1
      fast-deep-equal: 3.1.3
      make-error: 1.3.6
      object.omit: 3.0.0
      object.pick: 1.3.0
      throttle-debounce: 3.0.1
    transitivePeerDependencies:
      - supports-color
    dev: false

  /@remirror/types@1.0.1:
    resolution: {integrity: sha512-VlZQxwGnt1jtQ18D6JqdIF+uFZo525WEqrfp9BOc3COPpK4+AWCgdnAWL+ho6imWcoINlGjR/+3b6y5C1vBVEA==}
    dependencies:
      type-fest: 2.19.0
    dev: false

  /@rollup/plugin-commonjs@24.0.0(rollup@2.78.0):
    resolution: {integrity: sha512-0w0wyykzdyRRPHOb0cQt14mIBLujfAv6GgP6g8nvg/iBxEm112t3YPPq+Buqe2+imvElTka+bjNlJ/gB56TD8g==}
    engines: {node: '>=14.0.0'}
    peerDependencies:
      rollup: ^2.68.0||^3.0.0
    peerDependenciesMeta:
      rollup:
        optional: true
    dependencies:
      '@rollup/pluginutils': 5.0.2(rollup@2.78.0)
      commondir: 1.0.1
      estree-walker: 2.0.2
      glob: 8.1.0
      is-reference: 1.2.1
      magic-string: 0.27.0
      rollup: 2.78.0
    dev: false

  /@rollup/pluginutils@5.0.2(rollup@2.78.0):
    resolution: {integrity: sha512-pTd9rIsP92h+B6wWwFbW8RkZv4hiR/xKsqre4SIuAOaOEQRxi0lqLke9k2/7WegC85GgUs9pjmOjCUi3In4vwA==}
    engines: {node: '>=14.0.0'}
    peerDependencies:
      rollup: ^1.20.0||^2.0.0||^3.0.0
    peerDependenciesMeta:
      rollup:
        optional: true
    dependencies:
      '@types/estree': 1.0.1
      estree-walker: 2.0.2
      picomatch: 2.3.1
      rollup: 2.78.0
    dev: false

  /@rushstack/eslint-patch@1.3.2:
    resolution: {integrity: sha512-V+MvGwaHH03hYhY+k6Ef/xKd6RYlc4q8WBx+2ANmipHJcKuktNcI/NgEsJgdSUF6Lw32njT6OnrRsKYCdgHjYw==}
    dev: false

  /@sentry-internal/tracing@7.55.2:
    resolution: {integrity: sha512-yBW+R7NfwLrOjpwOJHoOSvGDDoM3ZKod5OKXi7Gd5tYqVm1mCaL0n2/wlNMcGTbPbulLBtgzjoTU1bPJAGhmYw==}
    engines: {node: '>=8'}
    dependencies:
      '@sentry/core': 7.55.2
      '@sentry/types': 7.55.2
      '@sentry/utils': 7.55.2
      tslib: 1.14.1
    dev: false

  /@sentry/browser@7.55.2:
    resolution: {integrity: sha512-RgA4KOD6t8XHVLm6D2oTh9KW19g3DoQ0QsrUmAq4+giSj2AyDW67VP2V4E72mCZ9Ln9AkNhY0Eh3XuD3opiFQA==}
    engines: {node: '>=8'}
    dependencies:
      '@sentry-internal/tracing': 7.55.2
      '@sentry/core': 7.55.2
      '@sentry/replay': 7.55.2
      '@sentry/types': 7.55.2
      '@sentry/utils': 7.55.2
      tslib: 1.14.1
    dev: false

  /@sentry/cli@1.75.2:
    resolution: {integrity: sha512-CG0CKH4VCKWzEaegouWfCLQt9SFN+AieFESCatJ7zSuJmzF05ywpMusjxqRul6lMwfUhRKjGKOzcRJ1jLsfTBw==}
    engines: {node: '>= 8'}
    hasBin: true
    requiresBuild: true
    dependencies:
      https-proxy-agent: 5.0.1
      mkdirp: 0.5.6
      node-fetch: 2.6.11
      progress: 2.0.3
      proxy-from-env: 1.1.0
      which: 2.0.2
    transitivePeerDependencies:
      - encoding
      - supports-color
    dev: false

  /@sentry/core@7.55.2:
    resolution: {integrity: sha512-clzQirownxqADv9+fopyMJTHzaoWedkN2+mi4ro1LxjLgROdXBFurMCC1nT+7cH/xvQ5gMIRkM/y/4gRtKy2Ew==}
    engines: {node: '>=8'}
    dependencies:
      '@sentry/types': 7.55.2
      '@sentry/utils': 7.55.2
      tslib: 1.14.1
    dev: false

  /@sentry/integrations@7.55.2:
    resolution: {integrity: sha512-QgHx7MKMLMx1e5XgQyeUYtZA+xPc7IjS0MaZTpIRehtxD8Fg1tWkOxV4PP2nUXksLjfkoISo0jpYLtuDSCGFTw==}
    engines: {node: '>=8'}
    dependencies:
      '@sentry/types': 7.55.2
      '@sentry/utils': 7.55.2
      localforage: 1.10.0
      tslib: 1.14.1
    dev: false

  /@sentry/nextjs@7.55.2(next@13.4.6)(react@18.2.0):
    resolution: {integrity: sha512-YIq/gLMCCdcKmPln5zglWHKwQB8KWGblOJ19t/JuHSyffWXL1x1IYyBYgpdjzn6q0AgwsK4IM6TqTb3ISN8wLQ==}
    engines: {node: '>=8'}
    peerDependencies:
      next: ^10.0.8 || ^11.0 || ^12.0 || ^13.0
      react: 16.x || 17.x || 18.x
      webpack: '>= 4.0.0'
    peerDependenciesMeta:
      webpack:
        optional: true
    dependencies:
      '@rollup/plugin-commonjs': 24.0.0(rollup@2.78.0)
      '@sentry/core': 7.55.2
      '@sentry/integrations': 7.55.2
      '@sentry/node': 7.55.2
      '@sentry/react': 7.55.2(react@18.2.0)
      '@sentry/types': 7.55.2
      '@sentry/utils': 7.55.2
      '@sentry/webpack-plugin': 1.20.0
      chalk: 3.0.0
      next: 13.4.6(@babel/core@7.22.5)(react-dom@18.2.0)(react@18.2.0)
      react: 18.2.0
      rollup: 2.78.0
      stacktrace-parser: 0.1.10
      tslib: 1.14.1
    transitivePeerDependencies:
      - encoding
      - supports-color
    dev: false

  /@sentry/node@7.55.2:
    resolution: {integrity: sha512-43lGfMFFUD38Xerc4DqIuQkEOETHCh31JHUTI6r/gXdzmcKpWRscgH4nAcAUoCu+Myrv0fVXsOa12FM4DPfr8A==}
    engines: {node: '>=8'}
    dependencies:
      '@sentry-internal/tracing': 7.55.2
      '@sentry/core': 7.55.2
      '@sentry/types': 7.55.2
      '@sentry/utils': 7.55.2
      cookie: 0.4.2
      https-proxy-agent: 5.0.1
      lru_map: 0.3.3
      tslib: 1.14.1
    transitivePeerDependencies:
      - supports-color
    dev: false

  /@sentry/react@7.55.2(react@18.2.0):
    resolution: {integrity: sha512-7LqM8vQ73boESaOJ9TOmyVKfkUuLHMHU89ltKYsi4s6816Z6cuJ6UcAVUt0Ks4iLzNCVRVJ5OqeY37ge7pEaTA==}
    engines: {node: '>=8'}
    peerDependencies:
      react: 15.x || 16.x || 17.x || 18.x
    dependencies:
      '@sentry/browser': 7.55.2
      '@sentry/types': 7.55.2
      '@sentry/utils': 7.55.2
      hoist-non-react-statics: 3.3.2
      react: 18.2.0
      tslib: 1.14.1
    dev: false

  /@sentry/replay@7.55.2:
    resolution: {integrity: sha512-G9iAcI9bvy5X8fvdz0QxF3LJ8oGB0Vxt0iOPdRZYhjIcPbNpE3NaeT6xZlNX1pCcHLroE6BMRF/6TTalcl5Erw==}
    engines: {node: '>=12'}
    dependencies:
      '@sentry/core': 7.55.2
      '@sentry/types': 7.55.2
      '@sentry/utils': 7.55.2
    dev: false

  /@sentry/types@7.55.2:
    resolution: {integrity: sha512-mAtkA8wvUDrLjAAmy9tjn+NiXcxVz/ltbslTKaIW6JNgVRz5kMt1Ny8RJsgqaZqa4LFP8q+IvWw4Vd91kb57rA==}
    engines: {node: '>=8'}
    dev: false

  /@sentry/utils@7.55.2:
    resolution: {integrity: sha512-Yv9XtbOESdN7bkK2AMrKsmKMF5OOVv5v5hVcOqXtSTw1t2oMAtRjXXqGpUo+TkdTOjeoX6dr19ozVFHaGvqHkw==}
    engines: {node: '>=8'}
    dependencies:
      '@sentry/types': 7.55.2
      tslib: 1.14.1
    dev: false

  /@sentry/webpack-plugin@1.20.0:
    resolution: {integrity: sha512-Ssj1mJVFsfU6vMCOM2d+h+KQR7QHSfeIP16t4l20Uq/neqWXZUQ2yvQfe4S3BjdbJXz/X4Rw8Hfy1Sd0ocunYw==}
    engines: {node: '>= 8'}
    dependencies:
      '@sentry/cli': 1.75.2
      webpack-sources: 3.2.3
    transitivePeerDependencies:
      - encoding
      - supports-color
    dev: false

  /@sinclair/typebox@0.25.24:
    resolution: {integrity: sha512-XJfwUVUKDHF5ugKwIcxEgc9k8b7HbznCp6eUfWgu710hMPNIO4aw4/zB5RogDQz8nd6gyCDpU9O/m6qYEWY6yQ==}
    dev: true

  /@sinonjs/commons@3.0.0:
    resolution: {integrity: sha512-jXBtWAF4vmdNmZgD5FoKsVLv3rPgDnLgPbU84LIJ3otV44vJlDRokVng5v8NFJdCf/da9legHcKaRuZs4L7faA==}
    dependencies:
      type-detect: 4.0.8
    dev: true

  /@sinonjs/fake-timers@10.1.0:
    resolution: {integrity: sha512-w1qd368vtrwttm1PRJWPW1QHlbmHrVDGs1eBH/jZvRPUFS4MNXV9Q33EQdjOdeAxZ7O8+3wM7zxztm2nfUSyKw==}
    dependencies:
      '@sinonjs/commons': 3.0.0
    dev: true

  /@supabase/auth-helpers-nextjs@0.7.2(@supabase/supabase-js@2.25.0):
    resolution: {integrity: sha512-n5IyGBYJV/WiR5Rgw4CUaiJYiOv9yW2of4ZP4EyzKt2O6/6rztt7PcGE4AoK2vERw+fb5F2QtJBdt6J5eOYCCw==}
    peerDependencies:
      '@supabase/supabase-js': ^2.19.0
    dependencies:
      '@supabase/auth-helpers-shared': 0.4.1(@supabase/supabase-js@2.25.0)
      '@supabase/supabase-js': 2.25.0
      set-cookie-parser: 2.6.0
    dev: false

  /@supabase/auth-helpers-react@0.4.0(@supabase/supabase-js@2.25.0):
    resolution: {integrity: sha512-EPsLi6r2NSZ4pyK9PTjImx9FFM+2rJoNN/I0kF3rqj2HGcFstopu9ZELKQ5Lc1humlCG4pxIdHn3564gJqIqlQ==}
    peerDependencies:
      '@supabase/supabase-js': ^2.19.0
    dependencies:
      '@supabase/supabase-js': 2.25.0
    dev: false

  /@supabase/auth-helpers-shared@0.4.1(@supabase/supabase-js@2.25.0):
    resolution: {integrity: sha512-IEDX9JzWkIjQiLUaP4Qy5YDiG0jFQatWfS+jw8cCQs6QfbNdEPd2Y3qonwGHnM90CZom9SvjuylBv2pFVAL7Lw==}
    peerDependencies:
      '@supabase/supabase-js': ^2.19.0
    dependencies:
      '@supabase/supabase-js': 2.25.0
      jose: 4.14.4
    dev: false

  /@supabase/functions-js@2.1.2:
    resolution: {integrity: sha512-QCR6pwJs9exCl37bmpMisUd6mf+0SUBJ6mUpiAjEkSJ/+xW8TCuO14bvkWHADd5hElJK9MxNlMQXxSA4DRz9nQ==}
    dependencies:
      cross-fetch: 3.1.6
    transitivePeerDependencies:
      - encoding
    dev: false

  /@supabase/gotrue-js@2.30.0:
    resolution: {integrity: sha512-t2Wygp/vCpyR5A/TlTSKT60cZD4h4nfErqkYu4KBkztCiWkuKhpWxGgd8fp4uPXYnCqpwWfj2LgPHenly/5Sxg==}
    dependencies:
      cross-fetch: 3.1.6
    transitivePeerDependencies:
      - encoding
    dev: false

  /@supabase/postgrest-js@1.7.1:
    resolution: {integrity: sha512-xPRYLaZrkLbXNlzmHW6Wtf9hmcBLjjI5xUz2zj8oE2hgXGaYoZBBkpN9bmW9i17Z1f6Ujxa942AqK439XOA36A==}
    dependencies:
      cross-fetch: 3.1.6
    transitivePeerDependencies:
      - encoding
    dev: false

  /@supabase/realtime-js@2.7.3:
    resolution: {integrity: sha512-c7TzL81sx2kqyxsxcDduJcHL9KJdCOoKimGP6lQSqiZKX42ATlBZpWbyy9KFGFBjAP4nyopMf5JhPi2ZH9jyNw==}
    dependencies:
      '@types/phoenix': 1.6.0
      '@types/websocket': 1.0.5
      websocket: 1.0.34
    transitivePeerDependencies:
      - supports-color
    dev: false

  /@supabase/storage-js@2.5.1:
    resolution: {integrity: sha512-nkR0fQA9ScAtIKA3vNoPEqbZv1k5B5HVRYEvRWdlP6mUpFphM9TwPL2jZ/ztNGMTG5xT6SrHr+H7Ykz8qzbhjw==}
    dependencies:
      cross-fetch: 3.1.6
    transitivePeerDependencies:
      - encoding
    dev: false

  /@supabase/supabase-js@2.25.0:
    resolution: {integrity: sha512-AEh0suSrjfpQCOhY7hLsgX6gr8XEUWshVkTq9IODiHTnAR6NHiEQ865LTeWu8gqCDf2XH1n20JcSmovIe3Xixw==}
    dependencies:
      '@supabase/functions-js': 2.1.2
      '@supabase/gotrue-js': 2.30.0
      '@supabase/postgrest-js': 1.7.1
      '@supabase/realtime-js': 2.7.3
      '@supabase/storage-js': 2.5.1
      cross-fetch: 3.1.6
    transitivePeerDependencies:
      - encoding
      - supports-color
    dev: false

  /@swc/helpers@0.5.1:
    resolution: {integrity: sha512-sJ902EfIzn1Fa+qYmjdQqh8tPsoxyBz+8yBKC2HKUxyezKJFwPGOn7pv4WY6QuQW//ySQi5lJjA/ZT9sNWWNTg==}
    dependencies:
      tslib: 2.5.3

  /@tabler/icons-react@2.22.0(react@18.2.0):
    resolution: {integrity: sha512-9udRxrbsbWzUETur4jmbZQIZkH7jVA2GU7YnKYS7ZCUjdOHZZEhmsfJ/Gdbzz0gSRC3mU7SDMsKejun/IBjvpQ==}
    peerDependencies:
      react: ^16.5.1 || ^17.0.0 || ^18.0.0
    dependencies:
      '@tabler/icons': 2.22.0
      prop-types: 15.8.1
      react: 18.2.0
    dev: false

  /@tabler/icons@2.22.0:
    resolution: {integrity: sha512-lOsGHqRPIKNARMWHHFkUUJH78C8ptQmUcDnumFBUI4YLRKFouKa7uAZL3ZfuH0HjDpOhsnWqUYZ7FhMCLcGpAQ==}
    dev: false

  /@testing-library/dom@9.3.1:
    resolution: {integrity: sha512-0DGPd9AR3+iDTjGoMpxIkAsUihHZ3Ai6CneU6bRRrffXMgzCdlNk43jTrD2/5LT6CBb3MWTP8v510JzYtahD2w==}
    engines: {node: '>=14'}
    dependencies:
      '@babel/code-frame': 7.22.5
      '@babel/runtime': 7.22.5
      '@types/aria-query': 5.0.1
      aria-query: 5.1.3
      chalk: 4.1.2
      dom-accessibility-api: 0.5.16
      lz-string: 1.5.0
      pretty-format: 27.5.1
    dev: true

  /@testing-library/jest-dom@5.16.5:
    resolution: {integrity: sha512-N5ixQ2qKpi5OLYfwQmUb/5mSV9LneAcaUfp32pn4yCnpb8r/Yz0pXFPck21dIicKmi+ta5WRAknkZCfA8refMA==}
    engines: {node: '>=8', npm: '>=6', yarn: '>=1'}
    dependencies:
      '@adobe/css-tools': 4.2.0
      '@babel/runtime': 7.22.5
      '@types/testing-library__jest-dom': 5.14.6
      aria-query: 5.2.1
      chalk: 3.0.0
      css.escape: 1.5.1
      dom-accessibility-api: 0.5.16
      lodash: 4.17.21
      redent: 3.0.0
    dev: true

  /@testing-library/react@14.0.0(react-dom@18.2.0)(react@18.2.0):
    resolution: {integrity: sha512-S04gSNJbYE30TlIMLTzv6QCTzt9AqIF5y6s6SzVFILNcNvbV/jU96GeiTPillGQo+Ny64M/5PV7klNYYgv5Dfg==}
    engines: {node: '>=14'}
    peerDependencies:
      react: ^18.0.0
      react-dom: ^18.0.0
    dependencies:
      '@babel/runtime': 7.22.5
      '@testing-library/dom': 9.3.1
      '@types/react-dom': 18.2.5
      react: 18.2.0
      react-dom: 18.2.0(react@18.2.0)
    dev: true

  /@tiptap/core@2.0.3(@tiptap/pm@2.0.3):
    resolution: {integrity: sha512-jLyVIWAdjjlNzrsRhSE2lVL/7N8228/1R1QtaVU85UlMIwHFAcdzhD8FeiKkqxpTnGpaDVaTy7VNEtEgaYdCyA==}
    peerDependencies:
      '@tiptap/pm': ^2.0.0
    dependencies:
      '@tiptap/pm': 2.0.3(@tiptap/core@2.0.3)
    dev: false

  /@tiptap/extension-blockquote@2.0.3(@tiptap/core@2.0.3):
    resolution: {integrity: sha512-rkUcFv2iL6f86DBBHoa4XdKNG2StvkJ7tfY9GoMpT46k3nxOaMTqak9/qZOo79TWxMLYtXzoxtKIkmWsbbcj4A==}
    peerDependencies:
      '@tiptap/core': ^2.0.0
    dependencies:
      '@tiptap/core': 2.0.3(@tiptap/pm@2.0.3)
    dev: false

  /@tiptap/extension-bold@2.0.3(@tiptap/core@2.0.3):
    resolution: {integrity: sha512-OGT62fMRovSSayjehumygFWTg2Qn0IDbqyMpigg/RUAsnoOI2yBZFVrdM2gk1StyoSay7gTn2MLw97IUfr7FXg==}
    peerDependencies:
      '@tiptap/core': ^2.0.0
    dependencies:
      '@tiptap/core': 2.0.3(@tiptap/pm@2.0.3)
    dev: false

  /@tiptap/extension-bubble-menu@2.0.3(@tiptap/core@2.0.3)(@tiptap/pm@2.0.3):
    resolution: {integrity: sha512-lPt1ELrYCuoQrQEUukqjp9xt38EwgPUwaKHI3wwt2Rbv+C6q1gmRsK1yeO/KqCNmFxNqF2p9ZF9srOnug/RZDQ==}
    peerDependencies:
      '@tiptap/core': ^2.0.0
      '@tiptap/pm': ^2.0.0
    dependencies:
      '@tiptap/core': 2.0.3(@tiptap/pm@2.0.3)
      '@tiptap/pm': 2.0.3(@tiptap/core@2.0.3)
      tippy.js: 6.3.7
    dev: false

  /@tiptap/extension-bullet-list@2.0.3(@tiptap/core@2.0.3):
    resolution: {integrity: sha512-RtaLiRvZbMTOje+FW5bn+mYogiIgNxOm065wmyLPypnTbLSeHeYkoqVSqzZeqUn+7GLnwgn1shirUe6csVE/BA==}
    peerDependencies:
      '@tiptap/core': ^2.0.0
    dependencies:
      '@tiptap/core': 2.0.3(@tiptap/pm@2.0.3)
    dev: false

  /@tiptap/extension-code-block@2.0.3(@tiptap/core@2.0.3)(@tiptap/pm@2.0.3):
    resolution: {integrity: sha512-F4xMy18EwgpyY9f5Te7UuF7UwxRLptOtCq1p2c2DfxBvHDWhAjQqVqcW/sq/I/WuED7FwCnPLyyAasPiVPkLPw==}
    peerDependencies:
      '@tiptap/core': ^2.0.0
      '@tiptap/pm': ^2.0.0
    dependencies:
      '@tiptap/core': 2.0.3(@tiptap/pm@2.0.3)
      '@tiptap/pm': 2.0.3(@tiptap/core@2.0.3)
    dev: false

  /@tiptap/extension-code@2.0.3(@tiptap/core@2.0.3):
    resolution: {integrity: sha512-LsVCKVxgBtkstAr1FjxN8T3OjlC76a2X8ouoZpELMp+aXbjqyanCKzt+sjjUhE4H0yLFd4v+5v6UFoCv4EILiw==}
    peerDependencies:
      '@tiptap/core': ^2.0.0
    dependencies:
      '@tiptap/core': 2.0.3(@tiptap/pm@2.0.3)
    dev: false

  /@tiptap/extension-document@2.0.3(@tiptap/core@2.0.3):
    resolution: {integrity: sha512-PsYeNQQBYIU9ayz1R11Kv/kKNPFNIV8tApJ9pxelXjzcAhkjncNUazPN/dyho60mzo+WpsmS3ceTj/gK3bCtWA==}
    peerDependencies:
      '@tiptap/core': ^2.0.0
    dependencies:
      '@tiptap/core': 2.0.3(@tiptap/pm@2.0.3)
    dev: false

  /@tiptap/extension-dropcursor@2.0.3(@tiptap/core@2.0.3)(@tiptap/pm@2.0.3):
    resolution: {integrity: sha512-McthMrfusn6PjcaynJLheZJcXto8TaIW5iVitYh8qQrDXr31MALC/5GvWuiswmQ8bAXiWPwlLDYE/OJfwtggaw==}
    peerDependencies:
      '@tiptap/core': ^2.0.0
      '@tiptap/pm': ^2.0.0
    dependencies:
      '@tiptap/core': 2.0.3(@tiptap/pm@2.0.3)
      '@tiptap/pm': 2.0.3(@tiptap/core@2.0.3)
    dev: false

  /@tiptap/extension-floating-menu@2.0.3(@tiptap/core@2.0.3)(@tiptap/pm@2.0.3):
    resolution: {integrity: sha512-zN1vRGRvyK3pO2aHRmQSOTpl4UJraXYwKYM009n6WviYKUNm0LPGo+VD4OAtdzUhPXyccnlsTv2p6LIqFty6Bg==}
    peerDependencies:
      '@tiptap/core': ^2.0.0
      '@tiptap/pm': ^2.0.0
    dependencies:
      '@tiptap/core': 2.0.3(@tiptap/pm@2.0.3)
      '@tiptap/pm': 2.0.3(@tiptap/core@2.0.3)
      tippy.js: 6.3.7
    dev: false

  /@tiptap/extension-gapcursor@2.0.3(@tiptap/core@2.0.3)(@tiptap/pm@2.0.3):
    resolution: {integrity: sha512-6I9EzzsYOyyqDvDvxIK6Rv3EXB+fHKFj8ntHO8IXmeNJ6pkhOinuXVsW6Yo7TcDYoTj4D5I2MNFAW2rIkgassw==}
    peerDependencies:
      '@tiptap/core': ^2.0.0
      '@tiptap/pm': ^2.0.0
    dependencies:
      '@tiptap/core': 2.0.3(@tiptap/pm@2.0.3)
      '@tiptap/pm': 2.0.3(@tiptap/core@2.0.3)
    dev: false

  /@tiptap/extension-hard-break@2.0.3(@tiptap/core@2.0.3):
    resolution: {integrity: sha512-RCln6ARn16jvKTjhkcAD5KzYXYS0xRMc0/LrHeV8TKdCd4Yd0YYHe0PU4F9gAgAfPQn7Dgt4uTVJLN11ICl8sQ==}
    peerDependencies:
      '@tiptap/core': ^2.0.0
    dependencies:
      '@tiptap/core': 2.0.3(@tiptap/pm@2.0.3)
    dev: false

  /@tiptap/extension-heading@2.0.3(@tiptap/core@2.0.3):
    resolution: {integrity: sha512-f0IEv5ms6aCzL80WeZ1qLCXTkRVwbpRr1qAETjg3gG4eoJN18+lZNOJYpyZy3P92C5KwF2T3Av00eFyVLIbb8Q==}
    peerDependencies:
      '@tiptap/core': ^2.0.0
    dependencies:
      '@tiptap/core': 2.0.3(@tiptap/pm@2.0.3)
    dev: false

  /@tiptap/extension-highlight@2.0.3(@tiptap/core@2.0.3):
    resolution: {integrity: sha512-NrtibY8cZkIjZMQuHRrKd4php+plOvAoSo8g3uVFu275I/Ixt5HqJ53R4voCXs8W8BOBRs2HS2QX8Cjh79XhtA==}
    peerDependencies:
      '@tiptap/core': ^2.0.0
    dependencies:
      '@tiptap/core': 2.0.3(@tiptap/pm@2.0.3)
    dev: false

  /@tiptap/extension-history@2.0.3(@tiptap/core@2.0.3)(@tiptap/pm@2.0.3):
    resolution: {integrity: sha512-00KHIcJ8kivn2ARI6NQYphv2LfllVCXViHGm0EhzDW6NQxCrriJKE3tKDcTFCu7LlC5doMpq9Z6KXdljc4oVeQ==}
    peerDependencies:
      '@tiptap/core': ^2.0.0
      '@tiptap/pm': ^2.0.0
    dependencies:
      '@tiptap/core': 2.0.3(@tiptap/pm@2.0.3)
      '@tiptap/pm': 2.0.3(@tiptap/core@2.0.3)
    dev: false

  /@tiptap/extension-horizontal-rule@2.0.3(@tiptap/core@2.0.3)(@tiptap/pm@2.0.3):
    resolution: {integrity: sha512-SZRUSh07b/M0kJHNKnfBwBMWrZBEm/E2LrK1NbluwT3DBhE+gvwiEdBxgB32zKHNxaDEXUJwUIPNC3JSbKvPUA==}
    peerDependencies:
      '@tiptap/core': ^2.0.0
      '@tiptap/pm': ^2.0.0
    dependencies:
      '@tiptap/core': 2.0.3(@tiptap/pm@2.0.3)
      '@tiptap/pm': 2.0.3(@tiptap/core@2.0.3)
    dev: false

  /@tiptap/extension-italic@2.0.3(@tiptap/core@2.0.3):
    resolution: {integrity: sha512-cfS5sW0gu7qf4ihwnLtW/QMTBrBEXaT0sJl3RwkhjIBg/65ywJKE5Nz9ewnQHmDeT18hvMJJ1VIb4j4ze9jj9A==}
    peerDependencies:
      '@tiptap/core': ^2.0.0
    dependencies:
      '@tiptap/core': 2.0.3(@tiptap/pm@2.0.3)
    dev: false

  /@tiptap/extension-link@2.0.3(@tiptap/core@2.0.3)(@tiptap/pm@2.0.3):
    resolution: {integrity: sha512-H72tXQ5rkVCkAhFaf08fbEU7EBUCK0uocsqOF+4th9sOlrhfgyJtc8Jv5EXPDpxNgG5jixSqWBo0zKXQm9s9eg==}
    peerDependencies:
      '@tiptap/core': ^2.0.0
      '@tiptap/pm': ^2.0.0
    dependencies:
      '@tiptap/core': 2.0.3(@tiptap/pm@2.0.3)
      '@tiptap/pm': 2.0.3(@tiptap/core@2.0.3)
      linkifyjs: 4.1.1
    dev: false

  /@tiptap/extension-list-item@2.0.3(@tiptap/core@2.0.3):
    resolution: {integrity: sha512-p7cUsk0LpM1PfdAuFE8wYBNJ3gvA0UhNGR08Lo++rt9UaCeFLSN1SXRxg97c0oa5+Ski7SrCjIJ5Ynhz0viTjQ==}
    peerDependencies:
      '@tiptap/core': ^2.0.0
    dependencies:
      '@tiptap/core': 2.0.3(@tiptap/pm@2.0.3)
    dev: false

  /@tiptap/extension-ordered-list@2.0.3(@tiptap/core@2.0.3):
    resolution: {integrity: sha512-ZB3MpZh/GEy1zKgw7XDQF4FIwycZWNof1k9WbDZOI063Ch4qHZowhVttH2mTCELuyvTMM/o9a8CS7qMqQB48bw==}
    peerDependencies:
      '@tiptap/core': ^2.0.0
    dependencies:
      '@tiptap/core': 2.0.3(@tiptap/pm@2.0.3)
    dev: false

  /@tiptap/extension-paragraph@2.0.3(@tiptap/core@2.0.3):
    resolution: {integrity: sha512-a+tKtmj4bU3GVCH1NE8VHWnhVexxX5boTVxsHIr4yGG3UoKo1c5AO7YMaeX2W5xB5iIA+BQqOPCDPEAx34dd2A==}
    peerDependencies:
      '@tiptap/core': ^2.0.0
    dependencies:
      '@tiptap/core': 2.0.3(@tiptap/pm@2.0.3)
    dev: false

  /@tiptap/extension-strike@2.0.3(@tiptap/core@2.0.3):
    resolution: {integrity: sha512-RO4/EYe2iPD6ifDHORT8fF6O9tfdtnzxLGwZIKZXnEgtweH+MgoqevEzXYdS+54Wraq4TUQGNcsYhe49pv7Rlw==}
    peerDependencies:
      '@tiptap/core': ^2.0.0
    dependencies:
      '@tiptap/core': 2.0.3(@tiptap/pm@2.0.3)
    dev: false

  /@tiptap/extension-subscript@2.0.3(@tiptap/core@2.0.3):
    resolution: {integrity: sha512-XFAEUaKxWRmTq7ePEF4aj7knelJPr2fTz0y/iSXydtS094LKwBHBzxatIZY3phrgfpDc+f51ycwarsgz27UJfg==}
    peerDependencies:
      '@tiptap/core': ^2.0.0
    dependencies:
      '@tiptap/core': 2.0.3(@tiptap/pm@2.0.3)
    dev: false

  /@tiptap/extension-superscript@2.0.3(@tiptap/core@2.0.3):
    resolution: {integrity: sha512-5EBjUvkw2SXL1e8C1i0UF26/GBNHxEbiNQKw7Shy88omVa4HTY+D8KWC/j29ZW/IomUbGPlbpXp1z+1TETzmyw==}
    peerDependencies:
      '@tiptap/core': ^2.0.0
    dependencies:
      '@tiptap/core': 2.0.3(@tiptap/pm@2.0.3)
    dev: false

  /@tiptap/extension-text-align@2.0.3(@tiptap/core@2.0.3):
    resolution: {integrity: sha512-VlLgqncKdjMjVjbU60/ALYhFs0wUdjAyvjDXnH1OoM/HuzbILvufPMYz4DUieJIWVJOYUKHQgg4XwBWceAM2Tw==}
    peerDependencies:
      '@tiptap/core': ^2.0.0
    dependencies:
      '@tiptap/core': 2.0.3(@tiptap/pm@2.0.3)
    dev: false

  /@tiptap/extension-text@2.0.3(@tiptap/core@2.0.3):
    resolution: {integrity: sha512-LvzChcTCcPSMNLUjZe/A9SHXWGDHtvk73fR7CBqAeNU0MxhBPEBI03GFQ6RzW3xX0CmDmjpZoDxFMB+hDEtW1A==}
    peerDependencies:
      '@tiptap/core': ^2.0.0
    dependencies:
      '@tiptap/core': 2.0.3(@tiptap/pm@2.0.3)
    dev: false

  /@tiptap/extension-underline@2.0.3(@tiptap/core@2.0.3):
    resolution: {integrity: sha512-oMYa7qib/5wJjpUp79GZEe+E/iyf1oZBsgiG26IspEtVTHZmpn3+Ktud7l43y/hpTeEzFTKOF1/uVbayHtSERg==}
    peerDependencies:
      '@tiptap/core': ^2.0.0
    dependencies:
      '@tiptap/core': 2.0.3(@tiptap/pm@2.0.3)
    dev: false

  /@tiptap/pm@2.0.3(@tiptap/core@2.0.3):
    resolution: {integrity: sha512-I9dsInD89Agdm1QjFRO9dmJtU1ldVSILNPW0pEhv9wYqYVvl4HUj/JMtYNqu2jWrCHNXQcaX/WkdSdvGJtmg5g==}
    peerDependencies:
      '@tiptap/core': ^2.0.0
    dependencies:
      '@tiptap/core': 2.0.3(@tiptap/pm@2.0.3)
      prosemirror-changeset: 2.2.1
      prosemirror-collab: 1.3.1
      prosemirror-commands: 1.5.2
      prosemirror-dropcursor: 1.8.1
      prosemirror-gapcursor: 1.3.2
      prosemirror-history: 1.3.2
      prosemirror-inputrules: 1.2.1
      prosemirror-keymap: 1.2.2
      prosemirror-markdown: 1.11.0
      prosemirror-menu: 1.2.2
      prosemirror-model: 1.19.2
      prosemirror-schema-basic: 1.2.2
      prosemirror-schema-list: 1.3.0
      prosemirror-state: 1.4.3
      prosemirror-tables: 1.3.3
      prosemirror-trailing-node: 2.0.4(prosemirror-model@1.19.2)(prosemirror-state@1.4.3)(prosemirror-view@1.31.4)
      prosemirror-transform: 1.7.3
      prosemirror-view: 1.31.4
    transitivePeerDependencies:
      - supports-color
    dev: false

  /@tiptap/react@2.0.3(@tiptap/core@2.0.3)(@tiptap/pm@2.0.3)(react-dom@18.2.0)(react@18.2.0):
    resolution: {integrity: sha512-fiAh8Lk+/NBPAR/PE4Kc/aLiBUbUYI/CpAopz8DI9eInNyV8h8LAGa9uFILJQF/TNu0tclJ4rV0sWc7Se0FZMw==}
    peerDependencies:
      '@tiptap/core': ^2.0.0
      '@tiptap/pm': ^2.0.0
      react: ^17.0.0 || ^18.0.0
      react-dom: ^17.0.0 || ^18.0.0
    dependencies:
      '@tiptap/core': 2.0.3(@tiptap/pm@2.0.3)
      '@tiptap/extension-bubble-menu': 2.0.3(@tiptap/core@2.0.3)(@tiptap/pm@2.0.3)
      '@tiptap/extension-floating-menu': 2.0.3(@tiptap/core@2.0.3)(@tiptap/pm@2.0.3)
      '@tiptap/pm': 2.0.3(@tiptap/core@2.0.3)
      react: 18.2.0
      react-dom: 18.2.0(react@18.2.0)
    dev: false

  /@tiptap/starter-kit@2.0.3(@tiptap/pm@2.0.3):
    resolution: {integrity: sha512-t4WG4w93zTpL2VxhVyJJvl3kdLF001ZrhpOuEiZqEMBMUMbM56Uiigv1CnUQpTFrjDAh3IM8hkqzAh20TYw2iQ==}
    dependencies:
      '@tiptap/core': 2.0.3(@tiptap/pm@2.0.3)
      '@tiptap/extension-blockquote': 2.0.3(@tiptap/core@2.0.3)
      '@tiptap/extension-bold': 2.0.3(@tiptap/core@2.0.3)
      '@tiptap/extension-bullet-list': 2.0.3(@tiptap/core@2.0.3)
      '@tiptap/extension-code': 2.0.3(@tiptap/core@2.0.3)
      '@tiptap/extension-code-block': 2.0.3(@tiptap/core@2.0.3)(@tiptap/pm@2.0.3)
      '@tiptap/extension-document': 2.0.3(@tiptap/core@2.0.3)
      '@tiptap/extension-dropcursor': 2.0.3(@tiptap/core@2.0.3)(@tiptap/pm@2.0.3)
      '@tiptap/extension-gapcursor': 2.0.3(@tiptap/core@2.0.3)(@tiptap/pm@2.0.3)
      '@tiptap/extension-hard-break': 2.0.3(@tiptap/core@2.0.3)
      '@tiptap/extension-heading': 2.0.3(@tiptap/core@2.0.3)
      '@tiptap/extension-history': 2.0.3(@tiptap/core@2.0.3)(@tiptap/pm@2.0.3)
      '@tiptap/extension-horizontal-rule': 2.0.3(@tiptap/core@2.0.3)(@tiptap/pm@2.0.3)
      '@tiptap/extension-italic': 2.0.3(@tiptap/core@2.0.3)
      '@tiptap/extension-list-item': 2.0.3(@tiptap/core@2.0.3)
      '@tiptap/extension-ordered-list': 2.0.3(@tiptap/core@2.0.3)
      '@tiptap/extension-paragraph': 2.0.3(@tiptap/core@2.0.3)
      '@tiptap/extension-strike': 2.0.3(@tiptap/core@2.0.3)
      '@tiptap/extension-text': 2.0.3(@tiptap/core@2.0.3)
    transitivePeerDependencies:
      - '@tiptap/pm'
    dev: false

  /@tootallnate/once@2.0.0:
    resolution: {integrity: sha512-XCuKFP5PS55gnMVu3dty8KPatLqUoy/ZYzDzAGCQ8JNFCkLXzmI7vNHCR+XpbZaMWQK/vQubr7PkYq8g470J/A==}
    engines: {node: '>= 10'}
    dev: true

  /@types/aria-query@5.0.1:
    resolution: {integrity: sha512-XTIieEY+gvJ39ChLcB4If5zHtPxt3Syj5rgZR+e1ctpmK8NjPf0zFqsz4JpLJT0xla9GFDKjy8Cpu331nrmE1Q==}
    dev: true

  /@types/babel__core@7.20.1:
    resolution: {integrity: sha512-aACu/U/omhdk15O4Nfb+fHgH/z3QsfQzpnvRZhYhThms83ZnAOZz7zZAWO7mn2yyNQaA4xTO8GLK3uqFU4bYYw==}
    dependencies:
      '@babel/parser': 7.22.5
      '@babel/types': 7.22.5
      '@types/babel__generator': 7.6.4
      '@types/babel__template': 7.4.1
      '@types/babel__traverse': 7.20.1
    dev: true

  /@types/babel__generator@7.6.4:
    resolution: {integrity: sha512-tFkciB9j2K755yrTALxD44McOrk+gfpIpvC3sxHjRawj6PfnQxrse4Clq5y/Rq+G3mrBurMax/lG8Qn2t9mSsg==}
    dependencies:
      '@babel/types': 7.22.5
    dev: true

  /@types/babel__template@7.4.1:
    resolution: {integrity: sha512-azBFKemX6kMg5Io+/rdGT0dkGreboUVR0Cdm3fz9QJWpaQGJRQXl7C+6hOTCZcMll7KFyEQpgbYI2lHdsS4U7g==}
    dependencies:
      '@babel/parser': 7.22.5
      '@babel/types': 7.22.5
    dev: true

  /@types/babel__traverse@7.20.1:
    resolution: {integrity: sha512-MitHFXnhtgwsGZWtT68URpOvLN4EREih1u3QtQiN4VdAxWKRVvGCSvw/Qth0M0Qq3pJpnGOu5JaM/ydK7OGbqg==}
    dependencies:
      '@babel/types': 7.22.5
    dev: true

  /@types/cookie@0.5.1:
    resolution: {integrity: sha512-COUnqfB2+ckwXXSFInsFdOAWQzCCx+a5hq2ruyj+Vjund94RJQd4LG2u9hnvJrTgunKAaax7ancBYlDrNYxA0g==}
    dev: true

  /@types/estree@1.0.1:
    resolution: {integrity: sha512-LG4opVs2ANWZ1TJoKc937iMmNstM/d0ae1vNbnBvBhqCSezgVUOzcLCqbI5elV8Vy6WKwKjaqR+zO9VKirBBCA==}
    dev: false

  /@types/graceful-fs@4.1.6:
    resolution: {integrity: sha512-Sig0SNORX9fdW+bQuTEovKj3uHcUL6LQKbCrrqb1X7J6/ReAbhCXRAhc+SMejhLELFj2QcyuxmUooZ4bt5ReSw==}
    dependencies:
      '@types/node': 20.3.1
    dev: true

  /@types/hoist-non-react-statics@3.3.1:
    resolution: {integrity: sha512-iMIqiko6ooLrTh1joXodJK5X9xeEALT1kM5G3ZLhD3hszxBdIEd5C75U834D9mLcINgD4OyZf5uQXjkuYydWvA==}
    dependencies:
      '@types/react': 18.2.12
      hoist-non-react-statics: 3.3.2
    dev: false

  /@types/istanbul-lib-coverage@2.0.4:
    resolution: {integrity: sha512-z/QT1XN4K4KYuslS23k62yDIDLwLFkzxOuMplDtObz0+y7VqJCaO2o+SPwHCvLFZh7xazvvoor2tA/hPz9ee7g==}
    dev: true

  /@types/istanbul-lib-report@3.0.0:
    resolution: {integrity: sha512-plGgXAPfVKFoYfa9NpYDAkseG+g6Jr294RqeqcqDixSbU34MZVJRi/P+7Y8GDpzkEwLaGZZOpKIEmeVZNtKsrg==}
    dependencies:
      '@types/istanbul-lib-coverage': 2.0.4
    dev: true

  /@types/istanbul-reports@3.0.1:
    resolution: {integrity: sha512-c3mAZEuK0lvBp8tmuL74XRKn1+y2dcwOUpH7x4WrF6gk1GIgiluDRgMYQtw2OFcBvAJWlt6ASU3tSqxp0Uu0Aw==}
    dependencies:
      '@types/istanbul-lib-report': 3.0.0
    dev: true

  /@types/jest@29.5.2:
    resolution: {integrity: sha512-mSoZVJF5YzGVCk+FsDxzDuH7s+SCkzrgKZzf0Z0T2WudhBUPoF6ktoTPC4R0ZoCPCV5xUvuU6ias5NvxcBcMMg==}
    dependencies:
      expect: 29.5.0
      pretty-format: 29.5.0
    dev: true

  /@types/js-cookie@3.0.3:
    resolution: {integrity: sha512-Xe7IImK09HP1sv2M/aI+48a20VX+TdRJucfq4vfRVy6nWN8PYPOEnlMRSgxJAgYQIXJVL8dZ4/ilAM7dWNaOww==}
    dev: true

  /@types/jsdom@20.0.1:
    resolution: {integrity: sha512-d0r18sZPmMQr1eG35u12FZfhIXNrnsPU/g5wvRKCUf/tOGilKKwYMYGqh33BNR6ba+2gkHw1EUiHoN3mn7E5IQ==}
    dependencies:
      '@types/node': 20.3.1
      '@types/tough-cookie': 4.0.2
      parse5: 7.1.2
    dev: true

  /@types/json-schema@7.0.12:
    resolution: {integrity: sha512-Hr5Jfhc9eYOQNPYO5WLDq/n4jqijdHNlDXjuAQkkt+mWdQR+XJToOHrsD4cPaMXpn6KO7y2+wM8AZEs8VpBLVA==}
    dev: true

  /@types/json5@0.0.29:
    resolution: {integrity: sha512-dRLjCWHYg4oaA77cxO64oO+7JwCwnIzkZPdrrC71jQmQtlhM556pwKo5bUzqvZndkVbeFLIIi+9TC40JNF5hNQ==}
    dev: false

  /@types/lodash@4.14.195:
    resolution: {integrity: sha512-Hwx9EUgdwf2GLarOjQp5ZH8ZmblzcbTBC2wtQWNKARBSxM9ezRIAUpeDTgoQRAFB0+8CNWXVA9+MaSOzOF3nPg==}
    dev: true

  /@types/node@20.3.1:
    resolution: {integrity: sha512-EhcH/wvidPy1WeML3TtYFGR83UzjxeWRen9V402T8aUGYsCHOmfoisV3ZSg03gAFIbLq8TnWOJ0f4cALtnSEUg==}

  /@types/object.omit@3.0.0:
    resolution: {integrity: sha512-I27IoPpH250TUzc9FzXd0P1BV/BMJuzqD3jOz98ehf9dQqGkxlq+hO1bIqZGWqCg5bVOy0g4AUVJtnxe0klDmw==}
    dev: false

  /@types/object.pick@1.3.2:
    resolution: {integrity: sha512-sn7L+qQ6RLPdXRoiaE7bZ/Ek+o4uICma/lBFPyJEKDTPTBP1W8u0c4baj3EiS4DiqLs+Hk+KUGvMVJtAw3ePJg==}
    dev: false

  /@types/parse-json@4.0.0:
    resolution: {integrity: sha512-//oorEZjL6sbPcKUaCdIGlIUeH26mgzimjBB77G6XRgnDl/L5wOnpyBGRe/Mmf5CVW3PwEBE1NjiMZ/ssFh4wA==}
    dev: false

  /@types/phoenix@1.6.0:
    resolution: {integrity: sha512-qwfpsHmFuhAS/dVd4uBIraMxRd56vwBUYQGZ6GpXnFuM2XMRFJbIyruFKKlW2daQliuYZwe0qfn/UjFCDKic5g==}
    dev: false

  /@types/prettier@2.7.3:
    resolution: {integrity: sha512-+68kP9yzs4LMp7VNh8gdzMSPZFL44MLGqiHWvttYJe+6qnuVr4Ek9wSBQoveqY/r+LwjCcU29kNVkidwim+kYA==}
    dev: true

  /@types/prop-types@15.7.5:
    resolution: {integrity: sha512-JCB8C6SnDoQf0cNycqd/35A7MjcnK+ZTqE7judS6o7utxUCg6imJg3QK2qzHKszlTjcj2cn+NwMB2i96ubpj7w==}

  /@types/react-beautiful-dnd@13.1.4:
    resolution: {integrity: sha512-4bIBdzOr0aavN+88q3C7Pgz+xkb7tz3whORYrmSj77wfVEMfiWiooIwVWFR7KM2e+uGTe5BVrXqSfb0aHeflJA==}
    dependencies:
      '@types/react': 18.2.12
    dev: true

  /@types/react-dom@18.2.5:
    resolution: {integrity: sha512-sRQsOS/sCLnpQhR4DSKGTtWFE3FZjpQa86KPVbhUqdYMRZ9FEFcfAytKhR/vUG2rH1oFbOOej6cuD7MFSobDRQ==}
    dependencies:
      '@types/react': 18.2.12
    dev: true

  /@types/react-redux@7.1.25:
    resolution: {integrity: sha512-bAGh4e+w5D8dajd6InASVIyCo4pZLJ66oLb80F9OBLO1gKESbZcRCJpTT6uLXX+HAB57zw1WTdwJdAsewuTweg==}
    dependencies:
      '@types/hoist-non-react-statics': 3.3.1
      '@types/react': 18.2.12
      hoist-non-react-statics: 3.3.2
      redux: 4.2.1
    dev: false

  /@types/react-resizable@3.0.4:
    resolution: {integrity: sha512-+QguN9CDfC1lthq+4noG1fkxh8cqkV2Fv/Mu3mdknCCBiwwNLecnBdk1MmNNN7uJpT23Nx/aVkYsbt5NuWouFw==}
    dependencies:
      '@types/react': 18.2.12
    dev: true

  /@types/react@18.2.12:
    resolution: {integrity: sha512-ndmBMLCgn38v3SntMeoJaIrO6tGHYKMEBohCUmw8HoLLQdRMOIGXfeYaBTLe2lsFaSB3MOK1VXscYFnmLtTSmw==}
    dependencies:
      '@types/prop-types': 15.7.5
      '@types/scheduler': 0.16.3
      csstype: 3.1.2

  /@types/scheduler@0.16.3:
    resolution: {integrity: sha512-5cJ8CB4yAx7BH1oMvdU0Jh9lrEXyPkar6F9G/ERswkCuvP4KQZfZkSjcMbAICCpQTN4OuZn8tz0HiKv9TGZgrQ==}

  /@types/semver@7.5.0:
    resolution: {integrity: sha512-G8hZ6XJiHnuhQKR7ZmysCeJWE08o8T0AXtk5darsCaTVsYZhhgUrq53jizaR2FvsoeCwJhlmwTjkXBY5Pn/ZHw==}
    dev: true

  /@types/stack-utils@2.0.1:
    resolution: {integrity: sha512-Hl219/BT5fLAaz6NDkSuhzasy49dwQS/DSdu4MdggFB8zcXv7vflBI3xp7FEmkmdDkBUI2bPUNeMttp2knYdxw==}
    dev: true

  /@types/testing-library__jest-dom@5.14.6:
    resolution: {integrity: sha512-FkHXCb+ikSoUP4Y4rOslzTdX5sqYwMxfefKh1GmZ8ce1GOkEHntSp6b5cGadmNfp5e4BMEWOMx+WSKd5/MqlDA==}
    dependencies:
      '@types/jest': 29.5.2
    dev: true

  /@types/throttle-debounce@2.1.0:
    resolution: {integrity: sha512-5eQEtSCoESnh2FsiLTxE121IiE60hnMqcb435fShf4bpLRjEu1Eoekht23y6zXS9Ts3l+Szu3TARnTsA0GkOkQ==}
    dev: false

  /@types/tough-cookie@4.0.2:
    resolution: {integrity: sha512-Q5vtl1W5ue16D+nIaW8JWebSSraJVlK+EthKn7e7UcD4KWsaSJ8BqGPXNaPghgtcn/fhvrN17Tv8ksUsQpiplw==}
    dev: true

  /@types/uuid@9.0.2:
    resolution: {integrity: sha512-kNnC1GFBLuhImSnV7w4njQkUiJi0ZXUycu1rUaouPqiKlXkh77JKgdRnTAp1x5eBwcIwbtI+3otwzuIDEuDoxQ==}
    dev: true

  /@types/websocket@1.0.5:
    resolution: {integrity: sha512-NbsqiNX9CnEfC1Z0Vf4mE1SgAJ07JnRYcNex7AJ9zAVzmiGHmjKFEk7O4TJIsgv2B1sLEb6owKFZrACwdYngsQ==}
    dependencies:
      '@types/node': 20.3.1
    dev: false

  /@types/yargs-parser@21.0.0:
    resolution: {integrity: sha512-iO9ZQHkZxHn4mSakYV0vFHAVDyEOIJQrV2uZ06HxEPcx+mt8swXoZHIbaaJ2crJYFfErySgktuTZ3BeLz+XmFA==}
    dev: true

  /@types/yargs@17.0.24:
    resolution: {integrity: sha512-6i0aC7jV6QzQB8ne1joVZ0eSFIstHsCrobmOtghM11yGlH0j43FKL2UhWdELkyps0zuf7qVTUVCCR+tgSlyLLw==}
    dependencies:
      '@types/yargs-parser': 21.0.0
    dev: true

  /@typescript-eslint/eslint-plugin@5.59.11(@typescript-eslint/parser@5.59.11)(eslint@8.43.0)(typescript@5.1.3):
    resolution: {integrity: sha512-XxuOfTkCUiOSyBWIvHlUraLw/JT/6Io1365RO6ZuI88STKMavJZPNMU0lFcUTeQXEhHiv64CbxYxBNoDVSmghg==}
    engines: {node: ^12.22.0 || ^14.17.0 || >=16.0.0}
    peerDependencies:
      '@typescript-eslint/parser': ^5.0.0
      eslint: ^6.0.0 || ^7.0.0 || ^8.0.0
      typescript: '*'
    peerDependenciesMeta:
      typescript:
        optional: true
    dependencies:
      '@eslint-community/regexpp': 4.5.1
      '@typescript-eslint/parser': 5.59.11(eslint@8.43.0)(typescript@5.1.3)
      '@typescript-eslint/scope-manager': 5.59.11
      '@typescript-eslint/type-utils': 5.59.11(eslint@8.43.0)(typescript@5.1.3)
      '@typescript-eslint/utils': 5.59.11(eslint@8.43.0)(typescript@5.1.3)
      debug: 4.3.4
      eslint: 8.43.0
      grapheme-splitter: 1.0.4
      ignore: 5.2.4
      natural-compare-lite: 1.4.0
      semver: 7.5.2
      tsutils: 3.21.0(typescript@5.1.3)
      typescript: 5.1.3
    transitivePeerDependencies:
      - supports-color
    dev: true

  /@typescript-eslint/parser@5.59.11(eslint@8.43.0)(typescript@5.1.3):
    resolution: {integrity: sha512-s9ZF3M+Nym6CAZEkJJeO2TFHHDsKAM3ecNkLuH4i4s8/RCPnF5JRip2GyviYkeEAcwGMJxkqG9h2dAsnA1nZpA==}
    engines: {node: ^12.22.0 || ^14.17.0 || >=16.0.0}
    peerDependencies:
      eslint: ^6.0.0 || ^7.0.0 || ^8.0.0
      typescript: '*'
    peerDependenciesMeta:
      typescript:
        optional: true
    dependencies:
      '@typescript-eslint/scope-manager': 5.59.11
      '@typescript-eslint/types': 5.59.11
      '@typescript-eslint/typescript-estree': 5.59.11(typescript@5.1.3)
      debug: 4.3.4
      eslint: 8.43.0
      typescript: 5.1.3
    transitivePeerDependencies:
      - supports-color
    dev: true

  /@typescript-eslint/parser@5.59.11(eslint@8.43.0)(typescript@5.1.3):
    resolution: {integrity: sha512-s9ZF3M+Nym6CAZEkJJeO2TFHHDsKAM3ecNkLuH4i4s8/RCPnF5JRip2GyviYkeEAcwGMJxkqG9h2dAsnA1nZpA==}
    engines: {node: ^12.22.0 || ^14.17.0 || >=16.0.0}
    peerDependencies:
      eslint: ^6.0.0 || ^7.0.0 || ^8.0.0
      typescript: '*'
    peerDependenciesMeta:
      typescript:
        optional: true
    dependencies:
      '@typescript-eslint/scope-manager': 5.59.11
      '@typescript-eslint/types': 5.59.11
      '@typescript-eslint/typescript-estree': 5.59.11(typescript@5.1.3)
      debug: 4.3.4
      eslint: 8.43.0
      typescript: 5.1.3
    transitivePeerDependencies:
      - supports-color
    dev: false

  /@typescript-eslint/scope-manager@5.59.11:
    resolution: {integrity: sha512-dHFOsxoLFtrIcSj5h0QoBT/89hxQONwmn3FOQ0GOQcLOOXm+MIrS8zEAhs4tWl5MraxCY3ZJpaXQQdFMc2Tu+Q==}
    engines: {node: ^12.22.0 || ^14.17.0 || >=16.0.0}
    dependencies:
      '@typescript-eslint/types': 5.59.11
      '@typescript-eslint/visitor-keys': 5.59.11

  /@typescript-eslint/type-utils@5.59.11(eslint@8.43.0)(typescript@5.1.3):
    resolution: {integrity: sha512-LZqVY8hMiVRF2a7/swmkStMYSoXMFlzL6sXV6U/2gL5cwnLWQgLEG8tjWPpaE4rMIdZ6VKWwcffPlo1jPfk43g==}
    engines: {node: ^12.22.0 || ^14.17.0 || >=16.0.0}
    peerDependencies:
      eslint: '*'
      typescript: '*'
    peerDependenciesMeta:
      typescript:
        optional: true
    dependencies:
      '@typescript-eslint/typescript-estree': 5.59.11(typescript@5.1.3)
      '@typescript-eslint/utils': 5.59.11(eslint@8.43.0)(typescript@5.1.3)
      debug: 4.3.4
      eslint: 8.43.0
      tsutils: 3.21.0(typescript@5.1.3)
      typescript: 5.1.3
    transitivePeerDependencies:
      - supports-color
    dev: true

  /@typescript-eslint/types@5.59.11:
    resolution: {integrity: sha512-epoN6R6tkvBYSc+cllrz+c2sOFWkbisJZWkOE+y3xHtvYaOE6Wk6B8e114McRJwFRjGvYdJwLXQH5c9osME/AA==}
    engines: {node: ^12.22.0 || ^14.17.0 || >=16.0.0}

  /@typescript-eslint/typescript-estree@5.59.11(typescript@5.1.3):
    resolution: {integrity: sha512-YupOpot5hJO0maupJXixi6l5ETdrITxeo5eBOeuV7RSKgYdU3G5cxO49/9WRnJq9EMrB7AuTSLH/bqOsXi7wPA==}
    engines: {node: ^12.22.0 || ^14.17.0 || >=16.0.0}
    peerDependencies:
      typescript: '*'
    peerDependenciesMeta:
      typescript:
        optional: true
    dependencies:
      '@typescript-eslint/types': 5.59.11
      '@typescript-eslint/visitor-keys': 5.59.11
      debug: 4.3.4
      globby: 11.1.0
      is-glob: 4.0.3
      semver: 7.5.2
      tsutils: 3.21.0(typescript@5.1.3)
      typescript: 5.1.3
    transitivePeerDependencies:
      - supports-color

  /@typescript-eslint/utils@5.59.11(eslint@8.43.0)(typescript@5.1.3):
    resolution: {integrity: sha512-didu2rHSOMUdJThLk4aZ1Or8IcO3HzCw/ZvEjTTIfjIrcdd5cvSIwwDy2AOlE7htSNp7QIZ10fLMyRCveesMLg==}
    engines: {node: ^12.22.0 || ^14.17.0 || >=16.0.0}
    peerDependencies:
      eslint: ^6.0.0 || ^7.0.0 || ^8.0.0
    dependencies:
      '@eslint-community/eslint-utils': 4.4.0(eslint@8.43.0)
      '@types/json-schema': 7.0.12
      '@types/semver': 7.5.0
      '@typescript-eslint/scope-manager': 5.59.11
      '@typescript-eslint/types': 5.59.11
      '@typescript-eslint/typescript-estree': 5.59.11(typescript@5.1.3)
      eslint: 8.43.0
      eslint-scope: 5.1.1
      semver: 7.5.2
    transitivePeerDependencies:
      - supports-color
      - typescript
    dev: true

  /@typescript-eslint/visitor-keys@5.59.11:
    resolution: {integrity: sha512-KGYniTGG3AMTuKF9QBD7EIrvufkB6O6uX3knP73xbKLMpH+QRPcgnCxjWXSHjMRuOxFLovljqQgQpR0c7GvjoA==}
    engines: {node: ^12.22.0 || ^14.17.0 || >=16.0.0}
    dependencies:
      '@typescript-eslint/types': 5.59.11
      eslint-visitor-keys: 3.4.1

  /@upstash/qstash@0.3.6:
    resolution: {integrity: sha512-NKN4jbPhB5lfHoSIaU7AuQ3F+yGS20e/FBRiUuPetcKoi354wHhKj9AJFfkFT5SSeLq0XEsXRNynm8gqCS4HjQ==}
    dependencies:
      '@deno/shim-crypto': 0.3.1
    dev: false

  /@vercel/analytics@1.0.1:
    resolution: {integrity: sha512-Ux0c9qUfkcPqng3vrR0GTrlQdqNJ2JREn/2ydrVuKwM3RtMfF2mWX31Ijqo1opSjNAq6rK76PwtANw6kl6TAow==}
    dev: false

  /abab@2.0.6:
    resolution: {integrity: sha512-j2afSsaIENvHZN2B8GOpF566vZ5WVk5opAiMTvWgaQT8DkbOqsTfvNAvHoRGU2zzP8cPoqys+xHTRDWW8L+/BA==}
    dev: true

  /acorn-globals@7.0.1:
    resolution: {integrity: sha512-umOSDSDrfHbTNPuNpC2NSnnA3LUrqpevPb4T9jRx4MagXNS0rs+gwiTcAvqCRmsD6utzsrzNt+ebm00SNWiC3Q==}
    dependencies:
      acorn: 8.9.0
      acorn-walk: 8.2.0
    dev: true

  /acorn-jsx@5.3.2(acorn@8.9.0):
    resolution: {integrity: sha512-rq9s+JNhf0IChjtDXxllJ7g41oZk5SlXtp0LHwyA5cejwn7vKmKp4pPri6YEePv2PU65sAsegbXtIinmDFDXgQ==}
    peerDependencies:
      acorn: ^6.0.0 || ^7.0.0 || ^8.0.0
    dependencies:
      acorn: 8.9.0

  /acorn-walk@8.2.0:
    resolution: {integrity: sha512-k+iyHEuPgSw6SbuDpGQM+06HQUa04DZ3o+F6CSzXMvvI5KMvnaEqXe+YVe555R9nn6GPt404fos4wcgpw12SDA==}
    engines: {node: '>=0.4.0'}
    dev: true

  /acorn@8.9.0:
    resolution: {integrity: sha512-jaVNAFBHNLXspO543WnNNPZFRtavh3skAkITqD0/2aeMkKZTN+254PyhwxFYrk3vQ1xfY+2wbesJMs/JC8/PwQ==}
    engines: {node: '>=0.4.0'}
    hasBin: true

  /adler-32@1.3.1:
    resolution: {integrity: sha512-ynZ4w/nUUv5rrsR8UUGoe1VC9hZj6V5hU9Qw1HlMDJGEJw5S7TfTErWTjMys6M7vr0YWcPqs3qAr4ss0nDfP+A==}
    engines: {node: '>=0.8'}
    dev: false

  /agent-base@6.0.2:
    resolution: {integrity: sha512-RZNwNclF7+MS/8bDg70amg32dyeZGZxiDuQmZxKLAlQjr3jGyLx+4Kkk58UO7D2QdgFIQCovuSuZESne6RG6XQ==}
    engines: {node: '>= 6.0.0'}
    dependencies:
      debug: 4.3.4
    transitivePeerDependencies:
      - supports-color

  /aggregate-error@3.1.0:
    resolution: {integrity: sha512-4I7Td01quW/RpocfNayFdFVk1qSuoh0E7JrbRJ16nH01HhKFQ88INq9Sd+nd72zqRySlr9BmDA8xlEJ6vJMrYA==}
    engines: {node: '>=8'}
    dependencies:
      clean-stack: 2.2.0
      indent-string: 4.0.0
    dev: true

  /ajv@6.12.6:
    resolution: {integrity: sha512-j3fVLgvTo527anyYyJOGTYJbG+vnnQYvE0m5mmkc1TK+nxAppkCLMIL0aZ4dblVCNoGShhm+kzE4ZUykBoMg4g==}
    dependencies:
      fast-deep-equal: 3.1.3
      fast-json-stable-stringify: 2.1.0
      json-schema-traverse: 0.4.1
      uri-js: 4.4.1

  /ansi-escapes@4.3.2:
    resolution: {integrity: sha512-gKXj5ALrKWQLsYG9jlTRmR/xKluxHV+Z9QEwNIgCfM1/uwPMCuzVVnh5mwTd+OuBZcwSIMbqssNWRm1lE51QaQ==}
    engines: {node: '>=8'}
    dependencies:
      type-fest: 0.21.3
    dev: true

  /ansi-regex@5.0.1:
    resolution: {integrity: sha512-quJQXlTSUGL2LH9SUXo8VwsY4soanhgo6LNSm84E1LBcE8s3O0wpdiRzyR9z/ZZJMlMWv37qOOb9pdJlMUEKFQ==}
    engines: {node: '>=8'}

  /ansi-regex@6.0.1:
    resolution: {integrity: sha512-n5M855fKb2SsfMIiFFoVrABHJC8QtHwVx+mHWP3QcEqBHYienj5dHSgjbxtC0WEZXYt4wcD6zrQElDPhFuZgfA==}
    engines: {node: '>=12'}
    dev: true

  /ansi-styles@3.2.1:
    resolution: {integrity: sha512-VT0ZI6kZRdTh8YyJw3SMbYm/u+NqfsAxEpWO0Pf9sq8/e94WxxOpPKx9FR1FlyCtOVDNOQ+8ntlqFxiRc+r5qA==}
    engines: {node: '>=4'}
    dependencies:
      color-convert: 1.9.3

  /ansi-styles@4.3.0:
    resolution: {integrity: sha512-zbB9rCJAT1rbjiVDb2hqKFHNYLxgtk8NURxZ3IZwD3F6NtxbXZQCnnSi1Lkx+IDohdPlFp222wVALIheZJQSEg==}
    engines: {node: '>=8'}
    dependencies:
      color-convert: 2.0.1

  /ansi-styles@5.2.0:
    resolution: {integrity: sha512-Cxwpt2SfTzTtXcfOlzGEee8O+c+MmUgGrNiBcXnuWxuFJHe6a5Hz7qwhwe5OgaSYI0IJvkLqWX1ASG+cJOkEiA==}
    engines: {node: '>=10'}
    dev: true

  /ansi-styles@6.2.1:
    resolution: {integrity: sha512-bN798gFfQX+viw3R7yrGWRqnrN2oRkEkUjjl4JNn4E8GxxbjtG3FbrEIIY3l8/hrwUwIeCZvi4QuOTP4MErVug==}
    engines: {node: '>=12'}
    dev: true

  /any-promise@1.3.0:
    resolution: {integrity: sha512-7UvmKalWRt1wgjL1RrGxoSJW/0QZFIegpeGvZG9kjp8vrRu55XTHbwnqq2GpXm9uLbcuhxm3IqX9OB4MZR1b2A==}
    dev: true

  /anymatch@3.1.3:
    resolution: {integrity: sha512-KMReFUr0B4t+D+OBkjR3KYqvocp2XaSzO55UcB6mgQMd3KbcE+mWTyvVV7D/zsdEbNnV6acZUutkiHQXvTr1Rw==}
    engines: {node: '>= 8'}
    dependencies:
      normalize-path: 3.0.0
      picomatch: 2.3.1
    dev: true

  /arg@5.0.2:
    resolution: {integrity: sha512-PYjyFOLKQ9y57JvQ6QLo8dAgNqswh8M1RMJYdQduT6xbWSgK36P/Z/v+p888pM69jMMfS8Xd8F6I1kQ/I9HUGg==}
    dev: true

  /argparse@1.0.10:
    resolution: {integrity: sha512-o5Roy6tNG4SL/FOkCAN6RzjiakZS25RLYFrcMttJqbdd8BWrnA+fGz57iN5Pb06pvBGvl5gQ0B48dJlslXvoTg==}
    dependencies:
      sprintf-js: 1.0.3
    dev: true

  /argparse@2.0.1:
    resolution: {integrity: sha512-8+9WqebbFzpX9OR+Wa6O29asIogeRMzcGtAINdpMHHyAg10f05aSFVBbcEqGf/PXw1EjAZ+q2/bEBg3DvurK3Q==}

  /aria-hidden@1.2.3:
    resolution: {integrity: sha512-xcLxITLe2HYa1cnYnwCjkOO1PqUHQpozB8x9AR0OgWN2woOBi5kSDVxKfd0b7sb1hw5qFeJhXm9H1nu3xSfLeQ==}
    engines: {node: '>=10'}
    dependencies:
      tslib: 2.5.3
    dev: false

  /aria-query@5.1.3:
    resolution: {integrity: sha512-R5iJ5lkuHybztUfuOAznmboyjWq8O6sqNqtK7CLOqdydi54VNbORp49mb14KbWgG1QD3JFO9hJdZ+y4KutfdOQ==}
    dependencies:
      deep-equal: 2.2.1
    dev: true

  /aria-query@5.2.1:
    resolution: {integrity: sha512-7uFg4b+lETFgdaJyETnILsXgnnzVnkHcgRbwbPwevm5x/LmUlt3MjczMRe1zg824iBgXZNRPTBftNYyRSKLp2g==}
    dependencies:
      dequal: 2.0.3

  /array-buffer-byte-length@1.0.0:
    resolution: {integrity: sha512-LPuwb2P+NrQw3XhxGc36+XSvuBPopovXYTR9Ew++Du9Yb/bx5AzBfrIsBoj0EZUifjQU+sHL21sseZ3jerWO/A==}
    dependencies:
      call-bind: 1.0.2
      is-array-buffer: 3.0.2

  /array-includes@3.1.6:
    resolution: {integrity: sha512-sgTbLvL6cNnw24FnbaDyjmvddQ2ML8arZsgaJhoABMoplz/4QRhtrYS+alr1BUM1Bwp6dhx8vVCBSLG+StwOFw==}
    engines: {node: '>= 0.4'}
    dependencies:
      call-bind: 1.0.2
      define-properties: 1.2.0
      es-abstract: 1.21.2
      get-intrinsic: 1.2.1
      is-string: 1.0.7
    dev: false

  /array-union@2.1.0:
    resolution: {integrity: sha512-HGyxoOTYUyCM6stUe6EJgnd4EoewAI7zMdfqO+kGjnlZmBDz/cR5pf8r/cR4Wq60sL/p0IkcjUEEPwS3GFrIyw==}
    engines: {node: '>=8'}

  /array.prototype.flat@1.3.1:
    resolution: {integrity: sha512-roTU0KWIOmJ4DRLmwKd19Otg0/mT3qPNt0Qb3GWW8iObuZXxrjB/pzn0R3hqpRSWg4HCwqx+0vwOnWnvlOyeIA==}
    engines: {node: '>= 0.4'}
    dependencies:
      call-bind: 1.0.2
      define-properties: 1.2.0
      es-abstract: 1.21.2
      es-shim-unscopables: 1.0.0
    dev: false

  /array.prototype.flatmap@1.3.1:
    resolution: {integrity: sha512-8UGn9O1FDVvMNB0UlLv4voxRMze7+FpHyF5mSMRjWHUMlpoDViniy05870VlxhfgTnLbpuwTzvD76MTtWxB/mQ==}
    engines: {node: '>= 0.4'}
    dependencies:
      call-bind: 1.0.2
      define-properties: 1.2.0
      es-abstract: 1.21.2
      es-shim-unscopables: 1.0.0
    dev: false

  /array.prototype.tosorted@1.1.1:
    resolution: {integrity: sha512-pZYPXPRl2PqWcsUs6LOMn+1f1532nEoPTYowBtqLwAW+W8vSVhkIGnmOX1t/UQjD6YGI0vcD2B1U7ZFGQH9jnQ==}
    dependencies:
      call-bind: 1.0.2
      define-properties: 1.2.0
      es-abstract: 1.21.2
      es-shim-unscopables: 1.0.0
      get-intrinsic: 1.2.1
    dev: false

  /ast-types-flow@0.0.7:
    resolution: {integrity: sha512-eBvWn1lvIApYMhzQMsu9ciLfkBY499mFZlNqG+/9WR7PVlroQw0vG30cOQQbaKz3sCEc44TAOu2ykzqXSNnwag==}
    dev: false

  /astral-regex@2.0.0:
    resolution: {integrity: sha512-Z7tMw1ytTXt5jqMcOP+OQteU1VuNK9Y02uuJtKQ1Sv69jXQKKg5cibLwGJow8yzZP+eAc18EmLGPal0bp36rvQ==}
    engines: {node: '>=8'}
    dev: true

  /asynckit@0.4.0:
    resolution: {integrity: sha512-Oei9OH4tRh0YqU3GxhX79dM/mwVgvbZJaSNaRk+bshkj0S5cfHcgYakreBjrHwatXKbz+IoIdYLxrKim2MjW0Q==}

  /autoprefixer@10.4.14(postcss@8.4.24):
    resolution: {integrity: sha512-FQzyfOsTlwVzjHxKEqRIAdJx9niO6VCBCoEwax/VLSoQF29ggECcPuBqUMZ+u8jCZOPSy8b8/8KnuFbp0SaFZQ==}
    engines: {node: ^10 || ^12 || >=14}
    hasBin: true
    peerDependencies:
      postcss: ^8.1.0
    dependencies:
      browserslist: 4.21.9
      caniuse-lite: 1.0.30001503
      fraction.js: 4.2.0
      normalize-range: 0.1.2
      picocolors: 1.0.0
      postcss: 8.4.24
      postcss-value-parser: 4.2.0
    dev: true

  /available-typed-arrays@1.0.5:
    resolution: {integrity: sha512-DMD0KiN46eipeziST1LPP/STfDU0sufISXmjSgvVsoU2tqxctQeASejWcfNtxYKqETM1UxQ8sp2OrSBWpHY6sw==}
    engines: {node: '>= 0.4'}

  /axe-core@4.7.2:
    resolution: {integrity: sha512-zIURGIS1E1Q4pcrMjp+nnEh+16G56eG/MUllJH8yEvw7asDo7Ac9uhC9KIH5jzpITueEZolfYglnCGIuSBz39g==}
    engines: {node: '>=4'}
    dev: false

  /axios@0.26.1:
    resolution: {integrity: sha512-fPwcX4EvnSHuInCMItEhAGnaSEXRBjtzh9fOtsE6E1G6p7vl7edEeZe11QHf18+6+9gR5PbKV/sGKNaD8YaMeA==}
    dependencies:
      follow-redirects: 1.15.2
    transitivePeerDependencies:
      - debug
    dev: false

  /axobject-query@3.2.1:
    resolution: {integrity: sha512-jsyHu61e6N4Vbz/v18DHwWYKK0bSWLqn47eeDSKPB7m8tqMHF9YJ+mhIk2lVteyZrY8tnSj/jHOv4YiTCuCJgg==}
    dependencies:
      dequal: 2.0.3
    dev: false

  /babel-jest@29.5.0(@babel/core@7.22.5):
    resolution: {integrity: sha512-mA4eCDh5mSo2EcA9xQjVTpmbbNk32Zb3Q3QFQsNhaK56Q+yoXowzFodLux30HRgyOho5rsQ6B0P9QpMkvvnJ0Q==}
    engines: {node: ^14.15.0 || ^16.10.0 || >=18.0.0}
    peerDependencies:
      '@babel/core': ^7.8.0
    dependencies:
      '@babel/core': 7.22.5
      '@jest/transform': 29.5.0
      '@types/babel__core': 7.20.1
      babel-plugin-istanbul: 6.1.1
      babel-preset-jest: 29.5.0(@babel/core@7.22.5)
      chalk: 4.1.2
      graceful-fs: 4.2.11
      slash: 3.0.0
    transitivePeerDependencies:
      - supports-color
    dev: true

  /babel-merge@3.0.0(@babel/core@7.22.5):
    resolution: {integrity: sha512-eBOBtHnzt9xvnjpYNI5HmaPp/b2vMveE5XggzqHnQeHJ8mFIBrBv6WZEVIj5jJ2uwTItkqKo9gWzEEcBxEq0yw==}
    peerDependencies:
      '@babel/core': ^7.0.0
    dependencies:
      '@babel/core': 7.22.5
      deepmerge: 2.2.1
      object.omit: 3.0.0
    dev: false

  /babel-plugin-istanbul@6.1.1:
    resolution: {integrity: sha512-Y1IQok9821cC9onCx5otgFfRm7Lm+I+wwxOx738M/WLPZ9Q42m4IG5W0FNX8WLL2gYMZo3JkuXIH2DOpWM+qwA==}
    engines: {node: '>=8'}
    dependencies:
      '@babel/helper-plugin-utils': 7.22.5
      '@istanbuljs/load-nyc-config': 1.1.0
      '@istanbuljs/schema': 0.1.3
      istanbul-lib-instrument: 5.2.1
      test-exclude: 6.0.0
    transitivePeerDependencies:
      - supports-color
    dev: true

  /babel-plugin-jest-hoist@29.5.0:
    resolution: {integrity: sha512-zSuuuAlTMT4mzLj2nPnUm6fsE6270vdOfnpbJ+RmruU75UhLFvL0N2NgI7xpeS7NaB6hGqmd5pVpGTDYvi4Q3w==}
    engines: {node: ^14.15.0 || ^16.10.0 || >=18.0.0}
    dependencies:
      '@babel/template': 7.22.5
      '@babel/types': 7.22.5
      '@types/babel__core': 7.20.1
      '@types/babel__traverse': 7.20.1
    dev: true

  /babel-plugin-macros@3.1.0:
    resolution: {integrity: sha512-Cg7TFGpIr01vOQNODXOOaGz2NpCU5gl8x1qJFbb6hbZxR7XrcE2vtbAsTAbJ7/xwJtUuJEw8K8Zr/AE0LHlesg==}
    engines: {node: '>=10', npm: '>=6'}
    dependencies:
      '@babel/runtime': 7.22.5
      cosmiconfig: 7.1.0
      resolve: 1.22.2
    dev: false

  /babel-preset-current-node-syntax@1.0.1(@babel/core@7.22.5):
    resolution: {integrity: sha512-M7LQ0bxarkxQoN+vz5aJPsLBn77n8QgTFmo8WK0/44auK2xlCXrYcUxHFxgU7qW5Yzw/CjmLRK2uJzaCd7LvqQ==}
    peerDependencies:
      '@babel/core': ^7.0.0
    dependencies:
      '@babel/core': 7.22.5
      '@babel/plugin-syntax-async-generators': 7.8.4(@babel/core@7.22.5)
      '@babel/plugin-syntax-bigint': 7.8.3(@babel/core@7.22.5)
      '@babel/plugin-syntax-class-properties': 7.12.13(@babel/core@7.22.5)
      '@babel/plugin-syntax-import-meta': 7.10.4(@babel/core@7.22.5)
      '@babel/plugin-syntax-json-strings': 7.8.3(@babel/core@7.22.5)
      '@babel/plugin-syntax-logical-assignment-operators': 7.10.4(@babel/core@7.22.5)
      '@babel/plugin-syntax-nullish-coalescing-operator': 7.8.3(@babel/core@7.22.5)
      '@babel/plugin-syntax-numeric-separator': 7.10.4(@babel/core@7.22.5)
      '@babel/plugin-syntax-object-rest-spread': 7.8.3(@babel/core@7.22.5)
      '@babel/plugin-syntax-optional-catch-binding': 7.8.3(@babel/core@7.22.5)
      '@babel/plugin-syntax-optional-chaining': 7.8.3(@babel/core@7.22.5)
      '@babel/plugin-syntax-top-level-await': 7.14.5(@babel/core@7.22.5)
    dev: true

  /babel-preset-jest@29.5.0(@babel/core@7.22.5):
    resolution: {integrity: sha512-JOMloxOqdiBSxMAzjRaH023/vvcaSaec49zvg+2LmNsktC7ei39LTJGw02J+9uUtTZUq6xbLyJ4dxe9sSmIuAg==}
    engines: {node: ^14.15.0 || ^16.10.0 || >=18.0.0}
    peerDependencies:
      '@babel/core': ^7.0.0
    dependencies:
      '@babel/core': 7.22.5
      babel-plugin-jest-hoist: 29.5.0
      babel-preset-current-node-syntax: 1.0.1(@babel/core@7.22.5)
    dev: true

  /balanced-match@1.0.2:
    resolution: {integrity: sha512-3oSeUO0TMV67hN1AmbXsK4yaqU7tjiHlbxRDZOpH0KW9+CeX4bRAaX0Anxt0tx2MrpRpWwQaPwIlISEJhYU5Pw==}

  /big-integer@1.6.51:
    resolution: {integrity: sha512-GPEid2Y9QU1Exl1rpO9B2IPJGHPSupF5GnVIP0blYvNOMer2bTvSWs1jGOUg04hTmu67nmLsQ9TBo1puaotBHg==}
    engines: {node: '>=0.6'}
    dev: false

  /bin-links@4.0.1:
    resolution: {integrity: sha512-bmFEM39CyX336ZGGRsGPlc6jZHriIoHacOQcTt72MktIjpPhZoP4te2jOyUXF3BLILmJ8aNLncoPVeIIFlrDeA==}
    engines: {node: ^14.17.0 || ^16.13.0 || >=18.0.0}
    dependencies:
      cmd-shim: 6.0.1
      npm-normalize-package-bin: 3.0.1
      read-cmd-shim: 4.0.0
      write-file-atomic: 5.0.1
    dev: true

  /binary-extensions@2.2.0:
    resolution: {integrity: sha512-jDctJ/IVQbZoJykoeHbhXpOlNBqGNcwXJKJog42E5HDPUwQTSdjCHdihjj0DlnheQ7blbT6dHOafNAiS8ooQKA==}
    engines: {node: '>=8'}
    dev: true

  /bplist-parser@0.2.0:
    resolution: {integrity: sha512-z0M+byMThzQmD9NILRniCUXYsYpjwnlO8N5uCFaCqIOpqRsJCrQL9NK3JsD67CN5a08nF5oIL2bD6loTdHOuKw==}
    engines: {node: '>= 5.10.0'}
    dependencies:
      big-integer: 1.6.51
    dev: false

  /brace-expansion@1.1.11:
    resolution: {integrity: sha512-iCuPHDFgrHX7H2vEI/5xpz07zSHB00TpugqhmYtVmMO6518mCuRMoOYFldEBl0g187ufozdaHgWKcYFb61qGiA==}
    dependencies:
      balanced-match: 1.0.2
      concat-map: 0.0.1

  /brace-expansion@2.0.1:
    resolution: {integrity: sha512-XnAIvQ8eM+kC6aULx6wuQiwVsnzsi9d3WxzV3FpWTGA19F621kwdbsAcFKXgKUHZWsy+mY6iL1sHTxWEFCytDA==}
    dependencies:
      balanced-match: 1.0.2
    dev: false

  /braces@3.0.2:
    resolution: {integrity: sha512-b8um+L1RzM3WDSzvhm6gIz1yfTbBt6YTlcEKAvsmqCZZFw46z626lVj9j1yEPW33H5H+lBQpZMP1k8l+78Ha0A==}
    engines: {node: '>=8'}
    dependencies:
      fill-range: 7.0.1

  /browserslist@4.21.9:
    resolution: {integrity: sha512-M0MFoZzbUrRU4KNfCrDLnvyE7gub+peetoTid3TBIqtunaDJyXlwhakT+/VkvSXcfIzFfK/nkCs4nmyTmxdNSg==}
    engines: {node: ^6 || ^7 || ^8 || ^9 || ^10 || ^11 || ^12 || >=13.7}
    hasBin: true
    dependencies:
      caniuse-lite: 1.0.30001503
      electron-to-chromium: 1.4.433
      node-releases: 2.0.12
      update-browserslist-db: 1.0.11(browserslist@4.21.9)

  /bser@2.1.1:
    resolution: {integrity: sha512-gQxTNE/GAfIIrmHLUE3oJyp5FO6HRBfhjnw4/wMmA63ZGDJnWBmgY/lyQBpnDUkGmAhbSe39tx2d/iTOAfglwQ==}
    dependencies:
      node-int64: 0.4.0
    dev: true

  /buffer-from@0.1.2:
    resolution: {integrity: sha512-RiWIenusJsmI2KcvqQABB83tLxCByE3upSP8QU3rJDMVFGPWLvPQJt/O1Su9moRWeH7d+Q2HYb68f6+v+tw2vg==}
    dev: false

  /buffer-from@1.1.2:
    resolution: {integrity: sha512-E+XQCRwSbaaiChtv6k6Dwgc+bx+Bs6vuKJHHl5kox/BaKbhiXzqQOwK4cO22yElGp2OCmjwVhT3HmxgyPGnJfQ==}
    dev: true

  /bufferutil@4.0.7:
    resolution: {integrity: sha512-kukuqc39WOHtdxtw4UScxF/WVnMFVSQVKhtx3AjZJzhd0RGZZldcrfSEbVsWWe6KNH253574cq5F+wpv0G9pJw==}
    engines: {node: '>=6.14.2'}
    requiresBuild: true
    dependencies:
      node-gyp-build: 4.6.0
    dev: false

  /bundle-name@3.0.0:
    resolution: {integrity: sha512-PKA4BeSvBpQKQ8iPOGCSiell+N8P+Tf1DlwqmYhpe2gAhKPHn8EYOxVT+ShuGmhg8lN8XiSlS80yiExKXrURlw==}
    engines: {node: '>=12'}
    dependencies:
      run-applescript: 5.0.0
    dev: false

  /bundle-require@4.0.1(esbuild@0.18.3):
    resolution: {integrity: sha512-9NQkRHlNdNpDBGmLpngF3EFDcwodhMUuLz9PaWYciVcQF9SE4LFjM2DB/xV1Li5JiuDMv7ZUWuC3rGbqR0MAXQ==}
    engines: {node: ^12.20.0 || ^14.13.1 || >=16.0.0}
    peerDependencies:
      esbuild: '>=0.17'
    dependencies:
      esbuild: 0.18.3
      load-tsconfig: 0.2.5
    dev: true

  /busboy@1.6.0:
    resolution: {integrity: sha512-8SFQbg/0hQ9xy3UNTB0YEnsNBbWfhf7RtnzpL7TkBiTBRfrQ9Fxcnz7VJsleJpyp6rVLvXiuORqjlHi5q+PYuA==}
    engines: {node: '>=10.16.0'}
    dependencies:
      streamsearch: 1.1.0

  /cac@6.7.14:
    resolution: {integrity: sha512-b6Ilus+c3RrdDk+JhLKUAQfzzgLEPy6wcXqS7f/xe1EETvsDP6GORG7SFuOs6cID5YkqchW/LXZbX5bc8j7ZcQ==}
    engines: {node: '>=8'}
    dev: true

  /call-bind@1.0.2:
    resolution: {integrity: sha512-7O+FbCihrB5WGbFYesctwmTKae6rOiIzmz1icreWJ+0aA7LJfuqhEso2T9ncpcFtzMQtzXf2QGGueWJGTYsqrA==}
    dependencies:
      function-bind: 1.1.1
      get-intrinsic: 1.2.1

  /callsites@3.1.0:
    resolution: {integrity: sha512-P8BjAsXvZS+VIDUI11hHCQEv74YT67YUi5JJFNWIqL235sBmjX4+qx9Muvls5ivyNENctx46xQLQ3aTuE7ssaQ==}
    engines: {node: '>=6'}

  /camelcase-css@2.0.1:
    resolution: {integrity: sha512-QOSvevhslijgYwRx6Rv7zKdMF8lbRmx+uQGx2+vDc+KI/eBnsy9kit5aj23AgGu3pa4t9AgwbnXWqS+iOY+2aA==}
    engines: {node: '>= 6'}
    dev: true

  /camelcase@5.3.1:
    resolution: {integrity: sha512-L28STB170nwWS63UjtlEOE3dldQApaJXZkOI1uMFfzf3rRuPegHaHesyee+YxQ+W6SvRDQV6UrdOdRiR153wJg==}
    engines: {node: '>=6'}
    dev: true

  /camelcase@6.3.0:
    resolution: {integrity: sha512-Gmy6FhYlCY7uOElZUSbxo2UCDH8owEk996gkbrpsgGtrJLM3J7jGxl9Ic7Qwwj4ivOE5AWZWRMecDdF7hqGjFA==}
    engines: {node: '>=10'}
    dev: true

  /caniuse-lite@1.0.30001503:
    resolution: {integrity: sha512-Sf9NiF+wZxPfzv8Z3iS0rXM1Do+iOy2Lxvib38glFX+08TCYYYGR5fRJXk4d77C4AYwhUjgYgMsMudbh2TqCKw==}

  /case-anything@2.1.13:
    resolution: {integrity: sha512-zlOQ80VrQ2Ue+ymH5OuM/DlDq64mEm+B9UTdHULv5osUMD6HalNTblf2b1u/m6QecjsnOkBpqVZ+XPwIVsy7Ng==}
    engines: {node: '>=12.13'}
    dev: false

  /cfb@1.2.2:
    resolution: {integrity: sha512-KfdUZsSOw19/ObEWasvBP/Ac4reZvAGauZhs6S/gqNhXhI7cKwvlH7ulj+dOEYnca4bm4SGo8C1bTAQvnTjgQA==}
    engines: {node: '>=0.8'}
    dependencies:
      adler-32: 1.3.1
      crc-32: 1.2.2
    dev: false

  /chalk@2.4.2:
    resolution: {integrity: sha512-Mti+f9lpJNcwF4tWV8/OrTTtF1gZi+f8FqlyAdouralcFWFQWF2+NgCHShjkCb+IFBLq9buZwE1xckQU4peSuQ==}
    engines: {node: '>=4'}
    dependencies:
      ansi-styles: 3.2.1
      escape-string-regexp: 1.0.5
      supports-color: 5.5.0

  /chalk@3.0.0:
    resolution: {integrity: sha512-4D3B6Wf41KOYRFdszmDqMCGq5VV/uMAB273JILmO+3jAlh8X4qDtdtgCR3fxtbLEMzSx22QdhnDcJvu2u1fVwg==}
    engines: {node: '>=8'}
    dependencies:
      ansi-styles: 4.3.0
      supports-color: 7.2.0

  /chalk@4.1.2:
    resolution: {integrity: sha512-oKnbhFyRIXpUuez8iBMmyEa4nbj4IOQyuhc/wy9kY7/WVPcwIO9VA668Pu8RkO7+0G76SLROeyw9CpQ061i4mA==}
    engines: {node: '>=10'}
    dependencies:
      ansi-styles: 4.3.0
      supports-color: 7.2.0

  /chalk@5.2.0:
    resolution: {integrity: sha512-ree3Gqw/nazQAPuJJEy+avdl7QfZMcUvmHIKgEZkGL+xOBzRvup5Hxo6LHuMceSxOabuJLJm5Yp/92R9eMmMvA==}
    engines: {node: ^12.17.0 || ^14.13 || >=16.0.0}
    dev: true

  /char-regex@1.0.2:
    resolution: {integrity: sha512-kWWXztvZ5SBQV+eRgKFeh8q5sLuZY2+8WUIzlxWVTg+oGwY14qylx1KbKzHd8P6ZYkAg0xyIDU9JMHhyJMZ1jw==}
    engines: {node: '>=10'}
    dev: true

  /chokidar@3.5.3:
    resolution: {integrity: sha512-Dr3sfKRP6oTcjf2JmUmFJfeVMvXBdegxB0iVQ5eb2V10uFJUCAS8OByZdVAyVb8xXNz3GjjTgj9kLWsZTqE6kw==}
    engines: {node: '>= 8.10.0'}
    dependencies:
      anymatch: 3.1.3
      braces: 3.0.2
      glob-parent: 5.1.2
      is-binary-path: 2.1.0
      is-glob: 4.0.3
      normalize-path: 3.0.0
      readdirp: 3.6.0
    optionalDependencies:
      fsevents: 2.3.2
    dev: true

  /chownr@2.0.0:
    resolution: {integrity: sha512-bIomtDF5KGpdogkLd9VspvFzk9KfpyyGlS8YFVZl7TGPBHL5snIOnxeshwVgPteQ9b4Eydl+pVbIyE1DcvCWgQ==}
    engines: {node: '>=10'}
    dev: true

  /ci-info@3.8.0:
    resolution: {integrity: sha512-eXTggHWSooYhq49F2opQhuHWgzucfF2YgODK4e1566GQs5BIfP30B0oenwBJHfWxAs2fyPB1s7Mg949zLf61Yw==}
    engines: {node: '>=8'}
    dev: true

  /cjs-module-lexer@1.2.3:
    resolution: {integrity: sha512-0TNiGstbQmCFwt4akjjBg5pLRTSyj/PkWQ1ZoO2zntmg9yLqSRxwEa4iCfQLGjqhiqBfOJa7W/E8wfGrTDmlZQ==}
    dev: true

  /clean-stack@2.2.0:
    resolution: {integrity: sha512-4diC9HaTE+KRAMWhDhrGOECgWZxoevMc5TlkObMqNSsVU62PYzXZ/SMTjzyGAFF1YusgxGcSWTEXBhp0CPwQ1A==}
    engines: {node: '>=6'}
    dev: true

  /cli-cursor@3.1.0:
    resolution: {integrity: sha512-I/zHAwsKf9FqGoXM4WWRACob9+SNukZTd94DWF57E4toouRulbCxcUh6RKUEOQlYTHJnzkPMySvPNaaSLNfLZw==}
    engines: {node: '>=8'}
    dependencies:
      restore-cursor: 3.1.0
    dev: true

  /cli-truncate@2.1.0:
    resolution: {integrity: sha512-n8fOixwDD6b/ObinzTrp1ZKFzbgvKZvuz/TvejnLn1aQfC6r52XEx85FmuC+3HI+JM7coBRXUvNqEU2PHVrHpg==}
    engines: {node: '>=8'}
    dependencies:
      slice-ansi: 3.0.0
      string-width: 4.2.3
    dev: true

  /cli-truncate@3.1.0:
    resolution: {integrity: sha512-wfOBkjXteqSnI59oPcJkcPl/ZmwvMMOj340qUIY1SKZCv0B9Cf4D4fAucRkIKQmsIuYK3x1rrgU7MeGRruiuiA==}
    engines: {node: ^12.20.0 || ^14.13.1 || >=16.0.0}
    dependencies:
      slice-ansi: 5.0.0
      string-width: 5.1.2
    dev: true

  /client-only@0.0.1:
    resolution: {integrity: sha512-IV3Ou0jSMzZrd3pZ48nLkT9DA7Ag1pnPzaiQhpW7c3RbcqqzvzzVu+L8gfqMp/8IM2MQtSiqaCxrrcfu8I8rMA==}

  /cliui@8.0.1:
    resolution: {integrity: sha512-BSeNnyus75C4//NQ9gQt1/csTXyo/8Sb+afLAkzAptFuMsod9HFokGNudZpi/oQV73hnVK+sR+5PVRMd+Dr7YQ==}
    engines: {node: '>=12'}
    dependencies:
      string-width: 4.2.3
      strip-ansi: 6.0.1
      wrap-ansi: 7.0.0
    dev: true

  /clsx@1.1.1:
    resolution: {integrity: sha512-6/bPho624p3S2pMyvP5kKBPXnI3ufHLObBFCfgx+LkeR5lg2XYy2hqZqUf45ypD8COn2bhgGJSUE+l5dhNBieA==}
    engines: {node: '>=6'}
    dev: false

  /clsx@1.2.1:
    resolution: {integrity: sha512-EcR6r5a8bj6pu3ycsa/E/cKVGuTgZJZdsyUYHOksG/UHIiKfjxzRxYJpyVBwYaQeOvghal9fcc4PidlgzugAQg==}
    engines: {node: '>=6'}
    dev: false

  /cmd-shim@6.0.1:
    resolution: {integrity: sha512-S9iI9y0nKR4hwEQsVWpyxld/6kRfGepGfzff83FcaiEBpmvlbA2nnGe7Cylgrx2f/p1P5S5wpRm9oL8z1PbS3Q==}
    engines: {node: ^14.17.0 || ^16.13.0 || >=18.0.0}
    dev: true

  /co@4.6.0:
    resolution: {integrity: sha512-QVb0dM5HvG+uaxitm8wONl7jltx8dqhfU33DcqtOZcLSVIKSDDLDi7+0LbAKiyI8hD9u42m2YxXSkMGWThaecQ==}
    engines: {iojs: '>= 1.0.0', node: '>= 0.12.0'}
    dev: true

  /codepage@1.15.0:
    resolution: {integrity: sha512-3g6NUTPd/YtuuGrhMnOMRjFc+LJw/bnMp3+0r/Wcz3IXUuCosKRJvMphm5+Q+bvTVGcJJuRvVLuYba+WojaFaA==}
    engines: {node: '>=0.8'}
    dev: false

  /collect-v8-coverage@1.0.1:
    resolution: {integrity: sha512-iBPtljfCNcTKNAto0KEtDfZ3qzjJvqE3aTGZsbhjSBlorqpXJlaWWtPO35D+ZImoC3KWejX64o+yPGxhWSTzfg==}
    dev: true

  /color-convert@1.9.3:
    resolution: {integrity: sha512-QfAUtd+vFdAtFQcC8CCyYt1fYWxSqAiK2cSD6zDB8N3cpsEBAvRxp9zOGg6G/SHHJYAT88/az/IuDGALsNVbGg==}
    dependencies:
      color-name: 1.1.3

  /color-convert@2.0.1:
    resolution: {integrity: sha512-RRECPsj7iu/xb5oKYcsFHSppFNnsj/52OVTRKb4zP5onXwVF3zVmmToNcOfGC+CRDpfK/U584fMg38ZHCaElKQ==}
    engines: {node: '>=7.0.0'}
    dependencies:
      color-name: 1.1.4

  /color-name@1.1.3:
    resolution: {integrity: sha512-72fSenhMw2HZMTVHeCA9KCmpEIbzWiQsjN+BHcBbS9vr1mtt+vJjPdksIBNUmKAW8TFUDPJK5SUU3QhE9NEXDw==}

  /color-name@1.1.4:
    resolution: {integrity: sha512-dOy+3AuW3a2wNbZHIuMZpTcgjGuLU/uBL/ubcZF9OXbDo8ff4O8yVp5Bf0efS8uEoYo5q4Fx7dY9OgQGXgAsQA==}

  /color-string@1.9.1:
    resolution: {integrity: sha512-shrVawQFojnZv6xM40anx4CkoDP+fZsw/ZerEMsW/pyzsRbElpsL/DBVW7q3ExxwusdNXI3lXpuhEZkzs8p5Eg==}
    dependencies:
      color-name: 1.1.4
      simple-swizzle: 0.2.2
    dev: true

  /color@4.2.3:
    resolution: {integrity: sha512-1rXeuUUiGGrykh+CeBdu5Ie7OJwinCgQY0bc7GCRxy5xVHy+moaqkpL/jqQq0MtQOeYcrqEz4abc5f0KtU7W4A==}
    engines: {node: '>=12.5.0'}
    dependencies:
      color-convert: 2.0.1
      color-string: 1.9.1
    dev: true

  /colorette@2.0.20:
    resolution: {integrity: sha512-IfEDxwoWIjkeXL1eXcDiow4UbKjhLdq6/EuSVR9GMN7KVH3r9gQ83e73hsz1Nd1T3ijd5xv1wcWRYO+D6kCI2w==}
    dev: true

  /combined-stream@1.0.8:
    resolution: {integrity: sha512-FQN4MRfuJeHf7cBbBMJFXhKSDq+2kAArBlmRBvcvFE5BB1HZKXtSFASDhdlz9zOYwxh8lDdnvmMOe/+5cdoEdg==}
    engines: {node: '>= 0.8'}
    dependencies:
      delayed-stream: 1.0.0

  /commander@10.0.1:
    resolution: {integrity: sha512-y4Mg2tXshplEbSGzx7amzPwKKOCGuoSRP/CjEdwwk0FOGlUbq6lKuoyDZTNZkmxHdJtp54hdfY/JUrdL7Xfdug==}
    engines: {node: '>=14'}
    dev: true

  /commander@4.1.1:
    resolution: {integrity: sha512-NOKm8xhkzAjzFx8B2v5OAHT+u5pRQc2UCa2Vq9jYL/31o2wi9mxBA7LIFs3sV5VSC49z6pEhfbMULvShKj26WA==}
    engines: {node: '>= 6'}
    dev: true

  /commander@7.2.0:
    resolution: {integrity: sha512-QrWXB+ZQSVPmIWIhtEO9H+gwHaMGYiF5ChvoJ+K9ZGHG/sVsa6yiesAD1GC/x46sET00Xlwo1u49RVVVzvcSkw==}
    engines: {node: '>= 10'}
    dev: true

  /commondir@1.0.1:
    resolution: {integrity: sha512-W9pAhw0ja1Edb5GVdIF1mjZw/ASI0AlShXM83UUGe2DVr5TdAPEA1OA8m/g8zWp9x6On7gqufY+FatDbC3MDQg==}
    dev: false

  /concat-map@0.0.1:
    resolution: {integrity: sha512-/Srv4dswyQNBfohGpz9o6Yb3Gz3SrUDqBH5rTuhGR7ahtlbYKnVxw2bCFMRljaA7EXHaXZ8wsHdodFvbkhKmqg==}

  /convert-source-map@1.9.0:
    resolution: {integrity: sha512-ASFBup0Mz1uyiIjANan1jzLQami9z1PoYSZCiiYW2FczPbenXc45FZdBZLzOT+r6+iciuEModtmCti+hjaAk0A==}

  /convert-source-map@2.0.0:
    resolution: {integrity: sha512-Kvp459HrV2FEJ1CAsi1Ku+MY3kasH19TFykTz2xWmMeq6bk2NU3XXvfJ+Q61m0xktWwt+1HSYf3JZsTms3aRJg==}
    dev: true

  /cookie@0.4.2:
    resolution: {integrity: sha512-aSWTXFzaKWkvHO1Ny/s+ePFpvKsPnjc551iI41v3ny/ow6tBG5Vd+FuqGNhh1LxOmVzOlGUriIlOaokOvhaStA==}
    engines: {node: '>= 0.6'}
    dev: false

  /core-util-is@1.0.3:
    resolution: {integrity: sha512-ZQBvi1DcpJ4GDqanjucZ2Hj3wEO5pZDS89BWbkcrvdxksJorwUDDZamX9ldFkp9aw2lmBDLgkObEA4DWNJ9FYQ==}
    dev: false

  /cosmiconfig@7.1.0:
    resolution: {integrity: sha512-AdmX6xUzdNASswsFtmwSt7Vj8po9IuqXm0UXz7QKPuEUmPB4XyjGfaAr2PSuELMwkRMVH1EpIkX5bTZGRB3eCA==}
    engines: {node: '>=10'}
    dependencies:
      '@types/parse-json': 4.0.0
      import-fresh: 3.3.0
      parse-json: 5.2.0
      path-type: 4.0.0
      yaml: 1.10.2
    dev: false

  /crc-32@1.2.2:
    resolution: {integrity: sha512-ROmzCKrTnOwybPcJApAA6WBWij23HVfGVNKqqrZpuyZOHqK2CwHSvpGuyt/UNNvaIjEd8X5IFGp4Mh+Ie1IHJQ==}
    engines: {node: '>=0.8'}
    hasBin: true
    dev: false

  /crelt@1.0.6:
    resolution: {integrity: sha512-VQ2MBenTq1fWZUH9DJNGti7kKv6EeAuYr3cLwxUWhIu1baTaXh4Ib5W2CqHVqib4/MqbYGJqiL3Zb8GJZr3l4g==}
    dev: false

  /cross-fetch@3.1.6:
    resolution: {integrity: sha512-riRvo06crlE8HiqOwIpQhxwdOk4fOeR7FVM/wXoxchFEqMNUjvbs3bfo4OTgMEMHzppd4DxFBDbyySj8Cv781g==}
    dependencies:
      node-fetch: 2.6.11
    transitivePeerDependencies:
      - encoding
    dev: false

  /cross-spawn@7.0.3:
    resolution: {integrity: sha512-iRDPJKUPVEND7dHPO8rkbOnPpyDygcDFtWjpeWNCgy8WP2rXcxXL8TskReQl6OrB2G7+UJrags1q15Fudc7G6w==}
    engines: {node: '>= 8'}
    dependencies:
      path-key: 3.1.1
      shebang-command: 2.0.0
      which: 2.0.2

  /css-box-model@1.2.1:
    resolution: {integrity: sha512-a7Vr4Q/kd/aw96bnJG332W9V9LkJO69JRcaCYDUqjp6/z0w6VcZjgAcTbgFxEPfBgdnAwlh3iwu+hLopa+flJw==}
    dependencies:
      tiny-invariant: 1.3.1
    dev: false

  /css.escape@1.5.1:
    resolution: {integrity: sha512-YUifsXXuknHlUsmlgyY0PKzgPOr7/FjCePfHNt0jxm83wHZi44VDMQ7/fGNkjY3/jV1MC+1CmZbaHzugyeRtpg==}
    dev: true

  /cssesc@3.0.0:
    resolution: {integrity: sha512-/Tb/JcjK111nNScGob5MNtsntNM1aCNUDipB/TkwZFhyDrrE47SOx/18wF2bbjgc3ZzCSKW1T5nt5EbFoAz/Vg==}
    engines: {node: '>=4'}
    hasBin: true
    dev: true

  /cssom@0.3.8:
    resolution: {integrity: sha512-b0tGHbfegbhPJpxpiBPU2sCkigAqtM9O121le6bbOlgyV+NyGyCmVfJ6QW9eRjz8CpNfWEOYBIMIGRYkLwsIYg==}
    dev: true

  /cssom@0.5.0:
    resolution: {integrity: sha512-iKuQcq+NdHqlAcwUY0o/HL69XQrUaQdMjmStJ8JFmUaiiQErlhrmuigkg/CU4E2J0IyUKUrMAgl36TvN67MqTw==}
    dev: true

  /cssstyle@2.3.0:
    resolution: {integrity: sha512-AZL67abkUzIuvcHqk7c09cezpGNcxUxU4Ioi/05xHk4DQeTkWmGYftIE6ctU6AEt+Gn4n1lDStOtj7FKycP71A==}
    engines: {node: '>=8'}
    dependencies:
      cssom: 0.3.8
    dev: true

  /csstype@3.0.9:
    resolution: {integrity: sha512-rpw6JPxK6Rfg1zLOYCSwle2GFOOsnjmDYDaBwEcwoOg4qlsIVCN789VkBZDJAGi4T07gI4YSutR43t9Zz4Lzuw==}
    dev: false

  /csstype@3.1.2:
    resolution: {integrity: sha512-I7K1Uu0MBPzaFKg4nI5Q7Vs2t+3gWWW648spaF+Rg7pI9ds18Ugn+lvg4SHczUdKlHI5LWBXyqfS8+DufyBsgQ==}

  /d@1.0.1:
    resolution: {integrity: sha512-m62ShEObQ39CfralilEQRjH6oAMtNCV1xJyEx5LpRYUVN+EviphDgUc/F3hnYbADmkiNs67Y+3ylmlG7Lnu+FA==}
    dependencies:
      es5-ext: 0.10.62
      type: 1.2.0
    dev: false

  /damerau-levenshtein@1.0.8:
    resolution: {integrity: sha512-sdQSFB7+llfUcQHUQO3+B8ERRj0Oa4w9POWMI/puGtuf7gFywGmkaLCElnudfTiKZV+NvHqL0ifzdrI8Ro7ESA==}
    dev: false

  /dash-get@1.0.2:
    resolution: {integrity: sha512-4FbVrHDwfOASx7uQVxeiCTo7ggSdYZbqs8lH+WU6ViypPlDbe9y6IP5VVUDQBv9DcnyaiPT5XT0UWHgJ64zLeQ==}
    dev: false

  /data-uri-to-buffer@4.0.1:
    resolution: {integrity: sha512-0R9ikRb668HB7QDxT1vkpuUBtqc53YyAwMwGeUFKRojY/NWKvdZ+9UYtRfGmhqNbRkTSVpMbmyhXipFFv2cb/A==}
    engines: {node: '>= 12'}
    dev: true

  /data-urls@3.0.2:
    resolution: {integrity: sha512-Jy/tj3ldjZJo63sVAvg6LHt2mHvl4V6AgRAmNDtLdm7faqtsx+aJG42rsyCo9JCoRVKwPFzKlIPx3DIibwSIaQ==}
    engines: {node: '>=12'}
    dependencies:
      abab: 2.0.6
      whatwg-mimetype: 3.0.0
      whatwg-url: 11.0.0
    dev: true

  /dayjs@1.11.8:
    resolution: {integrity: sha512-LcgxzFoWMEPO7ggRv1Y2N31hUf2R0Vj7fuy/m+Bg1K8rr+KAs1AEy4y9jd5DXe8pbHgX+srkHNS7TH6Q6ZhYeQ==}
    dev: false

  /debug@2.6.9:
    resolution: {integrity: sha512-bC7ElrdJaJnPbAP+1EotYvqZsb3ecl5wi6Bfi6BJTUcNowp6cvspg0jXznRTKDjm/E7AdgFBVeAPVMNcKGsHMA==}
    peerDependencies:
      supports-color: '*'
    peerDependenciesMeta:
      supports-color:
        optional: true
    dependencies:
      ms: 2.0.0
    dev: false

  /debug@3.2.7:
    resolution: {integrity: sha512-CFjzYYAi4ThfiQvizrFQevTTXHtnCqWfe7x1AhgEscTz6ZbLbfoLRLPugTQyBth6f8ZERVUSyWHFD/7Wu4t1XQ==}
    peerDependencies:
      supports-color: '*'
    peerDependenciesMeta:
      supports-color:
        optional: true
    dependencies:
      ms: 2.1.3
    dev: false

  /debug@4.3.4:
    resolution: {integrity: sha512-PRWFHuSU3eDtQJPvnNY7Jcket1j0t5OuOsFzPPzsekD52Zl8qUfFIPEiswXqIvHWGVHOgX+7G/vCNNhehwxfkQ==}
    engines: {node: '>=6.0'}
    peerDependencies:
      supports-color: '*'
    peerDependenciesMeta:
      supports-color:
        optional: true
    dependencies:
      ms: 2.1.2

  /decimal.js@10.4.3:
    resolution: {integrity: sha512-VBBaLc1MgL5XpzgIP7ny5Z6Nx3UrRkIViUkPUdtl9aya5amy3De1gsUUSB1g3+3sExYNjCAsAznmukyxCb1GRA==}
    dev: true

  /dedent@0.7.0:
    resolution: {integrity: sha512-Q6fKUPqnAHAyhiUgFU7BUzLiv0kd8saH9al7tnu5Q/okj6dnupxyTgFIBjVzJATdfIAm9NAsvXNzjaKa+bxVyA==}
    dev: true

  /deep-equal@2.2.1:
    resolution: {integrity: sha512-lKdkdV6EOGoVn65XaOsPdH4rMxTZOnmFyuIkMjM1i5HHCbfjC97dawgTAy0deYNfuqUqW+Q5VrVaQYtUpSd6yQ==}
    dependencies:
      array-buffer-byte-length: 1.0.0
      call-bind: 1.0.2
      es-get-iterator: 1.1.3
      get-intrinsic: 1.2.1
      is-arguments: 1.1.1
      is-array-buffer: 3.0.2
      is-date-object: 1.0.5
      is-regex: 1.1.4
      is-shared-array-buffer: 1.0.2
      isarray: 2.0.5
      object-is: 1.1.5
      object-keys: 1.1.1
      object.assign: 4.1.4
      regexp.prototype.flags: 1.5.0
      side-channel: 1.0.4
      which-boxed-primitive: 1.0.2
      which-collection: 1.0.1
      which-typed-array: 1.1.9
    dev: true

  /deep-is@0.1.4:
    resolution: {integrity: sha512-oIPzksmTg4/MriiaYGO+okXDT7ztn/w3Eptv/+gSIdMdKsJo0u4CfYNFJPy+4SKMuCqGw2wxnA+URMg3t8a/bQ==}

  /deepmerge@2.2.1:
    resolution: {integrity: sha512-R9hc1Xa/NOBi9WRVUWg19rl1UB7Tt4kuPd+thNJgFZoxXsTz7ncaPaeIm+40oSGuP33DfMb4sZt1QIGiJzC4EA==}
    engines: {node: '>=0.10.0'}
    dev: false

  /deepmerge@4.3.1:
    resolution: {integrity: sha512-3sUqbMEc77XqpdNO7FRyRog+eW3ph+GYCbj+rK+uYyRMuwsVy0rMiVtPn+QJlKFvWP/1PYpapqYn0Me2knFn+A==}
    engines: {node: '>=0.10.0'}

  /default-browser-id@3.0.0:
    resolution: {integrity: sha512-OZ1y3y0SqSICtE8DE4S8YOE9UZOJ8wO16fKWVP5J1Qz42kV9jcnMVFrEE/noXb/ss3Q4pZIH79kxofzyNNtUNA==}
    engines: {node: '>=12'}
    dependencies:
      bplist-parser: 0.2.0
      untildify: 4.0.0
    dev: false

  /default-browser@4.0.0:
    resolution: {integrity: sha512-wX5pXO1+BrhMkSbROFsyxUm0i/cJEScyNhA4PPxc41ICuv05ZZB/MX28s8aZx6xjmatvebIapF6hLEKEcpneUA==}
    engines: {node: '>=14.16'}
    dependencies:
      bundle-name: 3.0.0
      default-browser-id: 3.0.0
      execa: 7.1.1
      titleize: 3.0.0
    dev: false

  /define-lazy-prop@3.0.0:
    resolution: {integrity: sha512-N+MeXYoqr3pOgn8xfyRPREN7gHakLYjhsHhWGT3fWAiL4IkAt0iDw14QiiEm2bE30c5XX5q0FtAA3CK5f9/BUg==}
    engines: {node: '>=12'}
    dev: false

  /define-properties@1.2.0:
    resolution: {integrity: sha512-xvqAVKGfT1+UAvPwKTVw/njhdQ8ZhXK4lI0bCIuCMrp2up9nPnaDftrLtmpTazqd1o+UY4zgzU+avtMbDP+ldA==}
    engines: {node: '>= 0.4'}
    dependencies:
      has-property-descriptors: 1.0.0
      object-keys: 1.1.1

  /delayed-stream@1.0.0:
    resolution: {integrity: sha512-ZySD7Nf91aLB0RxL4KGrKHBXl7Eds1DAmEdcoVawXnLD7SDhpNgtuII2aAkg7a7QS41jxPSZ17p4VdGnMHk3MQ==}
    engines: {node: '>=0.4.0'}

  /dequal@2.0.3:
    resolution: {integrity: sha512-0je+qPKHEMohvfRTCEo3CrPG6cAzAYgmzKyxRiYSSDkS6eGJdyVJm7WaYA5ECaAD9wLB2T4EEeymA5aFVcYXCA==}
    engines: {node: '>=6'}

  /detect-newline@3.1.0:
    resolution: {integrity: sha512-TLz+x/vEXm/Y7P7wn1EJFNLxYpUD4TgMosxY6fAVJUnJMbupHBOncxyWUG9OpTaH9EBD7uFI5LfEgmMOc54DsA==}
    engines: {node: '>=8'}
    dev: true

  /detect-node-es@1.1.0:
    resolution: {integrity: sha512-ypdmJU/TbBby2Dxibuv7ZLW3Bs1QEmM7nHjEANfohJLvE0XVujisn1qPJcZxg+qDucsr+bP6fLD1rPS3AhJ7EQ==}
    dev: false

  /didyoumean@1.2.2:
    resolution: {integrity: sha512-gxtyfqMg7GKyhQmb056K7M3xszy/myH8w+B4RT+QXBQsvAOdc3XymqDDPHx1BgPgsdAA5SIifona89YtRATDzw==}
    dev: true

  /diff-sequences@29.4.3:
    resolution: {integrity: sha512-ofrBgwpPhCD85kMKtE9RYFFq6OC1A89oW2vvgWZNCwxrUpRUILopY7lsYyMDSjc8g6U6aiO0Qubg6r4Wgt5ZnA==}
    engines: {node: ^14.15.0 || ^16.10.0 || >=18.0.0}
    dev: true

  /dir-glob@3.0.1:
    resolution: {integrity: sha512-WkrWp9GR4KXfKGYzOLmTuGVi1UWFfws377n9cc55/tb6DuqyF6pcQ5AbiHEshaDpY9v6oaSr2XCDidGmMwdzIA==}
    engines: {node: '>=8'}
    dependencies:
      path-type: 4.0.0

  /dlv@1.1.3:
    resolution: {integrity: sha512-+HlytyjlPKnIG8XuRG8WvmBP8xs8P71y+SKKS6ZXWoEgLuePxtDoUEiH7WkdePWrQ5JBpE6aoVqfZfJUQkjXwA==}
    dev: true

  /doctrine@2.1.0:
    resolution: {integrity: sha512-35mSku4ZXK0vfCuHEDAwt55dg2jNajHZ1odvF+8SSr82EsZY4QmXfuWso8oEd8zRhVObSN18aM0CjSdoBX7zIw==}
    engines: {node: '>=0.10.0'}
    dependencies:
      esutils: 2.0.3
    dev: false

  /doctrine@3.0.0:
    resolution: {integrity: sha512-yS+Q5i3hBf7GBkd4KG8a7eBNNWNGLTaEwwYWUijIYM7zrlYDM0BFXHjjPWlWZ1Rg7UaddZeIDmi9jF3HmqiQ2w==}
    engines: {node: '>=6.0.0'}
    dependencies:
      esutils: 2.0.3

  /dom-accessibility-api@0.5.16:
    resolution: {integrity: sha512-X7BJ2yElsnOJ30pZF4uIIDfBEVgF4XEBxL9Bxhy6dnrm5hkzqmsWHGTiHqRiITNhMyFLyAiWndIJP7Z1NTteDg==}
    dev: true

  /dom-helpers@5.2.1:
    resolution: {integrity: sha512-nRCa7CK3VTrM2NmGkIy4cbK7IZlgBE/PYMn55rrXefr5xXDP0LdtfPnblFDoVdcAfslJ7or6iqAUnx0CCGIWQA==}
    dependencies:
      '@babel/runtime': 7.22.5
      csstype: 3.1.2
    dev: false

  /dom-serializer@1.4.1:
    resolution: {integrity: sha512-VHwB3KfrcOOkelEG2ZOfxqLZdfkil8PtJi4P8N2MMXucZq2yLp75ClViUlOVwyoHEDjYU433Aq+5zWP61+RGag==}
    dependencies:
      domelementtype: 2.3.0
      domhandler: 4.3.1
      entities: 2.2.0
    dev: false

  /domelementtype@2.3.0:
    resolution: {integrity: sha512-OLETBj6w0OsagBwdXnPdN0cnMfF9opN69co+7ZrbfPGrdpPVNBUj02spi6B1N7wChLQiPn4CSH/zJvXw56gmHw==}
    dev: false

  /domexception@4.0.0:
    resolution: {integrity: sha512-A2is4PLG+eeSfoTMA95/s4pvAoSo2mKtiM5jlHkAVewmiO8ISFTFKZjH7UAM1Atli/OT/7JHOrJRJiMKUZKYBw==}
    engines: {node: '>=12'}
    dependencies:
      webidl-conversions: 7.0.0
    dev: true

  /domhandler@4.3.1:
    resolution: {integrity: sha512-GrwoxYN+uWlzO8uhUXRl0P+kHE4GtVPfYzVLcUxPL7KNdHKj66vvlhiweIHqYYXWlw+T8iLMp42Lm67ghw4WMQ==}
    engines: {node: '>= 4'}
    dependencies:
      domelementtype: 2.3.0
    dev: false

  /domutils@2.8.0:
    resolution: {integrity: sha512-w96Cjofp72M5IIhpjgobBimYEfoPjx1Vx0BSX9P30WBdZW2WIKU0T1Bd0kz2eNZ9ikjKgHbEyKx8BB6H1L3h3A==}
    dependencies:
      dom-serializer: 1.4.1
      domelementtype: 2.3.0
      domhandler: 4.3.1
    dev: false

  /duplexer2@0.1.4:
    resolution: {integrity: sha512-asLFVfWWtJ90ZyOUHMqk7/S2w2guQKxUI2itj3d92ADHhxUSbCMGi1f1cBcJ7xM1To+pE/Khbwo1yuNbMEPKeA==}
    dependencies:
      readable-stream: 2.3.8
    dev: false

  /eastasianwidth@0.2.0:
    resolution: {integrity: sha512-I88TYZWc9XiYHRQ4/3c5rjjfgkjhLyW2luGIheGERbNQ6OY7yTybanSpDXZa8y7VUP9YmDcYa+eyq4ca7iLqWA==}
    dev: true

  /electron-to-chromium@1.4.433:
    resolution: {integrity: sha512-MGO1k0w1RgrfdbLVwmXcDhHHuxCn2qRgR7dYsJvWFKDttvYPx6FNzCGG0c/fBBvzK2LDh3UV7Tt9awnHnvAAUQ==}

  /emittery@0.13.1:
    resolution: {integrity: sha512-DeWwawk6r5yR9jFgnDKYt4sLS0LmHJJi3ZOnb5/JdbYwj3nW+FxQnHIjhBKz8YLC7oRNPVM9NQ47I3CVx34eqQ==}
    engines: {node: '>=12'}
    dev: true

  /emoji-regex@8.0.0:
    resolution: {integrity: sha512-MSjYzcWNOA0ewAHpz0MxpYFvwg6yjy1NG3xteoqz644VCo/RPgnr1/GGt+ic3iJTzQ8Eu3TdM14SawnVUmGE6A==}
    dev: true

  /emoji-regex@9.2.2:
    resolution: {integrity: sha512-L18DaJsXSUk2+42pv8mLs5jJT2hqFkFE4j21wOmgbUqsZ2hL72NsUU785g9RXgo3s0ZNgVl42TiHp3ZtOv/Vyg==}

  /enhanced-resolve@5.15.0:
    resolution: {integrity: sha512-LXYT42KJ7lpIKECr2mAXIaMldcNCh/7E0KBKOu4KSfkHmP+mZmSs+8V5gBAqisWBy0OO4W5Oyys0GO1Y8KtdKg==}
    engines: {node: '>=10.13.0'}
    dependencies:
      graceful-fs: 4.2.11
      tapable: 2.2.1
    dev: false

  /entities@2.2.0:
    resolution: {integrity: sha512-p92if5Nz619I0w+akJrLZH0MX0Pb5DX39XOwQTtXSdQQOaYH03S1uIQp4mhOZtAXrxq4ViO67YTiLBo2638o9A==}
    dev: false

  /entities@3.0.1:
    resolution: {integrity: sha512-WiyBqoomrwMdFG1e0kqvASYfnlb0lp8M5o5Fw2OFq1hNZxxcNk8Ik0Xm7LxzBhuidnZB/UtBqVCgUz3kBOP51Q==}
    engines: {node: '>=0.12'}
    dev: false

  /entities@4.5.0:
    resolution: {integrity: sha512-V0hjH4dGPh9Ao5p0MoRY6BVqtwCjhz6vI5LT8AJ55H+4g9/4vbHx1I54fS0XuclLhDHArPQCiMjDxjaL8fPxhw==}
    engines: {node: '>=0.12'}
    dev: true

  /error-ex@1.3.2:
    resolution: {integrity: sha512-7dFHNmqeFSEt2ZBsCriorKnn3Z2pj+fd9kmI6QoWw4//DL+icEBfc0U7qJCisqrTsKTjw4fNFy2pW9OqStD84g==}
    dependencies:
      is-arrayish: 0.2.1

  /es-abstract@1.21.2:
    resolution: {integrity: sha512-y/B5POM2iBnIxCiernH1G7rC9qQoM77lLIMQLuob0zhp8C56Po81+2Nj0WFKnd0pNReDTnkYryc+zhOzpEIROg==}
    engines: {node: '>= 0.4'}
    dependencies:
      array-buffer-byte-length: 1.0.0
      available-typed-arrays: 1.0.5
      call-bind: 1.0.2
      es-set-tostringtag: 2.0.1
      es-to-primitive: 1.2.1
      function.prototype.name: 1.1.5
      get-intrinsic: 1.2.1
      get-symbol-description: 1.0.0
      globalthis: 1.0.3
      gopd: 1.0.1
      has: 1.0.3
      has-property-descriptors: 1.0.0
      has-proto: 1.0.1
      has-symbols: 1.0.3
      internal-slot: 1.0.5
      is-array-buffer: 3.0.2
      is-callable: 1.2.7
      is-negative-zero: 2.0.2
      is-regex: 1.1.4
      is-shared-array-buffer: 1.0.2
      is-string: 1.0.7
      is-typed-array: 1.1.10
      is-weakref: 1.0.2
      object-inspect: 1.12.3
      object-keys: 1.1.1
      object.assign: 4.1.4
      regexp.prototype.flags: 1.5.0
      safe-regex-test: 1.0.0
      string.prototype.trim: 1.2.7
      string.prototype.trimend: 1.0.6
      string.prototype.trimstart: 1.0.6
      typed-array-length: 1.0.4
      unbox-primitive: 1.0.2
      which-typed-array: 1.1.9
    dev: false

  /es-get-iterator@1.1.3:
    resolution: {integrity: sha512-sPZmqHBe6JIiTfN5q2pEi//TwxmAFHwj/XEuYjTuse78i8KxaqMTTzxPoFKuzRpDpTJ+0NAbpfenkmH2rePtuw==}
    dependencies:
      call-bind: 1.0.2
      get-intrinsic: 1.2.1
      has-symbols: 1.0.3
      is-arguments: 1.1.1
      is-map: 2.0.2
      is-set: 2.0.2
      is-string: 1.0.7
      isarray: 2.0.5
      stop-iteration-iterator: 1.0.0
    dev: true

  /es-set-tostringtag@2.0.1:
    resolution: {integrity: sha512-g3OMbtlwY3QewlqAiMLI47KywjWZoEytKr8pf6iTC8uJq5bIAH52Z9pnQ8pVL6whrCto53JZDuUIsifGeLorTg==}
    engines: {node: '>= 0.4'}
    dependencies:
      get-intrinsic: 1.2.1
      has: 1.0.3
      has-tostringtag: 1.0.0
    dev: false

  /es-shim-unscopables@1.0.0:
    resolution: {integrity: sha512-Jm6GPcCdC30eMLbZ2x8z2WuRwAws3zTBBKuusffYVUrNj/GVSUAZ+xKMaUpfNDR5IbyNA5LJbaecoUVbmUcB1w==}
    dependencies:
      has: 1.0.3
    dev: false

  /es-to-primitive@1.2.1:
    resolution: {integrity: sha512-QCOllgZJtaUo9miYBcLChTUaHNjJF3PYs1VidD7AwiEj1kYxKeQTctLAezAOH5ZKRH0g2IgPn6KwB4IT8iRpvA==}
    engines: {node: '>= 0.4'}
    dependencies:
      is-callable: 1.2.7
      is-date-object: 1.0.5
      is-symbol: 1.0.4
    dev: false

  /es5-ext@0.10.62:
    resolution: {integrity: sha512-BHLqn0klhEpnOKSrzn/Xsz2UIW8j+cGmo9JLzr8BiUapV8hPL9+FliFqjwr9ngW7jWdnxv6eO+/LqyhJVqgrjA==}
    engines: {node: '>=0.10'}
    requiresBuild: true
    dependencies:
      es6-iterator: 2.0.3
      es6-symbol: 3.1.3
      next-tick: 1.1.0
    dev: false

  /es6-iterator@2.0.3:
    resolution: {integrity: sha512-zw4SRzoUkd+cl+ZoE15A9o1oQd920Bb0iOJMQkQhl3jNc03YqVjAhG7scf9C5KWRU/R13Orf588uCC6525o02g==}
    dependencies:
      d: 1.0.1
      es5-ext: 0.10.62
      es6-symbol: 3.1.3
    dev: false

  /es6-symbol@3.1.3:
    resolution: {integrity: sha512-NJ6Yn3FuDinBaBRWl/q5X/s4koRHBrgKAu+yGI6JCBeiu3qrcbJhwT2GeR/EXVfylRk8dpQVJoLEFhK+Mu31NA==}
    dependencies:
      d: 1.0.1
      ext: 1.7.0
    dev: false

  /esbuild@0.18.3:
    resolution: {integrity: sha512-eadWJC4CRpj93+miO5ZBlvCv+m2x6pzyNBznTvUeLFObMmxs1IMd8cCf6qiDVEZuDL6W8W7u+ZNW3GKEfOdDsA==}
    engines: {node: '>=12'}
    hasBin: true
    requiresBuild: true
    optionalDependencies:
      '@esbuild/android-arm': 0.18.3
      '@esbuild/android-arm64': 0.18.3
      '@esbuild/android-x64': 0.18.3
      '@esbuild/darwin-arm64': 0.18.3
      '@esbuild/darwin-x64': 0.18.3
      '@esbuild/freebsd-arm64': 0.18.3
      '@esbuild/freebsd-x64': 0.18.3
      '@esbuild/linux-arm': 0.18.3
      '@esbuild/linux-arm64': 0.18.3
      '@esbuild/linux-ia32': 0.18.3
      '@esbuild/linux-loong64': 0.18.3
      '@esbuild/linux-mips64el': 0.18.3
      '@esbuild/linux-ppc64': 0.18.3
      '@esbuild/linux-riscv64': 0.18.3
      '@esbuild/linux-s390x': 0.18.3
      '@esbuild/linux-x64': 0.18.3
      '@esbuild/netbsd-x64': 0.18.3
      '@esbuild/openbsd-x64': 0.18.3
      '@esbuild/sunos-x64': 0.18.3
      '@esbuild/win32-arm64': 0.18.3
      '@esbuild/win32-ia32': 0.18.3
      '@esbuild/win32-x64': 0.18.3
    dev: true

  /escalade@3.1.1:
    resolution: {integrity: sha512-k0er2gUkLf8O0zKJiAhmkTnJlTvINGv7ygDNPbeIsX/TJjGJZHuh9B2UxbsaEkmlEo9MfhrSzmhIlhRlI2GXnw==}
    engines: {node: '>=6'}

  /escape-string-regexp@1.0.5:
    resolution: {integrity: sha512-vbRorB5FUQWvla16U8R/qgaFIya2qGzwDrNmCZuYKrbdSUMG6I1ZCGQRefkRVhuOkIGVne7BQ35DSfo1qvJqFg==}
    engines: {node: '>=0.8.0'}

  /escape-string-regexp@2.0.0:
    resolution: {integrity: sha512-UpzcLCXolUWcNu5HtVMHYdXJjArjsF9C0aNnquZYY4uW/Vu0miy5YoWvbV345HauVvcAUnpRuhMMcqTcGOY2+w==}
    engines: {node: '>=8'}
    dev: true

  /escape-string-regexp@4.0.0:
    resolution: {integrity: sha512-TtpcNJ3XAzx3Gq8sWRzJaVajRs0uVxA2YAkdb1jm2YkPz4G6egUFAyA3n5vtEIZefPk5Wa4UXbKuS5fKkJWdgA==}
    engines: {node: '>=10'}

  /escodegen@2.0.0:
    resolution: {integrity: sha512-mmHKys/C8BFUGI+MAWNcSYoORYLMdPzjrknd2Vc+bUsjN5bXcr8EhrNB+UTqfL1y3I9c4fw2ihgtMPQLBRiQxw==}
    engines: {node: '>=6.0'}
    hasBin: true
    dependencies:
      esprima: 4.0.1
      estraverse: 5.3.0
      esutils: 2.0.3
      optionator: 0.8.3
    optionalDependencies:
      source-map: 0.6.1
    dev: true

<<<<<<< HEAD
  /eslint-config-next@13.2.4(eslint@8.43.0)(typescript@5.1.3):
    resolution: {integrity: sha512-lunIBhsoeqw6/Lfkd6zPt25w1bn0znLA/JCL+au1HoEpSb4/PpsOYsYtgV/q+YPsoKIOzFyU5xnb04iZnXjUvg==}
=======
  /eslint-config-next@13.4.6(eslint@8.43.0)(typescript@5.1.3):
    resolution: {integrity: sha512-nlv4FYish1RYYHILbQwM5/rD37cOvEqtMfDjtQCYbXdE2O3MggqHu2q6IDeLE2Z6u8ZJyNPgWOA6OimWcxj3qw==}
>>>>>>> 2b815fcc
    peerDependencies:
      eslint: ^7.23.0 || ^8.0.0
      typescript: '>=3.3.1'
    peerDependenciesMeta:
      typescript:
        optional: true
    dependencies:
<<<<<<< HEAD
      '@next/eslint-plugin-next': 13.2.4
      '@rushstack/eslint-patch': 1.3.2
=======
      '@next/eslint-plugin-next': 13.4.6
      '@rushstack/eslint-patch': 1.3.1
>>>>>>> 2b815fcc
      '@typescript-eslint/parser': 5.59.11(eslint@8.43.0)(typescript@5.1.3)
      eslint: 8.43.0
      eslint-import-resolver-node: 0.3.7
      eslint-import-resolver-typescript: 3.5.5(@typescript-eslint/parser@5.59.11)(eslint-import-resolver-node@0.3.7)(eslint-plugin-import@2.27.5)(eslint@8.43.0)
      eslint-plugin-import: 2.27.5(@typescript-eslint/parser@5.59.11)(eslint-import-resolver-typescript@3.5.5)(eslint@8.43.0)
      eslint-plugin-jsx-a11y: 6.7.1(eslint@8.43.0)
      eslint-plugin-react: 7.32.2(eslint@8.43.0)
      eslint-plugin-react-hooks: 4.6.0(eslint@8.43.0)
      typescript: 5.1.3
    transitivePeerDependencies:
      - eslint-import-resolver-webpack
      - supports-color
    dev: false

  /eslint-config-prettier@8.8.0(eslint@8.43.0):
    resolution: {integrity: sha512-wLbQiFre3tdGgpDv67NQKnJuTlcUVYHas3k+DZCc2U2BadthoEY4B7hLPvAxaqdyOGCzuLfii2fqGph10va7oA==}
    hasBin: true
    peerDependencies:
      eslint: '>=7.0.0'
    dependencies:
      eslint: 8.43.0
    dev: false

  /eslint-config-turbo@1.10.3(eslint@8.43.0):
    resolution: {integrity: sha512-ggzPfTJfMsMS383oZ4zfTP1zQvyMyiigOQJRUnLt1nqII6SKkTzdKZdwmXRDHU24KFwUfEFtT6c8vnm2VhL0uQ==}
    peerDependencies:
      eslint: '>6.6.0'
    dependencies:
      eslint: 8.43.0
      eslint-plugin-turbo: 1.10.3(eslint@8.43.0)
    dev: false

  /eslint-import-resolver-node@0.3.7:
    resolution: {integrity: sha512-gozW2blMLJCeFpBwugLTGyvVjNoeo1knonXAcatC6bjPBZitotxdWf7Gimr25N4c0AAOo4eOUfaG82IJPDpqCA==}
    dependencies:
      debug: 3.2.7
      is-core-module: 2.12.1
      resolve: 1.22.2
    transitivePeerDependencies:
      - supports-color
    dev: false

  /eslint-import-resolver-typescript@3.5.5(@typescript-eslint/parser@5.59.11)(eslint-import-resolver-node@0.3.7)(eslint-plugin-import@2.27.5)(eslint@8.43.0):
    resolution: {integrity: sha512-TdJqPHs2lW5J9Zpe17DZNQuDnox4xo2o+0tE7Pggain9Rbc19ik8kFtXdxZ250FVx2kF4vlt2RSf4qlUpG7bhw==}
    engines: {node: ^14.18.0 || >=16.0.0}
    peerDependencies:
      eslint: '*'
      eslint-plugin-import: '*'
    dependencies:
      debug: 4.3.4
<<<<<<< HEAD
      enhanced-resolve: 5.15.0
=======
      enhanced-resolve: 5.14.1
>>>>>>> 2b815fcc
      eslint: 8.43.0
      eslint-module-utils: 2.8.0(@typescript-eslint/parser@5.59.11)(eslint-import-resolver-node@0.3.7)(eslint-import-resolver-typescript@3.5.5)(eslint@8.43.0)
      eslint-plugin-import: 2.27.5(@typescript-eslint/parser@5.59.11)(eslint-import-resolver-typescript@3.5.5)(eslint@8.43.0)
      get-tsconfig: 4.6.0
      globby: 13.1.4
      is-core-module: 2.12.1
      is-glob: 4.0.3
      synckit: 0.8.5
    transitivePeerDependencies:
      - '@typescript-eslint/parser'
      - eslint-import-resolver-node
      - eslint-import-resolver-webpack
      - supports-color
    dev: false

  /eslint-module-utils@2.8.0(@typescript-eslint/parser@5.59.11)(eslint-import-resolver-node@0.3.7)(eslint-import-resolver-typescript@3.5.5)(eslint@8.43.0):
    resolution: {integrity: sha512-aWajIYfsqCKRDgUfjEXNN/JlrzauMuSEy5sbd7WXbtW3EH6A6MpwEh42c7qD+MqQo9QMJ6fWLAeIJynx0g6OAw==}
    engines: {node: '>=4'}
    peerDependencies:
      '@typescript-eslint/parser': '*'
      eslint: '*'
      eslint-import-resolver-node: '*'
      eslint-import-resolver-typescript: '*'
      eslint-import-resolver-webpack: '*'
    peerDependenciesMeta:
      '@typescript-eslint/parser':
        optional: true
      eslint:
        optional: true
      eslint-import-resolver-node:
        optional: true
      eslint-import-resolver-typescript:
        optional: true
      eslint-import-resolver-webpack:
        optional: true
    dependencies:
      '@typescript-eslint/parser': 5.59.11(eslint@8.43.0)(typescript@5.1.3)
      debug: 3.2.7
      eslint: 8.43.0
      eslint-import-resolver-node: 0.3.7
      eslint-import-resolver-typescript: 3.5.5(@typescript-eslint/parser@5.59.11)(eslint-import-resolver-node@0.3.7)(eslint-plugin-import@2.27.5)(eslint@8.43.0)
    transitivePeerDependencies:
      - supports-color
    dev: false

  /eslint-plugin-import@2.27.5(@typescript-eslint/parser@5.59.11)(eslint-import-resolver-typescript@3.5.5)(eslint@8.43.0):
    resolution: {integrity: sha512-LmEt3GVofgiGuiE+ORpnvP+kAm3h6MLZJ4Q5HCyHADofsb4VzXFsRiWj3c0OFiV+3DWFh0qg3v9gcPlfc3zRow==}
    engines: {node: '>=4'}
    peerDependencies:
      '@typescript-eslint/parser': '*'
      eslint: ^2 || ^3 || ^4 || ^5 || ^6 || ^7.2.0 || ^8
    peerDependenciesMeta:
      '@typescript-eslint/parser':
        optional: true
    dependencies:
      '@typescript-eslint/parser': 5.59.11(eslint@8.43.0)(typescript@5.1.3)
      array-includes: 3.1.6
      array.prototype.flat: 1.3.1
      array.prototype.flatmap: 1.3.1
      debug: 3.2.7
      doctrine: 2.1.0
      eslint: 8.43.0
      eslint-import-resolver-node: 0.3.7
      eslint-module-utils: 2.8.0(@typescript-eslint/parser@5.59.11)(eslint-import-resolver-node@0.3.7)(eslint-import-resolver-typescript@3.5.5)(eslint@8.43.0)
      has: 1.0.3
      is-core-module: 2.12.1
      is-glob: 4.0.3
      minimatch: 3.1.2
      object.values: 1.1.6
      resolve: 1.22.2
      semver: 6.3.0
      tsconfig-paths: 3.14.2
    transitivePeerDependencies:
      - eslint-import-resolver-typescript
      - eslint-import-resolver-webpack
      - supports-color
    dev: false

  /eslint-plugin-jsx-a11y@6.7.1(eslint@8.43.0):
    resolution: {integrity: sha512-63Bog4iIethyo8smBklORknVjB0T2dwB8Mr/hIC+fBS0uyHdYYpzM/Ed+YC8VxTjlXHEWFOdmgwcDn1U2L9VCA==}
    engines: {node: '>=4.0'}
    peerDependencies:
      eslint: ^3 || ^4 || ^5 || ^6 || ^7 || ^8
    dependencies:
      '@babel/runtime': 7.22.5
      aria-query: 5.2.1
      array-includes: 3.1.6
      array.prototype.flatmap: 1.3.1
      ast-types-flow: 0.0.7
      axe-core: 4.7.2
      axobject-query: 3.2.1
      damerau-levenshtein: 1.0.8
      emoji-regex: 9.2.2
      eslint: 8.43.0
      has: 1.0.3
      jsx-ast-utils: 3.3.3
      language-tags: 1.0.5
      minimatch: 3.1.2
      object.entries: 1.1.6
      object.fromentries: 2.0.6
      semver: 6.3.0
    dev: false

  /eslint-plugin-react-hooks@4.6.0(eslint@8.43.0):
    resolution: {integrity: sha512-oFc7Itz9Qxh2x4gNHStv3BqJq54ExXmfC+a1NjAta66IAN87Wu0R/QArgIS9qKzX3dXKPI9H5crl9QchNMY9+g==}
    engines: {node: '>=10'}
    peerDependencies:
      eslint: ^3.0.0 || ^4.0.0 || ^5.0.0 || ^6.0.0 || ^7.0.0 || ^8.0.0-0
    dependencies:
      eslint: 8.43.0
    dev: false

  /eslint-plugin-react@7.32.2(eslint@8.43.0):
    resolution: {integrity: sha512-t2fBMa+XzonrrNkyVirzKlvn5RXzzPwRHtMvLAtVZrt8oxgnTQaYbU6SXTOO1mwQgp1y5+toMSKInnzGr0Knqg==}
    engines: {node: '>=4'}
    peerDependencies:
      eslint: ^3 || ^4 || ^5 || ^6 || ^7 || ^8
    dependencies:
      array-includes: 3.1.6
      array.prototype.flatmap: 1.3.1
      array.prototype.tosorted: 1.1.1
      doctrine: 2.1.0
      eslint: 8.43.0
      estraverse: 5.3.0
      jsx-ast-utils: 3.3.3
      minimatch: 3.1.2
      object.entries: 1.1.6
      object.fromentries: 2.0.6
      object.hasown: 1.1.2
      object.values: 1.1.6
      prop-types: 15.8.1
      resolve: 2.0.0-next.4
      semver: 6.3.0
      string.prototype.matchall: 4.0.8
    dev: false

  /eslint-plugin-turbo@1.10.3(eslint@8.43.0):
    resolution: {integrity: sha512-g3Mnnk7el1FqxHfqbE/MayLvCsYjA/vKmAnUj66kV4AlM7p/EZqdt42NMcMSKtDVEm0w+utQkkzWG2Xsa0Pd/g==}
    peerDependencies:
      eslint: '>6.6.0'
    dependencies:
      eslint: 8.43.0
    dev: false

  /eslint-scope@5.1.1:
    resolution: {integrity: sha512-2NxwbF/hZ0KpepYN0cNbo+FN6XoK7GaHlQhgx/hIZl6Va0bF45RQOOwhLIy8lQDbuCiadSLCBnH2CFYquit5bw==}
    engines: {node: '>=8.0.0'}
    dependencies:
      esrecurse: 4.3.0
      estraverse: 4.3.0
    dev: true

  /eslint-scope@7.2.0:
    resolution: {integrity: sha512-DYj5deGlHBfMt15J7rdtyKNq/Nqlv5KfU4iodrQ019XESsRnwXH9KAE0y3cwtUHDo2ob7CypAnCqefh6vioWRw==}
    engines: {node: ^12.22.0 || ^14.17.0 || >=16.0.0}
    dependencies:
      esrecurse: 4.3.0
      estraverse: 5.3.0

  /eslint-visitor-keys@3.4.1:
    resolution: {integrity: sha512-pZnmmLwYzf+kWaM/Qgrvpen51upAktaaiI01nsJD/Yr3lMOdNtq0cxkrrg16w64VtisN6okbs7Q8AfGqj4c9fA==}
    engines: {node: ^12.22.0 || ^14.17.0 || >=16.0.0}

  /eslint@8.42.0:
    resolution: {integrity: sha512-ulg9Ms6E1WPf67PHaEY4/6E2tEn5/f7FXGzr3t9cBMugOmf1INYvuUwwh1aXQN4MfJ6a5K2iNwP3w4AColvI9A==}
    engines: {node: ^12.22.0 || ^14.17.0 || >=16.0.0}
    hasBin: true
    dependencies:
      '@eslint-community/eslint-utils': 4.4.0(eslint@8.42.0)
      '@eslint-community/regexpp': 4.5.1
      '@eslint/eslintrc': 2.0.3
      '@eslint/js': 8.42.0
      '@humanwhocodes/config-array': 0.11.10
      '@humanwhocodes/module-importer': 1.0.1
      '@nodelib/fs.walk': 1.2.8
      ajv: 6.12.6
      chalk: 4.1.2
      cross-spawn: 7.0.3
      debug: 4.3.4
      doctrine: 3.0.0
      escape-string-regexp: 4.0.0
      eslint-scope: 7.2.0
      eslint-visitor-keys: 3.4.1
      espree: 9.5.2
      esquery: 1.5.0
      esutils: 2.0.3
      fast-deep-equal: 3.1.3
      file-entry-cache: 6.0.1
      find-up: 5.0.0
      glob-parent: 6.0.2
      globals: 13.20.0
      graphemer: 1.4.0
      ignore: 5.2.4
      import-fresh: 3.3.0
      imurmurhash: 0.1.4
      is-glob: 4.0.3
      is-path-inside: 3.0.3
      js-yaml: 4.1.0
      json-stable-stringify-without-jsonify: 1.0.1
      levn: 0.4.1
      lodash.merge: 4.6.2
      minimatch: 3.1.2
      natural-compare: 1.4.0
      optionator: 0.9.1
      strip-ansi: 6.0.1
      strip-json-comments: 3.1.1
      text-table: 0.2.0
    transitivePeerDependencies:
      - supports-color
    dev: true

  /eslint@8.43.0:
    resolution: {integrity: sha512-aaCpf2JqqKesMFGgmRPessmVKjcGXqdlAYLLC3THM8t5nBRZRQ+st5WM/hoJXkdioEXLLbXgclUpM0TXo5HX5Q==}
    engines: {node: ^12.22.0 || ^14.17.0 || >=16.0.0}
    hasBin: true
    dependencies:
      '@eslint-community/eslint-utils': 4.4.0(eslint@8.43.0)
      '@eslint-community/regexpp': 4.5.1
      '@eslint/eslintrc': 2.0.3
      '@eslint/js': 8.43.0
      '@humanwhocodes/config-array': 0.11.10
      '@humanwhocodes/module-importer': 1.0.1
      '@nodelib/fs.walk': 1.2.8
      ajv: 6.12.6
      chalk: 4.1.2
      cross-spawn: 7.0.3
      debug: 4.3.4
      doctrine: 3.0.0
      escape-string-regexp: 4.0.0
      eslint-scope: 7.2.0
      eslint-visitor-keys: 3.4.1
      espree: 9.5.2
      esquery: 1.5.0
      esutils: 2.0.3
      fast-deep-equal: 3.1.3
      file-entry-cache: 6.0.1
      find-up: 5.0.0
      glob-parent: 6.0.2
      globals: 13.20.0
      graphemer: 1.4.0
      ignore: 5.2.4
      import-fresh: 3.3.0
      imurmurhash: 0.1.4
      is-glob: 4.0.3
      is-path-inside: 3.0.3
      js-yaml: 4.1.0
      json-stable-stringify-without-jsonify: 1.0.1
      levn: 0.4.1
      lodash.merge: 4.6.2
      minimatch: 3.1.2
      natural-compare: 1.4.0
      optionator: 0.9.1
      strip-ansi: 6.0.1
      strip-json-comments: 3.1.1
      text-table: 0.2.0
    transitivePeerDependencies:
      - supports-color

  /espree@9.5.2:
    resolution: {integrity: sha512-7OASN1Wma5fum5SrNhFMAMJxOUAbhyfQ8dQ//PJaJbNw0URTPWqIghHWt1MmAANKhHZIYOHruW4Kw4ruUWOdGw==}
    engines: {node: ^12.22.0 || ^14.17.0 || >=16.0.0}
    dependencies:
      acorn: 8.9.0
      acorn-jsx: 5.3.2(acorn@8.9.0)
      eslint-visitor-keys: 3.4.1

  /esprima@4.0.1:
    resolution: {integrity: sha512-eGuFFw7Upda+g4p+QHvnW0RyTX/SVeJBDM/gCtMARO0cLuT2HcEKnTPvhjV6aGeqrCB/sbNop0Kszm0jsaWU4A==}
    engines: {node: '>=4'}
    hasBin: true
    dev: true

  /esquery@1.5.0:
    resolution: {integrity: sha512-YQLXUplAwJgCydQ78IMJywZCceoqk1oH01OERdSAJc/7U2AylwjhSCLDEtqwg811idIS/9fIU5GjG73IgjKMVg==}
    engines: {node: '>=0.10'}
    dependencies:
      estraverse: 5.3.0

  /esrecurse@4.3.0:
    resolution: {integrity: sha512-KmfKL3b6G+RXvP8N1vr3Tq1kL/oCFgn2NYXEtqP8/L3pKapUA4G8cFVaoF3SU323CD4XypR/ffioHmkti6/Tag==}
    engines: {node: '>=4.0'}
    dependencies:
      estraverse: 5.3.0

  /estraverse@4.3.0:
    resolution: {integrity: sha512-39nnKffWz8xN1BU/2c79n9nB9HDzo0niYUqx6xyqUnyoAnQyyWpOTdZEeiCch8BBu515t4wp9ZmgVfVhn9EBpw==}
    engines: {node: '>=4.0'}
    dev: true

  /estraverse@5.3.0:
    resolution: {integrity: sha512-MMdARuVEQziNTeJD8DgMqmhwR11BRQ/cBP+pLtYdSTnf3MIO8fFeiINEbX36ZdNlfU/7A9f3gUw49B3oQsvwBA==}
    engines: {node: '>=4.0'}

  /estree-walker@2.0.2:
    resolution: {integrity: sha512-Rfkk/Mp/DL7JVje3u18FxFujQlTNR2q6QfMSMB7AvCBx91NGj/ba3kCfza0f6dVDbw7YlRf/nDrn7pQrCCyQ/w==}
    dev: false

  /esutils@2.0.3:
    resolution: {integrity: sha512-kVscqXk4OCp68SZ0dkgEKVi6/8ij300KBWTJq32P/dYeWTSwK41WyTxalN1eRmA5Z9UU/LX9D7FWSmV9SAYx6g==}
    engines: {node: '>=0.10.0'}

  /eventsource-parser@1.0.0:
    resolution: {integrity: sha512-9jgfSCa3dmEme2ES3mPByGXfgZ87VbP97tng1G2nWwWx6bV2nYxm2AWCrbQjXToSe+yYlqaZNtxffR9IeQr95g==}
    engines: {node: '>=14.18'}
    dev: false

  /execa@5.1.1:
    resolution: {integrity: sha512-8uSpZZocAZRBAPIEINJj3Lo9HyGitllczc27Eh5YYojjMFMn8yHMDMaUHE2Jqfq05D/wucwI4JGURyXt1vchyg==}
    engines: {node: '>=10'}
    dependencies:
      cross-spawn: 7.0.3
      get-stream: 6.0.1
      human-signals: 2.1.0
      is-stream: 2.0.1
      merge-stream: 2.0.0
      npm-run-path: 4.0.1
      onetime: 5.1.2
      signal-exit: 3.0.7
      strip-final-newline: 2.0.0

  /execa@7.1.1:
    resolution: {integrity: sha512-wH0eMf/UXckdUYnO21+HDztteVv05rq2GXksxT4fCGeHkBhw1DROXh40wcjMcRqDOWE7iPJ4n3M7e2+YFP+76Q==}
    engines: {node: ^14.18.0 || ^16.14.0 || >=18.0.0}
    dependencies:
      cross-spawn: 7.0.3
      get-stream: 6.0.1
      human-signals: 4.3.1
      is-stream: 3.0.0
      merge-stream: 2.0.0
      npm-run-path: 5.1.0
      onetime: 6.0.0
      signal-exit: 3.0.7
      strip-final-newline: 3.0.0

  /exit@0.1.2:
    resolution: {integrity: sha512-Zk/eNKV2zbjpKzrsQ+n1G6poVbErQxJ0LBOJXaKZ1EViLzH+hrLu9cdXI4zw9dBQJslwBEpbQ2P1oS7nDxs6jQ==}
    engines: {node: '>= 0.8.0'}
    dev: true

  /expect@29.5.0:
    resolution: {integrity: sha512-yM7xqUrCO2JdpFo4XpM82t+PJBFybdqoQuJLDGeDX2ij8NZzqRHyu3Hp188/JX7SWqud+7t4MUdvcgGBICMHZg==}
    engines: {node: ^14.15.0 || ^16.10.0 || >=18.0.0}
    dependencies:
      '@jest/expect-utils': 29.5.0
      jest-get-type: 29.4.3
      jest-matcher-utils: 29.5.0
      jest-message-util: 29.5.0
      jest-util: 29.5.0
    dev: true

  /ext@1.7.0:
    resolution: {integrity: sha512-6hxeJYaL110a9b5TEJSj0gojyHQAmA2ch5Os+ySCiA1QGdS697XWY1pzsrSjqA9LDEEgdB/KypIlR59RcLuHYw==}
    dependencies:
      type: 2.7.2
    dev: false

  /fast-deep-equal@3.1.3:
    resolution: {integrity: sha512-f3qQ9oQy9j2AhBe/H9VC91wLmKBCCU/gDOnKNAYG5hswO7BLKj09Hc5HYNz9cGI++xlpDCIgDaitVs03ATR84Q==}

  /fast-glob@3.2.12:
    resolution: {integrity: sha512-DVj4CQIYYow0BlaelwK1pHl5n5cRSJfM60UA0zK891sVInoPri2Ekj7+e1CT3/3qxXenpI+nBBmQAcJPJgaj4w==}
    engines: {node: '>=8.6.0'}
    dependencies:
      '@nodelib/fs.stat': 2.0.5
      '@nodelib/fs.walk': 1.2.8
      glob-parent: 5.1.2
      merge2: 1.4.1
      micromatch: 4.0.5

  /fast-json-stable-stringify@2.1.0:
    resolution: {integrity: sha512-lhd/wF+Lk98HZoTCtlVraHtfh5XYijIjalXck7saUtuanSDyLMxnHhSXEDJqHxD7msR8D0uCmqlkwjCV8xvwHw==}

  /fast-levenshtein@2.0.6:
    resolution: {integrity: sha512-DCXu6Ifhqcks7TZKY3Hxp3y6qphY5SJZmrWMDrKcERSOXWQdMhU9Ig/PYrzyw/ul9jOIyh0N4M0tbC5hodg8dw==}

  /fastq@1.15.0:
    resolution: {integrity: sha512-wBrocU2LCXXa+lWBt8RoIRD89Fi8OdABODa/kEnyeyjS5aZO5/GNvI5sEINADqP/h8M29UHTHUb53sUu5Ihqdw==}
    dependencies:
      reusify: 1.0.4

  /fb-watchman@2.0.2:
    resolution: {integrity: sha512-p5161BqbuCaSnB8jIbzQHOlpgsPmK5rJVDfDKO91Axs5NC1uu3HRQm6wt9cd9/+GtQQIO53JdGXXoyDpTAsgYA==}
    dependencies:
      bser: 2.1.1
    dev: true

  /fetch-blob@3.2.0:
    resolution: {integrity: sha512-7yAQpD2UMJzLi1Dqv7qFYnPbaPx7ZfFK6PiIxQ4PfkGPyNyl2Ugx+a/umUonmKqjhM4DnfbMvdX6otXq83soQQ==}
    engines: {node: ^12.20 || >= 14.13}
    dependencies:
      node-domexception: 1.0.0
      web-streams-polyfill: 3.2.1
    dev: true

  /file-entry-cache@6.0.1:
    resolution: {integrity: sha512-7Gps/XWymbLk2QLYK4NzpMOrYjMhdIxXuIvy2QBsLE6ljuodKvdkWs/cpyJJ3CVIVpH0Oi1Hvg1ovbMzLdFBBg==}
    engines: {node: ^10.12.0 || >=12.0.0}
    dependencies:
      flat-cache: 3.0.4

  /fill-range@7.0.1:
    resolution: {integrity: sha512-qOo9F+dMUmC2Lcb4BbVvnKJxTPjCm+RRpe4gDuGrzkL7mEVl/djYSu2OdQ2Pa302N4oqkSg9ir6jaLWJ2USVpQ==}
    engines: {node: '>=8'}
    dependencies:
      to-regex-range: 5.0.1

  /find-package@1.0.0:
    resolution: {integrity: sha512-yVn71XCCaNgxz58ERTl8nA/8YYtIQDY9mHSrgFBfiFtdNNfY0h183Vh8BRkKxD8x9TUw3ec290uJKhDVxqGZBw==}
    dependencies:
      parents: 1.0.1
    dev: true

  /find-root@1.1.0:
    resolution: {integrity: sha512-NKfW6bec6GfKc0SGx1e07QZY9PE99u0Bft/0rzSD5k3sO/vwkVUpDUKVm5Gpp5Ue3YfShPFTX2070tDs5kB9Ng==}
    dev: false

  /find-up@4.1.0:
    resolution: {integrity: sha512-PpOwAdQ/YlXQ2vj8a3h8IipDuYRi3wceVQQGYWxNINccq40Anw7BlsEXCMbt1Zt+OLA6Fq9suIpIWD0OsnISlw==}
    engines: {node: '>=8'}
    dependencies:
      locate-path: 5.0.0
      path-exists: 4.0.0
    dev: true

  /find-up@5.0.0:
    resolution: {integrity: sha512-78/PXT1wlLLDgTzDs7sjq9hzz0vXD+zn+7wypEe4fXQxCmdmqfGsEPQxmiCSQI3ajFV91bVSsvNtrJRiW6nGng==}
    engines: {node: '>=10'}
    dependencies:
      locate-path: 6.0.0
      path-exists: 4.0.0

  /flat-cache@3.0.4:
    resolution: {integrity: sha512-dm9s5Pw7Jc0GvMYbshN6zchCA9RgQlzzEZX3vylR9IqFfS8XciblUXOKfW6SiuJ0e13eDYZoZV5wdrev7P3Nwg==}
    engines: {node: ^10.12.0 || >=12.0.0}
    dependencies:
      flatted: 3.2.7
      rimraf: 3.0.2

  /flatted@3.2.7:
    resolution: {integrity: sha512-5nqDSxl8nn5BSNxyR3n4I6eDmbolI6WT+QqR547RwxQapgjQBmtktdP+HTBb/a/zLsbzERTONyUB5pefh5TtjQ==}

  /follow-redirects@1.15.2:
    resolution: {integrity: sha512-VQLG33o04KaQ8uYi2tVNbdrWp1QWxNNea+nmIB4EVM28v0hmP17z7aG1+wAkNzVq4KeXTq3221ye5qTJP91JwA==}
    engines: {node: '>=4.0'}
    peerDependencies:
      debug: '*'
    peerDependenciesMeta:
      debug:
        optional: true
    dev: false

  /for-each@0.3.3:
    resolution: {integrity: sha512-jqYfLp7mo9vIyQf8ykW2v7A+2N4QjeCeI5+Dz9XraiO1ign81wjiH7Fb9vSOWvQfNtmSa4H2RoQTrrXivdUZmw==}
    dependencies:
      is-callable: 1.2.7

  /form-data@4.0.0:
    resolution: {integrity: sha512-ETEklSGi5t0QMZuiXoA/Q6vcnxcLQP5vdugSpuAyi6SVGi2clPPp+xgEhuMaHC+zGgn31Kd235W35f7Hykkaww==}
    engines: {node: '>= 6'}
    dependencies:
      asynckit: 0.4.0
      combined-stream: 1.0.8
      mime-types: 2.1.35

  /formdata-polyfill@4.0.10:
    resolution: {integrity: sha512-buewHzMvYL29jdeQTVILecSaZKnt/RJWjoZCF5OW60Z67/GmSLBkOFM7qh1PI3zFNtJbaZL5eQu1vLfazOwj4g==}
    engines: {node: '>=12.20.0'}
    dependencies:
      fetch-blob: 3.2.0
    dev: true

  /frac@1.1.2:
    resolution: {integrity: sha512-w/XBfkibaTl3YDqASwfDUqkna4Z2p9cFSr1aHDt0WoMTECnRfBOv2WArlZILlqgWlmdIlALXGpM2AOhEk5W3IA==}
    engines: {node: '>=0.8'}
    dev: false

  /fraction.js@4.2.0:
    resolution: {integrity: sha512-MhLuK+2gUcnZe8ZHlaaINnQLl0xRIGRfcGk2yl8xoQAfHrSsL3rYu6FCmBdkdbhc9EPlwyGHewaRsvwRMJtAlA==}
    dev: true

  /fs-minipass@2.1.0:
    resolution: {integrity: sha512-V/JgOLFCS+R6Vcq0slCuaeWEdNC3ouDlJMNIsacH2VtALiu9mV4LPrHc5cDl8k5aw6J8jwgWWpiTo5RYhmIzvg==}
    engines: {node: '>= 8'}
    dependencies:
      minipass: 3.3.6
    dev: true

  /fs.realpath@1.0.0:
    resolution: {integrity: sha512-OO0pH2lK6a0hZnAdau5ItzHPI6pUlvI7jMVnxUQRtw4owF2wk8lOSabtGDCTP4Ggrg2MbGnWO9X8K1t4+fGMDw==}

  /fsevents@2.3.2:
    resolution: {integrity: sha512-xiqMQR4xAeHTuB9uWm+fFRcIOgKBMiOBP+eXiyT7jsgVCq1bkVygt00oASowB7EdtpOHaaPgKt812P9ab+DDKA==}
    engines: {node: ^8.16.0 || ^10.6.0 || >=11.0.0}
    os: [darwin]
    requiresBuild: true
    optional: true

  /function-bind@1.1.1:
    resolution: {integrity: sha512-yIovAzMX49sF8Yl58fSCWJ5svSLuaibPxXQJFLmBObTuCr0Mf1KiPopGM9NiFjiYBCbfaa2Fh6breQ6ANVTI0A==}

  /function.prototype.name@1.1.5:
    resolution: {integrity: sha512-uN7m/BzVKQnCUF/iW8jYea67v++2u7m5UgENbHRtdDVclOUP+FMPlCNdmk0h/ysGyo2tavMJEDqJAkJdRa1vMA==}
    engines: {node: '>= 0.4'}
    dependencies:
      call-bind: 1.0.2
      define-properties: 1.2.0
      es-abstract: 1.21.2
      functions-have-names: 1.2.3
    dev: false

  /functions-have-names@1.2.3:
    resolution: {integrity: sha512-xckBUXyTIqT97tq2x2AMb+g163b5JFysYk0x4qxNFwbfQkmNZoiRHb6sPzI9/QV33WeuvVYBUIiD4NzNIyqaRQ==}

  /gensync@1.0.0-beta.2:
    resolution: {integrity: sha512-3hN7NaskYvMDLQY55gnW3NQ+mesEAepTqlg+VEbj7zzqEMBVNhzcGYYeqFo/TlYz6eQiFcp1HcsCZO+nGgS8zg==}
    engines: {node: '>=6.9.0'}

  /genversion@3.1.1:
    resolution: {integrity: sha512-/H861PMsihhjgX2qqhTN8egM11V04imhA+3JRFY3jjPua2Sy1NqaqqQPjSP8rdM9jZoKpFhVj9g3Fs9XPCjBYQ==}
    engines: {node: '>=10.0.0'}
    hasBin: true
    dependencies:
      commander: 7.2.0
      find-package: 1.0.0
    dev: true

  /get-caller-file@2.0.5:
    resolution: {integrity: sha512-DyFP3BM/3YHTQOCUL/w0OZHR0lpKeGrxotcHWcqNEdnltqFwXVfhEBQ94eIo34AfQpo0rGki4cyIiftY06h2Fg==}
    engines: {node: 6.* || 8.* || >= 10.*}
    dev: true

  /get-intrinsic@1.2.1:
    resolution: {integrity: sha512-2DcsyfABl+gVHEfCOaTrWgyt+tb6MSEGmKq+kI5HwLbIYgjgmMcV8KQ41uaKz1xxUcn9tJtgFbQUEVcEbd0FYw==}
    dependencies:
      function-bind: 1.1.1
      has: 1.0.3
      has-proto: 1.0.1
      has-symbols: 1.0.3

  /get-nonce@1.0.1:
    resolution: {integrity: sha512-FJhYRoDaiatfEkUK8HKlicmu/3SGFD51q3itKDGoSTysQJBnfOcxU5GxnhE1E6soB76MbT0MBtnKJuXyAx+96Q==}
    engines: {node: '>=6'}
    dev: false

  /get-package-type@0.1.0:
    resolution: {integrity: sha512-pjzuKtY64GYfWizNAJ0fr9VqttZkNiK2iS430LtIHzjBEr6bX8Am2zm4sW4Ro5wjWW5cAlRL1qAMTcXbjNAO2Q==}
    engines: {node: '>=8.0.0'}
    dev: true

  /get-stream@6.0.1:
    resolution: {integrity: sha512-ts6Wi+2j3jQjqi70w5AlN8DFnkSwC+MqmxEzdEALB2qXZYV3X/b1CTfgPLGJNMeAWxdPfU8FO1ms3NUfaHCPYg==}
    engines: {node: '>=10'}

  /get-symbol-description@1.0.0:
    resolution: {integrity: sha512-2EmdH1YvIQiZpltCNgkuiUnyukzxM/R6NDJX31Ke3BG1Nq5b0S2PhX59UKi9vZpPDQVdqn+1IcaAwnzTT5vCjw==}
    engines: {node: '>= 0.4'}
    dependencies:
      call-bind: 1.0.2
      get-intrinsic: 1.2.1
    dev: false

  /get-tsconfig@4.6.0:
    resolution: {integrity: sha512-lgbo68hHTQnFddybKbbs/RDRJnJT5YyGy2kQzVwbq+g67X73i+5MVTval34QxGkOe9X5Ujf1UYpCaphLyltjEg==}
    dependencies:
      resolve-pkg-maps: 1.0.0
    dev: false

  /glob-parent@5.1.2:
    resolution: {integrity: sha512-AOIgSQCepiJYwP3ARnGx+5VnTu2HBYdzbGP45eLw1vr3zB3vZLeyed1sC9hnbcOc9/SrMyM5RPQrkGz4aS9Zow==}
    engines: {node: '>= 6'}
    dependencies:
      is-glob: 4.0.3

  /glob-parent@6.0.2:
    resolution: {integrity: sha512-XxwI8EOhVQgWp6iDL+3b0r86f4d6AX6zSU55HfB4ydCEuXLXc5FcYeOu+nnGftS4TEju/11rt4KJPTMgbfmv4A==}
    engines: {node: '>=10.13.0'}
    dependencies:
      is-glob: 4.0.3

  /glob-to-regexp@0.4.1:
    resolution: {integrity: sha512-lkX1HJXwyMcprw/5YUZc2s7DrpAiHB21/V+E1rHUrVNokkvB6bqMzT0VfV6/86ZNabt1k14YOIaT7nDvOX3Iiw==}

  /glob@7.1.6:
    resolution: {integrity: sha512-LwaxwyZ72Lk7vZINtNNrywX0ZuLyStrdDtabefZKAY5ZGJhVtgdznluResxNmPitE0SAO+O26sWTHeKSI2wMBA==}
    dependencies:
      fs.realpath: 1.0.0
      inflight: 1.0.6
      inherits: 2.0.4
      minimatch: 3.1.2
      once: 1.4.0
      path-is-absolute: 1.0.1
    dev: true

  /glob@7.1.7:
    resolution: {integrity: sha512-OvD9ENzPLbegENnYP5UUfJIirTg4+XwMWGaQfQTY0JenxNvvIKP3U3/tAQSPIu/lHxXYSZmpXlUHeqAIdKzBLQ==}
    dependencies:
      fs.realpath: 1.0.0
      inflight: 1.0.6
      inherits: 2.0.4
      minimatch: 3.1.2
      once: 1.4.0
      path-is-absolute: 1.0.1
    dev: false

  /glob@7.2.3:
    resolution: {integrity: sha512-nFR0zLpU2YCaRxwoCJvL6UvCH2JFyFVIvwTLsIf21AuHlMskA1hhTdk+LlYJtOlYt9v6dvszD2BGRqBL+iQK9Q==}
    dependencies:
      fs.realpath: 1.0.0
      inflight: 1.0.6
      inherits: 2.0.4
      minimatch: 3.1.2
      once: 1.4.0
      path-is-absolute: 1.0.1

  /glob@8.1.0:
    resolution: {integrity: sha512-r8hpEjiQEYlF2QU0df3dS+nxxSIreXQS1qRhMJM0Q5NDdR386C7jb7Hwwod8Fgiuex+k0GFjgft18yvxm5XoCQ==}
    engines: {node: '>=12'}
    dependencies:
      fs.realpath: 1.0.0
      inflight: 1.0.6
      inherits: 2.0.4
      minimatch: 5.1.6
      once: 1.4.0
    dev: false

  /globals@11.12.0:
    resolution: {integrity: sha512-WOBp/EEGUiIsJSp7wcv/y6MO+lV9UoncWqxuFfm8eBwzWNgyfBd6Gz+IeKQ9jCmyhoH99g15M3T+QaVHFjizVA==}
    engines: {node: '>=4'}

  /globals@13.20.0:
    resolution: {integrity: sha512-Qg5QtVkCy/kv3FUSlu4ukeZDVf9ee0iXLAUYX13gbR17bnejFTzr4iS9bY7kwCf1NztRNm1t91fjOiyx4CSwPQ==}
    engines: {node: '>=8'}
    dependencies:
      type-fest: 0.20.2

  /globalthis@1.0.3:
    resolution: {integrity: sha512-sFdI5LyBiNTHjRd7cGPWapiHWMOXKyuBNX/cWJ3NfzrZQVa8GI/8cofCl74AOVqq9W5kNmguTIzJ/1s2gyI9wA==}
    engines: {node: '>= 0.4'}
    dependencies:
      define-properties: 1.2.0
    dev: false

  /globby@11.1.0:
    resolution: {integrity: sha512-jhIXaOzy1sb8IyocaruWSn1TjmnBVs8Ayhcy83rmxNJ8q2uWKCAj3CnJY+KpGSXCueAPc0i05kVvVKtP1t9S3g==}
    engines: {node: '>=10'}
    dependencies:
      array-union: 2.1.0
      dir-glob: 3.0.1
      fast-glob: 3.2.12
      ignore: 5.2.4
      merge2: 1.4.1
      slash: 3.0.0

  /globby@13.1.4:
    resolution: {integrity: sha512-iui/IiiW+QrJ1X1hKH5qwlMQyv34wJAYwH1vrf8b9kBA4sNiif3gKsMHa+BrdnOpEudWjpotfa7LrTzB1ERS/g==}
    engines: {node: ^12.20.0 || ^14.13.1 || >=16.0.0}
    dependencies:
      dir-glob: 3.0.1
      fast-glob: 3.2.12
      ignore: 5.2.4
      merge2: 1.4.1
      slash: 4.0.0
    dev: false

  /gopd@1.0.1:
    resolution: {integrity: sha512-d65bNlIadxvpb/A2abVdlqKqV563juRnZ1Wtk6s1sIR8uNsXR70xqIzVqxVf1eTqDunwT2MkczEeaezCKTZhwA==}
    dependencies:
      get-intrinsic: 1.2.1

  /graceful-fs@4.2.11:
    resolution: {integrity: sha512-RbJ5/jmFcNNCcDV5o9eTnBLJ/HszWV0P73bc+Ff4nS/rJj+YaS6IGyiOL0VoBYX+l1Wrl3k63h/KrH+nhJ0XvQ==}

  /grapheme-splitter@1.0.4:
    resolution: {integrity: sha512-bzh50DW9kTPM00T8y4o8vQg89Di9oLJVLW/KaOGIXJWP/iqCN6WKYkbNOF04vFLJhwcpYUh9ydh/+5vpOqV4YQ==}
    dev: true

  /graphemer@1.4.0:
    resolution: {integrity: sha512-EtKwoO6kxCL9WO5xipiHTZlSzBm7WLT627TqC/uVRd0HKmq8NXyebnNYxDoBi7wt8eTWrUrKXCOVaFq9x1kgag==}

  /has-bigints@1.0.2:
    resolution: {integrity: sha512-tSvCKtBr9lkF0Ex0aQiP9N+OpV4zi2r/Nee5VkRDbaqv35RLYMzbwQfFSZZH0kR+Rd6302UJZ2p/bJCEoR3VoQ==}

  /has-flag@3.0.0:
    resolution: {integrity: sha512-sKJf1+ceQBr4SMkvQnBDNDtf4TXpVhVGateu0t918bl30FnbE2m4vNLX+VWe/dpjlb+HugGYzW7uQXH98HPEYw==}
    engines: {node: '>=4'}

  /has-flag@4.0.0:
    resolution: {integrity: sha512-EykJT/Q1KjTWctppgIAgfSO0tKVuZUjhgMr17kqTumMl6Afv3EISleU7qZUzoXDFTAHTDC4NOoG/ZxU3EvlMPQ==}
    engines: {node: '>=8'}

  /has-property-descriptors@1.0.0:
    resolution: {integrity: sha512-62DVLZGoiEBDHQyqG4w9xCuZ7eJEwNmJRWw2VY84Oedb7WFcA27fiEVe8oUQx9hAUJ4ekurquucTGwsyO1XGdQ==}
    dependencies:
      get-intrinsic: 1.2.1

  /has-proto@1.0.1:
    resolution: {integrity: sha512-7qE+iP+O+bgF9clE5+UoBFzE65mlBiVj3tKCrlNQ0Ogwm0BjpT/gK4SlLYDMybDh5I3TCTKnPPa0oMG7JDYrhg==}
    engines: {node: '>= 0.4'}

  /has-symbols@1.0.3:
    resolution: {integrity: sha512-l3LCuF6MgDNwTDKkdYGEihYjt5pRPbEg46rtlmnSPlUbgmB8LOIrKJbYYFBSbnPaJexMKtiPO8hmeRjRz2Td+A==}
    engines: {node: '>= 0.4'}

  /has-tostringtag@1.0.0:
    resolution: {integrity: sha512-kFjcSNhnlGV1kyoGk7OXKSawH5JOb/LzUc5w9B02hOTO0dfFRjbHQKvg1d6cf3HbeUmtU9VbbV3qzZ2Teh97WQ==}
    engines: {node: '>= 0.4'}
    dependencies:
      has-symbols: 1.0.3

  /has@1.0.3:
    resolution: {integrity: sha512-f2dvO0VU6Oej7RkWJGrehjbzMAjFp5/VKPp5tTpWIV4JHHZK1/BxbFRtf/siA2SWTe09caDmVtYYzWEIbBS4zw==}
    engines: {node: '>= 0.4.0'}
    dependencies:
      function-bind: 1.1.1

  /hoist-non-react-statics@3.3.2:
    resolution: {integrity: sha512-/gGivxi8JPKWNm/W0jSmzcMPpfpPLc3dY/6GxhX2hQ9iGj3aDfklV4ET7NjKpSinLpJ5vafa9iiGIEZg10SfBw==}
    dependencies:
      react-is: 16.13.1
    dev: false

  /html-dom-parser@1.2.0:
    resolution: {integrity: sha512-2HIpFMvvffsXHFUFjso0M9LqM+1Lm22BF+Df2ba+7QHJXjk63pWChEnI6YG27eaWqUdfnh5/Vy+OXrNTtepRsg==}
    dependencies:
      domhandler: 4.3.1
      htmlparser2: 7.2.0
    dev: false

  /html-encoding-sniffer@3.0.0:
    resolution: {integrity: sha512-oWv4T4yJ52iKrufjnyZPkrN0CH3QnrUqdB6In1g5Fe1mia8GmF36gnfNySxoZtxD5+NmYw1EElVXiBk93UeskA==}
    engines: {node: '>=12'}
    dependencies:
      whatwg-encoding: 2.0.0
    dev: true

  /html-escaper@2.0.2:
    resolution: {integrity: sha512-H2iMtd0I4Mt5eYiapRdIDjp+XzelXQ0tFE4JS7YFwFevXXMmOp9myNrUvCg0D6ws8iqkRPBfKHgbwig1SmlLfg==}
    dev: true

  /html-react-parser@1.4.12(react@18.2.0):
    resolution: {integrity: sha512-nqYQzr4uXh67G9ejAG7djupTHmQvSTgjY83zbXLRfKHJ0F06751jXx6WKSFARDdXxCngo2/7H4Rwtfeowql4gQ==}
    peerDependencies:
      react: 0.14 || 15 || 16 || 17 || 18
    dependencies:
      domhandler: 4.3.1
      html-dom-parser: 1.2.0
      react: 18.2.0
      react-property: 2.0.0
      style-to-js: 1.1.0
    dev: false

  /html-tokenize@2.0.1:
    resolution: {integrity: sha512-QY6S+hZ0f5m1WT8WffYN+Hg+xm/w5I8XeUcAq/ZYP5wVC8xbKi4Whhru3FtrAebD5EhBW8rmFzkDI6eCAuFe2w==}
    hasBin: true
    dependencies:
      buffer-from: 0.1.2
      inherits: 2.0.4
      minimist: 1.2.8
      readable-stream: 1.0.34
      through2: 0.4.2
    dev: false

  /htmlparser2@7.2.0:
    resolution: {integrity: sha512-H7MImA4MS6cw7nbyURtLPO1Tms7C5H602LRETv95z1MxO/7CP7rDVROehUYeYBUYEON94NXXDEPmZuq+hX4sog==}
    dependencies:
      domelementtype: 2.3.0
      domhandler: 4.3.1
      domutils: 2.8.0
      entities: 3.0.1
    dev: false

  /http-proxy-agent@5.0.0:
    resolution: {integrity: sha512-n2hY8YdoRE1i7r6M0w9DIw5GgZN0G25P8zLCRQ8rjXtTU3vsNFBI/vWK/UIeE6g5MUUz6avwAPXmL6Fy9D/90w==}
    engines: {node: '>= 6'}
    dependencies:
      '@tootallnate/once': 2.0.0
      agent-base: 6.0.2
      debug: 4.3.4
    transitivePeerDependencies:
      - supports-color
    dev: true

  /https-proxy-agent@5.0.1:
    resolution: {integrity: sha512-dFcAjpTQFgoLMzC2VwU+C/CbS7uRL0lWmxDITmqm7C+7F0Odmj6s9l6alZc6AELXhrnggM2CeWSXHGOdX2YtwA==}
    engines: {node: '>= 6'}
    dependencies:
      agent-base: 6.0.2
      debug: 4.3.4
    transitivePeerDependencies:
      - supports-color

  /human-signals@2.1.0:
    resolution: {integrity: sha512-B4FFZ6q/T2jhhksgkbEW3HBvWIfDW85snkQgawt07S7J5QXTk6BkNV+0yAeZrM5QpMAdYlocGoljn0sJ/WQkFw==}
    engines: {node: '>=10.17.0'}

  /human-signals@4.3.1:
    resolution: {integrity: sha512-nZXjEF2nbo7lIw3mgYjItAfgQXog3OjJogSbKa2CQIIvSGWcKgeJnQlNXip6NglNzYH45nSRiEVimMvYL8DDqQ==}
    engines: {node: '>=14.18.0'}

  /iconv-lite@0.6.3:
    resolution: {integrity: sha512-4fCk79wshMdzMp2rH06qWrJE4iolqLhCUH+OiuIgU++RB0+94NlDL81atO7GX55uUKueo0txHNtvEyI6D7WdMw==}
    engines: {node: '>=0.10.0'}
    dependencies:
      safer-buffer: 2.1.2
    dev: true

  /ignore@5.2.4:
    resolution: {integrity: sha512-MAb38BcSbH0eHNBxn7ql2NH/kX33OkB3lZ1BNdh7ENeRChHTYsTvWrMubiIAMNS2llXEEgZ1MUOBtXChP3kaFQ==}
    engines: {node: '>= 4'}

  /immediate@3.0.6:
    resolution: {integrity: sha512-XXOFtyqDjNDAQxVfYxuF7g9Il/IbWmmlQg2MYKOH8ExIT1qg6xc4zyS3HaEEATgs1btfzxq15ciUiY7gjSXRGQ==}
    dev: false

  /import-fresh@3.3.0:
    resolution: {integrity: sha512-veYYhQa+D1QBKznvhUHxb8faxlrwUnxseDAbAp457E0wLNio2bOSKnjYDhMj+YiAq61xrMGhQk9iXVk5FzgQMw==}
    engines: {node: '>=6'}
    dependencies:
      parent-module: 1.0.1
      resolve-from: 4.0.0

  /import-local@3.1.0:
    resolution: {integrity: sha512-ASB07uLtnDs1o6EHjKpX34BKYDSqnFerfTOJL2HvMqF70LnxpjkzDB8J44oT9pu4AMPkQwf8jl6szgvNd2tRIg==}
    engines: {node: '>=8'}
    hasBin: true
    dependencies:
      pkg-dir: 4.2.0
      resolve-cwd: 3.0.0
    dev: true

  /imurmurhash@0.1.4:
    resolution: {integrity: sha512-JmXMZ6wuvDmLiHEml9ykzqO6lwFbof0GG4IkcGaENdCRDDmMVnny7s5HsIgHCbaq0w2MyPhDqkhTUgS2LU2PHA==}
    engines: {node: '>=0.8.19'}

  /indent-string@4.0.0:
    resolution: {integrity: sha512-EdDDZu4A2OyIK7Lr/2zG+w5jmbuk1DVBnEwREQvBzspBJkCEbRa8GxU1lghYcaGJCnRWibjDXlq779X1/y5xwg==}
    engines: {node: '>=8'}
    dev: true

  /inflight@1.0.6:
    resolution: {integrity: sha512-k92I/b08q4wvFscXCLvqfsHCrjrF7yiXsQuIVvVE7N82W3+aqpzuUdBbfhWcy/FZR3/4IgflMgKLOsvPDrGCJA==}
    dependencies:
      once: 1.4.0
      wrappy: 1.0.2

  /inherits@2.0.4:
    resolution: {integrity: sha512-k/vGaX4/Yla3WzyMCvTQOXYeIHvqOKtnqBduzTHpzpQZzAskKMhZ2K+EnBiSM9zGSoIFeMpXKxa4dYeZIQqewQ==}

  /inline-style-parser@0.1.1:
    resolution: {integrity: sha512-7NXolsK4CAS5+xvdj5OMMbI962hU/wvwoxk+LWR9Ek9bVtyuuYScDN6eS0rUm6TxApFpw7CX1o4uJzcd4AyD3Q==}
    dev: false

  /internal-slot@1.0.5:
    resolution: {integrity: sha512-Y+R5hJrzs52QCG2laLn4udYVnxsfny9CpOhNhUvk/SSSVyF6T27FzRbF0sroPidSu3X8oEAkOn2K804mjpt6UQ==}
    engines: {node: '>= 0.4'}
    dependencies:
      get-intrinsic: 1.2.1
      has: 1.0.3
      side-channel: 1.0.4

  /invariant@2.2.4:
    resolution: {integrity: sha512-phJfQVBuaJM5raOpJjSfkiD6BpbCE4Ns//LaXl6wGYtUBY83nWS6Rf9tXm2e8VaK60JEjYldbPif/A2B1C2gNA==}
    dependencies:
      loose-envify: 1.4.0
    dev: false

  /is-arguments@1.1.1:
    resolution: {integrity: sha512-8Q7EARjzEnKpt/PCD7e1cgUS0a6X8u5tdSiMqXhojOdoV9TsMsiO+9VLC5vAmO8N7/GmXn7yjR8qnA6bVAEzfA==}
    engines: {node: '>= 0.4'}
    dependencies:
      call-bind: 1.0.2
      has-tostringtag: 1.0.0
    dev: true

  /is-array-buffer@3.0.2:
    resolution: {integrity: sha512-y+FyyR/w8vfIRq4eQcM1EYgSTnmHXPqaF+IgzgraytCFq5Xh8lllDVmAZolPJiZttZLeFSINPYMaEJ7/vWUa1w==}
    dependencies:
      call-bind: 1.0.2
      get-intrinsic: 1.2.1
      is-typed-array: 1.1.10

  /is-arrayish@0.2.1:
    resolution: {integrity: sha512-zz06S8t0ozoDXMG+ube26zeCTNXcKIPJZJi8hBrF4idCLms4CG9QtK7qBl1boi5ODzFpjswb5JPmHCbMpjaYzg==}

  /is-arrayish@0.3.2:
    resolution: {integrity: sha512-eVRqCvVlZbuw3GrM63ovNSNAeA1K16kaR/LRY/92w0zxQ5/1YzwblUX652i4Xs9RwAGjW9d9y6X88t8OaAJfWQ==}
    dev: true

  /is-bigint@1.0.4:
    resolution: {integrity: sha512-zB9CruMamjym81i2JZ3UMn54PKGsQzsJeo6xvN3HJJ4CAsQNB6iRutp2To77OfCNuoxspsIhzaPoO1zyCEhFOg==}
    dependencies:
      has-bigints: 1.0.2

  /is-binary-path@2.1.0:
    resolution: {integrity: sha512-ZMERYes6pDydyuGidse7OsHxtbI7WVeUEozgR/g7rd0xUimYNlvZRE/K2MgZTjWy725IfelLeVcEM97mmtRGXw==}
    engines: {node: '>=8'}
    dependencies:
      binary-extensions: 2.2.0
    dev: true

  /is-boolean-object@1.1.2:
    resolution: {integrity: sha512-gDYaKHJmnj4aWxyj6YHyXVpdQawtVLHU5cb+eztPGczf6cjuTdwve5ZIEfgXqH4e57An1D1AKf8CZ3kYrQRqYA==}
    engines: {node: '>= 0.4'}
    dependencies:
      call-bind: 1.0.2
      has-tostringtag: 1.0.0

  /is-callable@1.2.7:
    resolution: {integrity: sha512-1BC0BVFhS/p0qtw6enp8e+8OD0UrK0oFLztSjNzhcKA3WDuJxxAPXzPuPtKkjEY9UUoEWlX/8fgKeu2S8i9JTA==}
    engines: {node: '>= 0.4'}

  /is-core-module@2.12.1:
    resolution: {integrity: sha512-Q4ZuBAe2FUsKtyQJoQHlvP8OvBERxO3jEmy1I7hcRXcJBGGHFh/aJBswbXuS9sgrDH2QUO8ilkwNPHvHMd8clg==}
    dependencies:
      has: 1.0.3

  /is-date-object@1.0.5:
    resolution: {integrity: sha512-9YQaSxsAiSwcvS33MBk3wTCVnWK+HhF8VZR2jRxehM16QcVOdHqPn4VPHmRK4lSr38n9JriurInLcP90xsYNfQ==}
    engines: {node: '>= 0.4'}
    dependencies:
      has-tostringtag: 1.0.0

  /is-docker@2.2.1:
    resolution: {integrity: sha512-F+i2BKsFrH66iaUFc0woD8sLy8getkwTwtOBjvs56Cx4CgJDeKQeqfz8wAYiSb8JOprWhHH5p77PbmYCvvUuXQ==}
    engines: {node: '>=8'}
    hasBin: true
    dev: false

  /is-docker@3.0.0:
    resolution: {integrity: sha512-eljcgEDlEns/7AXFosB5K/2nCM4P7FQPkGc/DWLy5rmFEWvZayGrik1d9/QIY5nJ4f9YsVvBkA6kJpHn9rISdQ==}
    engines: {node: ^12.20.0 || ^14.13.1 || >=16.0.0}
    hasBin: true
    dev: false

  /is-extendable@1.0.1:
    resolution: {integrity: sha512-arnXMxT1hhoKo9k1LZdmlNyJdDDfy2v0fXjFlmok4+i8ul/6WlbVge9bhM74OpNPQPMGUToDtz+KXa1PneJxOA==}
    engines: {node: '>=0.10.0'}
    dependencies:
      is-plain-object: 2.0.4
    dev: false

  /is-extglob@2.1.1:
    resolution: {integrity: sha512-SbKbANkN603Vi4jEZv49LeVJMn4yGwsbzZworEoyEiutsN3nJYdbO36zfhGJ6QEDpOZIFkDtnq5JRxmvl3jsoQ==}
    engines: {node: '>=0.10.0'}

  /is-fullwidth-code-point@3.0.0:
    resolution: {integrity: sha512-zymm5+u+sCsSWyD9qNaejV3DFvhCKclKdizYaJUuHA83RLjb7nSuGnddCHGv0hk+KY7BMAlsWeK4Ueg6EV6XQg==}
    engines: {node: '>=8'}
    dev: true

  /is-fullwidth-code-point@4.0.0:
    resolution: {integrity: sha512-O4L094N2/dZ7xqVdrXhh9r1KODPJpFms8B5sGdJLPy664AgvXsreZUyCQQNItZRDlYug4xStLjNp/sz3HvBowQ==}
    engines: {node: '>=12'}
    dev: true

  /is-generator-fn@2.1.0:
    resolution: {integrity: sha512-cTIB4yPYL/Grw0EaSzASzg6bBy9gqCofvWN8okThAYIxKJZC+udlRAmGbM0XLeniEJSs8uEgHPGuHSe1XsOLSQ==}
    engines: {node: '>=6'}
    dev: true

  /is-glob@4.0.3:
    resolution: {integrity: sha512-xelSayHH36ZgE7ZWhli7pW34hNbNl8Ojv5KVmkJD4hBdD3th8Tfk9vYasLM+mXWOZhFkgZfxhLSnrwRr4elSSg==}
    engines: {node: '>=0.10.0'}
    dependencies:
      is-extglob: 2.1.1

  /is-inside-container@1.0.0:
    resolution: {integrity: sha512-KIYLCCJghfHZxqjYBE7rEy0OBuTd5xCHS7tHVgvCLkx7StIoaxwNW3hCALgEUjFfeRk+MG/Qxmp/vtETEF3tRA==}
    engines: {node: '>=14.16'}
    hasBin: true
    dependencies:
      is-docker: 3.0.0
    dev: false

  /is-map@2.0.2:
    resolution: {integrity: sha512-cOZFQQozTha1f4MxLFzlgKYPTyj26picdZTx82hbc/Xf4K/tZOOXSCkMvU4pKioRXGDLJRn0GM7Upe7kR721yg==}
    dev: true

  /is-negative-zero@2.0.2:
    resolution: {integrity: sha512-dqJvarLawXsFbNDeJW7zAz8ItJ9cd28YufuuFzh0G8pNHjJMnY08Dv7sYX2uF5UpQOwieAeOExEYAWWfu7ZZUA==}
    engines: {node: '>= 0.4'}
    dev: false

  /is-number-object@1.0.7:
    resolution: {integrity: sha512-k1U0IRzLMo7ZlYIfzRu23Oh6MiIFasgpb9X76eqfFZAqwH44UI4KTBvBYIZ1dSL9ZzChTB9ShHfLkR4pdW5krQ==}
    engines: {node: '>= 0.4'}
    dependencies:
      has-tostringtag: 1.0.0

  /is-number@7.0.0:
    resolution: {integrity: sha512-41Cifkg6e8TylSpdtTpeLVMqvSBEVzTttHvERD741+pnZ8ANv0004MRL43QKPDlK9cGvNp6NZWZUBlbGXYxxng==}
    engines: {node: '>=0.12.0'}

  /is-path-inside@3.0.3:
    resolution: {integrity: sha512-Fd4gABb+ycGAmKou8eMftCupSir5lRxqf4aD/vd0cD2qc4HL07OjCeuHMr8Ro4CoMaeCKDB0/ECBOVWjTwUvPQ==}
    engines: {node: '>=8'}

  /is-plain-object@2.0.4:
    resolution: {integrity: sha512-h5PpgXkWitc38BBMYawTYMWJHFZJVnBquFE57xFpjB8pJFiF6gZ+bU+WyI/yqXiFR5mdLsgYNaPe8uao6Uv9Og==}
    engines: {node: '>=0.10.0'}
    dependencies:
      isobject: 3.0.1
    dev: false

  /is-potential-custom-element-name@1.0.1:
    resolution: {integrity: sha512-bCYeRA2rVibKZd+s2625gGnGF/t7DSqDs4dP7CrLA1m7jKWz6pps0LpYLJN8Q64HtmPKJ1hrN3nzPNKFEKOUiQ==}
    dev: true

  /is-reference@1.2.1:
    resolution: {integrity: sha512-U82MsXXiFIrjCK4otLT+o2NA2Cd2g5MLoOVXUZjIOhLurrRxpEXzI8O0KZHr3IjLvlAH1kTPYSuqer5T9ZVBKQ==}
    dependencies:
      '@types/estree': 1.0.1
    dev: false

  /is-regex@1.1.4:
    resolution: {integrity: sha512-kvRdxDsxZjhzUX07ZnLydzS1TU/TJlTUHHY4YLL87e37oUA49DfkLqgy+VjFocowy29cKvcSiu+kIv728jTTVg==}
    engines: {node: '>= 0.4'}
    dependencies:
      call-bind: 1.0.2
      has-tostringtag: 1.0.0

  /is-set@2.0.2:
    resolution: {integrity: sha512-+2cnTEZeY5z/iXGbLhPrOAaK/Mau5k5eXq9j14CpRTftq0pAJu2MwVRSZhyZWBzx3o6X795Lz6Bpb6R0GKf37g==}
    dev: true

  /is-shared-array-buffer@1.0.2:
    resolution: {integrity: sha512-sqN2UDu1/0y6uvXyStCOzyhAjCSlHceFoMKJW8W9EU9cvic/QdsZ0kEU93HEy3IUEFZIiH/3w+AH/UQbPHNdhA==}
    dependencies:
      call-bind: 1.0.2

  /is-stream@2.0.1:
    resolution: {integrity: sha512-hFoiJiTl63nn+kstHGBtewWSKnQLpyb155KHheA1l39uvtO9nWIop1p3udqPcUd/xbF1VLMO4n7OI6p7RbngDg==}
    engines: {node: '>=8'}

  /is-stream@3.0.0:
    resolution: {integrity: sha512-LnQR4bZ9IADDRSkvpqMGvt/tEJWclzklNgSw48V5EAaAeDd6qGvN8ei6k5p0tvxSR171VmGyHuTiAOfxAbr8kA==}
    engines: {node: ^12.20.0 || ^14.13.1 || >=16.0.0}

  /is-string@1.0.7:
    resolution: {integrity: sha512-tE2UXzivje6ofPW7l23cjDOMa09gb7xlAqG6jG5ej6uPV32TlWP3NKPigtaGeHNu9fohccRYvIiZMfOOnOYUtg==}
    engines: {node: '>= 0.4'}
    dependencies:
      has-tostringtag: 1.0.0

  /is-symbol@1.0.4:
    resolution: {integrity: sha512-C/CPBqKWnvdcxqIARxyOh4v1UUEOCHpgDa0WYgpKDFMszcrPcffg5uhwSgPCLD2WWxmq6isisz87tzT01tuGhg==}
    engines: {node: '>= 0.4'}
    dependencies:
      has-symbols: 1.0.3

  /is-typed-array@1.1.10:
    resolution: {integrity: sha512-PJqgEHiWZvMpaFZ3uTc8kHPM4+4ADTlDniuQL7cU/UDA0Ql7F70yGfHph3cLNe+c9toaigv+DFzTJKhc2CtO6A==}
    engines: {node: '>= 0.4'}
    dependencies:
      available-typed-arrays: 1.0.5
      call-bind: 1.0.2
      for-each: 0.3.3
      gopd: 1.0.1
      has-tostringtag: 1.0.0

  /is-typedarray@1.0.0:
    resolution: {integrity: sha512-cyA56iCMHAh5CdzjJIa4aohJyeO1YbwLi3Jc35MmRU6poroFjIGZzUzupGiRPOjgHg9TLu43xbpwXk523fMxKA==}
    dev: false

  /is-weakmap@2.0.1:
    resolution: {integrity: sha512-NSBR4kH5oVj1Uwvv970ruUkCV7O1mzgVFO4/rev2cLRda9Tm9HrL70ZPut4rOHgY0FNrUu9BCbXA2sdQ+x0chA==}
    dev: true

  /is-weakref@1.0.2:
    resolution: {integrity: sha512-qctsuLZmIQ0+vSSMfoVvyFe2+GSEvnmZ2ezTup1SBse9+twCCeial6EEi3Nc2KFcf6+qz2FBPnjXsk8xhKSaPQ==}
    dependencies:
      call-bind: 1.0.2
    dev: false

  /is-weakset@2.0.2:
    resolution: {integrity: sha512-t2yVvttHkQktwnNNmBQ98AhENLdPUTDTE21uPqAQ0ARwQfGeQKRVS0NNurH7bTf7RrvcVn1OOge45CnBeHCSmg==}
    dependencies:
      call-bind: 1.0.2
      get-intrinsic: 1.2.1
    dev: true

  /is-wsl@2.2.0:
    resolution: {integrity: sha512-fKzAra0rGJUUBwGBgNkHZuToZcn+TtXHpeCgmkMJMMYx1sQDYaCSyjJBSCa2nH1DGm7s3n1oBnohoVTBaN7Lww==}
    engines: {node: '>=8'}
    dependencies:
      is-docker: 2.2.1
    dev: false

  /isarray@0.0.1:
    resolution: {integrity: sha512-D2S+3GLxWH+uhrNEcoh/fnmYeP8E8/zHl644d/jdA0g2uyXvy3sb0qxotE+ne0LtccHknQzWwZEzhak7oJ0COQ==}
    dev: false

  /isarray@1.0.0:
    resolution: {integrity: sha512-VLghIWNM6ELQzo7zwmcg0NmTVyWKYjvIeM83yjp0wRDTmUnrM678fQbcKBo6n2CJEF0szoG//ytg+TKla89ALQ==}
    dev: false

  /isarray@2.0.5:
    resolution: {integrity: sha512-xHjhDr3cNBK0BzdUJSPXZntQUx/mwMS5Rw4A7lPJ90XGAO6ISP/ePDNuo0vhqOZU+UD5JoodwCAAoZQd3FeAKw==}
    dev: true

  /isexe@2.0.0:
    resolution: {integrity: sha512-RHxMLp9lnKHGHRng9QFhRCMbYAcVpn69smSGcq3f36xjgVVWThj4qqLbTLlq7Ssj8B+fIQ1EuCEGI2lKsyQeIw==}

  /isobject@3.0.1:
    resolution: {integrity: sha512-WhB9zCku7EGTj/HQQRz5aUQEUeoQZH2bWcltRErOpymJ4boYE6wL9Tbr23krRPSZ+C5zqNSrSw+Cc7sZZ4b7vg==}
    engines: {node: '>=0.10.0'}
    dev: false

  /istanbul-lib-coverage@3.2.0:
    resolution: {integrity: sha512-eOeJ5BHCmHYvQK7xt9GkdHuzuCGS1Y6g9Gvnx3Ym33fz/HpLRYxiS0wHNr+m/MBC8B647Xt608vCDEvhl9c6Mw==}
    engines: {node: '>=8'}
    dev: true

  /istanbul-lib-instrument@5.2.1:
    resolution: {integrity: sha512-pzqtp31nLv/XFOzXGuvhCb8qhjmTVo5vjVk19XE4CRlSWz0KoeJ3bw9XsA7nOp9YBf4qHjwBxkDzKcME/J29Yg==}
    engines: {node: '>=8'}
    dependencies:
      '@babel/core': 7.22.5
      '@babel/parser': 7.22.5
      '@istanbuljs/schema': 0.1.3
      istanbul-lib-coverage: 3.2.0
      semver: 6.3.0
    transitivePeerDependencies:
      - supports-color
    dev: true

  /istanbul-lib-report@3.0.0:
    resolution: {integrity: sha512-wcdi+uAKzfiGT2abPpKZ0hSU1rGQjUQnLvtY5MpQ7QCTahD3VODhcu4wcfY1YtkGaDD5yuydOLINXsfbus9ROw==}
    engines: {node: '>=8'}
    dependencies:
      istanbul-lib-coverage: 3.2.0
      make-dir: 3.1.0
      supports-color: 7.2.0
    dev: true

  /istanbul-lib-source-maps@4.0.1:
    resolution: {integrity: sha512-n3s8EwkdFIJCG3BPKBYvskgXGoy88ARzvegkitk60NxRdwltLOTaH7CUiMRXvwYorl0Q712iEjcWB+fK/MrWVw==}
    engines: {node: '>=10'}
    dependencies:
      debug: 4.3.4
      istanbul-lib-coverage: 3.2.0
      source-map: 0.6.1
    transitivePeerDependencies:
      - supports-color
    dev: true

  /istanbul-reports@3.1.5:
    resolution: {integrity: sha512-nUsEMa9pBt/NOHqbcbeJEgqIlY/K7rVWUX6Lql2orY5e9roQOthbR3vtY4zzf2orPELg80fnxxk9zUyPlgwD1w==}
    engines: {node: '>=8'}
    dependencies:
      html-escaper: 2.0.2
      istanbul-lib-report: 3.0.0
    dev: true

  /jest-changed-files@29.5.0:
    resolution: {integrity: sha512-IFG34IUMUaNBIxjQXF/iu7g6EcdMrGRRxaUSw92I/2g2YC6vCdTltl4nHvt7Ci5nSJwXIkCu8Ka1DKF+X7Z1Ag==}
    engines: {node: ^14.15.0 || ^16.10.0 || >=18.0.0}
    dependencies:
      execa: 5.1.1
      p-limit: 3.1.0
    dev: true

  /jest-circus@29.5.0:
    resolution: {integrity: sha512-gq/ongqeQKAplVxqJmbeUOJJKkW3dDNPY8PjhJ5G0lBRvu0e3EWGxGy5cI4LAGA7gV2UHCtWBI4EMXK8c9nQKA==}
    engines: {node: ^14.15.0 || ^16.10.0 || >=18.0.0}
    dependencies:
      '@jest/environment': 29.5.0
      '@jest/expect': 29.5.0
      '@jest/test-result': 29.5.0
      '@jest/types': 29.5.0
      '@types/node': 20.3.1
      chalk: 4.1.2
      co: 4.6.0
      dedent: 0.7.0
      is-generator-fn: 2.1.0
      jest-each: 29.5.0
      jest-matcher-utils: 29.5.0
      jest-message-util: 29.5.0
      jest-runtime: 29.5.0
      jest-snapshot: 29.5.0
      jest-util: 29.5.0
      p-limit: 3.1.0
      pretty-format: 29.5.0
      pure-rand: 6.0.2
      slash: 3.0.0
      stack-utils: 2.0.6
    transitivePeerDependencies:
      - supports-color
    dev: true

  /jest-cli@29.5.0(@types/node@20.3.1):
    resolution: {integrity: sha512-L1KcP1l4HtfwdxXNFCL5bmUbLQiKrakMUriBEcc1Vfz6gx31ORKdreuWvmQVBit+1ss9NNR3yxjwfwzZNdQXJw==}
    engines: {node: ^14.15.0 || ^16.10.0 || >=18.0.0}
    hasBin: true
    peerDependencies:
      node-notifier: ^8.0.1 || ^9.0.0 || ^10.0.0
    peerDependenciesMeta:
      node-notifier:
        optional: true
    dependencies:
      '@jest/core': 29.5.0
      '@jest/test-result': 29.5.0
      '@jest/types': 29.5.0
      chalk: 4.1.2
      exit: 0.1.2
      graceful-fs: 4.2.11
      import-local: 3.1.0
      jest-config: 29.5.0(@types/node@20.3.1)
      jest-util: 29.5.0
      jest-validate: 29.5.0
      prompts: 2.4.2
      yargs: 17.7.2
    transitivePeerDependencies:
      - '@types/node'
      - supports-color
      - ts-node
    dev: true

  /jest-config@29.5.0(@types/node@20.3.1):
    resolution: {integrity: sha512-kvDUKBnNJPNBmFFOhDbm59iu1Fii1Q6SxyhXfvylq3UTHbg6o7j/g8k2dZyXWLvfdKB1vAPxNZnMgtKJcmu3kA==}
    engines: {node: ^14.15.0 || ^16.10.0 || >=18.0.0}
    peerDependencies:
      '@types/node': '*'
      ts-node: '>=9.0.0'
    peerDependenciesMeta:
      '@types/node':
        optional: true
      ts-node:
        optional: true
    dependencies:
      '@babel/core': 7.22.5
      '@jest/test-sequencer': 29.5.0
      '@jest/types': 29.5.0
      '@types/node': 20.3.1
      babel-jest: 29.5.0(@babel/core@7.22.5)
      chalk: 4.1.2
      ci-info: 3.8.0
      deepmerge: 4.3.1
      glob: 7.2.3
      graceful-fs: 4.2.11
      jest-circus: 29.5.0
      jest-environment-node: 29.5.0
      jest-get-type: 29.4.3
      jest-regex-util: 29.4.3
      jest-resolve: 29.5.0
      jest-runner: 29.5.0
      jest-util: 29.5.0
      jest-validate: 29.5.0
      micromatch: 4.0.5
      parse-json: 5.2.0
      pretty-format: 29.5.0
      slash: 3.0.0
      strip-json-comments: 3.1.1
    transitivePeerDependencies:
      - supports-color
    dev: true

  /jest-diff@29.5.0:
    resolution: {integrity: sha512-LtxijLLZBduXnHSniy0WMdaHjmQnt3g5sa16W4p0HqukYTTsyTW3GD1q41TyGl5YFXj/5B2U6dlh5FM1LIMgxw==}
    engines: {node: ^14.15.0 || ^16.10.0 || >=18.0.0}
    dependencies:
      chalk: 4.1.2
      diff-sequences: 29.4.3
      jest-get-type: 29.4.3
      pretty-format: 29.5.0
    dev: true

  /jest-docblock@29.4.3:
    resolution: {integrity: sha512-fzdTftThczeSD9nZ3fzA/4KkHtnmllawWrXO69vtI+L9WjEIuXWs4AmyME7lN5hU7dB0sHhuPfcKofRsUb/2Fg==}
    engines: {node: ^14.15.0 || ^16.10.0 || >=18.0.0}
    dependencies:
      detect-newline: 3.1.0
    dev: true

  /jest-each@29.5.0:
    resolution: {integrity: sha512-HM5kIJ1BTnVt+DQZ2ALp3rzXEl+g726csObrW/jpEGl+CDSSQpOJJX2KE/vEg8cxcMXdyEPu6U4QX5eruQv5hA==}
    engines: {node: ^14.15.0 || ^16.10.0 || >=18.0.0}
    dependencies:
      '@jest/types': 29.5.0
      chalk: 4.1.2
      jest-get-type: 29.4.3
      jest-util: 29.5.0
      pretty-format: 29.5.0
    dev: true

  /jest-environment-jsdom@29.5.0:
    resolution: {integrity: sha512-/KG8yEK4aN8ak56yFVdqFDzKNHgF4BAymCx2LbPNPsUshUlfAl0eX402Xm1pt+eoG9SLZEUVifqXtX8SK74KCw==}
    engines: {node: ^14.15.0 || ^16.10.0 || >=18.0.0}
    peerDependencies:
      canvas: ^2.5.0
    peerDependenciesMeta:
      canvas:
        optional: true
    dependencies:
      '@jest/environment': 29.5.0
      '@jest/fake-timers': 29.5.0
      '@jest/types': 29.5.0
      '@types/jsdom': 20.0.1
      '@types/node': 20.3.1
      jest-mock: 29.5.0
      jest-util: 29.5.0
      jsdom: 20.0.3
    transitivePeerDependencies:
      - bufferutil
      - supports-color
      - utf-8-validate
    dev: true

  /jest-environment-node@29.5.0:
    resolution: {integrity: sha512-ExxuIK/+yQ+6PRGaHkKewYtg6hto2uGCgvKdb2nfJfKXgZ17DfXjvbZ+jA1Qt9A8EQSfPnt5FKIfnOO3u1h9qw==}
    engines: {node: ^14.15.0 || ^16.10.0 || >=18.0.0}
    dependencies:
      '@jest/environment': 29.5.0
      '@jest/fake-timers': 29.5.0
      '@jest/types': 29.5.0
      '@types/node': 20.3.1
      jest-mock: 29.5.0
      jest-util: 29.5.0
    dev: true

  /jest-get-type@29.4.3:
    resolution: {integrity: sha512-J5Xez4nRRMjk8emnTpWrlkyb9pfRQQanDrvWHhsR1+VUfbwxi30eVcZFlcdGInRibU4G5LwHXpI7IRHU0CY+gg==}
    engines: {node: ^14.15.0 || ^16.10.0 || >=18.0.0}
    dev: true

  /jest-haste-map@29.5.0:
    resolution: {integrity: sha512-IspOPnnBro8YfVYSw6yDRKh/TiCdRngjxeacCps1cQ9cgVN6+10JUcuJ1EabrgYLOATsIAigxA0rLR9x/YlrSA==}
    engines: {node: ^14.15.0 || ^16.10.0 || >=18.0.0}
    dependencies:
      '@jest/types': 29.5.0
      '@types/graceful-fs': 4.1.6
      '@types/node': 20.3.1
      anymatch: 3.1.3
      fb-watchman: 2.0.2
      graceful-fs: 4.2.11
      jest-regex-util: 29.4.3
      jest-util: 29.5.0
      jest-worker: 29.5.0
      micromatch: 4.0.5
      walker: 1.0.8
    optionalDependencies:
      fsevents: 2.3.2
    dev: true

  /jest-leak-detector@29.5.0:
    resolution: {integrity: sha512-u9YdeeVnghBUtpN5mVxjID7KbkKE1QU4f6uUwuxiY0vYRi9BUCLKlPEZfDGR67ofdFmDz9oPAy2G92Ujrntmow==}
    engines: {node: ^14.15.0 || ^16.10.0 || >=18.0.0}
    dependencies:
      jest-get-type: 29.4.3
      pretty-format: 29.5.0
    dev: true

  /jest-matcher-utils@29.5.0:
    resolution: {integrity: sha512-lecRtgm/rjIK0CQ7LPQwzCs2VwW6WAahA55YBuI+xqmhm7LAaxokSB8C97yJeYyT+HvQkH741StzpU41wohhWw==}
    engines: {node: ^14.15.0 || ^16.10.0 || >=18.0.0}
    dependencies:
      chalk: 4.1.2
      jest-diff: 29.5.0
      jest-get-type: 29.4.3
      pretty-format: 29.5.0
    dev: true

  /jest-message-util@29.5.0:
    resolution: {integrity: sha512-Kijeg9Dag6CKtIDA7O21zNTACqD5MD/8HfIV8pdD94vFyFuer52SigdC3IQMhab3vACxXMiFk+yMHNdbqtyTGA==}
    engines: {node: ^14.15.0 || ^16.10.0 || >=18.0.0}
    dependencies:
      '@babel/code-frame': 7.22.5
      '@jest/types': 29.5.0
      '@types/stack-utils': 2.0.1
      chalk: 4.1.2
      graceful-fs: 4.2.11
      micromatch: 4.0.5
      pretty-format: 29.5.0
      slash: 3.0.0
      stack-utils: 2.0.6
    dev: true

  /jest-mock@29.5.0:
    resolution: {integrity: sha512-GqOzvdWDE4fAV2bWQLQCkujxYWL7RxjCnj71b5VhDAGOevB3qj3Ovg26A5NI84ZpODxyzaozXLOh2NCgkbvyaw==}
    engines: {node: ^14.15.0 || ^16.10.0 || >=18.0.0}
    dependencies:
      '@jest/types': 29.5.0
      '@types/node': 20.3.1
      jest-util: 29.5.0
    dev: true

  /jest-pnp-resolver@1.2.3(jest-resolve@29.5.0):
    resolution: {integrity: sha512-+3NpwQEnRoIBtx4fyhblQDPgJI0H1IEIkX7ShLUjPGA7TtUTvI1oiKi3SR4oBR0hQhQR80l4WAe5RrXBwWMA8w==}
    engines: {node: '>=6'}
    peerDependencies:
      jest-resolve: '*'
    peerDependenciesMeta:
      jest-resolve:
        optional: true
    dependencies:
      jest-resolve: 29.5.0
    dev: true

  /jest-regex-util@29.4.3:
    resolution: {integrity: sha512-O4FglZaMmWXbGHSQInfXewIsd1LMn9p3ZXB/6r4FOkyhX2/iP/soMG98jGvk/A3HAN78+5VWcBGO0BJAPRh4kg==}
    engines: {node: ^14.15.0 || ^16.10.0 || >=18.0.0}
    dev: true

  /jest-resolve-dependencies@29.5.0:
    resolution: {integrity: sha512-sjV3GFr0hDJMBpYeUuGduP+YeCRbd7S/ck6IvL3kQ9cpySYKqcqhdLLC2rFwrcL7tz5vYibomBrsFYWkIGGjOg==}
    engines: {node: ^14.15.0 || ^16.10.0 || >=18.0.0}
    dependencies:
      jest-regex-util: 29.4.3
      jest-snapshot: 29.5.0
    transitivePeerDependencies:
      - supports-color
    dev: true

  /jest-resolve@29.5.0:
    resolution: {integrity: sha512-1TzxJ37FQq7J10jPtQjcc+MkCkE3GBpBecsSUWJ0qZNJpmg6m0D9/7II03yJulm3H/fvVjgqLh/k2eYg+ui52w==}
    engines: {node: ^14.15.0 || ^16.10.0 || >=18.0.0}
    dependencies:
      chalk: 4.1.2
      graceful-fs: 4.2.11
      jest-haste-map: 29.5.0
      jest-pnp-resolver: 1.2.3(jest-resolve@29.5.0)
      jest-util: 29.5.0
      jest-validate: 29.5.0
      resolve: 1.22.2
      resolve.exports: 2.0.2
      slash: 3.0.0
    dev: true

  /jest-runner@29.5.0:
    resolution: {integrity: sha512-m7b6ypERhFghJsslMLhydaXBiLf7+jXy8FwGRHO3BGV1mcQpPbwiqiKUR2zU2NJuNeMenJmlFZCsIqzJCTeGLQ==}
    engines: {node: ^14.15.0 || ^16.10.0 || >=18.0.0}
    dependencies:
      '@jest/console': 29.5.0
      '@jest/environment': 29.5.0
      '@jest/test-result': 29.5.0
      '@jest/transform': 29.5.0
      '@jest/types': 29.5.0
      '@types/node': 20.3.1
      chalk: 4.1.2
      emittery: 0.13.1
      graceful-fs: 4.2.11
      jest-docblock: 29.4.3
      jest-environment-node: 29.5.0
      jest-haste-map: 29.5.0
      jest-leak-detector: 29.5.0
      jest-message-util: 29.5.0
      jest-resolve: 29.5.0
      jest-runtime: 29.5.0
      jest-util: 29.5.0
      jest-watcher: 29.5.0
      jest-worker: 29.5.0
      p-limit: 3.1.0
      source-map-support: 0.5.13
    transitivePeerDependencies:
      - supports-color
    dev: true

  /jest-runtime@29.5.0:
    resolution: {integrity: sha512-1Hr6Hh7bAgXQP+pln3homOiEZtCDZFqwmle7Ew2j8OlbkIu6uE3Y/etJQG8MLQs3Zy90xrp2C0BRrtPHG4zryw==}
    engines: {node: ^14.15.0 || ^16.10.0 || >=18.0.0}
    dependencies:
      '@jest/environment': 29.5.0
      '@jest/fake-timers': 29.5.0
      '@jest/globals': 29.5.0
      '@jest/source-map': 29.4.3
      '@jest/test-result': 29.5.0
      '@jest/transform': 29.5.0
      '@jest/types': 29.5.0
      '@types/node': 20.3.1
      chalk: 4.1.2
      cjs-module-lexer: 1.2.3
      collect-v8-coverage: 1.0.1
      glob: 7.2.3
      graceful-fs: 4.2.11
      jest-haste-map: 29.5.0
      jest-message-util: 29.5.0
      jest-mock: 29.5.0
      jest-regex-util: 29.4.3
      jest-resolve: 29.5.0
      jest-snapshot: 29.5.0
      jest-util: 29.5.0
      slash: 3.0.0
      strip-bom: 4.0.0
    transitivePeerDependencies:
      - supports-color
    dev: true

  /jest-snapshot@29.5.0:
    resolution: {integrity: sha512-x7Wolra5V0tt3wRs3/ts3S6ciSQVypgGQlJpz2rsdQYoUKxMxPNaoHMGJN6qAuPJqS+2iQ1ZUn5kl7HCyls84g==}
    engines: {node: ^14.15.0 || ^16.10.0 || >=18.0.0}
    dependencies:
      '@babel/core': 7.22.5
      '@babel/generator': 7.22.5
      '@babel/plugin-syntax-jsx': 7.22.5(@babel/core@7.22.5)
      '@babel/plugin-syntax-typescript': 7.22.5(@babel/core@7.22.5)
      '@babel/traverse': 7.22.5
      '@babel/types': 7.22.5
      '@jest/expect-utils': 29.5.0
      '@jest/transform': 29.5.0
      '@jest/types': 29.5.0
      '@types/babel__traverse': 7.20.1
      '@types/prettier': 2.7.3
      babel-preset-current-node-syntax: 1.0.1(@babel/core@7.22.5)
      chalk: 4.1.2
      expect: 29.5.0
      graceful-fs: 4.2.11
      jest-diff: 29.5.0
      jest-get-type: 29.4.3
      jest-matcher-utils: 29.5.0
      jest-message-util: 29.5.0
      jest-util: 29.5.0
      natural-compare: 1.4.0
      pretty-format: 29.5.0
      semver: 7.5.2
    transitivePeerDependencies:
      - supports-color
    dev: true

  /jest-util@29.5.0:
    resolution: {integrity: sha512-RYMgG/MTadOr5t8KdhejfvUU82MxsCu5MF6KuDUHl+NuwzUt+Sm6jJWxTJVrDR1j5M/gJVCPKQEpWXY+yIQ6lQ==}
    engines: {node: ^14.15.0 || ^16.10.0 || >=18.0.0}
    dependencies:
      '@jest/types': 29.5.0
      '@types/node': 20.3.1
      chalk: 4.1.2
      ci-info: 3.8.0
      graceful-fs: 4.2.11
      picomatch: 2.3.1
    dev: true

  /jest-validate@29.5.0:
    resolution: {integrity: sha512-pC26etNIi+y3HV8A+tUGr/lph9B18GnzSRAkPaaZJIE1eFdiYm6/CewuiJQ8/RlfHd1u/8Ioi8/sJ+CmbA+zAQ==}
    engines: {node: ^14.15.0 || ^16.10.0 || >=18.0.0}
    dependencies:
      '@jest/types': 29.5.0
      camelcase: 6.3.0
      chalk: 4.1.2
      jest-get-type: 29.4.3
      leven: 3.1.0
      pretty-format: 29.5.0
    dev: true

  /jest-watcher@29.5.0:
    resolution: {integrity: sha512-KmTojKcapuqYrKDpRwfqcQ3zjMlwu27SYext9pt4GlF5FUgB+7XE1mcCnSm6a4uUpFyQIkb6ZhzZvHl+jiBCiA==}
    engines: {node: ^14.15.0 || ^16.10.0 || >=18.0.0}
    dependencies:
      '@jest/test-result': 29.5.0
      '@jest/types': 29.5.0
      '@types/node': 20.3.1
      ansi-escapes: 4.3.2
      chalk: 4.1.2
      emittery: 0.13.1
      jest-util: 29.5.0
      string-length: 4.0.2
    dev: true

  /jest-worker@29.5.0:
    resolution: {integrity: sha512-NcrQnevGoSp4b5kg+akIpthoAFHxPBcb5P6mYPY0fUNT+sSvmtu6jlkEle3anczUKIKEbMxFimk9oTP/tpIPgA==}
    engines: {node: ^14.15.0 || ^16.10.0 || >=18.0.0}
    dependencies:
      '@types/node': 20.3.1
      jest-util: 29.5.0
      merge-stream: 2.0.0
      supports-color: 8.1.1
    dev: true

  /jest@29.5.0(@types/node@20.3.1):
    resolution: {integrity: sha512-juMg3he2uru1QoXX078zTa7pO85QyB9xajZc6bU+d9yEGwrKX6+vGmJQ3UdVZsvTEUARIdObzH68QItim6OSSQ==}
    engines: {node: ^14.15.0 || ^16.10.0 || >=18.0.0}
    hasBin: true
    peerDependencies:
      node-notifier: ^8.0.1 || ^9.0.0 || ^10.0.0
    peerDependenciesMeta:
      node-notifier:
        optional: true
    dependencies:
      '@jest/core': 29.5.0
      '@jest/types': 29.5.0
      import-local: 3.1.0
      jest-cli: 29.5.0(@types/node@20.3.1)
    transitivePeerDependencies:
      - '@types/node'
      - supports-color
      - ts-node
    dev: true

  /jiti@1.18.2:
    resolution: {integrity: sha512-QAdOptna2NYiSSpv0O/BwoHBSmz4YhpzJHyi+fnMRTXFjp7B8i/YG5Z8IfusxB1ufjcD2Sre1F3R+nX3fvy7gg==}
    hasBin: true
    dev: true

  /jose@4.14.4:
    resolution: {integrity: sha512-j8GhLiKmUAh+dsFXlX1aJCbt5KMibuKb+d7j1JaOJG6s2UjX1PQlW+OKB/sD4a/5ZYF4RcmYmLSndOoU3Lt/3g==}
    dev: false

  /joycon@3.1.1:
    resolution: {integrity: sha512-34wB/Y7MW7bzjKRjUKTa46I2Z7eV62Rkhva+KkopW7Qvv/OSWBqvkSY7vusOPrNuZcUG3tApvdVgNB8POj3SPw==}
    engines: {node: '>=10'}
    dev: true

  /js-tokens@4.0.0:
    resolution: {integrity: sha512-RdJUflcE3cUzKiMqQgsCu06FPu9UdIJO0beYbPhHN4k6apgJtifcoCtT9bcxOpYBtpD2kCM6Sbzg4CausW/PKQ==}

  /js-yaml@3.14.1:
    resolution: {integrity: sha512-okMH7OXXJ7YrN9Ok3/SXrnu4iX9yOk+25nqX4imS2npuvTYDmo/QEZoqwZkYaIDk3jVvBOTOIEgEhaLOynBS9g==}
    hasBin: true
    dependencies:
      argparse: 1.0.10
      esprima: 4.0.1
    dev: true

  /js-yaml@4.1.0:
    resolution: {integrity: sha512-wpxZs9NoxZaJESJGIZTyDEaYpl0FKSA+FB9aJiyemKhMwkxQg63h4T1KJgUGHpTqPDNRcmmYLugrRjJlBtWvRA==}
    hasBin: true
    dependencies:
      argparse: 2.0.1

  /jsdom@20.0.3:
    resolution: {integrity: sha512-SYhBvTh89tTfCD/CRdSOm13mOBa42iTaTyfyEWBdKcGdPxPtLFBXuHR8XHb33YNYaP+lLbmSvBTsnoesCNJEsQ==}
    engines: {node: '>=14'}
    peerDependencies:
      canvas: ^2.5.0
    peerDependenciesMeta:
      canvas:
        optional: true
    dependencies:
      abab: 2.0.6
      acorn: 8.9.0
      acorn-globals: 7.0.1
      cssom: 0.5.0
      cssstyle: 2.3.0
      data-urls: 3.0.2
      decimal.js: 10.4.3
      domexception: 4.0.0
      escodegen: 2.0.0
      form-data: 4.0.0
      html-encoding-sniffer: 3.0.0
      http-proxy-agent: 5.0.0
      https-proxy-agent: 5.0.1
      is-potential-custom-element-name: 1.0.1
      nwsapi: 2.2.5
      parse5: 7.1.2
      saxes: 6.0.0
      symbol-tree: 3.2.4
      tough-cookie: 4.1.3
      w3c-xmlserializer: 4.0.0
      webidl-conversions: 7.0.0
      whatwg-encoding: 2.0.0
      whatwg-mimetype: 3.0.0
      whatwg-url: 11.0.0
      ws: 8.13.0
      xml-name-validator: 4.0.0
    transitivePeerDependencies:
      - bufferutil
      - supports-color
      - utf-8-validate
    dev: true

  /jsesc@2.5.2:
    resolution: {integrity: sha512-OYu7XEzjkCQ3C5Ps3QIZsQfNpqoJyZZA99wd9aWd05NCtC5pWOkShK2mkL6HXQR6/Cy2lbNdPlZBpuQHXE63gA==}
    engines: {node: '>=4'}
    hasBin: true

  /json-parse-even-better-errors@2.3.1:
    resolution: {integrity: sha512-xyFwyhro/JEof6Ghe2iz2NcXoj2sloNsWr/XsERDK/oiPCfaNhl5ONfp+jQdAZRQQ0IJWNzH9zIZF7li91kh2w==}

  /json-schema-traverse@0.4.1:
    resolution: {integrity: sha512-xbbCH5dCYU5T8LcEhhuh7HJ88HXuW3qsI3Y0zOZFKfZEHcpWiHU/Jxzk629Brsab/mMiHQti9wMP+845RPe3Vg==}

  /json-stable-stringify-without-jsonify@1.0.1:
    resolution: {integrity: sha512-Bdboy+l7tA3OGW6FjyFHWkP5LuByj1Tk33Ljyq0axyzdk9//JSi2u3fP1QSmd1KNwq6VOKYGlAu87CisVir6Pw==}

  /json5@1.0.2:
    resolution: {integrity: sha512-g1MWMLBiz8FKi1e4w0UyVL3w+iJceWAFBAaBnnGKOpNa5f8TLktkbre1+s6oICydWAm+HRUGTmI+//xv2hvXYA==}
    hasBin: true
    dependencies:
      minimist: 1.2.8
    dev: false

  /json5@2.2.3:
    resolution: {integrity: sha512-XmOWe7eyHYH14cLdVPoyg+GOH3rYX++KpzrylJwSW98t3Nk+U8XOl8FWKOgwtzdb8lXGf6zYwDUzeHMWfxasyg==}
    engines: {node: '>=6'}
    hasBin: true

  /jsx-ast-utils@3.3.3:
    resolution: {integrity: sha512-fYQHZTZ8jSfmWZ0iyzfwiU4WDX4HpHbMCZ3gPlWYiCl3BoeOTsqKBqnTVfH2rYT7eP5c3sVbeSPHnnJOaTrWiw==}
    engines: {node: '>=4.0'}
    dependencies:
      array-includes: 3.1.6
      object.assign: 4.1.4
    dev: false

  /just-unique@4.2.0:
    resolution: {integrity: sha512-cxQGGUiit6CGUpuuiezY8N4m1wgF4o7127rXEXDFcxeDUFfdV7gSkwA26Fe2wWBiNQq2SZOgN4gSmMxB/StA8Q==}
    dev: true

  /kleur@3.0.3:
    resolution: {integrity: sha512-eTIzlVOSUR+JxdDFepEYcBMtZ9Qqdef+rnzWdRZuMbOywu5tO2w2N7rqjoANZ5k9vywhL6Br1VRjUIgTQx4E8w==}
    engines: {node: '>=6'}
    dev: true

  /klona@2.0.6:
    resolution: {integrity: sha512-dhG34DXATL5hSxJbIexCft8FChFXtmskoZYnoPWjXQuebWYCNkVeV3KkGegCK9CP1oswI/vQibS2GY7Em/sJJA==}
    engines: {node: '>= 8'}
    dev: false

  /language-subtag-registry@0.3.22:
    resolution: {integrity: sha512-tN0MCzyWnoz/4nHS6uxdlFWoUZT7ABptwKPQ52Ea7URk6vll88bWBVhodtnlfEuCcKWNGoc+uGbw1cwa9IKh/w==}
    dev: false

  /language-tags@1.0.5:
    resolution: {integrity: sha512-qJhlO9cGXi6hBGKoxEG/sKZDAHD5Hnu9Hs4WbOY3pCWXDhw0N8x1NenNzm2EnNLkLkk7J2SdxAkDSbb6ftT+UQ==}
    dependencies:
      language-subtag-registry: 0.3.22
    dev: false

  /leven@3.1.0:
    resolution: {integrity: sha512-qsda+H8jTaUaN/x5vzW2rzc+8Rw4TAQ/4KjB46IwK5VH+IlVeeeje/EoZRpiXvIqjFgK84QffqPztGI3VBLG1A==}
    engines: {node: '>=6'}
    dev: true

  /levn@0.3.0:
    resolution: {integrity: sha512-0OO4y2iOHix2W6ujICbKIaEQXvFQHue65vUG3pb5EUomzPI90z9hsA1VsO/dbIIpC53J8gxM9Q4Oho0jrCM/yA==}
    engines: {node: '>= 0.8.0'}
    dependencies:
      prelude-ls: 1.1.2
      type-check: 0.3.2
    dev: true

  /levn@0.4.1:
    resolution: {integrity: sha512-+bT2uH4E5LGE7h/n3evcS/sQlJXCpIp6ym8OWJ5eV6+67Dsql/LaaT7qJBAt2rzfoa/5QBGBhxDix1dMt2kQKQ==}
    engines: {node: '>= 0.8.0'}
    dependencies:
      prelude-ls: 1.2.1
      type-check: 0.4.0

  /lie@3.1.1:
    resolution: {integrity: sha512-RiNhHysUjhrDQntfYSfY4MU24coXXdEOgw9WGcKHNeEwffDYbF//u87M1EWaMGzuFoSbqW0C9C6lEEhDOAswfw==}
    dependencies:
      immediate: 3.0.6
    dev: false

  /lilconfig@2.1.0:
    resolution: {integrity: sha512-utWOt/GHzuUxnLKxB6dk81RoOeoNeHgbrXiuGk4yyF5qlRz+iIVWu56E2fqGHFrXz0QNUhLB/8nKqvRH66JKGQ==}
    engines: {node: '>=10'}
    dev: true

  /lines-and-columns@1.2.4:
    resolution: {integrity: sha512-7ylylesZQ/PV29jhEDl3Ufjo6ZX7gCqJr5F7PKrqc93v7fzSymt1BpwEU8nAUXs8qzzvqhbjhK5QZg6Mt/HkBg==}

  /linkify-it@4.0.1:
    resolution: {integrity: sha512-C7bfi1UZmoj8+PQx22XyeXCuBlokoyWQL5pWSP+EI6nzRylyThouddufc2c1NDIcP9k5agmN9fLpA7VNJfIiqw==}
    dependencies:
      uc.micro: 1.0.6
    dev: false

  /linkifyjs@4.1.1:
    resolution: {integrity: sha512-zFN/CTVmbcVef+WaDXT63dNzzkfRBKT1j464NJQkV7iSgJU0sLBus9W0HBwnXK13/hf168pbrx/V/bjEHOXNHA==}
    dev: false

  /lint-staged@13.2.2:
    resolution: {integrity: sha512-71gSwXKy649VrSU09s10uAT0rWCcY3aewhMaHyl2N84oBk4Xs9HgxvUp3AYu+bNsK4NrOYYxvSgg7FyGJ+jGcA==}
    engines: {node: ^14.13.1 || >=16.0.0}
    hasBin: true
    dependencies:
      chalk: 5.2.0
      cli-truncate: 3.1.0
      commander: 10.0.1
      debug: 4.3.4
      execa: 7.1.1
      lilconfig: 2.1.0
      listr2: 5.0.8
      micromatch: 4.0.5
      normalize-path: 3.0.0
      object-inspect: 1.12.3
      pidtree: 0.6.0
      string-argv: 0.3.2
      yaml: 2.3.1
    transitivePeerDependencies:
      - enquirer
      - supports-color
    dev: true

  /listr2@5.0.8:
    resolution: {integrity: sha512-mC73LitKHj9w6v30nLNGPetZIlfpUniNSsxxrbaPcWOjDb92SHPzJPi/t+v1YC/lxKz/AJ9egOjww0qUuFxBpA==}
    engines: {node: ^14.13.1 || >=16.0.0}
    peerDependencies:
      enquirer: '>= 2.3.0 < 3'
    peerDependenciesMeta:
      enquirer:
        optional: true
    dependencies:
      cli-truncate: 2.1.0
      colorette: 2.0.20
      log-update: 4.0.0
      p-map: 4.0.0
      rfdc: 1.3.0
      rxjs: 7.8.1
      through: 2.3.8
      wrap-ansi: 7.0.0
    dev: true

  /load-tsconfig@0.2.5:
    resolution: {integrity: sha512-IXO6OCs9yg8tMKzfPZ1YmheJbZCiEsnBdcB03l0OcfK9prKnJb96siuHCr5Fl37/yo9DnKU+TLpxzTUspw9shg==}
    engines: {node: ^12.20.0 || ^14.13.1 || >=16.0.0}
    dev: true

  /localforage@1.10.0:
    resolution: {integrity: sha512-14/H1aX7hzBBmmh7sGPd+AOMkkIrHM3Z1PAyGgZigA1H1p5O5ANnMyWzvpAETtG68/dC4pC0ncy3+PPGzXZHPg==}
    dependencies:
      lie: 3.1.1
    dev: false

  /locate-path@5.0.0:
    resolution: {integrity: sha512-t7hw9pI+WvuwNJXwk5zVHpyhIqzg2qTlklJOf0mVxGSbe3Fp2VieZcduNYjaLDoy6p9uGpQEGWG87WpMKlNq8g==}
    engines: {node: '>=8'}
    dependencies:
      p-locate: 4.1.0
    dev: true

  /locate-path@6.0.0:
    resolution: {integrity: sha512-iPZK6eYjbxRu3uB4/WZ3EsEIMJFMqAoopl3R+zuq0UjcAm/MO6KCweDgPfP3elTztoKP3KtnVHxTn2NHBSDVUw==}
    engines: {node: '>=10'}
    dependencies:
      p-locate: 5.0.0

  /lodash.merge@4.6.2:
    resolution: {integrity: sha512-0KpjqXRVvrYyCsX1swR/XTK0va6VQkQM6MNo7PqW77ByjAhoARA8EfrP1N4+KlKj8YS0ZUCtRT/YUuhyYDujIQ==}

  /lodash.mergewith@4.6.2:
    resolution: {integrity: sha512-GK3g5RPZWTRSeLSpgP8Xhra+pnjBC56q9FZYe1d5RN3TJ35dbkGy3YqBSMbyCrlbi+CM9Z3Jk5yTL7RCsqboyQ==}
    dev: true

  /lodash.sortby@4.7.0:
    resolution: {integrity: sha512-HDWXG8isMntAyRF5vZ7xKuEvOhT4AhlRt/3czTSjvGUxjYCBVRQY48ViDHyfYz9VIoBkW4TMGQNapx+l3RUwdA==}
    dev: true

  /lodash@4.17.21:
    resolution: {integrity: sha512-v2kDEe57lecTulaDIuNTPy3Ry4gLGJ6Z1O3vE1krgXZNrsQ+LFTGHVxVjcXPs17LhbZVGedAJv8XZ1tvj5FvSg==}

  /log-update@4.0.0:
    resolution: {integrity: sha512-9fkkDevMefjg0mmzWFBW8YkFP91OrizzkW3diF7CpG+S2EYdy4+TVfGwz1zeF8x7hCx1ovSPTOE9Ngib74qqUg==}
    engines: {node: '>=10'}
    dependencies:
      ansi-escapes: 4.3.2
      cli-cursor: 3.1.0
      slice-ansi: 4.0.0
      wrap-ansi: 6.2.0
    dev: true

  /loose-envify@1.4.0:
    resolution: {integrity: sha512-lyuxPGr/Wfhrlem2CL/UcnUc1zcqKAImBDzukY7Y5F/yQiNdko6+fRLevlw1HgMySw7f611UIY408EtxRSoK3Q==}
    hasBin: true
    dependencies:
      js-tokens: 4.0.0

  /lru-cache@5.1.1:
    resolution: {integrity: sha512-KpNARQA3Iwv+jTA0utUVVbrh+Jlrr1Fv0e56GGzAFOXN7dk/FviaDW8LHmK52DlcH4WP2n6gI8vN1aesBFgo9w==}
    dependencies:
      yallist: 3.1.1

  /lru-cache@6.0.0:
    resolution: {integrity: sha512-Jo6dJ04CmSjuznwJSS3pUeWmd/H0ffTlkXXgwZi+eq1UCmqQwCh+eLsYOYCwY991i2Fah4h1BEMCx4qThGbsiA==}
    engines: {node: '>=10'}
    dependencies:
      yallist: 4.0.0

  /lru_map@0.3.3:
    resolution: {integrity: sha512-Pn9cox5CsMYngeDbmChANltQl+5pi6XmTrraMSzhPmMBbmgcxmqWry0U3PGapCU1yB4/LqCcom7qhHZiF/jGfQ==}
    dev: false

  /lz-string@1.5.0:
    resolution: {integrity: sha512-h5bgJWpxJNswbU7qCrV0tIKQCaS3blPDrqKWx+QxzuzL1zGUzij9XCWLrSLsJPu5t+eWA/ycetzYAO5IOMcWAQ==}
    hasBin: true
    dev: true

  /magic-string@0.27.0:
    resolution: {integrity: sha512-8UnnX2PeRAPZuN12svgR9j7M1uWMovg/CEnIwIG0LFkXSJJe4PdfUGiTGl8V9bsBHFUtfVINcSyYxd7q+kx9fA==}
    engines: {node: '>=12'}
    dependencies:
      '@jridgewell/sourcemap-codec': 1.4.15
    dev: false

  /make-dir@3.1.0:
    resolution: {integrity: sha512-g3FeP20LNwhALb/6Cz6Dd4F2ngze0jz7tbzrD2wAV+o9FeNHe4rL+yK2md0J/fiSf1sa1ADhXqi5+oVwOM/eGw==}
    engines: {node: '>=8'}
    dependencies:
      semver: 6.3.0
    dev: true

  /make-error@1.3.6:
    resolution: {integrity: sha512-s8UhlNe7vPKomQhC1qFelMokr/Sc3AgNbso3n74mVPA5LTZwkB9NlXf4XPamLxJE8h0gh73rM94xvwRT2CVInw==}
    dev: false

  /makeerror@1.0.12:
    resolution: {integrity: sha512-JmqCvUhmt43madlpFzG4BQzG2Z3m6tvQDNKdClZnO3VbIudJYmxsT0FNJMeiB2+JTSlTQTSbU8QdesVmwJcmLg==}
    dependencies:
      tmpl: 1.0.5
    dev: true

  /markdown-it@13.0.1:
    resolution: {integrity: sha512-lTlxriVoy2criHP0JKRhO2VDG9c2ypWCsT237eDiLqi09rmbKoUetyGHq2uOIRoRS//kfoJckS0eUzzkDR+k2Q==}
    hasBin: true
    dependencies:
      argparse: 2.0.1
      entities: 3.0.1
      linkify-it: 4.0.1
      mdurl: 1.0.1
      uc.micro: 1.0.6
    dev: false

  /mdurl@1.0.1:
    resolution: {integrity: sha512-/sKlQJCBYVY9Ers9hqzKou4H6V5UWc/M59TH2dvkt+84itfnq7uFOMLpOiOS4ujvHP4etln18fmIxA5R5fll0g==}
    dev: false

  /memoize-one@5.2.1:
    resolution: {integrity: sha512-zYiwtZUcYyXKo/np96AGZAckk+FWWsUdJ3cHGGmld7+AhvcWmQyGCYUh1hc4Q/pkOhb65dQR/pqCyK0cOaHz4Q==}
    dev: false

  /merge-stream@2.0.0:
    resolution: {integrity: sha512-abv/qOcuPfk3URPfDzmZU1LKmuw8kT+0nIHvKrKgFrwifol/doWcdA4ZqsWQ8ENrFKkd67Mfpo/LovbIUsbt3w==}

  /merge2@1.4.1:
    resolution: {integrity: sha512-8q7VEgMJW4J8tcfVPy8g09NcQwZdbwFEqhe/WZkoIzjn/3TGDwtOCYtXGxA3O8tPzpczCCDgv+P2P5y00ZJOOg==}
    engines: {node: '>= 8'}

  /micromatch@4.0.5:
    resolution: {integrity: sha512-DMy+ERcEW2q8Z2Po+WNXuw3c5YaUSFjAO5GsJqfEl7UjvtIuFKO6ZrKvcItdy98dwFI2N1tg3zNIdKaQT+aNdA==}
    engines: {node: '>=8.6'}
    dependencies:
      braces: 3.0.2
      picomatch: 2.3.1

  /mime-db@1.52.0:
    resolution: {integrity: sha512-sPU4uV7dYlvtWJxwwxHD0PuihVNiE7TyAbQ5SWxDCB9mUYvOgroQOwYQQOKPJ8CIbE+1ETVlOoK1UC2nU3gYvg==}
    engines: {node: '>= 0.6'}

  /mime-types@2.1.35:
    resolution: {integrity: sha512-ZDY+bPm5zTTF+YpCrAU9nK0UgICYPT0QtT1NZWFv4s++TNkcgVaT0g6+4R2uI4MjQjzysHB1zxuWL50hzaeXiw==}
    engines: {node: '>= 0.6'}
    dependencies:
      mime-db: 1.52.0

  /mimic-fn@2.1.0:
    resolution: {integrity: sha512-OqbOk5oEQeAZ8WXWydlu9HJjz9WVdEIvamMCcXmuqUYjTknH/sqsWvhQ3vgwKFRR1HpjvNBKQ37nbJgYzGqGcg==}
    engines: {node: '>=6'}

  /mimic-fn@4.0.0:
    resolution: {integrity: sha512-vqiC06CuhBTUdZH+RYl8sFrL096vA45Ok5ISO6sE/Mr1jRbGH4Csnhi8f3wKVl7x8mO4Au7Ir9D3Oyv1VYMFJw==}
    engines: {node: '>=12'}

  /min-indent@1.0.1:
    resolution: {integrity: sha512-I9jwMn07Sy/IwOj3zVkVik2JTvgpaykDZEigL6Rx6N9LbMywwUSMtxET+7lVoDLLd3O3IXwJwvuuns8UB/HeAg==}
    engines: {node: '>=4'}
    dev: true

  /minimatch@3.1.2:
    resolution: {integrity: sha512-J7p63hRiAjw1NDEww1W7i37+ByIrOWO5XQQAzZ3VOcL0PNybwpfmV/N05zFAzwQ9USyEcX6t3UO+K5aqBQOIHw==}
    dependencies:
      brace-expansion: 1.1.11

  /minimatch@5.1.6:
    resolution: {integrity: sha512-lKwV/1brpG6mBUFHtb7NUmtABCb2WZZmm2wNiOA5hAb8VdCS4B3dtMWyvcoViccwAW/COERjXLt0zP1zXUN26g==}
    engines: {node: '>=10'}
    dependencies:
      brace-expansion: 2.0.1
    dev: false

  /minimist@1.2.8:
    resolution: {integrity: sha512-2yyAR8qBkN3YuheJanUpWC5U3bb5osDywNB8RzDVlDwDHbocAJveqqj1u8+SVD7jkWT4yvsHCpWqqWqAxb0zCA==}
    dev: false

  /minipass@3.3.6:
    resolution: {integrity: sha512-DxiNidxSEK+tHG6zOIklvNOwm3hvCrbUrdtzY74U6HKTJxvIDfOUL5W5P2Ghd3DTkhhKPYGqeNUIh5qcM4YBfw==}
    engines: {node: '>=8'}
    dependencies:
      yallist: 4.0.0
    dev: true

  /minipass@5.0.0:
    resolution: {integrity: sha512-3FnjYuehv9k6ovOEbyOswadCDPX1piCfhV8ncmYtHOjuPwylVWsghTLo7rabjC3Rx5xD4HDx8Wm1xnMF7S5qFQ==}
    engines: {node: '>=8'}
    dev: true

  /minizlib@2.1.2:
    resolution: {integrity: sha512-bAxsR8BVfj60DWXHE3u30oHzfl4G7khkSuPW+qvpd7jFRHm7dLxOjUk1EHACJ/hxLY8phGJ0YhYHZo7jil7Qdg==}
    engines: {node: '>= 8'}
    dependencies:
      minipass: 3.3.6
      yallist: 4.0.0
    dev: true

  /mkdirp@0.5.6:
    resolution: {integrity: sha512-FP+p8RB8OWpF3YZBCrP5gtADmtXApB5AMLn+vdyA+PyxCjrCs00mjyUozssO33cwDeT3wNGdLxJ5M//YqtHAJw==}
    hasBin: true
    dependencies:
      minimist: 1.2.8
    dev: false

  /mkdirp@1.0.4:
    resolution: {integrity: sha512-vVqVZQyf3WLx2Shd0qJ9xuvqgAyKPLAiqITEtqW0oIUjzo3PePDd6fW9iFz30ef7Ysp/oiWqbhszeGWW2T6Gzw==}
    engines: {node: '>=10'}
    hasBin: true
    dev: true

  /moment@2.29.4:
    resolution: {integrity: sha512-5LC9SOxjSc2HF6vO2CyuTDNivEdoz2IvyJJGj6X8DJ0eFyfszE0QiEd+iXmBvUP3WHxSjFH/vIsA0EN00cgr8w==}
    dev: false

  /ms@2.0.0:
    resolution: {integrity: sha512-Tpp60P6IUJDTuOq/5Z8cdskzJujfwqfOTkrwIwj7IRISpnkJnT6SyJ4PCPnGMoFjC9ddhal5KVIYtAt97ix05A==}
    dev: false

  /ms@2.1.2:
    resolution: {integrity: sha512-sGkPx+VjMtmA6MX27oA4FBFELFCZZ4S4XqeGOXCv68tT+jb3vk/RyaKWP0PTKyWtmLSM0b+adUTEvbs1PEaH2w==}

  /ms@2.1.3:
    resolution: {integrity: sha512-6FlzubTLZG3J2a/NVCAleEhjzq5oxgHyaCU9yYXvcLsvoVaHJq/s5xXI6/XXP6tz7R9xAOtHnSO/tXtF3WRTlA==}
    dev: false

  /multipipe@1.0.2:
    resolution: {integrity: sha512-6uiC9OvY71vzSGX8lZvSqscE7ft9nPupJ8fMjrCNRAUy2LREUW42UL+V/NTrogr6rFgRydUrCX4ZitfpSNkSCQ==}
    dependencies:
      duplexer2: 0.1.4
      object-assign: 4.1.1
    dev: false

  /mz@2.7.0:
    resolution: {integrity: sha512-z81GNO7nnYMEhrGh9LeymoE4+Yr0Wn5McHIZMK5cfQCl+NDX08sCZgUc9/6MHni9IWuFLm1Z3HTCXu2z9fN62Q==}
    dependencies:
      any-promise: 1.3.0
      object-assign: 4.1.1
      thenify-all: 1.6.0
    dev: true

  /nanoid@3.3.6:
    resolution: {integrity: sha512-BGcqMMJuToF7i1rt+2PWSNVnWIkGCU78jBG3RxO/bZlnZPK2Cmi2QaffxGO/2RvWi9sL+FAiRiXMgsyxQ1DIDA==}
    engines: {node: ^10 || ^12 || ^13.7 || ^14 || >=15.0.1}
    hasBin: true

  /natural-compare-lite@1.4.0:
    resolution: {integrity: sha512-Tj+HTDSJJKaZnfiuw+iaF9skdPpTo2GtEly5JHnWV/hfv2Qj/9RKsGISQtLh2ox3l5EAGw487hnBee0sIJ6v2g==}
    dev: true

  /natural-compare@1.4.0:
    resolution: {integrity: sha512-OWND8ei3VtNC9h7V60qff3SVobHr996CTwgxubgyQYEpg290h9J0buyECNNJexkFm5sOajh5G116RYA1c8ZMSw==}

  /next-tick@1.1.0:
    resolution: {integrity: sha512-CXdUiJembsNjuToQvxayPZF9Vqht7hewsvy2sOWafLvi2awflj9mOC6bHIg50orX8IJvWKY9wYQ/zB2kogPslQ==}
    dev: false

  /next-translate-plugin@2.0.5(next-translate@2.0.6):
    resolution: {integrity: sha512-H5Wecew+EQvrcCfnUiWwev8jS8ICH2Mw1SwWY8v8gXQfCpZ/ubpx+dinMhNZt+1BzqtEke53GHWov6gMvDB8tw==}
    engines: {node: '>=14.15.0'}
    requiresBuild: true
    peerDependencies:
      next-translate: '>= 2.0.0-canary.1'
    dependencies:
      next-translate: 2.0.6(next@13.4.6)(react@18.2.0)
      typescript: 4.5.2
    dev: true

  /next-translate@2.0.6(next@13.4.6)(react@18.2.0):
    resolution: {integrity: sha512-sfyV4q+oNFnc9IWB/QmJpU9Du3gOj9C5/6zOmOVGbzOQTseafxGNXwkqwhdRooyKiBDrSXU6tlDbUw7wQDbkNg==}
    engines: {node: '>=14.15.0'}
    peerDependencies:
      next: '>= 10.0.0'
      react: '>= 16.8.0'
    dependencies:
      next: 13.4.6(@babel/core@7.22.5)(react-dom@18.2.0)(react@18.2.0)
      react: 18.2.0

  /next@13.4.6(@babel/core@7.22.5)(react-dom@18.2.0)(react@18.2.0):
    resolution: {integrity: sha512-sjVqjxU+U2aXZnYt4Ud6CTLNNwWjdSfMgemGpIQJcN3Z7Jni9xRWbR0ie5fQzCg87aLqQVhKA2ud2gPoqJ9lGw==}
    engines: {node: '>=16.8.0'}
    hasBin: true
    peerDependencies:
      '@opentelemetry/api': ^1.1.0
      fibers: '>= 3.1.0'
      react: ^18.2.0
      react-dom: ^18.2.0
      sass: ^1.3.0
    peerDependenciesMeta:
      '@opentelemetry/api':
        optional: true
      fibers:
        optional: true
      sass:
        optional: true
    dependencies:
      '@next/env': 13.4.6
      '@swc/helpers': 0.5.1
      busboy: 1.6.0
      caniuse-lite: 1.0.30001503
      postcss: 8.4.14
      react: 18.2.0
      react-dom: 18.2.0(react@18.2.0)
      styled-jsx: 5.1.1(@babel/core@7.22.5)(react@18.2.0)
      watchpack: 2.4.0
      zod: 3.21.4
    optionalDependencies:
      '@next/swc-darwin-arm64': 13.4.6
      '@next/swc-darwin-x64': 13.4.6
      '@next/swc-linux-arm64-gnu': 13.4.6
      '@next/swc-linux-arm64-musl': 13.4.6
      '@next/swc-linux-x64-gnu': 13.4.6
      '@next/swc-linux-x64-musl': 13.4.6
      '@next/swc-win32-arm64-msvc': 13.4.6
      '@next/swc-win32-ia32-msvc': 13.4.6
      '@next/swc-win32-x64-msvc': 13.4.6
    transitivePeerDependencies:
      - '@babel/core'
      - babel-plugin-macros

  /nextjs-google-analytics@2.3.3(next@13.4.6)(react@18.2.0):
    resolution: {integrity: sha512-Y6sI6A7wt5dji8hYBnVkOh9LTyImSLFZXx3FpyQgVW7W4b4qEFHjH2u3fhDJsrRZeLlUGM8/RuHD/mhHc2Axfg==}
    peerDependencies:
      next: '>=11.0.0'
      react: '>=17.0.0'
    dependencies:
      next: 13.4.6(@babel/core@7.22.5)(react-dom@18.2.0)(react@18.2.0)
      react: 18.2.0
    optionalDependencies:
      fsevents: 2.3.2
    dev: false

  /node-domexception@1.0.0:
    resolution: {integrity: sha512-/jKZoMpw0F8GRwl4/eLROPA3cfcXtLApP0QzLmUT/HuPCZWyB7IY9ZrMeKw2O/nFIqPQB3PVM9aYm0F312AXDQ==}
    engines: {node: '>=10.5.0'}
    dev: true

  /node-fetch@2.6.11:
    resolution: {integrity: sha512-4I6pdBY1EthSqDmJkiNk3JIT8cswwR9nfeW/cPdUagJYEQG7R95WRH74wpz7ma8Gh/9dI9FP+OU+0E4FvtA55w==}
    engines: {node: 4.x || >=6.0.0}
    peerDependencies:
      encoding: ^0.1.0
    peerDependenciesMeta:
      encoding:
        optional: true
    dependencies:
      whatwg-url: 5.0.0
    dev: false

  /node-fetch@3.3.1:
    resolution: {integrity: sha512-cRVc/kyto/7E5shrWca1Wsea4y6tL9iYJE5FBCius3JQfb/4P4I295PfhgbJQBLTx6lATE4z+wK0rPM4VS2uow==}
    engines: {node: ^12.20.0 || ^14.13.1 || >=16.0.0}
    dependencies:
      data-uri-to-buffer: 4.0.1
      fetch-blob: 3.2.0
      formdata-polyfill: 4.0.10
    dev: true

  /node-gyp-build@4.6.0:
    resolution: {integrity: sha512-NTZVKn9IylLwUzaKjkas1e4u2DLNcV4rdYagA4PWdPwW87Bi7z+BznyKSRwS/761tV/lzCGXplWsiaMjLqP2zQ==}
    hasBin: true
    dev: false

  /node-int64@0.4.0:
    resolution: {integrity: sha512-O5lz91xSOeoXP6DulyHfllpq+Eg00MWitZIbtPfoSEvqIHdl5gfcY6hYzDWnj0qD5tz52PI08u9qUvSVeUBeHw==}
    dev: true

  /node-releases@2.0.12:
    resolution: {integrity: sha512-QzsYKWhXTWx8h1kIvqfnC++o0pEmpRQA/aenALsL2F4pqNVr7YzcdMlDij5WBnwftRbJCNJL/O7zdKaxKPHqgQ==}

  /normalize-path@3.0.0:
    resolution: {integrity: sha512-6eZs5Ls3WtCisHWp9S2GUy8dqkpGi4BVSz3GaqiE6ezub0512ESztXUwUB6C6IKbQkY2Pnb/mD4WYojCRwcwLA==}
    engines: {node: '>=0.10.0'}
    dev: true

  /normalize-range@0.1.2:
    resolution: {integrity: sha512-bdok/XvKII3nUpklnV6P2hxtMNrCboOjAcyBuQnWEhO665FwrSNRxU+AqpsyvO6LgGYPspN+lu5CLtw4jPRKNA==}
    engines: {node: '>=0.10.0'}
    dev: true

  /npm-normalize-package-bin@3.0.1:
    resolution: {integrity: sha512-dMxCf+zZ+3zeQZXKxmyuCKlIDPGuv8EF940xbkC4kQVDTtqoh6rJFO+JTKSA6/Rwi0getWmtuy4Itup0AMcaDQ==}
    engines: {node: ^14.17.0 || ^16.13.0 || >=18.0.0}
    dev: true

  /npm-run-path@4.0.1:
    resolution: {integrity: sha512-S48WzZW777zhNIrn7gxOlISNAqi9ZC/uQFnRdbeIHhZhCA6UqpkOT8T1G7BvfdgP4Er8gF4sUbaS0i7QvIfCWw==}
    engines: {node: '>=8'}
    dependencies:
      path-key: 3.1.1

  /npm-run-path@5.1.0:
    resolution: {integrity: sha512-sJOdmRGrY2sjNTRMbSvluQqg+8X7ZK61yvzBEIDhz4f8z1TZFYABsqjjCBd/0PUNE9M6QDgHJXQkGUEm7Q+l9Q==}
    engines: {node: ^12.20.0 || ^14.13.1 || >=16.0.0}
    dependencies:
      path-key: 4.0.0

  /nwsapi@2.2.5:
    resolution: {integrity: sha512-6xpotnECFy/og7tKSBVmUNft7J3jyXAka4XvG6AUhFWRz+Q/Ljus7znJAA3bxColfQLdS+XsjoodtJfCgeTEFQ==}
    dev: true

  /object-assign@4.1.1:
    resolution: {integrity: sha512-rJgTQnkUnH1sFw8yT6VSU3zD3sWmu6sZhIseY8VX+GRu3P6F7Fu+JNDoXfklElbLJSnc3FUQHVe4cU5hj+BcUg==}
    engines: {node: '>=0.10.0'}

  /object-hash@3.0.0:
    resolution: {integrity: sha512-RSn9F68PjH9HqtltsSnqYC1XXoWe9Bju5+213R98cNGttag9q9yAOTzdbsqvIa7aNm5WffBZFpWYr2aWrklWAw==}
    engines: {node: '>= 6'}
    dev: true

  /object-inspect@1.12.3:
    resolution: {integrity: sha512-geUvdk7c+eizMNUDkRpW1wJwgfOiOeHbxBR/hLXK1aT6zmVSO0jsQcs7fj6MGw89jC/cjGfLcNOrtMYtGqm81g==}

  /object-is@1.1.5:
    resolution: {integrity: sha512-3cyDsyHgtmi7I7DfSSI2LDp6SK2lwvtbg0p0R1e0RvTqF5ceGx+K2dfSjm1bKDMVCFEDAQvy+o8c6a7VujOddw==}
    engines: {node: '>= 0.4'}
    dependencies:
      call-bind: 1.0.2
      define-properties: 1.2.0
    dev: true

  /object-keys@0.4.0:
    resolution: {integrity: sha512-ncrLw+X55z7bkl5PnUvHwFK9FcGuFYo9gtjws2XtSzL+aZ8tm830P60WJ0dSmFVaSalWieW5MD7kEdnXda9yJw==}
    dev: false

  /object-keys@1.1.1:
    resolution: {integrity: sha512-NuAESUOUMrlIXOfHKzD6bpPu3tYt3xvjNdRIQ+FeT0lNb4K8WR70CaDxhuNguS2XG+GjkyMwOzsN5ZktImfhLA==}
    engines: {node: '>= 0.4'}

  /object.assign@4.1.4:
    resolution: {integrity: sha512-1mxKf0e58bvyjSCtKYY4sRe9itRk3PJpquJOjeIkz885CczcI4IvJJDLPS72oowuSh+pBxUFROpX+TU++hxhZQ==}
    engines: {node: '>= 0.4'}
    dependencies:
      call-bind: 1.0.2
      define-properties: 1.2.0
      has-symbols: 1.0.3
      object-keys: 1.1.1

  /object.entries@1.1.6:
    resolution: {integrity: sha512-leTPzo4Zvg3pmbQ3rDK69Rl8GQvIqMWubrkxONG9/ojtFE2rD9fjMKfSI5BxW3osRH1m6VdzmqK8oAY9aT4x5w==}
    engines: {node: '>= 0.4'}
    dependencies:
      call-bind: 1.0.2
      define-properties: 1.2.0
      es-abstract: 1.21.2
    dev: false

  /object.fromentries@2.0.6:
    resolution: {integrity: sha512-VciD13dswC4j1Xt5394WR4MzmAQmlgN72phd/riNp9vtD7tp4QQWJ0R4wvclXcafgcYK8veHRed2W6XeGBvcfg==}
    engines: {node: '>= 0.4'}
    dependencies:
      call-bind: 1.0.2
      define-properties: 1.2.0
      es-abstract: 1.21.2
    dev: false

  /object.hasown@1.1.2:
    resolution: {integrity: sha512-B5UIT3J1W+WuWIU55h0mjlwaqxiE5vYENJXIXZ4VFe05pNYrkKuK0U/6aFcb0pKywYJh7IhfoqUfKVmrJJHZHw==}
    dependencies:
      define-properties: 1.2.0
      es-abstract: 1.21.2
    dev: false

  /object.omit@3.0.0:
    resolution: {integrity: sha512-EO+BCv6LJfu+gBIF3ggLicFebFLN5zqzz/WWJlMFfkMyGth+oBkhxzDl0wx2W4GkLzuQs/FsSkXZb2IMWQqmBQ==}
    engines: {node: '>=0.10.0'}
    dependencies:
      is-extendable: 1.0.1
    dev: false

  /object.pick@1.3.0:
    resolution: {integrity: sha512-tqa/UMy/CCoYmj+H5qc07qvSL9dqcs/WZENZ1JbtWBlATP+iVOe778gE6MSijnyCnORzDuX6hU+LA4SZ09YjFQ==}
    engines: {node: '>=0.10.0'}
    dependencies:
      isobject: 3.0.1
    dev: false

  /object.values@1.1.6:
    resolution: {integrity: sha512-FVVTkD1vENCsAcwNs9k6jea2uHC/X0+JcjG8YA60FN5CMaJmG95wT9jek/xX9nornqGRrBkKtzuAu2wuHpKqvw==}
    engines: {node: '>= 0.4'}
    dependencies:
      call-bind: 1.0.2
      define-properties: 1.2.0
      es-abstract: 1.21.2
    dev: false

  /once@1.4.0:
    resolution: {integrity: sha512-lNaJgI+2Q5URQBkccEKHTQOPaXdUxnZZElQTZY0MFUAuaEqe1E+Nyvgdz/aIyNi6Z9MzO5dv1H8n58/GELp3+w==}
    dependencies:
      wrappy: 1.0.2

  /onetime@5.1.2:
    resolution: {integrity: sha512-kbpaSSGJTWdAY5KPVeMOKXSrPtr8C8C7wodJbcsd51jRnmD+GZu8Y0VoU6Dm5Z4vWr0Ig/1NKuWRKf7j5aaYSg==}
    engines: {node: '>=6'}
    dependencies:
      mimic-fn: 2.1.0

  /onetime@6.0.0:
    resolution: {integrity: sha512-1FlR+gjXK7X+AsAHso35MnyN5KqGwJRi/31ft6x0M194ht7S+rWAvd7PHss9xSKMzE0asv1pyIHaJYq+BbacAQ==}
    engines: {node: '>=12'}
    dependencies:
      mimic-fn: 4.0.0

  /open@9.1.0:
    resolution: {integrity: sha512-OS+QTnw1/4vrf+9hh1jc1jnYjzSG4ttTBB8UxOwAnInG3Uo4ssetzC1ihqaIHjLJnA5GGlRl6QlZXOTQhRBUvg==}
    engines: {node: '>=14.16'}
    dependencies:
      default-browser: 4.0.0
      define-lazy-prop: 3.0.0
      is-inside-container: 1.0.0
      is-wsl: 2.2.0
    dev: false

  /openai@3.3.0:
    resolution: {integrity: sha512-uqxI/Au+aPRnsaQRe8CojU0eCR7I0mBiKjD3sNMzY6DaC1ZVrc85u98mtJW6voDug8fgGN+DIZmTDxTthxb7dQ==}
    dependencies:
      axios: 0.26.1
      form-data: 4.0.0
    transitivePeerDependencies:
      - debug
    dev: false

  /optionator@0.8.3:
    resolution: {integrity: sha512-+IW9pACdk3XWmmTXG8m3upGUJst5XRGzxMRjXzAuJ1XnIFNvfhjjIuYkDvysnPQ7qzqVzLt78BCruntqRhWQbA==}
    engines: {node: '>= 0.8.0'}
    dependencies:
      deep-is: 0.1.4
      fast-levenshtein: 2.0.6
      levn: 0.3.0
      prelude-ls: 1.1.2
      type-check: 0.3.2
      word-wrap: 1.2.3
    dev: true

  /optionator@0.9.1:
    resolution: {integrity: sha512-74RlY5FCnhq4jRxVUPKDaRwrVNXMqsGsiW6AJw4XK8hmtm10wC0ypZBLw5IIp85NZMr91+qd1RvvENwg7jjRFw==}
    engines: {node: '>= 0.8.0'}
    dependencies:
      deep-is: 0.1.4
      fast-levenshtein: 2.0.6
      levn: 0.4.1
      prelude-ls: 1.2.1
      type-check: 0.4.0
      word-wrap: 1.2.3

  /orderedmap@2.1.1:
    resolution: {integrity: sha512-TvAWxi0nDe1j/rtMcWcIj94+Ffe6n7zhow33h40SKxmsmozs6dz/e+EajymfoFcHd7sxNn8yHM8839uixMOV6g==}
    dev: false

  /p-limit@2.3.0:
    resolution: {integrity: sha512-//88mFWSJx8lxCzwdAABTJL2MyWB12+eIY7MDL2SqLmAkeKU9qxRvWuSyTjm3FUmpBEMuFfckAIqEaVGUDxb6w==}
    engines: {node: '>=6'}
    dependencies:
      p-try: 2.2.0
    dev: true

  /p-limit@3.1.0:
    resolution: {integrity: sha512-TYOanM3wGwNGsZN2cVTYPArw454xnXj5qmWF1bEoAc4+cU/ol7GVh7odevjp1FNHduHc3KZMcFduxU5Xc6uJRQ==}
    engines: {node: '>=10'}
    dependencies:
      yocto-queue: 0.1.0

  /p-locate@4.1.0:
    resolution: {integrity: sha512-R79ZZ/0wAxKGu3oYMlz8jy/kbhsNrS7SKZ7PxEHBgJ5+F2mtFW2fK2cOtBh1cHYkQsbzFV7I+EoRKe6Yt0oK7A==}
    engines: {node: '>=8'}
    dependencies:
      p-limit: 2.3.0
    dev: true

  /p-locate@5.0.0:
    resolution: {integrity: sha512-LaNjtRWUBY++zB5nE/NwcaoMylSPk+S+ZHNB1TzdbMJMny6dynpAGt7X/tl/QYq3TIeE6nxHppbo2LGymrG5Pw==}
    engines: {node: '>=10'}
    dependencies:
      p-limit: 3.1.0

  /p-map@4.0.0:
    resolution: {integrity: sha512-/bjOqmgETBYB5BoEeGVea8dmvHb2m9GLy1E9W43yeyfP6QQCZGFNa+XRceJEuDB6zqr+gKpIAmlLebMpykw/MQ==}
    engines: {node: '>=10'}
    dependencies:
      aggregate-error: 3.1.0
    dev: true

  /p-try@2.2.0:
    resolution: {integrity: sha512-R4nPAVTAU0B9D35/Gk3uJf/7XYbQcyohSKdvAxIRSNghFl4e71hVoGnBNQz9cWaXxO2I10KTC+3jMdvvoKw6dQ==}
    engines: {node: '>=6'}
    dev: true

  /papaparse@5.4.1:
    resolution: {integrity: sha512-HipMsgJkZu8br23pW15uvo6sib6wne/4woLZPlFf3rpDyMe9ywEXUsuD7+6K9PRkJlVT51j/sCOYDKGGS3ZJrw==}
    dev: false

  /parent-module@1.0.1:
    resolution: {integrity: sha512-GQ2EWRpQV8/o+Aw8YqtfZZPfNRWZYkbidE9k5rpl/hC3vtHHBfGm2Ifi6qWV+coDGkrUKZAxE3Lot5kcsRlh+g==}
    engines: {node: '>=6'}
    dependencies:
      callsites: 3.1.0

  /parents@1.0.1:
    resolution: {integrity: sha512-mXKF3xkoUt5td2DoxpLmtOmZvko9VfFpwRwkKDHSNvgmpLAeBo18YDhcPbBzJq+QLCHMbGOfzia2cX4U+0v9Mg==}
    dependencies:
      path-platform: 0.11.15
    dev: true

  /parse-json@5.2.0:
    resolution: {integrity: sha512-ayCKvm/phCGxOkYRSCM82iDwct8/EonSEgCSxWxD7ve6jHggsFl4fZVQBPRNgQoKiuV/odhFrGzQXZwbifC8Rg==}
    engines: {node: '>=8'}
    dependencies:
      '@babel/code-frame': 7.22.5
      error-ex: 1.3.2
      json-parse-even-better-errors: 2.3.1
      lines-and-columns: 1.2.4

  /parse5@7.1.2:
    resolution: {integrity: sha512-Czj1WaSVpaoj0wbhMzLmWD69anp2WH7FXMB9n1Sy8/ZFF9jolSQVMu1Ij5WIyGmcBmhk7EOndpO4mIpihVqAXw==}
    dependencies:
      entities: 4.5.0
    dev: true

  /path-exists@4.0.0:
    resolution: {integrity: sha512-ak9Qy5Q7jYb2Wwcey5Fpvg2KoAc/ZIhLSLOSBmRmygPsGwkVVt0fZa0qrtMz+m6tJTAHfZQ8FnmB4MG4LWy7/w==}
    engines: {node: '>=8'}

  /path-is-absolute@1.0.1:
    resolution: {integrity: sha512-AVbw3UJ2e9bq64vSaS9Am0fje1Pa8pbGqTTsmXfaIiMpnr5DlDhfJOuLj9Sf95ZPVDAUerDfEk88MPmPe7UCQg==}
    engines: {node: '>=0.10.0'}

  /path-key@3.1.1:
    resolution: {integrity: sha512-ojmeN0qd+y0jszEtoY48r0Peq5dwMEkIlCOu6Q5f41lfkswXuKtYrhgoTpLnyIcHm24Uhqx+5Tqm2InSwLhE6Q==}
    engines: {node: '>=8'}

  /path-key@4.0.0:
    resolution: {integrity: sha512-haREypq7xkM7ErfgIyA0z+Bj4AGKlMSdlQE2jvJo6huWD1EdkKYV+G/T4nq0YEF2vgTT8kqMFKo1uHn950r4SQ==}
    engines: {node: '>=12'}

  /path-parse@1.0.7:
    resolution: {integrity: sha512-LDJzPVEEEPR+y48z93A0Ed0yXb8pAByGWo/k5YYdYgpY2/2EsOsksJrq7lOHxryrVOn1ejG6oAp8ahvOIQD8sw==}

  /path-platform@0.11.15:
    resolution: {integrity: sha512-Y30dB6rab1A/nfEKsZxmr01nUotHX0c/ZiIAsCTatEe1CmS5Pm5He7fZ195bPT7RdquoaL8lLxFCMQi/bS7IJg==}
    engines: {node: '>= 0.8.0'}
    dev: true

  /path-type@4.0.0:
    resolution: {integrity: sha512-gDKb8aZMDeD/tZWs9P6+q0J9Mwkdl6xMV8TjnGP3qJVJ06bdMgkbBlLU8IdfOsIsFz2BW1rNVT3XuNEl8zPAvw==}
    engines: {node: '>=8'}

  /picocolors@1.0.0:
    resolution: {integrity: sha512-1fygroTLlHu66zi26VoTDv8yRgm0Fccecssto+MhsZ0D/DGW2sm8E8AjW7NU5VVTRt5GxbeZ5qBuJr+HyLYkjQ==}

  /picomatch@2.3.1:
    resolution: {integrity: sha512-JU3teHTNjmE2VCGFzuY8EXzCDVwEqB2a8fsIvwaStHhAWJEeVd1o1QD80CU6+ZdEXXSLbSsuLwJjkCBWqRQUVA==}
    engines: {node: '>=8.6'}

  /pidtree@0.6.0:
    resolution: {integrity: sha512-eG2dWTVw5bzqGRztnHExczNxt5VGsE6OwTeCG3fdUf9KBsZzO3R5OIIIzWR+iZA0NtZ+RDVdaoE2dK1cn6jH4g==}
    engines: {node: '>=0.10'}
    hasBin: true
    dev: true

  /pify@2.3.0:
    resolution: {integrity: sha512-udgsAY+fTnvv7kI7aaxbqwWNb0AHiB0qBO89PZKPkoTmGOgdbrHDKD+0B2X4uTfJ/FT1R09r9gTsjUjNJotuog==}
    engines: {node: '>=0.10.0'}
    dev: true

  /pirates@4.0.5:
    resolution: {integrity: sha512-8V9+HQPupnaXMA23c5hvl69zXvTwTzyAYasnkb0Tts4XvO4CliqONMOnvlq26rkhLC3nWDFBJf73LU1e1VZLaQ==}
    engines: {node: '>= 6'}
    dev: true

  /pkg-dir@4.2.0:
    resolution: {integrity: sha512-HRDzbaKjC+AOWVXxAU/x54COGeIv9eb+6CkDSQoNTt4XyWoIJvuPsXizxu/Fr23EiekbtZwmh1IcIG/l/a10GQ==}
    engines: {node: '>=8'}
    dependencies:
      find-up: 4.1.0
    dev: true

  /postcss-import@15.1.0(postcss@8.4.24):
    resolution: {integrity: sha512-hpr+J05B2FVYUAXHeK1YyI267J/dDDhMU6B6civm8hSY1jYJnBXxzKDKDswzJmtLHryrjhnDjqqp/49t8FALew==}
    engines: {node: '>=14.0.0'}
    peerDependencies:
      postcss: ^8.0.0
    dependencies:
      postcss: 8.4.24
      postcss-value-parser: 4.2.0
      read-cache: 1.0.0
      resolve: 1.22.2
    dev: true

  /postcss-js@4.0.1(postcss@8.4.24):
    resolution: {integrity: sha512-dDLF8pEO191hJMtlHFPRa8xsizHaM82MLfNkUHdUtVEV3tgTp5oj+8qbEqYM57SLfc74KSbw//4SeJma2LRVIw==}
    engines: {node: ^12 || ^14 || >= 16}
    peerDependencies:
      postcss: ^8.4.21
    dependencies:
      camelcase-css: 2.0.1
      postcss: 8.4.24
    dev: true

  /postcss-load-config@4.0.1(postcss@8.4.24):
    resolution: {integrity: sha512-vEJIc8RdiBRu3oRAI0ymerOn+7rPuMvRXslTvZUKZonDHFIczxztIyJ1urxM1x9JXEikvpWWTUUqal5j/8QgvA==}
    engines: {node: '>= 14'}
    peerDependencies:
      postcss: '>=8.0.9'
      ts-node: '>=9.0.0'
    peerDependenciesMeta:
      postcss:
        optional: true
      ts-node:
        optional: true
    dependencies:
      lilconfig: 2.1.0
      postcss: 8.4.24
      yaml: 2.3.1
    dev: true

  /postcss-nested@6.0.1(postcss@8.4.24):
    resolution: {integrity: sha512-mEp4xPMi5bSWiMbsgoPfcP74lsWLHkQbZc3sY+jWYd65CUwXrUaTp0fmNpa01ZcETKlIgUdFN/MpS2xZtqL9dQ==}
    engines: {node: '>=12.0'}
    peerDependencies:
      postcss: ^8.2.14
    dependencies:
      postcss: 8.4.24
      postcss-selector-parser: 6.0.13
    dev: true

  /postcss-selector-parser@6.0.13:
    resolution: {integrity: sha512-EaV1Gl4mUEV4ddhDnv/xtj7sxwrwxdetHdWUGnT4VJQf+4d05v6lHYZr8N573k5Z0BViss7BDhfWtKS3+sfAqQ==}
    engines: {node: '>=4'}
    dependencies:
      cssesc: 3.0.0
      util-deprecate: 1.0.2
    dev: true

  /postcss-value-parser@4.2.0:
    resolution: {integrity: sha512-1NNCs6uurfkVbeXG4S8JFT9t19m45ICnif8zWLd5oPSZ50QnwMfK+H3jv408d4jw/7Bttv5axS5IiHoLaVNHeQ==}
    dev: true

  /postcss@8.4.14:
    resolution: {integrity: sha512-E398TUmfAYFPBSdzgeieK2Y1+1cpdxJx8yXbK/m57nRhKSmk1GB2tO4lbLBtlkfPQTDKfe4Xqv1ASWPpayPEig==}
    engines: {node: ^10 || ^12 || >=14}
    dependencies:
      nanoid: 3.3.6
      picocolors: 1.0.0
      source-map-js: 1.0.2

  /postcss@8.4.24:
    resolution: {integrity: sha512-M0RzbcI0sO/XJNucsGjvWU9ERWxb/ytp1w6dKtxTKgixdtQDq4rmx/g8W1hnaheq9jgwL/oyEdH5Bc4WwJKMqg==}
    engines: {node: ^10 || ^12 || >=14}
    dependencies:
      nanoid: 3.3.6
      picocolors: 1.0.0
      source-map-js: 1.0.2
    dev: true

  /prelude-ls@1.1.2:
    resolution: {integrity: sha512-ESF23V4SKG6lVSGZgYNpbsiaAkdab6ZgOxe52p7+Kid3W3u3bxR4Vfd/o21dmN7jSt0IwgZ4v5MUd26FEtXE9w==}
    engines: {node: '>= 0.8.0'}
    dev: true

  /prelude-ls@1.2.1:
    resolution: {integrity: sha512-vkcDPrRZo1QZLbn5RLGPpg/WmIQ65qoWWhcGKf/b5eplkkarX0m9z8ppCat4mlOqUsWpyNuYgO3VRyrYHSzX5g==}
    engines: {node: '>= 0.8.0'}

  /prettier-plugin-tailwindcss@0.3.0(prettier@2.8.8):
    resolution: {integrity: sha512-009/Xqdy7UmkcTBpwlq7jsViDqXAYSOMLDrHAdTMlVZOrKfM2o9Ci7EMWTMZ7SkKBFTG04UM9F9iM2+4i6boDA==}
    engines: {node: '>=12.17.0'}
    peerDependencies:
      '@ianvs/prettier-plugin-sort-imports': '*'
      '@prettier/plugin-pug': '*'
      '@shopify/prettier-plugin-liquid': '*'
      '@shufo/prettier-plugin-blade': '*'
      '@trivago/prettier-plugin-sort-imports': '*'
      prettier: '>=2.2.0'
      prettier-plugin-astro: '*'
      prettier-plugin-css-order: '*'
      prettier-plugin-import-sort: '*'
      prettier-plugin-jsdoc: '*'
      prettier-plugin-marko: '*'
      prettier-plugin-organize-attributes: '*'
      prettier-plugin-organize-imports: '*'
      prettier-plugin-style-order: '*'
      prettier-plugin-svelte: '*'
      prettier-plugin-twig-melody: '*'
    peerDependenciesMeta:
      '@ianvs/prettier-plugin-sort-imports':
        optional: true
      '@prettier/plugin-pug':
        optional: true
      '@shopify/prettier-plugin-liquid':
        optional: true
      '@shufo/prettier-plugin-blade':
        optional: true
      '@trivago/prettier-plugin-sort-imports':
        optional: true
      prettier-plugin-astro:
        optional: true
      prettier-plugin-css-order:
        optional: true
      prettier-plugin-import-sort:
        optional: true
      prettier-plugin-jsdoc:
        optional: true
      prettier-plugin-marko:
        optional: true
      prettier-plugin-organize-attributes:
        optional: true
      prettier-plugin-organize-imports:
        optional: true
      prettier-plugin-style-order:
        optional: true
      prettier-plugin-svelte:
        optional: true
      prettier-plugin-twig-melody:
        optional: true
    dependencies:
      prettier: 2.8.8
    dev: true

  /prettier@2.8.8:
    resolution: {integrity: sha512-tdN8qQGvNjw4CHbY+XXk0JgCXn9QiF21a55rBe5LJAU+kDyC4WQn4+awm2Xfk2lQMk5fKup9XgzTZtGkjBdP9Q==}
    engines: {node: '>=10.13.0'}
    hasBin: true
    dev: true

  /pretty-format@27.5.1:
    resolution: {integrity: sha512-Qb1gy5OrP5+zDf2Bvnzdl3jsTf1qXVMazbvCoKhtKqVs4/YK4ozX4gKQJJVyNe+cajNPn0KoC0MC3FUmaHWEmQ==}
    engines: {node: ^10.13.0 || ^12.13.0 || ^14.15.0 || >=15.0.0}
    dependencies:
      ansi-regex: 5.0.1
      ansi-styles: 5.2.0
      react-is: 17.0.2
    dev: true

  /pretty-format@29.5.0:
    resolution: {integrity: sha512-V2mGkI31qdttvTFX7Mt4efOqHXqJWMu4/r66Xh3Z3BwZaPfPJgp6/gbwoujRpPUtfEF6AUUWx3Jim3GCw5g/Qw==}
    engines: {node: ^14.15.0 || ^16.10.0 || >=18.0.0}
    dependencies:
      '@jest/schemas': 29.4.3
      ansi-styles: 5.2.0
      react-is: 18.2.0
    dev: true

  /prism-react-renderer@1.3.5(react@18.2.0):
    resolution: {integrity: sha512-IJ+MSwBWKG+SM3b2SUfdrhC+gu01QkV2KmRQgREThBfSQRoufqRfxfHUxpG1WcaFjP+kojcFyO9Qqtpgt3qLCg==}
    peerDependencies:
      react: '>=0.14.9'
    dependencies:
      react: 18.2.0
    dev: false

  /process-nextick-args@2.0.1:
    resolution: {integrity: sha512-3ouUOpQhtgrbOa17J7+uxOTpITYWaGP7/AhoR3+A+/1e9skrzelGi/dXzEYyvbxubEF6Wn2ypscTKiKJFFn1ag==}
    dev: false

  /progress@2.0.3:
    resolution: {integrity: sha512-7PiHtLll5LdnKIMw100I+8xJXR5gW2QwWYkT6iJva0bXitZKa/XMrSbdmg3r2Xnaidz9Qumd0VPaMrZlF9V9sA==}
    engines: {node: '>=0.4.0'}
    dev: false

  /prompts@2.4.2:
    resolution: {integrity: sha512-NxNv/kLguCA7p3jE8oL2aEBsrJWgAakBpgmgK6lpPWV+WuOmY6r2/zbAVnP+T8bQlA0nzHXSJSJW0Hq7ylaD2Q==}
    engines: {node: '>= 6'}
    dependencies:
      kleur: 3.0.3
      sisteransi: 1.0.5
    dev: true

  /prop-types@15.8.1:
    resolution: {integrity: sha512-oj87CgZICdulUohogVAR7AjlC0327U4el4L6eAvOqCeudMDVU0NThNaV+b9Df4dXgSP1gXMTnPdhfe/2qDH5cg==}
    dependencies:
      loose-envify: 1.4.0
      object-assign: 4.1.1
      react-is: 16.13.1
    dev: false

  /prosemirror-changeset@2.2.1:
    resolution: {integrity: sha512-J7msc6wbxB4ekDFj+n9gTW/jav/p53kdlivvuppHsrZXCaQdVgRghoZbSS3kwrRyAstRVQ4/+u5k7YfLgkkQvQ==}
    dependencies:
      prosemirror-transform: 1.7.3
    dev: false

  /prosemirror-collab@1.3.1:
    resolution: {integrity: sha512-4SnynYR9TTYaQVXd/ieUvsVV4PDMBzrq2xPUWutHivDuOshZXqQ5rGbZM84HEaXKbLdItse7weMGOUdDVcLKEQ==}
    dependencies:
      prosemirror-state: 1.4.3
    dev: false

  /prosemirror-commands@1.5.2:
    resolution: {integrity: sha512-hgLcPaakxH8tu6YvVAaILV2tXYsW3rAdDR8WNkeKGcgeMVQg3/TMhPdVoh7iAmfgVjZGtcOSjKiQaoeKjzd2mQ==}
    dependencies:
      prosemirror-model: 1.19.2
      prosemirror-state: 1.4.3
      prosemirror-transform: 1.7.3
    dev: false

  /prosemirror-dropcursor@1.8.1:
    resolution: {integrity: sha512-M30WJdJZLyXHi3N8vxN6Zh5O8ZBbQCz0gURTfPmTIBNQ5pxrdU7A58QkNqfa98YEjSAL1HUyyU34f6Pm5xBSGw==}
    dependencies:
      prosemirror-state: 1.4.3
      prosemirror-transform: 1.7.3
      prosemirror-view: 1.31.4
    dev: false

  /prosemirror-gapcursor@1.3.2:
    resolution: {integrity: sha512-wtjswVBd2vaQRrnYZaBCbyDqr232Ed4p2QPtRIUK5FuqHYKGWkEwl08oQM4Tw7DOR0FsasARV5uJFvMZWxdNxQ==}
    dependencies:
      prosemirror-keymap: 1.2.2
      prosemirror-model: 1.19.2
      prosemirror-state: 1.4.3
      prosemirror-view: 1.31.4
    dev: false

  /prosemirror-history@1.3.2:
    resolution: {integrity: sha512-/zm0XoU/N/+u7i5zepjmZAEnpvjDtzoPWW6VmKptcAnPadN/SStsBjMImdCEbb3seiNTpveziPTIrXQbHLtU1g==}
    dependencies:
      prosemirror-state: 1.4.3
      prosemirror-transform: 1.7.3
      prosemirror-view: 1.31.4
      rope-sequence: 1.3.4
    dev: false

  /prosemirror-inputrules@1.2.1:
    resolution: {integrity: sha512-3LrWJX1+ULRh5SZvbIQlwZafOXqp1XuV21MGBu/i5xsztd+9VD15x6OtN6mdqSFI7/8Y77gYUbQ6vwwJ4mr6QQ==}
    dependencies:
      prosemirror-state: 1.4.3
      prosemirror-transform: 1.7.3
    dev: false

  /prosemirror-keymap@1.2.2:
    resolution: {integrity: sha512-EAlXoksqC6Vbocqc0GtzCruZEzYgrn+iiGnNjsJsH4mrnIGex4qbLdWWNza3AW5W36ZRrlBID0eM6bdKH4OStQ==}
    dependencies:
      prosemirror-state: 1.4.3
      w3c-keyname: 2.2.8
    dev: false

  /prosemirror-markdown@1.11.0:
    resolution: {integrity: sha512-yP9mZqPRstjZhhf3yykCQNE3AijxARrHe4e7esV9A+gp4cnGOH4QvrKYPpXLHspNWyvJJ+0URH+iIvV5qP1I2Q==}
    dependencies:
      markdown-it: 13.0.1
      prosemirror-model: 1.19.2
    dev: false

  /prosemirror-menu@1.2.2:
    resolution: {integrity: sha512-437HIWTq4F9cTX+kPfqZWWm+luJm95Aut/mLUy+9OMrOml0bmWDS26ceC6SNfb2/S94et1sZ186vLO7pDHzxSw==}
    dependencies:
      crelt: 1.0.6
      prosemirror-commands: 1.5.2
      prosemirror-history: 1.3.2
      prosemirror-state: 1.4.3
    dev: false

  /prosemirror-model@1.19.2:
    resolution: {integrity: sha512-RXl0Waiss4YtJAUY3NzKH0xkJmsZupCIccqcIFoLTIKFlKNbIvFDRl27/kQy1FP8iUAxrjRRfIVvOebnnXJgqQ==}
    dependencies:
      orderedmap: 2.1.1
    dev: false

  /prosemirror-schema-basic@1.2.2:
    resolution: {integrity: sha512-/dT4JFEGyO7QnNTe9UaKUhjDXbTNkiWTq/N4VpKaF79bBjSExVV2NXmJpcM7z/gD7mbqNjxbmWW5nf1iNSSGnw==}
    dependencies:
      prosemirror-model: 1.19.2
    dev: false

  /prosemirror-schema-list@1.3.0:
    resolution: {integrity: sha512-Hz/7gM4skaaYfRPNgr421CU4GSwotmEwBVvJh5ltGiffUJwm7C8GfN/Bc6DR1EKEp5pDKhODmdXXyi9uIsZl5A==}
    dependencies:
      prosemirror-model: 1.19.2
      prosemirror-state: 1.4.3
      prosemirror-transform: 1.7.3
    dev: false

  /prosemirror-state@1.4.3:
    resolution: {integrity: sha512-goFKORVbvPuAQaXhpbemJFRKJ2aixr+AZMGiquiqKxaucC6hlpHNZHWgz5R7dS4roHiwq9vDctE//CZ++o0W1Q==}
    dependencies:
      prosemirror-model: 1.19.2
      prosemirror-transform: 1.7.3
      prosemirror-view: 1.31.4
    dev: false

  /prosemirror-tables@1.3.3:
    resolution: {integrity: sha512-t10hbu4sNDInic3AQYd8ouPN457zVJIhVDqSdqgsVXNoa1watYXBxqNSVrNQoGOFG4Ivreyp3hQE3KG1f9bSpw==}
    dependencies:
      prosemirror-keymap: 1.2.2
      prosemirror-model: 1.19.2
      prosemirror-state: 1.4.3
      prosemirror-transform: 1.7.3
      prosemirror-view: 1.31.4
    dev: false

  /prosemirror-trailing-node@2.0.4(prosemirror-model@1.19.2)(prosemirror-state@1.4.3)(prosemirror-view@1.31.4):
    resolution: {integrity: sha512-0Yl9w7IdHkaCdqR+NE3FOucePME4OmiGcybnF1iasarEILP5U8+4xTnl53yafULjmwcg1SrSG65Hg7Zk2H2v3g==}
    peerDependencies:
      prosemirror-model: ^1.19.0
      prosemirror-state: ^1.4.2
      prosemirror-view: ^1.30.2
    dependencies:
      '@babel/runtime': 7.22.5
      '@remirror/core-constants': 2.0.1
      '@remirror/core-helpers': 2.0.3
      escape-string-regexp: 4.0.0
      prosemirror-model: 1.19.2
      prosemirror-state: 1.4.3
      prosemirror-view: 1.31.4
    transitivePeerDependencies:
      - supports-color
    dev: false

  /prosemirror-transform@1.7.3:
    resolution: {integrity: sha512-qDapyx5lqYfxVeUWEw0xTGgeP2S8346QtE7DxkalsXlX89lpzkY6GZfulgfHyk1n4tf74sZ7CcXgcaCcGjsUtA==}
    dependencies:
      prosemirror-model: 1.19.2
    dev: false

  /prosemirror-view@1.31.4:
    resolution: {integrity: sha512-nJzH2LpYbonSTYFqQ1BUdEhbd1WPN/rp/K9T9qxBEYpgg3jK3BvEUCR45Ymc9IHpO0m3nBJwPm19RBxZdoBVuw==}
    dependencies:
      prosemirror-model: 1.19.2
      prosemirror-state: 1.4.3
      prosemirror-transform: 1.7.3
    dev: false

  /proxy-from-env@1.1.0:
    resolution: {integrity: sha512-D+zkORCbA9f1tdWRK0RaCR3GPv50cMxcrz4X8k5LTSUD1Dkw47mKJEZQNunItRTkWwgtaUSo1RVFRIG9ZXiFYg==}
    dev: false

  /psl@1.9.0:
    resolution: {integrity: sha512-E/ZsdU4HLs/68gYzgGTkMicWTLPdAftJLfJFlLUAAKZGkStNU72sZjT66SnMDVOfOWY/YAoiD7Jxa9iHvngcag==}
    dev: true

  /punycode@2.3.0:
    resolution: {integrity: sha512-rRV+zQD8tVFys26lAGR9WUuS4iUAngJScM+ZRSKtvl5tKeZ2t5bvdNFdNHBW9FWR4guGHlgmsZ1G7BSm2wTbuA==}
    engines: {node: '>=6'}

  /pure-rand@6.0.2:
    resolution: {integrity: sha512-6Yg0ekpKICSjPswYOuC5sku/TSWaRYlA0qsXqJgM/d/4pLPHPuTxK7Nbf7jFKzAeedUhR8C7K9Uv63FBsSo8xQ==}
    dev: true

  /querystringify@2.2.0:
    resolution: {integrity: sha512-FIqgj2EUvTa7R50u0rGsyTftzjYmv/a3hO345bZNrqabNqjtgiDMgmo4mkUjd+nzU5oF3dClKqFIPUKybUyqoQ==}
    dev: true

  /queue-microtask@1.2.3:
    resolution: {integrity: sha512-NuaNSa6flKT5JaSYQzJok04JzTL1CA6aGhv5rfLW3PgqA+M2ChpZQnAC8h8i4ZFkBS8X5RqkDBHA7r4hej3K9A==}

  /raf-schd@4.0.3:
    resolution: {integrity: sha512-tQkJl2GRWh83ui2DiPTJz9wEiMN20syf+5oKfB03yYP7ioZcJwsIK8FjrtLwH1m7C7e+Tt2yYBlrOpdT+dyeIQ==}
    dev: false

  /react-beautiful-dnd@13.1.1(react-dom@18.2.0)(react@18.2.0):
    resolution: {integrity: sha512-0Lvs4tq2VcrEjEgDXHjT98r+63drkKEgqyxdA7qD3mvKwga6a5SscbdLPO2IExotU1jW8L0Ksdl0Cj2AF67nPQ==}
    peerDependencies:
      react: ^16.8.5 || ^17.0.0 || ^18.0.0
      react-dom: ^16.8.5 || ^17.0.0 || ^18.0.0
    dependencies:
      '@babel/runtime': 7.22.5
      css-box-model: 1.2.1
      memoize-one: 5.2.1
      raf-schd: 4.0.3
      react: 18.2.0
      react-dom: 18.2.0(react@18.2.0)
      react-redux: 7.2.9(react-dom@18.2.0)(react@18.2.0)
      redux: 4.2.1
      use-memo-one: 1.1.3(react@18.2.0)
    transitivePeerDependencies:
      - react-native
    dev: false

  /react-csv-reader@4.0.0(prop-types@15.8.1)(react-dom@18.2.0)(react@18.2.0):
    resolution: {integrity: sha512-NRo27kv1YWYAJAR3H5ZZ5KREEw35avUtdGr4DwYel87QN3rwJf2wdAw97swNDO3cTW2i3cuXSNjfPqVIJm5xOg==}
    peerDependencies:
      prop-types: ^15.7.2
      react: ^16.0.0 || ^17.0.0 || ^18.0.0
      react-dom: ^16.0.0 || ^17.0.0 || ^18.0.0
    dependencies:
      papaparse: 5.4.1
      prop-types: 15.8.1
      react: 18.2.0
      react-dom: 18.2.0(react@18.2.0)
    dev: false

  /react-dom@18.2.0(react@18.2.0):
    resolution: {integrity: sha512-6IMTriUmvsjHUjNtEDudZfuDQUoWXVxKHhlEGSk81n4YFS+r/Kl99wXiwlVXtPBtJenozv2P+hxDsw9eA7Xo6g==}
    peerDependencies:
      react: ^18.2.0
    dependencies:
      loose-envify: 1.4.0
      react: 18.2.0
      scheduler: 0.23.0

  /react-draggable@4.4.5(react-dom@18.2.0)(react@18.2.0):
    resolution: {integrity: sha512-OMHzJdyJbYTZo4uQE393fHcqqPYsEtkjfMgvCHr6rejT+Ezn4OZbNyGH50vv+SunC1RMvwOTSWkEODQLzw1M9g==}
    peerDependencies:
      react: '>= 16.3.0'
      react-dom: '>= 16.3.0'
    dependencies:
      clsx: 1.2.1
      prop-types: 15.8.1
      react: 18.2.0
      react-dom: 18.2.0(react@18.2.0)
    dev: false

  /react-is@16.13.1:
    resolution: {integrity: sha512-24e6ynE2H+OKt4kqsOvNd8kBpV65zoxbA4BVsEOB3ARVWQki/DHzaUoC5KuON/BiccDaCCTZBuOcfZs70kR8bQ==}
    dev: false

  /react-is@17.0.2:
    resolution: {integrity: sha512-w2GsyukL62IJnlaff/nRegPQR94C/XXamvMWmSHRJ4y7Ts/4ocGRmTHvOs8PSE6pB3dWOrD/nueuU5sduBsQ4w==}

  /react-is@18.2.0:
    resolution: {integrity: sha512-xWGDIW6x921xtzPkhiULtthJHoJvBbF3q26fzloPCK0hsvxtPVelvftw3zjbHWSkR2km9Z+4uxbDDK/6Zw9B8w==}
    dev: true

  /react-property@2.0.0:
    resolution: {integrity: sha512-kzmNjIgU32mO4mmH5+iUyrqlpFQhF8K2k7eZ4fdLSOPFrD1XgEuSBv9LDEgxRXTMBqMd8ppT0x6TIzqE5pdGdw==}
    dev: false

  /react-redux@7.2.9(react-dom@18.2.0)(react@18.2.0):
    resolution: {integrity: sha512-Gx4L3uM182jEEayZfRbI/G11ZpYdNAnBs70lFVMNdHJI76XYtR+7m0MN+eAs7UHBPhWXcnFPaS+9owSCJQHNpQ==}
    peerDependencies:
      react: ^16.8.3 || ^17 || ^18
      react-dom: '*'
      react-native: '*'
    peerDependenciesMeta:
      react-dom:
        optional: true
      react-native:
        optional: true
    dependencies:
      '@babel/runtime': 7.22.5
      '@types/react-redux': 7.1.25
      hoist-non-react-statics: 3.3.2
      loose-envify: 1.4.0
      prop-types: 15.8.1
      react: 18.2.0
      react-dom: 18.2.0(react@18.2.0)
      react-is: 17.0.2
    dev: false

  /react-remove-scroll-bar@2.3.4(@types/react@18.2.12)(react@18.2.0):
    resolution: {integrity: sha512-63C4YQBUt0m6ALadE9XV56hV8BgJWDmmTPY758iIJjfQKt2nYwoUrPk0LXRXcB/yIj82T1/Ixfdpdk68LwIB0A==}
    engines: {node: '>=10'}
    peerDependencies:
      '@types/react': ^16.8.0 || ^17.0.0 || ^18.0.0
      react: ^16.8.0 || ^17.0.0 || ^18.0.0
    peerDependenciesMeta:
      '@types/react':
        optional: true
    dependencies:
      '@types/react': 18.2.12
      react: 18.2.0
      react-style-singleton: 2.2.1(@types/react@18.2.12)(react@18.2.0)
      tslib: 2.5.3
    dev: false

  /react-remove-scroll@2.5.6(@types/react@18.2.12)(react@18.2.0):
    resolution: {integrity: sha512-bO856ad1uDYLefgArk559IzUNeQ6SWH4QnrevIUjH+GczV56giDfl3h0Idptf2oIKxQmd1p9BN25jleKodTALg==}
    engines: {node: '>=10'}
    peerDependencies:
      '@types/react': ^16.8.0 || ^17.0.0 || ^18.0.0
      react: ^16.8.0 || ^17.0.0 || ^18.0.0
    peerDependenciesMeta:
      '@types/react':
        optional: true
    dependencies:
      '@types/react': 18.2.12
      react: 18.2.0
      react-remove-scroll-bar: 2.3.4(@types/react@18.2.12)(react@18.2.0)
      react-style-singleton: 2.2.1(@types/react@18.2.12)(react@18.2.0)
      tslib: 2.5.3
      use-callback-ref: 1.3.0(@types/react@18.2.12)(react@18.2.0)
      use-sidecar: 1.1.2(@types/react@18.2.12)(react@18.2.0)
    dev: false

  /react-resizable@3.0.5(react-dom@18.2.0)(react@18.2.0):
    resolution: {integrity: sha512-vKpeHhI5OZvYn82kXOs1bC8aOXktGU5AmKAgaZS4F5JPburCtbmDPqE7Pzp+1kN4+Wb81LlF33VpGwWwtXem+w==}
    peerDependencies:
      react: '>= 16.3'
    dependencies:
      prop-types: 15.8.1
      react: 18.2.0
      react-draggable: 4.4.5(react-dom@18.2.0)(react@18.2.0)
    transitivePeerDependencies:
      - react-dom
    dev: false

  /react-style-singleton@2.2.1(@types/react@18.2.12)(react@18.2.0):
    resolution: {integrity: sha512-ZWj0fHEMyWkHzKYUr2Bs/4zU6XLmq9HsgBURm7g5pAVfyn49DgUiNgY2d4lXRlYSiCif9YBGpQleewkcqddc7g==}
    engines: {node: '>=10'}
    peerDependencies:
      '@types/react': ^16.8.0 || ^17.0.0 || ^18.0.0
      react: ^16.8.0 || ^17.0.0 || ^18.0.0
    peerDependenciesMeta:
      '@types/react':
        optional: true
    dependencies:
      '@types/react': 18.2.12
      get-nonce: 1.0.1
      invariant: 2.2.4
      react: 18.2.0
      tslib: 2.5.3
    dev: false

  /react-textarea-autosize@8.3.4(@types/react@18.2.12)(react@18.2.0):
    resolution: {integrity: sha512-CdtmP8Dc19xL8/R6sWvtknD/eCXkQr30dtvC4VmGInhRsfF8X/ihXCq6+9l9qbxmKRiq407/7z5fxE7cVWQNgQ==}
    engines: {node: '>=10'}
    peerDependencies:
      react: ^16.8.0 || ^17.0.0 || ^18.0.0
    dependencies:
      '@babel/runtime': 7.22.5
      react: 18.2.0
      use-composed-ref: 1.3.0(react@18.2.0)
      use-latest: 1.2.1(@types/react@18.2.12)(react@18.2.0)
    transitivePeerDependencies:
      - '@types/react'
    dev: false

  /react-transition-group@4.4.2(react-dom@18.2.0)(react@18.2.0):
    resolution: {integrity: sha512-/RNYfRAMlZwDSr6z4zNKV6xu53/e2BuaBbGhbyYIXTrmgu/bGHzmqOs7mJSJBHy9Ud+ApHx3QjrkKSp1pxvlFg==}
    peerDependencies:
      react: '>=16.6.0'
      react-dom: '>=16.6.0'
    dependencies:
      '@babel/runtime': 7.22.5
      dom-helpers: 5.2.1
      loose-envify: 1.4.0
      prop-types: 15.8.1
      react: 18.2.0
      react-dom: 18.2.0(react@18.2.0)
    dev: false

  /react@18.2.0:
    resolution: {integrity: sha512-/3IjMdb2L9QbBdWiW5e3P2/npwMBaU9mHCSCUzNln0ZCYbcfTsGbTJrU/kGemdH2IWmB2ioZ+zkxtmq6g09fGQ==}
    engines: {node: '>=0.10.0'}
    dependencies:
      loose-envify: 1.4.0

  /read-cache@1.0.0:
    resolution: {integrity: sha512-Owdv/Ft7IjOgm/i0xvNDZ1LrRANRfew4b2prF3OWMQLxLfu3bS8FVhCsrSCMK4lR56Y9ya+AThoTpDCTxCmpRA==}
    dependencies:
      pify: 2.3.0
    dev: true

  /read-cmd-shim@4.0.0:
    resolution: {integrity: sha512-yILWifhaSEEytfXI76kB9xEEiG1AiozaCJZ83A87ytjRiN+jVibXjedjCRNjoZviinhG+4UkalO3mWTd8u5O0Q==}
    engines: {node: ^14.17.0 || ^16.13.0 || >=18.0.0}
    dev: true

  /readable-stream@1.0.34:
    resolution: {integrity: sha512-ok1qVCJuRkNmvebYikljxJA/UEsKwLl2nI1OmaqAu4/UE+h0wKCHok4XkL/gvi39OacXvw59RJUOFUkDib2rHg==}
    dependencies:
      core-util-is: 1.0.3
      inherits: 2.0.4
      isarray: 0.0.1
      string_decoder: 0.10.31
    dev: false

  /readable-stream@2.3.8:
    resolution: {integrity: sha512-8p0AUk4XODgIewSi0l8Epjs+EVnWiK7NoDIEGU0HhE7+ZyY8D1IMY7odu5lRrFXGg71L15KG8QrPmum45RTtdA==}
    dependencies:
      core-util-is: 1.0.3
      inherits: 2.0.4
      isarray: 1.0.0
      process-nextick-args: 2.0.1
      safe-buffer: 5.1.2
      string_decoder: 1.1.1
      util-deprecate: 1.0.2
    dev: false

  /readdirp@3.6.0:
    resolution: {integrity: sha512-hOS089on8RduqdbhvQ5Z37A0ESjsqz6qnRcffsMU3495FuTdqSm+7bhJ29JvIOsBDEEnan5DPu9t3To9VRlMzA==}
    engines: {node: '>=8.10.0'}
    dependencies:
      picomatch: 2.3.1
    dev: true

  /redent@3.0.0:
    resolution: {integrity: sha512-6tDA8g98We0zd0GvVeMT9arEOnTw9qM03L9cJXaCjrip1OO764RDBLBfrB4cwzNGDj5OA5ioymC9GkizgWJDUg==}
    engines: {node: '>=8'}
    dependencies:
      indent-string: 4.0.0
      strip-indent: 3.0.0
    dev: true

  /redux@4.2.1:
    resolution: {integrity: sha512-LAUYz4lc+Do8/g7aeRa8JkyDErK6ekstQaqWQrNRW//MY1TvCEpMtpTWvlQ+FPbWCx+Xixu/6SHt5N0HR+SB4w==}
    dependencies:
      '@babel/runtime': 7.22.5
    dev: false

  /regenerator-runtime@0.13.11:
    resolution: {integrity: sha512-kY1AZVr2Ra+t+piVaJ4gxaFaReZVH40AKNo7UCX6W+dEwBo/2oZJzqfuN1qLq1oL45o56cPaTXELwrTh8Fpggg==}

  /regexp.prototype.flags@1.5.0:
    resolution: {integrity: sha512-0SutC3pNudRKgquxGoRGIz946MZVHqbNfPjBdxeOhBrdgDKlRoXmYLQN9xRbrR09ZXWeGAdPuif7egofn6v5LA==}
    engines: {node: '>= 0.4'}
    dependencies:
      call-bind: 1.0.2
      define-properties: 1.2.0
      functions-have-names: 1.2.3

  /require-directory@2.1.1:
    resolution: {integrity: sha512-fGxEI7+wsG9xrvdjsrlmL22OMTTiHRwAMroiEeMgq8gzoLC/PQr7RsRDSTLUg/bZAZtF+TVIkHc6/4RIKrui+Q==}
    engines: {node: '>=0.10.0'}
    dev: true

  /requires-port@1.0.0:
    resolution: {integrity: sha512-KigOCHcocU3XODJxsu8i/j8T9tzT4adHiecwORRQ0ZZFcp7ahwXuRU1m+yuO90C5ZUyGeGfocHDI14M3L3yDAQ==}
    dev: true

  /resolve-cwd@3.0.0:
    resolution: {integrity: sha512-OrZaX2Mb+rJCpH/6CpSqt9xFVpN++x01XnN2ie9g6P5/3xelLAkXWVADpdz1IHD/KFfEXyE6V0U01OQ3UO2rEg==}
    engines: {node: '>=8'}
    dependencies:
      resolve-from: 5.0.0
    dev: true

  /resolve-from@4.0.0:
    resolution: {integrity: sha512-pb/MYmXstAkysRFx8piNI1tGFNQIFA3vkE3Gq4EuA1dF6gHp/+vgZqsCGJapvy8N3Q+4o7FwvquPJcnZ7RYy4g==}
    engines: {node: '>=4'}

  /resolve-from@5.0.0:
    resolution: {integrity: sha512-qYg9KP24dD5qka9J47d0aVky0N+b4fTU89LN9iDnjB5waksiC49rvMB0PrUJQGoTmH50XPiqOvAjDfaijGxYZw==}
    engines: {node: '>=8'}
    dev: true

  /resolve-pkg-maps@1.0.0:
    resolution: {integrity: sha512-seS2Tj26TBVOC2NIc2rOe2y2ZO7efxITtLZcGSOnHHNOQ7CkiUBfw0Iw2ck6xkIhPwLhKNLS8BO+hEpngQlqzw==}
    dev: false

  /resolve.exports@2.0.2:
    resolution: {integrity: sha512-X2UW6Nw3n/aMgDVy+0rSqgHlv39WZAlZrXCdnbyEiKm17DSqHX4MmQMaST3FbeWR5FTuRcUwYAziZajji0Y7mg==}
    engines: {node: '>=10'}
    dev: true

  /resolve@1.22.2:
    resolution: {integrity: sha512-Sb+mjNHOULsBv818T40qSPeRiuWLyaGMa5ewydRLFimneixmVy2zdivRl+AF6jaYPC8ERxGDmFSiqui6SfPd+g==}
    hasBin: true
    dependencies:
      is-core-module: 2.12.1
      path-parse: 1.0.7
      supports-preserve-symlinks-flag: 1.0.0

  /resolve@2.0.0-next.4:
    resolution: {integrity: sha512-iMDbmAWtfU+MHpxt/I5iWI7cY6YVEZUQ3MBgPQ++XD1PELuJHIl82xBmObyP2KyQmkNB2dsqF7seoQQiAn5yDQ==}
    hasBin: true
    dependencies:
      is-core-module: 2.12.1
      path-parse: 1.0.7
      supports-preserve-symlinks-flag: 1.0.0
    dev: false

  /restore-cursor@3.1.0:
    resolution: {integrity: sha512-l+sSefzHpj5qimhFSE5a8nufZYAM3sBSVMAPtYkmC+4EH2anSGaEMXSD0izRQbu9nfyQ9y5JrVmp7E8oZrUjvA==}
    engines: {node: '>=8'}
    dependencies:
      onetime: 5.1.2
      signal-exit: 3.0.7
    dev: true

  /reusify@1.0.4:
    resolution: {integrity: sha512-U9nH88a3fc/ekCF1l0/UP1IosiuIjyTh7hBvXVMHYgVcfGvt897Xguj2UOLDeI5BG2m7/uwyaLVT6fbtCwTyzw==}
    engines: {iojs: '>=1.0.0', node: '>=0.10.0'}

  /rfdc@1.3.0:
    resolution: {integrity: sha512-V2hovdzFbOi77/WajaSMXk2OLm+xNIeQdMMuB7icj7bk6zi2F8GGAxigcnDFpJHbNyNcgyJDiP+8nOrY5cZGrA==}
    dev: true

  /rimraf@3.0.2:
    resolution: {integrity: sha512-JZkJMZkAGFFPP2YqXZXPbMlMBgsxzE8ILs4lMIX/2o0L9UBw9O/Y3o6wFw/i9YLapcUJWwqbi3kdxIPdC62TIA==}
    hasBin: true
    dependencies:
      glob: 7.2.3

  /rollup@2.78.0:
    resolution: {integrity: sha512-4+YfbQC9QEVvKTanHhIAFVUFSRsezvQF8vFOJwtGfb9Bb+r014S+qryr9PSmw8x6sMnPkmFBGAvIFVQxvJxjtg==}
    engines: {node: '>=10.0.0'}
    hasBin: true
    optionalDependencies:
      fsevents: 2.3.2
    dev: false

  /rollup@3.25.1:
    resolution: {integrity: sha512-tywOR+rwIt5m2ZAWSe5AIJcTat8vGlnPFAv15ycCrw33t6iFsXZ6mzHVFh2psSjxQPmI+xgzMZZizUAukBI4aQ==}
    engines: {node: '>=14.18.0', npm: '>=8.0.0'}
    hasBin: true
    optionalDependencies:
      fsevents: 2.3.2
    dev: true

  /rope-sequence@1.3.4:
    resolution: {integrity: sha512-UT5EDe2cu2E/6O4igUr5PSFs23nvvukicWHx6GnOPlHAiiYbzNuCRQCuiUdHJQcqKalLKlrYJnjY0ySGsXNQXQ==}
    dev: false

  /run-applescript@5.0.0:
    resolution: {integrity: sha512-XcT5rBksx1QdIhlFOCtgZkB99ZEouFZ1E2Kc2LHqNW13U3/74YGdkQRmThTwxy4QIyookibDKYZOPqX//6BlAg==}
    engines: {node: '>=12'}
    dependencies:
      execa: 5.1.1
    dev: false

  /run-parallel@1.2.0:
    resolution: {integrity: sha512-5l4VyZR86LZ/lDxZTR6jqL8AFE2S0IFLMP26AbjsLVADxHdhB/c0GUsH+y39UfCi3dzz8OlQuPmnaJOMoDHQBA==}
    dependencies:
      queue-microtask: 1.2.3

  /rxjs@7.8.1:
    resolution: {integrity: sha512-AA3TVj+0A2iuIoQkWEK/tqFjBq2j+6PO6Y0zJcvzLAFhEFIO3HL0vls9hWLncZbAAbK0mar7oZ4V079I/qPMxg==}
    dependencies:
      tslib: 2.5.3
    dev: true

  /safe-buffer@5.1.2:
    resolution: {integrity: sha512-Gd2UZBJDkXlY7GbJxfsE8/nvKkUEU1G38c1siN6QP6a9PT9MmHB8GnpscSmMJSoF8LOIrt8ud/wPtojys4G6+g==}
    dev: false

  /safe-regex-test@1.0.0:
    resolution: {integrity: sha512-JBUUzyOgEwXQY1NuPtvcj/qcBDbDmEvWufhlnXZIm75DEHp+afM1r1ujJpJsV/gSM4t59tpDyPi1sd6ZaPFfsA==}
    dependencies:
      call-bind: 1.0.2
      get-intrinsic: 1.2.1
      is-regex: 1.1.4
    dev: false

  /safer-buffer@2.1.2:
    resolution: {integrity: sha512-YZo3K82SD7Riyi0E1EQPojLz7kpepnSQI9IyPbHHg1XXXevb5dJI7tpyN2ADxGcQbHG7vcyRHk0cbwqcQriUtg==}
    dev: true

  /saxes@6.0.0:
    resolution: {integrity: sha512-xAg7SOnEhrm5zI3puOOKyy1OMcMlIJZYNJY7xLBwSze0UjhPLnWfj2GF2EpT0jmzaJKIWKHLsaSSajf35bcYnA==}
    engines: {node: '>=v12.22.7'}
    dependencies:
      xmlchars: 2.2.0
    dev: true

  /scheduler@0.23.0:
    resolution: {integrity: sha512-CtuThmgHNg7zIZWAXi3AsyIzA3n4xx7aNyjwC2VJldO2LMVDhFK+63xGqq6CsJH4rTAt6/M+N4GhZiDYPx9eUw==}
    dependencies:
      loose-envify: 1.4.0

  /semver@6.3.0:
    resolution: {integrity: sha512-b39TBaTSfV6yBrapU89p5fKekE2m/NwnDocOVruQFS1/veMgdzuPcnOM34M6CwxW8jH/lxEa5rBoDeUwu5HHTw==}
    hasBin: true

  /semver@7.5.2:
    resolution: {integrity: sha512-SoftuTROv/cRjCze/scjGyiDtcUyxw1rgYQSZY7XTmtR5hX+dm76iDbTH8TkLPHCQmlbQVSSbNZCPM2hb0knnQ==}
    engines: {node: '>=10'}
    hasBin: true
    dependencies:
      lru-cache: 6.0.0

  /set-cookie-parser@2.6.0:
    resolution: {integrity: sha512-RVnVQxTXuerk653XfuliOxBP81Sf0+qfQE73LIYKcyMYHG94AuH0kgrQpRDuTZnSmjpysHmzxJXKNfa6PjFhyQ==}
    dev: false

  /shebang-command@2.0.0:
    resolution: {integrity: sha512-kHxr2zZpYtdmrN1qDjrrX/Z1rR1kG8Dx+gkpK1G4eXmvXswmcE1hTWBWYUzlraYw1/yZp6YuDY77YtvbN0dmDA==}
    engines: {node: '>=8'}
    dependencies:
      shebang-regex: 3.0.0

  /shebang-regex@3.0.0:
    resolution: {integrity: sha512-7++dFhtcx3353uBaq8DDR4NuxBetBzC7ZQOhmTQInHEd6bSrXdiEyzCvG07Z44UYdLShWUyXt5M/yhz8ekcb1A==}
    engines: {node: '>=8'}

  /side-channel@1.0.4:
    resolution: {integrity: sha512-q5XPytqFEIKHkGdiMIrY10mvLRvnQh42/+GoBlFW3b2LXLE2xxJpZFdm94we0BaoV3RwJyGqg5wS7epxTv0Zvw==}
    dependencies:
      call-bind: 1.0.2
      get-intrinsic: 1.2.1
      object-inspect: 1.12.3

  /signal-exit@3.0.7:
    resolution: {integrity: sha512-wnD2ZE+l+SPC/uoS0vXeE9L1+0wuaMqKlfz9AMUo38JsyLSBWSFcHR1Rri62LZc12vLr1gb3jl7iwQhgwpAbGQ==}

  /signal-exit@4.0.2:
    resolution: {integrity: sha512-MY2/qGx4enyjprQnFaZsHib3Yadh3IXyV2C321GY0pjGfVBu4un0uDJkwgdxqO+Rdx8JMT8IfJIRwbYVz3Ob3Q==}
    engines: {node: '>=14'}
    dev: true

  /simple-swizzle@0.2.2:
    resolution: {integrity: sha512-JA//kQgZtbuY83m+xT+tXJkmJncGMTFT+C+g2h2R9uxkYIrE2yy9sgmcLhCnw57/WSD+Eh3J97FPEDFnbXnDUg==}
    dependencies:
      is-arrayish: 0.3.2
    dev: true

  /sisteransi@1.0.5:
    resolution: {integrity: sha512-bLGGlR1QxBcynn2d5YmDX4MGjlZvy2MRBDRNHLJ8VI6l6+9FUiyTFNJ0IveOSP0bcXgVDPRcfGqA0pjaqUpfVg==}
    dev: true

  /slash@3.0.0:
    resolution: {integrity: sha512-g9Q1haeby36OSStwb4ntCGGGaKsaVSjQ68fBxoQcutl5fS1vuY18H3wSt3jFyFtrkx+Kz0V1G85A4MyAdDMi2Q==}
    engines: {node: '>=8'}

  /slash@4.0.0:
    resolution: {integrity: sha512-3dOsAHXXUkQTpOYcoAxLIorMTp4gIQr5IW3iVb7A7lFIp0VHhnynm9izx6TssdrIcVIESAlVjtnO2K8bg+Coew==}
    engines: {node: '>=12'}
    dev: false

  /slice-ansi@3.0.0:
    resolution: {integrity: sha512-pSyv7bSTC7ig9Dcgbw9AuRNUb5k5V6oDudjZoMBSr13qpLBG7tB+zgCkARjq7xIUgdz5P1Qe8u+rSGdouOOIyQ==}
    engines: {node: '>=8'}
    dependencies:
      ansi-styles: 4.3.0
      astral-regex: 2.0.0
      is-fullwidth-code-point: 3.0.0
    dev: true

  /slice-ansi@4.0.0:
    resolution: {integrity: sha512-qMCMfhY040cVHT43K9BFygqYbUPFZKHOg7K73mtTWJRb8pyP3fzf4Ixd5SzdEJQ6MRUg/WBnOLxghZtKKurENQ==}
    engines: {node: '>=10'}
    dependencies:
      ansi-styles: 4.3.0
      astral-regex: 2.0.0
      is-fullwidth-code-point: 3.0.0
    dev: true

  /slice-ansi@5.0.0:
    resolution: {integrity: sha512-FC+lgizVPfie0kkhqUScwRu1O/lF6NOgJmlCgK+/LYxDCTk8sGelYaHDhFcDN+Sn3Cv+3VSa4Byeo+IMCzpMgQ==}
    engines: {node: '>=12'}
    dependencies:
      ansi-styles: 6.2.1
      is-fullwidth-code-point: 4.0.0
    dev: true

  /source-map-js@1.0.2:
    resolution: {integrity: sha512-R0XvVJ9WusLiqTCEiGCmICCMplcCkIwwR11mOSD9CR5u+IXYdiseeEuXCVAjS54zqwkLcPNnmU4OeJ6tUrWhDw==}
    engines: {node: '>=0.10.0'}

  /source-map-support@0.5.13:
    resolution: {integrity: sha512-SHSKFHadjVA5oR4PPqhtAVdcBWwRYVd6g6cAXnIbRiIwc2EhPrTuKUBdSLvlEKyIP3GCf89fltvcZiP9MMFA1w==}
    dependencies:
      buffer-from: 1.1.2
      source-map: 0.6.1
    dev: true

  /source-map@0.5.7:
    resolution: {integrity: sha512-LbrmJOMUSdEVxIKvdcJzQC+nQhe8FUZQTXQy6+I75skNgn3OoQ0DZA8YnFa7gp8tqtL3KPf1kmo0R5DoApeSGQ==}
    engines: {node: '>=0.10.0'}
    dev: false

  /source-map@0.6.1:
    resolution: {integrity: sha512-UjgapumWlbMhkBgzT7Ykc5YXUT46F0iKu8SGXq0bcwP5dz/h0Plj6enJqjz1Zbq2l5WaqYnrVbwWOWMyF3F47g==}
    engines: {node: '>=0.10.0'}
    dev: true

  /source-map@0.8.0-beta.0:
    resolution: {integrity: sha512-2ymg6oRBpebeZi9UUNsgQ89bhx01TcTkmNTGnNO88imTmbSgy4nfujrgVEFKWpMTEGA11EDkTt7mqObTPdigIA==}
    engines: {node: '>= 8'}
    dependencies:
      whatwg-url: 7.1.0
    dev: true

  /sprintf-js@1.0.3:
    resolution: {integrity: sha512-D9cPgkvLlV3t3IzL0D0YLvGA9Ahk4PcvVwUbN0dSGr1aP0Nrt4AEnTUbuGvquEC0mA64Gqt1fzirlRs5ibXx8g==}
    dev: true

  /ssf@0.11.2:
    resolution: {integrity: sha512-+idbmIXoYET47hH+d7dfm2epdOMUDjqcB4648sTZ+t2JwoyBFL/insLfB/racrDmsKB3diwsDA696pZMieAC5g==}
    engines: {node: '>=0.8'}
    dependencies:
      frac: 1.1.2
    dev: false

  /stack-utils@2.0.6:
    resolution: {integrity: sha512-XlkWvfIm6RmsWtNJx+uqtKLS8eqFbxUg0ZzLXqY0caEy9l7hruX8IpiDnjsLavoBgqCCR71TqWO8MaXYheJ3RQ==}
    engines: {node: '>=10'}
    dependencies:
      escape-string-regexp: 2.0.0
    dev: true

  /stacktrace-parser@0.1.10:
    resolution: {integrity: sha512-KJP1OCML99+8fhOHxwwzyWrlUuVX5GQ0ZpJTd1DFXhdkrvg1szxfHhawXUZ3g9TkXORQd4/WG68jMlQZ2p8wlg==}
    engines: {node: '>=6'}
    dependencies:
      type-fest: 0.7.1
    dev: false

  /stop-iteration-iterator@1.0.0:
    resolution: {integrity: sha512-iCGQj+0l0HOdZ2AEeBADlsRC+vsnDsZsbdSiH1yNSjcfKM7fdpCMfqAL/dwF5BLiw/XhRft/Wax6zQbhq2BcjQ==}
    engines: {node: '>= 0.4'}
    dependencies:
      internal-slot: 1.0.5
    dev: true

  /streamsearch@1.1.0:
    resolution: {integrity: sha512-Mcc5wHehp9aXz1ax6bZUyY5afg9u2rv5cqQI3mRrYkGC8rW2hM02jWuwjtL++LS5qinSyhj2QfLyNsuc+VsExg==}
    engines: {node: '>=10.0.0'}

  /string-argv@0.3.2:
    resolution: {integrity: sha512-aqD2Q0144Z+/RqG52NeHEkZauTAUWJO8c6yTftGJKO3Tja5tUgIfmIl6kExvhtxSDP7fXB6DvzkfMpCd/F3G+Q==}
    engines: {node: '>=0.6.19'}
    dev: true

  /string-length@4.0.2:
    resolution: {integrity: sha512-+l6rNN5fYHNhZZy41RXsYptCjA2Igmq4EG7kZAYFQI1E1VTXarr6ZPXBg6eq7Y6eK4FEhY6AJlyuFIb/v/S0VQ==}
    engines: {node: '>=10'}
    dependencies:
      char-regex: 1.0.2
      strip-ansi: 6.0.1
    dev: true

  /string-width@4.2.3:
    resolution: {integrity: sha512-wKyQRQpjJ0sIp62ErSZdGsjMJWsap5oRNihHhu6G7JVO/9jIB6UyevL+tXuOqrng8j/cxKTWyWUwvSTriiZz/g==}
    engines: {node: '>=8'}
    dependencies:
      emoji-regex: 8.0.0
      is-fullwidth-code-point: 3.0.0
      strip-ansi: 6.0.1
    dev: true

  /string-width@5.1.2:
    resolution: {integrity: sha512-HnLOCR3vjcY8beoNLtcjZ5/nxn2afmME6lhrDrebokqMap+XbeW8n9TXpPDOqdGK5qcI3oT0GKTW6wC7EMiVqA==}
    engines: {node: '>=12'}
    dependencies:
      eastasianwidth: 0.2.0
      emoji-regex: 9.2.2
      strip-ansi: 7.1.0
    dev: true

  /string.prototype.matchall@4.0.8:
    resolution: {integrity: sha512-6zOCOcJ+RJAQshcTvXPHoxoQGONa3e/Lqx90wUA+wEzX78sg5Bo+1tQo4N0pohS0erG9qtCqJDjNCQBjeWVxyg==}
    dependencies:
      call-bind: 1.0.2
      define-properties: 1.2.0
      es-abstract: 1.21.2
      get-intrinsic: 1.2.1
      has-symbols: 1.0.3
      internal-slot: 1.0.5
      regexp.prototype.flags: 1.5.0
      side-channel: 1.0.4
    dev: false

  /string.prototype.trim@1.2.7:
    resolution: {integrity: sha512-p6TmeT1T3411M8Cgg9wBTMRtY2q9+PNy9EV1i2lIXUN/btt763oIfxwN3RR8VU6wHX8j/1CFy0L+YuThm6bgOg==}
    engines: {node: '>= 0.4'}
    dependencies:
      call-bind: 1.0.2
      define-properties: 1.2.0
      es-abstract: 1.21.2
    dev: false

  /string.prototype.trimend@1.0.6:
    resolution: {integrity: sha512-JySq+4mrPf9EsDBEDYMOb/lM7XQLulwg5R/m1r0PXEFqrV0qHvl58sdTilSXtKOflCsK2E8jxf+GKC0T07RWwQ==}
    dependencies:
      call-bind: 1.0.2
      define-properties: 1.2.0
      es-abstract: 1.21.2
    dev: false

  /string.prototype.trimstart@1.0.6:
    resolution: {integrity: sha512-omqjMDaY92pbn5HOX7f9IccLA+U1tA9GvtU4JrodiXFfYB7jPzzHpRzpglLAjtUV6bB557zwClJezTqnAiYnQA==}
    dependencies:
      call-bind: 1.0.2
      define-properties: 1.2.0
      es-abstract: 1.21.2
    dev: false

  /string_decoder@0.10.31:
    resolution: {integrity: sha512-ev2QzSzWPYmy9GuqfIVildA4OdcGLeFZQrq5ys6RtiuF+RQQiZWr8TZNyAcuVXyQRYfEO+MsoB/1BuQVhOJuoQ==}
    dev: false

  /string_decoder@1.1.1:
    resolution: {integrity: sha512-n/ShnvDi6FHbbVfviro+WojiFzv+s8MPMHBczVePfUpDJLwoLT0ht1l4YwBCbi8pJAveEEdnkHyPyTP/mzRfwg==}
    dependencies:
      safe-buffer: 5.1.2
    dev: false

  /strip-ansi@6.0.1:
    resolution: {integrity: sha512-Y38VPSHcqkFrCpFnQ9vuSXmquuv5oXOKpGeT6aGrr3o3Gc9AlVa6JBfUSOCnbxGGZF+/0ooI7KrPuUSztUdU5A==}
    engines: {node: '>=8'}
    dependencies:
      ansi-regex: 5.0.1

  /strip-ansi@7.1.0:
    resolution: {integrity: sha512-iq6eVVI64nQQTRYq2KtEg2d2uU7LElhTJwsH4YzIHZshxlgZms/wIc4VoDQTlG/IvVIrBKG06CrZnp0qv7hkcQ==}
    engines: {node: '>=12'}
    dependencies:
      ansi-regex: 6.0.1
    dev: true

  /strip-bom@3.0.0:
    resolution: {integrity: sha512-vavAMRXOgBVNF6nyEEmL3DBK19iRpDcoIwW+swQ+CbGiu7lju6t+JklA1MHweoWtadgt4ISVUsXLyDq34ddcwA==}
    engines: {node: '>=4'}
    dev: false

  /strip-bom@4.0.0:
    resolution: {integrity: sha512-3xurFv5tEgii33Zi8Jtp55wEIILR9eh34FAW00PZf+JnSsTmV/ioewSgQl97JHvgjoRGwPShsWm+IdrxB35d0w==}
    engines: {node: '>=8'}
    dev: true

  /strip-final-newline@2.0.0:
    resolution: {integrity: sha512-BrpvfNAE3dcvq7ll3xVumzjKjZQ5tI1sEUIKr3Uoks0XUl45St3FlatVqef9prk4jRDzhW6WZg+3bk93y6pLjA==}
    engines: {node: '>=6'}

  /strip-final-newline@3.0.0:
    resolution: {integrity: sha512-dOESqjYr96iWYylGObzd39EuNTa5VJxyvVAEm5Jnh7KGo75V43Hk1odPQkNDyXNmUR6k+gEiDVXnjB8HJ3crXw==}
    engines: {node: '>=12'}

  /strip-indent@3.0.0:
    resolution: {integrity: sha512-laJTa3Jb+VQpaC6DseHhF7dXVqHTfJPCRDaEbid/drOhgitgYku/letMUqOXFoWV0zIIUbjpdH2t+tYj4bQMRQ==}
    engines: {node: '>=8'}
    dependencies:
      min-indent: 1.0.1
    dev: true

  /strip-json-comments@3.1.1:
    resolution: {integrity: sha512-6fPc+R4ihwqP6N/aIv2f1gMH8lOVtWQHoqC4yK6oSDVVocumAsfCqjkXnqiYMhmMwS/mEHLp7Vehlt3ql6lEig==}
    engines: {node: '>=8'}

  /style-to-js@1.1.0:
    resolution: {integrity: sha512-1OqefPDxGrlMwcbfpsTVRyzwdhr4W0uxYQzeA2F1CBc8WG04udg2+ybRnvh3XYL4TdHQrCahLtax2jc8xaE6rA==}
    dependencies:
      style-to-object: 0.3.0
    dev: false

  /style-to-object@0.3.0:
    resolution: {integrity: sha512-CzFnRRXhzWIdItT3OmF8SQfWyahHhjq3HwcMNCNLn+N7klOOqPjMeG/4JSu77D7ypZdGvSzvkrbyeTMizz2VrA==}
    dependencies:
      inline-style-parser: 0.1.1
    dev: false

  /styled-jsx@5.1.1(@babel/core@7.22.5)(react@18.2.0):
    resolution: {integrity: sha512-pW7uC1l4mBZ8ugbiZrcIsiIvVx1UmTfw7UkC3Um2tmfUq9Bhk8IiyEIPl6F8agHgjzku6j0xQEZbfA5uSgSaCw==}
    engines: {node: '>= 12.0.0'}
    peerDependencies:
      '@babel/core': '*'
      babel-plugin-macros: '*'
      react: '>= 16.8.0 || 17.x.x || ^18.0.0-0'
    peerDependenciesMeta:
      '@babel/core':
        optional: true
      babel-plugin-macros:
        optional: true
    dependencies:
      '@babel/core': 7.22.5
      client-only: 0.0.1
      react: 18.2.0

  /stylis@4.2.0:
    resolution: {integrity: sha512-Orov6g6BB1sDfYgzWfTHDOxamtX1bE/zo104Dh9e6fqJ3PooipYyfJ0pUmrZO2wAvO8YbEyeFrkV91XTsGMSrw==}
    dev: false

  /sucrase@3.32.0:
    resolution: {integrity: sha512-ydQOU34rpSyj2TGyz4D2p8rbktIOZ8QY9s+DGLvFU1i5pWJE8vkpruCjGCMHsdXwnD7JDcS+noSwM/a7zyNFDQ==}
    engines: {node: '>=8'}
    hasBin: true
    dependencies:
      '@jridgewell/gen-mapping': 0.3.3
      commander: 4.1.1
      glob: 7.1.6
      lines-and-columns: 1.2.4
      mz: 2.7.0
      pirates: 4.0.5
      ts-interface-checker: 0.1.13
    dev: true

  /supabase@1.68.6:
    resolution: {integrity: sha512-3+0SBoY4oRZ1GkDUkMaUfsIAk0ofhw0EntJJo+GZNrciXE0lDZ7AX31g63AyJ1yfNxElbYBcrWIMtsZgeDG35w==}
    engines: {npm: '>=8'}
    hasBin: true
    requiresBuild: true
    dependencies:
      bin-links: 4.0.1
      node-fetch: 3.3.1
      tar: 6.1.15
    dev: true

  /supports-color@5.5.0:
    resolution: {integrity: sha512-QjVjwdXIt408MIiAqCX4oUKsgU2EqAGzs2Ppkm4aQYbjm+ZEWEcW4SfFNTr4uMNZma0ey4f5lgLrkB0aX0QMow==}
    engines: {node: '>=4'}
    dependencies:
      has-flag: 3.0.0

  /supports-color@7.2.0:
    resolution: {integrity: sha512-qpCAvRl9stuOHveKsn7HncJRvv501qIacKzQlO/+Lwxc9+0q2wLyv4Dfvt80/DPn2pqOBsJdDiogXGR9+OvwRw==}
    engines: {node: '>=8'}
    dependencies:
      has-flag: 4.0.0

  /supports-color@8.1.1:
    resolution: {integrity: sha512-MpUEN2OodtUzxvKQl72cUF7RQ5EiHsGvSsVG0ia9c5RbWGL2CI4C7EpPS8UTBIplnlzZiNuV56w+FuNxy3ty2Q==}
    engines: {node: '>=10'}
    dependencies:
      has-flag: 4.0.0
    dev: true

  /supports-preserve-symlinks-flag@1.0.0:
    resolution: {integrity: sha512-ot0WnXS9fgdkgIcePe6RHNk1WA8+muPa6cSjeR3V8K27q9BB1rTE3R1p7Hv0z1ZyAc8s6Vvv8DIyWf681MAt0w==}
    engines: {node: '>= 0.4'}

  /swr@2.1.5(react@18.2.0):
    resolution: {integrity: sha512-/OhfZMcEpuz77KavXST5q6XE9nrOBOVcBLWjMT+oAE/kQHyE3PASrevXCtQDZ8aamntOfFkbVJp7Il9tNBQWrw==}
    peerDependencies:
      react: ^16.11.0 || ^17.0.0 || ^18.0.0
    dependencies:
      react: 18.2.0
      use-sync-external-store: 1.2.0(react@18.2.0)
    dev: false

  /symbol-tree@3.2.4:
    resolution: {integrity: sha512-9QNk5KwDF+Bvz+PyObkmSYjI5ksVUYtjW7AU22r2NKcfLJcXp96hkDWU3+XndOsUb+AQ9QhfzfCT2O+CNWT5Tw==}
    dev: true

  /synckit@0.8.5:
    resolution: {integrity: sha512-L1dapNV6vu2s/4Sputv8xGsCdAVlb5nRDMFU/E27D44l5U6cw1g0dGd45uLc+OXjNMmF4ntiMdCimzcjFKQI8Q==}
    engines: {node: ^14.18.0 || >=16.0.0}
    dependencies:
      '@pkgr/utils': 2.4.1
      tslib: 2.5.3
    dev: false

  /tabbable@6.1.2:
    resolution: {integrity: sha512-qCN98uP7i9z0fIS4amQ5zbGBOq+OSigYeGvPy7NDk8Y9yncqDZ9pRPgfsc2PJIVM9RrJj7GIfuRgmjoUU9zTHQ==}
    dev: false

  /tailwind-scrollbar@3.0.4(tailwindcss@3.3.2):
    resolution: {integrity: sha512-X/QBsn/C5u9x6/YvTc1Zo7b09Gqs5BfDe0UK/8LDQUv8IEBKF+p2ISTRwvAr50MH0hn/wTyCEOann7uXoa1/2Q==}
    engines: {node: '>=12.13.0'}
    peerDependencies:
      tailwindcss: 3.x
    dependencies:
      tailwindcss: 3.3.2
    dev: true

  /tailwindcss-themer@3.1.0(tailwindcss@3.3.2):
    resolution: {integrity: sha512-IfgxpCxWm5rRK3Q7aTvVyhQ/7tyyn8EJl5tFak5tS+/n8oXT7OGfv8praYepR7+IsM92waAuBDZng1HgnstrYA==}
    peerDependencies:
      tailwindcss: ^3.1.0
    dependencies:
      color: 4.2.3
      just-unique: 4.2.0
      lodash.merge: 4.6.2
      lodash.mergewith: 4.6.2
      tailwindcss: 3.3.2
    dev: true

  /tailwindcss@3.3.2:
    resolution: {integrity: sha512-9jPkMiIBXvPc2KywkraqsUfbfj+dHDb+JPWtSJa9MLFdrPyazI7q6WX2sUrm7R9eVR7qqv3Pas7EvQFzxKnI6w==}
    engines: {node: '>=14.0.0'}
    hasBin: true
    dependencies:
      '@alloc/quick-lru': 5.2.0
      arg: 5.0.2
      chokidar: 3.5.3
      didyoumean: 1.2.2
      dlv: 1.1.3
      fast-glob: 3.2.12
      glob-parent: 6.0.2
      is-glob: 4.0.3
      jiti: 1.18.2
      lilconfig: 2.1.0
      micromatch: 4.0.5
      normalize-path: 3.0.0
      object-hash: 3.0.0
      picocolors: 1.0.0
      postcss: 8.4.24
      postcss-import: 15.1.0(postcss@8.4.24)
      postcss-js: 4.0.1(postcss@8.4.24)
      postcss-load-config: 4.0.1(postcss@8.4.24)
      postcss-nested: 6.0.1(postcss@8.4.24)
      postcss-selector-parser: 6.0.13
      postcss-value-parser: 4.2.0
      resolve: 1.22.2
      sucrase: 3.32.0
    transitivePeerDependencies:
      - ts-node
    dev: true

  /tapable@2.2.1:
    resolution: {integrity: sha512-GNzQvQTOIP6RyTfE2Qxb8ZVlNmw0n88vp1szwWRimP02mnTsx3Wtn5qRdqY9w2XduFNUgvOwhNnQsjwCp+kqaQ==}
    engines: {node: '>=6'}
    dev: false

  /tar@6.1.15:
    resolution: {integrity: sha512-/zKt9UyngnxIT/EAGYuxaMYgOIJiP81ab9ZfkILq4oNLPFX50qyYmu7jRj9qeXoxmJHjGlbH0+cm2uy1WCs10A==}
    engines: {node: '>=10'}
    dependencies:
      chownr: 2.0.0
      fs-minipass: 2.1.0
      minipass: 5.0.0
      minizlib: 2.1.2
      mkdirp: 1.0.4
      yallist: 4.0.0
    dev: true

  /test-exclude@6.0.0:
    resolution: {integrity: sha512-cAGWPIyOHU6zlmg88jwm7VRyXnMN7iV68OGAbYDk/Mh/xC/pzVPlQtY6ngoIH/5/tciuhGfvESU8GrHrcxD56w==}
    engines: {node: '>=8'}
    dependencies:
      '@istanbuljs/schema': 0.1.3
      glob: 7.2.3
      minimatch: 3.1.2
    dev: true

  /text-table@0.2.0:
    resolution: {integrity: sha512-N+8UisAXDGk8PFXP4HAzVR9nbfmVJ3zYLAWiTIoqC5v5isinhr+r5uaO8+7r3BMfuNIufIsA7RdpVgacC2cSpw==}

  /thenify-all@1.6.0:
    resolution: {integrity: sha512-RNxQH/qI8/t3thXJDwcstUO4zeqo64+Uy/+sNVRBx4Xn2OX+OZ9oP+iJnNFqplFra2ZUVeKCSa2oVWi3T4uVmA==}
    engines: {node: '>=0.8'}
    dependencies:
      thenify: 3.3.1
    dev: true

  /thenify@3.3.1:
    resolution: {integrity: sha512-RVZSIV5IG10Hk3enotrhvz0T9em6cyHBLkH/YAZuKqd8hRkKhSfCGIcP2KUY0EPxndzANBmNllzWPwak+bheSw==}
    dependencies:
      any-promise: 1.3.0
    dev: true

  /throttle-debounce@3.0.1:
    resolution: {integrity: sha512-dTEWWNu6JmeVXY0ZYoPuH5cRIwc0MeGbJwah9KUNYSJwommQpCzTySTpEe8Gs1J23aeWEuAobe4Ag7EHVt/LOg==}
    engines: {node: '>=10'}
    dev: false

  /through2@0.4.2:
    resolution: {integrity: sha512-45Llu+EwHKtAZYTPPVn3XZHBgakWMN3rokhEv5hu596XP+cNgplMg+Gj+1nmAvj+L0K7+N49zBKx5rah5u0QIQ==}
    dependencies:
      readable-stream: 1.0.34
      xtend: 2.1.2
    dev: false

  /through@2.3.8:
    resolution: {integrity: sha512-w89qg7PI8wAdvX60bMDP+bFoD5Dvhm9oLheFp5O4a2QF0cSBGsBX4qZmadPMvVqlLJBBci+WqGGOAPvcDeNSVg==}

  /tiny-invariant@1.3.1:
    resolution: {integrity: sha512-AD5ih2NlSssTCwsMznbvwMZpJ1cbhkGd2uueNxzv2jDlEeZdU04JQfRnggJQ8DrcVBGjAsCKwFBbDlVNtEMlzw==}
    dev: false

  /tippy.js@6.3.7:
    resolution: {integrity: sha512-E1d3oP2emgJ9dRQZdf3Kkn0qJgI6ZLpyS5z6ZkY1DF3kaQaBsGZsndEpHwx+eC+tYM41HaSNvNtLx8tU57FzTQ==}
    dependencies:
      '@popperjs/core': 2.11.8
    dev: false

  /titleize@3.0.0:
    resolution: {integrity: sha512-KxVu8EYHDPBdUYdKZdKtU2aj2XfEx9AfjXxE/Aj0vT06w2icA09Vus1rh6eSu1y01akYg6BjIK/hxyLJINoMLQ==}
    engines: {node: '>=12'}
    dev: false

  /tmpl@1.0.5:
    resolution: {integrity: sha512-3f0uOEAQwIqGuWW2MVzYg8fV/QNnc/IpuJNG837rLuczAaLVHslWHZQj4IGiEl5Hs3kkbhwL9Ab7Hrsmuj+Smw==}
    dev: true

  /to-fast-properties@2.0.0:
    resolution: {integrity: sha512-/OaKK0xYrs3DmxRYqL/yDc+FxFUVYhDlXMhRmv3z915w2HF1tnN1omB354j8VUGO/hbRzyD6Y3sA7v7GS/ceog==}
    engines: {node: '>=4'}

  /to-regex-range@5.0.1:
    resolution: {integrity: sha512-65P7iz6X5yEr1cwcgvQxbbIw7Uk3gOy5dIdtZ4rDveLqhrdJP+Li/Hx6tyK0NEb+2GCyneCMJiGqrADCSNk8sQ==}
    engines: {node: '>=8.0'}
    dependencies:
      is-number: 7.0.0

  /tough-cookie@4.1.3:
    resolution: {integrity: sha512-aX/y5pVRkfRnfmuX+OdbSdXvPe6ieKX/G2s7e98f4poJHnqH3281gDPm/metm6E/WRamfx7WC4HUqkWHfQHprw==}
    engines: {node: '>=6'}
    dependencies:
      psl: 1.9.0
      punycode: 2.3.0
      universalify: 0.2.0
      url-parse: 1.5.10
    dev: true

  /tr46@0.0.3:
    resolution: {integrity: sha512-N3WMsuqV66lT30CrXNbEjx4GEwlow3v6rr4mCcv6prnfwhS01rkgyFdjPNBYd9br7LpXV1+Emh01fHnq2Gdgrw==}
    dev: false

  /tr46@1.0.1:
    resolution: {integrity: sha512-dTpowEjclQ7Kgx5SdBkqRzVhERQXov8/l9Ft9dVM9fmg0W0KQSVaXX9T4i6twCPNtYiZM53lpSSUAwJbFPOHxA==}
    dependencies:
      punycode: 2.3.0
    dev: true

  /tr46@3.0.0:
    resolution: {integrity: sha512-l7FvfAHlcmulp8kr+flpQZmVwtu7nfRV7NZujtN0OqES8EL4O4e0qqzL0DC5gAvx/ZC/9lk6rhcUwYvkBnBnYA==}
    engines: {node: '>=12'}
    dependencies:
      punycode: 2.3.0
    dev: true

  /tree-kill@1.2.2:
    resolution: {integrity: sha512-L0Orpi8qGpRG//Nd+H90vFB+3iHnue1zSSGmNOOCh1GLJ7rUKVwV2HvijphGQS2UmhUZewS9VgvxYIdgr+fG1A==}
    hasBin: true
    dev: true

  /ts-interface-checker@0.1.13:
    resolution: {integrity: sha512-Y/arvbn+rrz3JCKl9C4kVNfTfSm2/mEp5FSz5EsZSANGPSlQrpRI5M4PKF+mJnE52jOO90PnPSc3Ur3bTQw0gA==}
    dev: true

  /tsconfig-paths@3.14.2:
    resolution: {integrity: sha512-o/9iXgCYc5L/JxCHPe3Hvh8Q/2xm5Z+p18PESBU6Ff33695QnCHBEjcytY2q19ua7Mbl/DavtBOLq+oG0RCL+g==}
    dependencies:
      '@types/json5': 0.0.29
      json5: 1.0.2
      minimist: 1.2.8
      strip-bom: 3.0.0
    dev: false

  /tslib@1.14.1:
    resolution: {integrity: sha512-Xni35NKzjgMrwevysHTCArtLDpPvye8zV/0E4EyYn43P7/7qvQwPh9BGkHewbMulVntbigmcT7rdX3BNo9wRJg==}

  /tslib@2.5.3:
    resolution: {integrity: sha512-mSxlJJwl3BMEQCUNnxXBU9jP4JBktcEGhURcPR6VQVlnP0FdDEsIaz0C35dXNGLyRfrATNofF0F5p2KPxQgB+w==}

  /tsup@7.0.0(postcss@8.4.24)(typescript@5.1.3):
    resolution: {integrity: sha512-yYARDRkPq07mO3YUXTvF12ISwWQG57Odve8aFEgLdHyeGungxuKxb19yf9G0W8y59SZFkLnRj1gkoVk1gd5fbQ==}
    engines: {node: '>=16.14'}
    hasBin: true
    peerDependencies:
      '@swc/core': ^1
      postcss: ^8.4.12
      typescript: '>=4.1.0'
    peerDependenciesMeta:
      '@swc/core':
        optional: true
      postcss:
        optional: true
      typescript:
        optional: true
    dependencies:
      bundle-require: 4.0.1(esbuild@0.18.3)
      cac: 6.7.14
      chokidar: 3.5.3
      debug: 4.3.4
      esbuild: 0.18.3
      execa: 5.1.1
      globby: 11.1.0
      joycon: 3.1.1
      postcss: 8.4.24
      postcss-load-config: 4.0.1(postcss@8.4.24)
      resolve-from: 5.0.0
      rollup: 3.25.1
      source-map: 0.8.0-beta.0
      sucrase: 3.32.0
      tree-kill: 1.2.2
      typescript: 5.1.3
    transitivePeerDependencies:
      - supports-color
      - ts-node
    dev: true

  /tsutils@3.21.0(typescript@5.1.3):
    resolution: {integrity: sha512-mHKK3iUXL+3UF6xL5k0PEhKRUBKPBCv/+RkEOpjRWxxx27KKRBmmA60A9pgOUvMi8GKhRMPEmjBRPzs2W7O1OA==}
    engines: {node: '>= 6'}
    peerDependencies:
      typescript: '>=2.8.0 || >= 3.2.0-dev || >= 3.3.0-dev || >= 3.4.0-dev || >= 3.5.0-dev || >= 3.6.0-dev || >= 3.6.0-beta || >= 3.7.0-dev || >= 3.7.0-beta'
    dependencies:
      tslib: 1.14.1
      typescript: 5.1.3

  /turbo-darwin-64@1.10.3:
    resolution: {integrity: sha512-IIB9IomJGyD3EdpSscm7Ip1xVWtYb7D0x7oH3vad3gjFcjHJzDz9xZ/iw/qItFEW+wGFcLSRPd+1BNnuLM8AsA==}
    cpu: [x64]
    os: [darwin]
    requiresBuild: true
    dev: true
    optional: true

  /turbo-darwin-arm64@1.10.3:
    resolution: {integrity: sha512-SBNmOZU9YEB0eyNIxeeQ+Wi0Ufd+nprEVp41rgUSRXEIpXjsDjyBnKnF+sQQj3+FLb4yyi/yZQckB+55qXWEsw==}
    cpu: [arm64]
    os: [darwin]
    requiresBuild: true
    dev: true
    optional: true

  /turbo-linux-64@1.10.3:
    resolution: {integrity: sha512-kvAisGKE7xHJdyMxZLvg53zvHxjqPK1UVj4757PQqtx9dnjYHSc8epmivE6niPgDHon5YqImzArCjVZJYpIGHQ==}
    cpu: [x64]
    os: [linux]
    requiresBuild: true
    dev: true
    optional: true

  /turbo-linux-arm64@1.10.3:
    resolution: {integrity: sha512-Qgaqln0IYRgyL0SowJOi+PNxejv1I2xhzXOI+D+z4YHbgSx87ox1IsALYBlK8VRVYY8VCXl+PN12r1ioV09j7A==}
    cpu: [arm64]
    os: [linux]
    requiresBuild: true
    dev: true
    optional: true

  /turbo-windows-64@1.10.3:
    resolution: {integrity: sha512-rbH9wManURNN8mBnN/ZdkpUuTvyVVEMiUwFUX4GVE5qmV15iHtZfDLUSGGCP2UFBazHcpNHG1OJzgc55GFFrUw==}
    cpu: [x64]
    os: [win32]
    requiresBuild: true
    dev: true
    optional: true

  /turbo-windows-arm64@1.10.3:
    resolution: {integrity: sha512-ThlkqxhcGZX39CaTjsHqJnqVe+WImjX13pmjnpChz6q5HHbeRxaJSFzgrHIOt0sUUVx90W/WrNRyoIt/aafniw==}
    cpu: [arm64]
    os: [win32]
    requiresBuild: true
    dev: true
    optional: true

  /turbo@1.10.3:
    resolution: {integrity: sha512-U4gKCWcKgLcCjQd4Pl8KJdfEKumpyWbzRu75A6FCj6Ctea1PIm58W6Ltw1QXKqHrl2pF9e1raAskf/h6dlrPCA==}
    hasBin: true
    requiresBuild: true
    optionalDependencies:
      turbo-darwin-64: 1.10.3
      turbo-darwin-arm64: 1.10.3
      turbo-linux-64: 1.10.3
      turbo-linux-arm64: 1.10.3
      turbo-windows-64: 1.10.3
      turbo-windows-arm64: 1.10.3
    dev: true

  /type-check@0.3.2:
    resolution: {integrity: sha512-ZCmOJdvOWDBYJlzAoFkC+Q0+bUyEOS1ltgp1MGU03fqHG+dbi9tBFU2Rd9QKiDZFAYrhPh2JUf7rZRIuHRKtOg==}
    engines: {node: '>= 0.8.0'}
    dependencies:
      prelude-ls: 1.1.2
    dev: true

  /type-check@0.4.0:
    resolution: {integrity: sha512-XleUoc9uwGXqjWwXaUTZAmzMcFZ5858QA2vvx1Ur5xIcixXIP+8LnFDgRplU30us6teqdlskFfu+ae4K79Ooew==}
    engines: {node: '>= 0.8.0'}
    dependencies:
      prelude-ls: 1.2.1

  /type-detect@4.0.8:
    resolution: {integrity: sha512-0fr/mIH1dlO+x7TlcMy+bIDqKPsw/70tVyeHW787goQjhmqaZe10uwLujubK9q9Lg6Fiho1KUKDYz0Z7k7g5/g==}
    engines: {node: '>=4'}
    dev: true

  /type-fest@0.20.2:
    resolution: {integrity: sha512-Ne+eE4r0/iWnpAxD852z3A+N0Bt5RN//NjJwRd2VFHEmrywxf5vsZlh4R6lixl6B+wz/8d+maTSAkN1FIkI3LQ==}
    engines: {node: '>=10'}

  /type-fest@0.21.3:
    resolution: {integrity: sha512-t0rzBq87m3fVcduHDUFhKmyyX+9eo6WQjZvf51Ea/M0Q7+T374Jp1aUiyUl0GKxp8M/OETVHSDvmkyPgvX+X2w==}
    engines: {node: '>=10'}
    dev: true

  /type-fest@0.7.1:
    resolution: {integrity: sha512-Ne2YiiGN8bmrmJJEuTWTLJR32nh/JdL1+PSicowtNb0WFpn59GK8/lfD61bVtzguz7b3PBt74nxpv/Pw5po5Rg==}
    engines: {node: '>=8'}
    dev: false

  /type-fest@2.19.0:
    resolution: {integrity: sha512-RAH822pAdBgcNMAfWnCBU3CFZcfZ/i1eZjwFU/dsLKumyuuP3niueg2UAukXYF0E2AAoc82ZSSf9J0WQBinzHA==}
    engines: {node: '>=12.20'}
    dev: false

  /type@1.2.0:
    resolution: {integrity: sha512-+5nt5AAniqsCnu2cEQQdpzCAh33kVx8n0VoFidKpB1dVVLAN/F+bgVOqOJqOnEnrhp222clB5p3vUlD+1QAnfg==}
    dev: false

  /type@2.7.2:
    resolution: {integrity: sha512-dzlvlNlt6AXU7EBSfpAscydQ7gXB+pPGsPnfJnZpiNJBDj7IaJzQlBZYGdEi4R9HmPdBv2XmWJ6YUtoTa7lmCw==}
    dev: false

  /typed-array-length@1.0.4:
    resolution: {integrity: sha512-KjZypGq+I/H7HI5HlOoGHkWUUGq+Q0TPhQurLbyrVrvnKTBgzLhIJ7j6J/XTQOi0d1RjyZ0wdas8bKs2p0x3Ng==}
    dependencies:
      call-bind: 1.0.2
      for-each: 0.3.3
      is-typed-array: 1.1.10
    dev: false

  /typedarray-to-buffer@3.1.5:
    resolution: {integrity: sha512-zdu8XMNEDepKKR+XYOXAVPtWui0ly0NtohUscw+UmaHiAWT8hrV1rr//H6V+0DvJ3OQ19S979M0laLfX8rm82Q==}
    dependencies:
      is-typedarray: 1.0.0
    dev: false

  /typescript@4.5.2:
    resolution: {integrity: sha512-5BlMof9H1yGt0P8/WF+wPNw6GfctgGjXp5hkblpyT+8rkASSmkUKMXrxR0Xg8ThVCi/JnHQiKXeBaEwCeQwMFw==}
    engines: {node: '>=4.2.0'}
    hasBin: true
    dev: true

  /typescript@5.1.3:
    resolution: {integrity: sha512-XH627E9vkeqhlZFQuL+UsyAXEnibT0kWR2FWONlr4sTjvxyJYnyefgrkyECLzM5NenmKzRAy2rR/OlYLA1HkZw==}
    engines: {node: '>=14.17'}
    hasBin: true

  /uc.micro@1.0.6:
    resolution: {integrity: sha512-8Y75pvTYkLJW2hWQHXxoqRgV7qb9B+9vFEtidML+7koHUFapnVJAZ6cKs+Qjz5Aw3aZWHMC6u0wJE3At+nSGwA==}
    dev: false

  /unbox-primitive@1.0.2:
    resolution: {integrity: sha512-61pPlCD9h51VoreyJ0BReideM3MDKMKnh6+V9L08331ipq6Q8OFXZYiqP6n/tbHx4s5I9uRhcye6BrbkizkBDw==}
    dependencies:
      call-bind: 1.0.2
      has-bigints: 1.0.2
      has-symbols: 1.0.3
      which-boxed-primitive: 1.0.2
    dev: false

  /universalify@0.2.0:
    resolution: {integrity: sha512-CJ1QgKmNg3CwvAv/kOFmtnEN05f0D/cn9QntgNOQlQF9dgvVTHj3t+8JPdjqawCHk7V/KA+fbUqzZ9XWhcqPUg==}
    engines: {node: '>= 4.0.0'}
    dev: true

  /untildify@4.0.0:
    resolution: {integrity: sha512-KK8xQ1mkzZeg9inewmFVDNkg3l5LUhoq9kN6iWYB/CC9YMG8HA+c1Q8HwDe6dEX7kErrEVNVBO3fWsVq5iDgtw==}
    engines: {node: '>=8'}
    dev: false

  /update-browserslist-db@1.0.11(browserslist@4.21.9):
    resolution: {integrity: sha512-dCwEFf0/oT85M1fHBg4F0jtLwJrutGoHSQXCh7u4o2t1drG+c0a9Flnqww6XUKSfQMPpJBRjU8d4RXB09qtvaA==}
    hasBin: true
    peerDependencies:
      browserslist: '>= 4.21.0'
    dependencies:
      browserslist: 4.21.9
      escalade: 3.1.1
      picocolors: 1.0.0

  /uri-js@4.4.1:
    resolution: {integrity: sha512-7rKUyy33Q1yc98pQ1DAmLtwX109F7TIfWlW1Ydo8Wl1ii1SeHieeh0HHfPeL2fMXK6z0s8ecKs9frCuLJvndBg==}
    dependencies:
      punycode: 2.3.0

  /url-parse@1.5.10:
    resolution: {integrity: sha512-WypcfiRhfeUP9vvF0j6rw0J3hrWrw6iZv3+22h6iRMJ/8z1Tj6XfLP4DsUix5MhMPnXpiHDoKyoZ/bdCkwBCiQ==}
    dependencies:
      querystringify: 2.2.0
      requires-port: 1.0.0
    dev: true

  /use-callback-ref@1.3.0(@types/react@18.2.12)(react@18.2.0):
    resolution: {integrity: sha512-3FT9PRuRdbB9HfXhEq35u4oZkvpJ5kuYbpqhCfmiZyReuRgpnhDlbr2ZEnnuS0RrJAPn6l23xjFg9kpDM+Ms7w==}
    engines: {node: '>=10'}
    peerDependencies:
      '@types/react': ^16.8.0 || ^17.0.0 || ^18.0.0
      react: ^16.8.0 || ^17.0.0 || ^18.0.0
    peerDependenciesMeta:
      '@types/react':
        optional: true
    dependencies:
      '@types/react': 18.2.12
      react: 18.2.0
      tslib: 2.5.3
    dev: false

  /use-composed-ref@1.3.0(react@18.2.0):
    resolution: {integrity: sha512-GLMG0Jc/jiKov/3Ulid1wbv3r54K9HlMW29IWcDFPEqFkSO2nS0MuefWgMJpeHQ9YJeXDL3ZUF+P3jdXlZX/cQ==}
    peerDependencies:
      react: ^16.8.0 || ^17.0.0 || ^18.0.0
    dependencies:
      react: 18.2.0
    dev: false

  /use-isomorphic-layout-effect@1.1.2(@types/react@18.2.12)(react@18.2.0):
    resolution: {integrity: sha512-49L8yCO3iGT/ZF9QttjwLF/ZD9Iwto5LnH5LmEdk/6cFmXddqi2ulF0edxTwjj+7mqvpVVGQWvbXZdn32wRSHA==}
    peerDependencies:
      '@types/react': '*'
      react: ^16.8.0 || ^17.0.0 || ^18.0.0
    peerDependenciesMeta:
      '@types/react':
        optional: true
    dependencies:
      '@types/react': 18.2.12
      react: 18.2.0
    dev: false

  /use-latest@1.2.1(@types/react@18.2.12)(react@18.2.0):
    resolution: {integrity: sha512-xA+AVm/Wlg3e2P/JiItTziwS7FK92LWrDB0p+hgXloIMuVCeJJ8v6f0eeHyPZaJrM+usM1FkFfbNCrJGs8A/zw==}
    peerDependencies:
      '@types/react': '*'
      react: ^16.8.0 || ^17.0.0 || ^18.0.0
    peerDependenciesMeta:
      '@types/react':
        optional: true
    dependencies:
      '@types/react': 18.2.12
      react: 18.2.0
      use-isomorphic-layout-effect: 1.1.2(@types/react@18.2.12)(react@18.2.0)
    dev: false

  /use-memo-one@1.1.3(react@18.2.0):
    resolution: {integrity: sha512-g66/K7ZQGYrI6dy8GLpVcMsBp4s17xNkYJVSMvTEevGy3nDxHOfE6z8BVE22+5G5x7t3+bhzrlTDB7ObrEE0cQ==}
    peerDependencies:
      react: ^16.8.0 || ^17.0.0 || ^18.0.0
    dependencies:
      react: 18.2.0
    dev: false

  /use-sidecar@1.1.2(@types/react@18.2.12)(react@18.2.0):
    resolution: {integrity: sha512-epTbsLuzZ7lPClpz2TyryBfztm7m+28DlEv2ZCQ3MDr5ssiwyOwGH/e5F9CkfWjJ1t4clvI58yF822/GUkjjhw==}
    engines: {node: '>=10'}
    peerDependencies:
      '@types/react': ^16.9.0 || ^17.0.0 || ^18.0.0
      react: ^16.8.0 || ^17.0.0 || ^18.0.0
    peerDependenciesMeta:
      '@types/react':
        optional: true
    dependencies:
      '@types/react': 18.2.12
      detect-node-es: 1.1.0
      react: 18.2.0
      tslib: 2.5.3
    dev: false

  /use-sync-external-store@1.2.0(react@18.2.0):
    resolution: {integrity: sha512-eEgnFxGQ1Ife9bzYs6VLi8/4X6CObHMw9Qr9tPY43iKwsPw8xE8+EFsf/2cFZ5S3esXgpWgtSCtLNS41F+sKPA==}
    peerDependencies:
      react: ^16.8.0 || ^17.0.0 || ^18.0.0
    dependencies:
      react: 18.2.0
    dev: false

  /utf-8-validate@5.0.10:
    resolution: {integrity: sha512-Z6czzLq4u8fPOyx7TU6X3dvUZVvoJmxSQ+IcrlmagKhilxlhZgxPK6C5Jqbkw1IDUmFTM+cz9QDnnLTwDz/2gQ==}
    engines: {node: '>=6.14.2'}
    requiresBuild: true
    dependencies:
      node-gyp-build: 4.6.0
    dev: false

  /util-deprecate@1.0.2:
    resolution: {integrity: sha512-EPD5q1uXyFxJpCrLnCc1nHnq3gOa6DZBocAIiI2TaSCA7VCJ1UJDMagCzIkXNsUYfD1daK//LTEQ8xiIbrHtcw==}

  /uuid@9.0.0:
    resolution: {integrity: sha512-MXcSTerfPa4uqyzStbRoTgt5XIe3x5+42+q1sDuy3R5MDk66URdLMOZe5aPX/SQd+kuYAh0FdP/pO28IkQyTeg==}
    hasBin: true
    dev: false

  /v8-to-istanbul@9.1.0:
    resolution: {integrity: sha512-6z3GW9x8G1gd+JIIgQQQxXuiJtCXeAjp6RaPEPLv62mH3iPHPxV6W3robxtCzNErRo6ZwTmzWhsbNvjyEBKzKA==}
    engines: {node: '>=10.12.0'}
    dependencies:
      '@jridgewell/trace-mapping': 0.3.18
      '@types/istanbul-lib-coverage': 2.0.4
      convert-source-map: 1.9.0
    dev: true

  /w3c-keyname@2.2.8:
    resolution: {integrity: sha512-dpojBhNsCNN7T82Tm7k26A6G9ML3NkhDsnw9n/eoxSRlVBB4CEtIQ/KTCLI2Fwf3ataSXRhYFkQi3SlnFwPvPQ==}
    dev: false

  /w3c-xmlserializer@4.0.0:
    resolution: {integrity: sha512-d+BFHzbiCx6zGfz0HyQ6Rg69w9k19nviJspaj4yNscGjrHu94sVP+aRm75yEbCh+r2/yR+7q6hux9LVtbuTGBw==}
    engines: {node: '>=14'}
    dependencies:
      xml-name-validator: 4.0.0
    dev: true

  /walker@1.0.8:
    resolution: {integrity: sha512-ts/8E8l5b7kY0vlWLewOkDXMmPdLcVV4GmOQLyxuSswIJsweeFZtAsMF7k1Nszz+TYBQrlYRmzOnr398y1JemQ==}
    dependencies:
      makeerror: 1.0.12
    dev: true

  /watchpack@2.4.0:
    resolution: {integrity: sha512-Lcvm7MGST/4fup+ifyKi2hjyIAwcdI4HRgtvTpIUxBRhB+RFtUh8XtDOxUfctVCnhVi+QQj49i91OyvzkJl6cg==}
    engines: {node: '>=10.13.0'}
    dependencies:
      glob-to-regexp: 0.4.1
      graceful-fs: 4.2.11

  /web-streams-polyfill@3.2.1:
    resolution: {integrity: sha512-e0MO3wdXWKrLbL0DgGnUV7WHVuw9OUvL4hjgnPkIeEvESk74gAITi5G606JtZPp39cd8HA9VQzCIvA49LpPN5Q==}
    engines: {node: '>= 8'}
    dev: true

  /webidl-conversions@3.0.1:
    resolution: {integrity: sha512-2JAn3z8AR6rjK8Sm8orRC0h/bcl/DqL7tRPdGZ4I1CjdF+EaMLmYxBHyXuKL849eucPFhvBoxMsflfOb8kxaeQ==}
    dev: false

  /webidl-conversions@4.0.2:
    resolution: {integrity: sha512-YQ+BmxuTgd6UXZW3+ICGfyqRyHXVlD5GtQr5+qjiNW7bF0cqrzX500HVXPBOvgXb5YnzDd+h0zqyv61KUD7+Sg==}
    dev: true

  /webidl-conversions@7.0.0:
    resolution: {integrity: sha512-VwddBukDzu71offAQR975unBIGqfKZpM+8ZX6ySk8nYhVoo5CYaZyzt3YBvYtRtO+aoGlqxPg/B87NGVZ/fu6g==}
    engines: {node: '>=12'}
    dev: true

  /webpack-sources@3.2.3:
    resolution: {integrity: sha512-/DyMEOrDgLKKIG0fmvtz+4dUX/3Ghozwgm6iPp8KRhvn+eQf9+Q7GWxVNMk3+uCPWfdXYC4ExGBckIXdFEfH1w==}
    engines: {node: '>=10.13.0'}
    dev: false

  /websocket@1.0.34:
    resolution: {integrity: sha512-PRDso2sGwF6kM75QykIesBijKSVceR6jL2G8NGYyq2XrItNC2P5/qL5XeR056GhA+Ly7JMFvJb9I312mJfmqnQ==}
    engines: {node: '>=4.0.0'}
    dependencies:
      bufferutil: 4.0.7
      debug: 2.6.9
      es5-ext: 0.10.62
      typedarray-to-buffer: 3.1.5
      utf-8-validate: 5.0.10
      yaeti: 0.0.6
    transitivePeerDependencies:
      - supports-color
    dev: false

  /whatwg-encoding@2.0.0:
    resolution: {integrity: sha512-p41ogyeMUrw3jWclHWTQg1k05DSVXPLcVxRTYsXUk+ZooOCZLcoYgPZ/HL/D/N+uQPOtcp1me1WhBEaX02mhWg==}
    engines: {node: '>=12'}
    dependencies:
      iconv-lite: 0.6.3
    dev: true

  /whatwg-mimetype@3.0.0:
    resolution: {integrity: sha512-nt+N2dzIutVRxARx1nghPKGv1xHikU7HKdfafKkLNLindmPU/ch3U31NOCGGA/dmPcmb1VlofO0vnKAcsm0o/Q==}
    engines: {node: '>=12'}
    dev: true

  /whatwg-url@11.0.0:
    resolution: {integrity: sha512-RKT8HExMpoYx4igMiVMY83lN6UeITKJlBQ+vR/8ZJ8OCdSiN3RwCq+9gH0+Xzj0+5IrM6i4j/6LuvzbZIQgEcQ==}
    engines: {node: '>=12'}
    dependencies:
      tr46: 3.0.0
      webidl-conversions: 7.0.0
    dev: true

  /whatwg-url@5.0.0:
    resolution: {integrity: sha512-saE57nupxk6v3HY35+jzBwYa0rKSy0XR8JSxZPwgLr7ys0IBzhGviA1/TUGJLmSVqs8pb9AnvICXEuOHLprYTw==}
    dependencies:
      tr46: 0.0.3
      webidl-conversions: 3.0.1
    dev: false

  /whatwg-url@7.1.0:
    resolution: {integrity: sha512-WUu7Rg1DroM7oQvGWfOiAK21n74Gg+T4elXEQYkOhtyLeWiJFoOGLXPKI/9gzIie9CtwVLm8wtw6YJdKyxSjeg==}
    dependencies:
      lodash.sortby: 4.7.0
      tr46: 1.0.1
      webidl-conversions: 4.0.2
    dev: true

  /which-boxed-primitive@1.0.2:
    resolution: {integrity: sha512-bwZdv0AKLpplFY2KZRX6TvyuN7ojjr7lwkg6ml0roIy9YeuSr7JS372qlNW18UQYzgYK9ziGcerWqZOmEn9VNg==}
    dependencies:
      is-bigint: 1.0.4
      is-boolean-object: 1.1.2
      is-number-object: 1.0.7
      is-string: 1.0.7
      is-symbol: 1.0.4

  /which-collection@1.0.1:
    resolution: {integrity: sha512-W8xeTUwaln8i3K/cY1nGXzdnVZlidBcagyNFtBdD5kxnb4TvGKR7FfSIS3mYpwWS1QUCutfKz8IY8RjftB0+1A==}
    dependencies:
      is-map: 2.0.2
      is-set: 2.0.2
      is-weakmap: 2.0.1
      is-weakset: 2.0.2
    dev: true

  /which-typed-array@1.1.9:
    resolution: {integrity: sha512-w9c4xkx6mPidwp7180ckYWfMmvxpjlZuIudNtDf4N/tTAUB8VJbX25qZoAsrtGuYNnGw3pa0AXgbGKRB8/EceA==}
    engines: {node: '>= 0.4'}
    dependencies:
      available-typed-arrays: 1.0.5
      call-bind: 1.0.2
      for-each: 0.3.3
      gopd: 1.0.1
      has-tostringtag: 1.0.0
      is-typed-array: 1.1.10

  /which@2.0.2:
    resolution: {integrity: sha512-BLI3Tl1TW3Pvl70l3yq3Y64i+awpwXqsGBYWkkqMtnbXgrMD+yj7rhW0kuEDxzJaYXGjEW5ogapKNMEKNMjibA==}
    engines: {node: '>= 8'}
    hasBin: true
    dependencies:
      isexe: 2.0.0

  /wmf@1.0.2:
    resolution: {integrity: sha512-/p9K7bEh0Dj6WbXg4JG0xvLQmIadrner1bi45VMJTfnbVHsc7yIajZyoSoK60/dtVBs12Fm6WkUI5/3WAVsNMw==}
    engines: {node: '>=0.8'}
    dev: false

  /word-wrap@1.2.3:
    resolution: {integrity: sha512-Hz/mrNwitNRh/HUAtM/VT/5VH+ygD6DV7mYKZAtHOrbs8U7lvPS6xf7EJKMF0uW1KJCl0H701g3ZGus+muE5vQ==}
    engines: {node: '>=0.10.0'}

  /word@0.3.0:
    resolution: {integrity: sha512-OELeY0Q61OXpdUfTp+oweA/vtLVg5VDOXh+3he3PNzLGG/y0oylSOC1xRVj0+l4vQ3tj/bB1HVHv1ocXkQceFA==}
    engines: {node: '>=0.8'}
    dev: false

  /wrap-ansi@6.2.0:
    resolution: {integrity: sha512-r6lPcBGxZXlIcymEu7InxDMhdW0KDxpLgoFLcguasxCaJ/SOIZwINatK9KY/tf+ZrlywOKU0UDj3ATXUBfxJXA==}
    engines: {node: '>=8'}
    dependencies:
      ansi-styles: 4.3.0
      string-width: 4.2.3
      strip-ansi: 6.0.1
    dev: true

  /wrap-ansi@7.0.0:
    resolution: {integrity: sha512-YVGIj2kamLSTxw6NsZjoBxfSwsn0ycdesmc4p+Q21c5zPuZ1pl+NfxVdxPtdHvmNVOQ6XSYG4AUtyt/Fi7D16Q==}
    engines: {node: '>=10'}
    dependencies:
      ansi-styles: 4.3.0
      string-width: 4.2.3
      strip-ansi: 6.0.1
    dev: true

  /wrappy@1.0.2:
    resolution: {integrity: sha512-l4Sp/DRseor9wL6EvV2+TuQn63dMkPjZ/sp9XkghTEbV9KlPS1xUsZ3u7/IQO4wxtcFB4bgpQPRcR3QCvezPcQ==}

  /write-file-atomic@4.0.2:
    resolution: {integrity: sha512-7KxauUdBmSdWnmpaGFg+ppNjKF8uNLry8LyzjauQDOVONfFLNKrKvQOxZ/VuTIcS/gge/YNahf5RIIQWTSarlg==}
    engines: {node: ^12.13.0 || ^14.15.0 || >=16.0.0}
    dependencies:
      imurmurhash: 0.1.4
      signal-exit: 3.0.7
    dev: true

  /write-file-atomic@5.0.1:
    resolution: {integrity: sha512-+QU2zd6OTD8XWIJCbffaiQeH9U73qIqafo1x6V1snCWYGJf6cVE0cDR4D8xRzcEnfI21IFrUPzPGtcPf8AC+Rw==}
    engines: {node: ^14.17.0 || ^16.13.0 || >=18.0.0}
    dependencies:
      imurmurhash: 0.1.4
      signal-exit: 4.0.2
    dev: true

  /ws@8.13.0:
    resolution: {integrity: sha512-x9vcZYTrFPC7aSIbj7sRCYo7L/Xb8Iy+pW0ng0wt2vCJv7M9HOMy0UoN3rr+IFC7hb7vXoqS+P9ktyLLLhO+LA==}
    engines: {node: '>=10.0.0'}
    peerDependencies:
      bufferutil: ^4.0.1
      utf-8-validate: '>=5.0.2'
    peerDependenciesMeta:
      bufferutil:
        optional: true
      utf-8-validate:
        optional: true
    dev: true

  /xlsx@0.18.5:
    resolution: {integrity: sha512-dmg3LCjBPHZnQp5/F/+nnTa+miPJxUXB6vtk42YjBBKayDNagxGEeIdWApkYPOf3Z3pm3k62Knjzp7lMeTEtFQ==}
    engines: {node: '>=0.8'}
    hasBin: true
    dependencies:
      adler-32: 1.3.1
      cfb: 1.2.2
      codepage: 1.15.0
      crc-32: 1.2.2
      ssf: 0.11.2
      wmf: 1.0.2
      word: 0.3.0
    dev: false

  /xml-name-validator@4.0.0:
    resolution: {integrity: sha512-ICP2e+jsHvAj2E2lIHxa5tjXRlKDJo4IdvPvCXbXQGdzSfmSpNVyIKMvoZHjDY9DP0zV17iI85o90vRFXNccRw==}
    engines: {node: '>=12'}
    dev: true

  /xmlchars@2.2.0:
    resolution: {integrity: sha512-JZnDKK8B0RCDw84FNdDAIpZK+JuJw+s7Lz8nksI7SIuU3UXJJslUthsi+uWBUYOwPFwW7W7PRLRfUKpxjtjFCw==}
    dev: true

  /xtend@2.1.2:
    resolution: {integrity: sha512-vMNKzr2rHP9Dp/e1NQFnLQlwlhp9L/LfvnsVdHxN1f+uggyVI3i08uD14GPvCToPkdsRfyPqIyYGmIk58V98ZQ==}
    engines: {node: '>=0.4'}
    dependencies:
      object-keys: 0.4.0
    dev: false

  /y18n@5.0.8:
    resolution: {integrity: sha512-0pfFzegeDWJHJIAmTLRP2DwHjdF5s7jo9tuztdQxAhINCdvS+3nGINqPd00AphqJR/0LhANUS6/+7SCb98YOfA==}
    engines: {node: '>=10'}
    dev: true

  /yaeti@0.0.6:
    resolution: {integrity: sha512-MvQa//+KcZCUkBTIC9blM+CU9J2GzuTytsOUwf2lidtvkx/6gnEp1QvJv34t9vdjhFmha/mUiNDbN0D0mJWdug==}
    engines: {node: '>=0.10.32'}
    dev: false

  /yallist@3.1.1:
    resolution: {integrity: sha512-a4UGQaWPH59mOXUYnAG2ewncQS4i4F43Tv3JoAM+s2VDAmS9NsK8GpDMLrCHPksFT7h3K6TOoUNn2pb7RoXx4g==}

  /yallist@4.0.0:
    resolution: {integrity: sha512-3wdGidZyq5PB084XLES5TpOSRA3wjXAlIWMhum2kRcv/41Sn2emQ0dycQW4uZXLejwKvg6EsvbdlVL+FYEct7A==}

  /yaml@1.10.2:
    resolution: {integrity: sha512-r3vXyErRCYJ7wg28yvBY5VSoAF8ZvlcW9/BwUzEtUsjvX/DKs24dIkuwjtuprwJJHsbyUbLApepYTR1BN4uHrg==}
    engines: {node: '>= 6'}
    dev: false

  /yaml@2.3.1:
    resolution: {integrity: sha512-2eHWfjaoXgTBC2jNM1LRef62VQa0umtvRiDSk6HSzW7RvS5YtkabJrwYLLEKWBc8a5U2PTSCs+dJjUTJdlHsWQ==}
    engines: {node: '>= 14'}
    dev: true

  /yargs-parser@21.1.1:
    resolution: {integrity: sha512-tVpsJW7DdjecAiFpbIB1e3qxIQsE6NoPc5/eTdrbbIC4h0LVsWhnoa3g+m2HclBIujHzsxZ4VJVA+GUuc2/LBw==}
    engines: {node: '>=12'}
    dev: true

  /yargs@17.7.2:
    resolution: {integrity: sha512-7dSzzRQ++CKnNI/krKnYRV7JKKPUXMEh61soaHKg9mrWEhzFWhFnxPxGl+69cD1Ou63C13NUPCnmIcrvqCuM6w==}
    engines: {node: '>=12'}
    dependencies:
      cliui: 8.0.1
      escalade: 3.1.1
      get-caller-file: 2.0.5
      require-directory: 2.1.1
      string-width: 4.2.3
      y18n: 5.0.8
      yargs-parser: 21.1.1
    dev: true

  /yocto-queue@0.1.0:
    resolution: {integrity: sha512-rVksvsnNCdJ/ohGc6xgPwyN8eheCxsiLM8mxuE/t/mOVqJewPuO1miLpTHQiRgTKCLexL4MeAFVagts7HmNZ2Q==}
    engines: {node: '>=10'}

  /zod@3.21.4:
    resolution: {integrity: sha512-m46AKbrzKVzOzs/DZgVnG5H55N1sv1M8qZU3A8RIKbs3mrACDNeIOeilDymVb2HdmP8uwshOCF4uJ8uM9rCqJw==}<|MERGE_RESOLUTION|>--- conflicted
+++ resolved
@@ -256,13 +256,8 @@
   packages/eslint-config-custom:
     dependencies:
       eslint-config-next:
-<<<<<<< HEAD
-        specifier: 13.2.4
-        version: 13.2.4(eslint@8.43.0)(typescript@5.1.3)
-=======
         specifier: 13.4.6
         version: 13.4.6(eslint@8.43.0)(typescript@5.1.3)
->>>>>>> 2b815fcc
       eslint-config-prettier:
         specifier: ^8.8.0
         version: 8.8.0(eslint@8.43.0)
@@ -1609,13 +1604,8 @@
   /@next/env@13.4.6:
     resolution: {integrity: sha512-nqUxEtvDqFhmV1/awSg0K2XHNwkftNaiUqCYO9e6+MYmqNObpKVl7OgMkGaQ2SZnFx5YqF0t60ZJTlyJIDAijg==}
 
-<<<<<<< HEAD
-  /@next/eslint-plugin-next@13.2.4:
-    resolution: {integrity: sha512-ck1lI+7r1mMJpqLNa3LJ5pxCfOB1lfJncKmRJeJxcJqcngaFwylreLP7da6Rrjr6u2gVRTfmnkSkjc80IiQCwQ==}
-=======
   /@next/eslint-plugin-next@13.4.6:
     resolution: {integrity: sha512-bPigeu0RI7bgy1ucBA2Yqcfg539y0Lzo38P2hIkrRB1GNvFSbYg6RTu8n6tGqPVrH3TTlPTNKLXG01wc+5NuwQ==}
->>>>>>> 2b815fcc
     dependencies:
       glob: 7.1.7
     dev: false
@@ -4106,13 +4096,8 @@
       source-map: 0.6.1
     dev: true
 
-<<<<<<< HEAD
-  /eslint-config-next@13.2.4(eslint@8.43.0)(typescript@5.1.3):
-    resolution: {integrity: sha512-lunIBhsoeqw6/Lfkd6zPt25w1bn0znLA/JCL+au1HoEpSb4/PpsOYsYtgV/q+YPsoKIOzFyU5xnb04iZnXjUvg==}
-=======
   /eslint-config-next@13.4.6(eslint@8.43.0)(typescript@5.1.3):
     resolution: {integrity: sha512-nlv4FYish1RYYHILbQwM5/rD37cOvEqtMfDjtQCYbXdE2O3MggqHu2q6IDeLE2Z6u8ZJyNPgWOA6OimWcxj3qw==}
->>>>>>> 2b815fcc
     peerDependencies:
       eslint: ^7.23.0 || ^8.0.0
       typescript: '>=3.3.1'
@@ -4120,13 +4105,8 @@
       typescript:
         optional: true
     dependencies:
-<<<<<<< HEAD
-      '@next/eslint-plugin-next': 13.2.4
+      '@next/eslint-plugin-next': 13.4.6
       '@rushstack/eslint-patch': 1.3.2
-=======
-      '@next/eslint-plugin-next': 13.4.6
-      '@rushstack/eslint-patch': 1.3.1
->>>>>>> 2b815fcc
       '@typescript-eslint/parser': 5.59.11(eslint@8.43.0)(typescript@5.1.3)
       eslint: 8.43.0
       eslint-import-resolver-node: 0.3.7
@@ -4177,11 +4157,7 @@
       eslint-plugin-import: '*'
     dependencies:
       debug: 4.3.4
-<<<<<<< HEAD
       enhanced-resolve: 5.15.0
-=======
-      enhanced-resolve: 5.14.1
->>>>>>> 2b815fcc
       eslint: 8.43.0
       eslint-module-utils: 2.8.0(@typescript-eslint/parser@5.59.11)(eslint-import-resolver-node@0.3.7)(eslint-import-resolver-typescript@3.5.5)(eslint@8.43.0)
       eslint-plugin-import: 2.27.5(@typescript-eslint/parser@5.59.11)(eslint-import-resolver-typescript@3.5.5)(eslint@8.43.0)
