--- conflicted
+++ resolved
@@ -10,18 +10,6 @@
   push:
     branches-ignore:
       - production
-<<<<<<< HEAD
-    paths:
-      - 'apps/nova/**'
-      - 'packages/**'
-      - '.github/workflows/vercel-preview-nova.yaml'
-  pull_request:
-    paths:
-      - 'apps/nova/**'
-      - 'packages/**'
-      - '.github/workflows/vercel-preview-nova.yaml'
-=======
->>>>>>> 74da84fc
   workflow_dispatch:
 
 jobs:
