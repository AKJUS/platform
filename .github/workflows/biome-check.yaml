--- conflicted
+++ resolved
@@ -2,13 +2,6 @@
 
 on:
   push:
-<<<<<<< HEAD
-=======
-    branches-ignore:
-      - 'dependabot/**'
-      - 'staging'
-      - 'production'
->>>>>>> 4f29936f
   workflow_dispatch:
 
 jobs:
