{
  "name": "tutur3u",
  "private": true,
  "scripts": {
    "build": "turbo run build",
    "buildx": "pnpm i && turbo run build",
    "preview": "cd apps/web && pnpm preview",
    "dev": "turbo run dev --parallel",
    "devx": "cd apps/web && pnpm devx",
    "devrs": "cd apps/web && pnpm devrs",
    "lint": "turbo run lint",
    "test": "turbo run test",
    "format": "prettier --write \"**/*.{ts,tsx,md}\"",
    "stop": "cd apps/web && pnpm stop",
    "sb:status": "cd apps/web && pnpm sb:status",
    "sb:start": "cd apps/web && pnpm sb:start",
    "sb:stop": "cd apps/web && pnpm sb:stop",
    "sb:sync": "cd apps/web && pnpm sb:sync",
    "sb:reset": "cd apps/web && pnpm sb:reset",
    "sb:diff": "cd apps/web && pnpm sb:diff",
    "sb:new": "cd apps/web && pnpm sb:new",
    "sb:up": "cd apps/web && pnpm sb:up",
    "sb:typegen": "cd apps/web && pnpm sb:typegen",
    "ui:add": "pnpm --filter ui ui:add",
    "ui:diff": "pnpm --filter ui ui:diff"
  },
  "devDependencies": {
    "eslint": "^8.54.0",
    "eslint-config-custom": "workspace:*",
<<<<<<< HEAD
    "prettier": "^3.0.3",
    "tsconfig": "workspace:*",
    "prettier-plugin-tailwindcss": "^0.5.6",
=======
    "prettier": "^3.1.0",
    "prettier-plugin-tailwindcss": "^0.5.7",
>>>>>>> 17f44e4f
    "tsconfig": "workspace:*",
    "turbo": "^1.10.16"
  },
  "engines": {
    "node": ">=18.0.0"
  },
  "packageManager": "pnpm@8.10.5"
}<|MERGE_RESOLUTION|>--- conflicted
+++ resolved
@@ -27,14 +27,8 @@
   "devDependencies": {
     "eslint": "^8.54.0",
     "eslint-config-custom": "workspace:*",
-<<<<<<< HEAD
-    "prettier": "^3.0.3",
-    "tsconfig": "workspace:*",
-    "prettier-plugin-tailwindcss": "^0.5.6",
-=======
     "prettier": "^3.1.0",
     "prettier-plugin-tailwindcss": "^0.5.7",
->>>>>>> 17f44e4f
     "tsconfig": "workspace:*",
     "turbo": "^1.10.16"
   },
