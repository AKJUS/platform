--- conflicted
+++ resolved
@@ -49,12 +49,9 @@
     "@liveblocks/react": "2.14.0",
     "@liveblocks/react-tiptap": "2.14.0",
     "@liveblocks/react-ui": "2.15.0",
-<<<<<<< HEAD
     "@mantine/core": "^7.15.1",
     "@mantine/hooks": "^7.15.1",
     "@monaco-editor/react": "^4.6.0",
-=======
->>>>>>> 4422c2c7
     "@radix-ui/react-dropdown-menu": "^2.1.4",
     "@radix-ui/react-popover": "^1.1.4",
     "@radix-ui/react-slot": "^1.1.1",
