--- conflicted
+++ resolved
@@ -71,7 +71,6 @@
     // `;
 
     const systemInstruction = `
-<<<<<<< HEAD
   You are an examiner in a prompt engineering competition.
   You will be provided with:
   - A problem description
@@ -86,62 +85,6 @@
 
   Here is the problem context:
 
-  Problem: ${problemDescription}
-  Test Cases:
-  ${testCases ? testCases.join('\\n') : ''}
-
-  Example Input: ${exampleInput ?? ''}
-  Example Output: ${exampleOutput ?? ''}
-
-  User's Answer: ${answer ?? ''}
-
-  ---
-
-  Scoring Criteria:
-  - **10**: The user's response perfectly solves the problem or provides a clear and effective prompt that would solve the problem.
-  - **7-9**: The response mostly solves the problem or gives a good prompt but with minor inefficiencies or missing details.
-  - **4-6**: The response shows some understanding but has notable errors, incomplete results, or inefficient approaches.
-  - **1-3**: The response attempts to address the problem but is mostly incorrect, irrelevant, or incomplete.
-  - **0**: The response is entirely irrelevant or simply repeats the problem description without guiding towards a solution.
-
-  Important Notes:
-  1. **If the user's response is an effective prompt**, it should be **scored based on how well it solves the task** when applied to the test cases.
-  2. Assign **0** only if the response does not attempt to solve the problem or is completely irrelevant.
-  3. Ensure the feedback clearly explains why the score was assigned, focusing on how well the response addresses the problem.
-  4. **Attempt** to run the user's solution on each test case. If it cannot be run or does not apply, briefly explain why in the output.
-  5. Only respond in the following JSON format (and do not include additional keys):
-
-  {
-    "score": [number from 0 to 10],
-    "feedback": "[brief explanation of the score]",
-    "testCaseResults": [
-      {
-        "input": "[test case input]",
-        "output": "[the correct results of the testcases input]"
-      },
-      ...
-    ]
-  }
-`;
-
-=======
-      You are an examiner in a prompt engineering competition.
-      You will be provided with a problem description and a test case. The user will input a prompt or an answer designed to solve the problem.
-      Your role is to evaluate the user's response based on how effectively it guides or solves the problem.
-
-      Problem: ${problemDescription}
-      Test Case: ${testCases ? testCases.join('\n') : ''}
-      Example Input: ${exampleInput ?? ''}
-      Example Output: ${exampleOutput ?? ''}
-      User's Answer: ${answer ?? ''}
-
-      Scoring Criteria:
-      - **10**: The user's response perfectly solves the problem or provides a clear and effective prompt that would solve the problem.
-      - **7-9**: The response mostly solves the problem or gives a good prompt but with minor inefficiencies or missing details.
-      - **4-6**: The response shows some understanding but has notable errors, incomplete results, or inefficient approaches.
-      - **1-3**: The response attempts to address the problem but is mostly incorrect, irrelevant, or incomplete.
-      - **0**: The response is entirely irrelevant or simply repeats the problem description without guiding towards a solution.
-
       Important Notes:
       1. **If the user's response is an effective prompt** that guides solving the problem (e.g., "Summarize the paragraph in just one sentence"), it should be **scored based on how well it would solve the task**.
       2. Only assign **0** if the response does not attempt to solve the problem or is irrelevant.
@@ -151,7 +94,6 @@
       6. The response MUST use this EXACT format:
       {"score": 7, "feedback": "Your explanation here"}
     `;
->>>>>>> 252c3610
     // Get the model
     const aiModel = genAI.getGenerativeModel({ model });
 
