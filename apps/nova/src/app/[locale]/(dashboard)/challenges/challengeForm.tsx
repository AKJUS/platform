import { DateTimePicker } from './DateTimePicker';
import { DurationDisplay } from './DurationDisplay';
import { Badge } from '@tuturuuu/ui/badge';
import { Button } from '@tuturuuu/ui/button';
import {
  Card,
  CardContent,
  CardDescription,
  CardHeader,
  CardTitle,
} from '@tuturuuu/ui/card';
import {
  Form,
  FormControl,
  FormDescription,
  FormField,
  FormItem,
  FormLabel,
  FormMessage,
} from '@tuturuuu/ui/form';
import { useForm } from '@tuturuuu/ui/hooks/use-form';
import {
  CalendarIcon,
  Eye,
  EyeOff,
  InfoIcon,
  ListChecks,
  Lock,
  PlusCircle,
  TimerIcon,
  Trash2,
} from '@tuturuuu/ui/icons';
import { Input } from '@tuturuuu/ui/input';
import { zodResolver } from '@tuturuuu/ui/resolvers';
import { ScrollArea } from '@tuturuuu/ui/scroll-area';
import { Separator } from '@tuturuuu/ui/separator';
import { Switch } from '@tuturuuu/ui/switch';
import { Tabs, TabsContent, TabsList, TabsTrigger } from '@tuturuuu/ui/tabs';
import { Textarea } from '@tuturuuu/ui/textarea';
import {
  Tooltip,
  TooltipContent,
  TooltipProvider,
  TooltipTrigger,
} from '@tuturuuu/ui/tooltip';
import { useRef, useState } from 'react';
import * as z from 'zod';

const criteriaSchema = z.object({
  id: z.string().nullable(),
  name: z.string().min(2, { message: 'Name must be at least 2 characters.' }),
  description: z.string().min(10, {
    message: 'Description must be at least 10 characters.',
  }),
});

const emailSchema = z.string().email({ message: 'Invalid email address' });

const formSchema = z.object({
  title: z.string().min(3, {
    message: 'Title must be at least 3 characters.',
  }),
  description: z.string().min(10, {
    message: 'Description must be at least 10 characters.',
  }),
  maxAttempts: z.number().min(1, {
    message: 'Max attempts must be at least 1.',
  }),
  maxDailyAttempts: z.number().min(1, {
    message: 'Max daily attempts must be at least 1.',
  }),
  criteria: z.array(criteriaSchema),
  duration: z.coerce.number().min(60, {
    message: 'Duration must be at least 60 seconds.',
  }),
  enablePassword: z.boolean().default(false),
  password: z.string().optional(),
  enabled: z.boolean().default(false),
  whitelistedOnly: z.boolean().default(false),
  whitelistedEmails: z.array(emailSchema),
  openAt: z.date().nullable(),
  closeAt: z.date().nullable(),
  previewableAt: z.date().nullable(),
});

export type ChallengeFormValues = z.infer<typeof formSchema>;

interface ChallengeFormProps {
  defaultValues?: ChallengeFormValues;
  challengeId?: string;
  onSubmit: (values: ChallengeFormValues) => void;
  isSubmitting: boolean;
}

export default function ChallengeForm({
  defaultValues,
  challengeId,
  onSubmit,
  isSubmitting,
}: ChallengeFormProps) {
  const isEditing = !!challengeId;

  const [showPassword, setShowPassword] = useState(false);
  const emailInputRef = useRef<HTMLInputElement>(null);

  const form = useForm<ChallengeFormValues>({
    resolver: zodResolver(formSchema),
    defaultValues: {
      title: '',
      description: '',
      maxAttempts: 1,
      maxDailyAttempts: 1,
      criteria: [],
      duration: 3600,
      enablePassword: false,
      password: '',
      enabled: false,
      whitelistedOnly: false,
      whitelistedEmails: [],
      openAt: null,
      closeAt: null,
      previewableAt: null,
      ...defaultValues,
    },
  });

  const addCriteria = () => {
    const currentCriteria = form.getValues('criteria');
    form.setValue('criteria', [
      ...currentCriteria,
      { id: null, name: '', description: '' },
    ]);
  };

  const removeCriteria = (index: number) => {
    const currentCriteria = form.getValues('criteria');
    const updatedCriteria = currentCriteria.filter((_, i) => i !== index);
    form.setValue('criteria', updatedCriteria);
  };

  const addEmailToWhitelist = () => {
    try {
      const newEmail = emailInputRef.current?.value;
      if (!newEmail) {
        form.setError('whitelistedEmails', {
          message: 'Email is required',
        });
        return;
      }

      // Use Zod to validate the email
      emailSchema.parse(newEmail);

      const currentEmails = form.getValues('whitelistedEmails');

      // Check for duplicates
      if (!currentEmails.includes(newEmail)) {
        form.setValue('whitelistedEmails', [...currentEmails, newEmail]);
      }

      if (emailInputRef.current) {
        emailInputRef.current.value = '';
      }

      form.clearErrors('whitelistedEmails');
    } catch (error) {
      // Email validation failed
      form.setError('whitelistedEmails', {
        message: 'Invalid email address',
      });
    }
  };

  const removeEmailFromWhitelist = (index: number) => {
    const currentEmails = form.getValues('whitelistedEmails');
    const updatedEmails = [...currentEmails];
    updatedEmails.splice(index, 1);
    form.setValue('whitelistedEmails', updatedEmails);
  };

  return (
    <Form {...form}>
      <form onSubmit={form.handleSubmit(onSubmit)} className="space-y-6">
        <Tabs defaultValue="details" className="w-full">
          <TabsList className="mb-4 justify-start">
            <TabsTrigger value="details">
              <InfoIcon className="h-4 w-4" />
              <span>Details</span>
            </TabsTrigger>
            <TabsTrigger value="criteria">
              <ListChecks className="h-4 w-4" />
              <span>Judging Criteria</span>
            </TabsTrigger>
            <TabsTrigger value="security">
              <Lock className="h-4 w-4" />
              <span>Security</span>
            </TabsTrigger>
            <TabsTrigger value="duration">
              <TimerIcon className="h-4 w-4" />
              <span>Duration</span>
            </TabsTrigger>
            <TabsTrigger value="schedule">
              <CalendarIcon className="h-4 w-4" />
              <span>Schedule</span>
            </TabsTrigger>
          </TabsList>

          <ScrollArea className="h-[500px]">
            <TabsContent value="details" className="mt-0">
              <Card>
                <CardHeader>
                  <CardTitle>Challenge Details</CardTitle>
                </CardHeader>
                <CardContent className="space-y-4">
                  <FormField
                    control={form.control}
                    name="title"
                    render={({ field }) => (
                      <FormItem>
                        <FormLabel>Title</FormLabel>
                        <FormControl>
                          <Input placeholder="Challenge title" {...field} />
                        </FormControl>
                        <FormDescription>
                          Give your challenge a descriptive title.
                        </FormDescription>
                        <FormMessage className="text-xs" />
                      </FormItem>
                    )}
                  />
                  <FormField
                    control={form.control}
                    name="description"
                    render={({ field }) => (
                      <FormItem>
                        <FormLabel>Description</FormLabel>
                        <FormControl>
                          <Textarea
                            placeholder="A brief description of the challenge"
                            className="min-h-32 resize-none"
                            {...field}
                          />
                        </FormControl>
                        <FormDescription>
                          Provide a short description of what this challenge is
                          about.
                        </FormDescription>
                        <FormMessage className="text-xs" />
                      </FormItem>
                    )}
                  />

                  <div className="mt-6 space-y-4">
                    <h3 className="font-medium">Attempt Limits</h3>

                    <FormField
                      control={form.control}
                      name="maxAttempts"
                      render={({ field }) => (
                        <FormItem>
                          <FormLabel>Maximum Attempts</FormLabel>
                          <FormControl>
                            <Input
                              type="number"
                              {...field}
                              onChange={(e) =>
                                field.onChange(parseInt(e.target.value) || 1)
                              }
                            />
                          </FormControl>
                          <FormDescription>
                            Total number of times a user can attempt this
                            challenge.
                          </FormDescription>
                          <FormMessage className="text-xs" />
                        </FormItem>
                      )}
                    />

                    <FormField
                      control={form.control}
                      name="maxDailyAttempts"
                      render={({ field }) => (
                        <FormItem>
                          <FormLabel>Maximum Daily Attempts</FormLabel>
                          <FormControl>
                            <Input
                              type="number"
                              {...field}
                              onChange={(e) =>
                                field.onChange(parseInt(e.target.value) || 1)
                              }
                            />
                          </FormControl>
                          <FormDescription>
                            Number of times a user can attempt this challenge
                            per day.
                          </FormDescription>
                          <FormMessage className="text-xs" />
                        </FormItem>
                      )}
                    />
                  </div>
                </CardContent>
              </Card>
            </TabsContent>

            <TabsContent value="criteria" className="mt-0">
              <Card>
                <CardHeader className="flex flex-row items-center justify-between pb-2">
                  <div className="flex flex-col gap-1">
                    <CardTitle>Judging Criteria</CardTitle>
                    <CardDescription className="text-sm text-muted-foreground">
                      Define how submissions will be evaluated. Each criterion
                      will be scored separately.
                    </CardDescription>
                  </div>
                  <Button
                    type="button"
                    variant="outline"
                    size="sm"
                    onClick={() => addCriteria()}
                    className="h-8 gap-1"
                  >
                    <PlusCircle className="h-4 w-4" />
                    <span>Add Criteria</span>
                  </Button>
                </CardHeader>
                <CardContent>
                  <div className="space-y-4">
                    {form.watch('criteria')?.length > 0 ? (
                      form.watch('criteria')?.map((criterion, index) => (
                        <Card
                          key={criterion.id || index}
                          className="border-dashed"
                        >
                          <CardContent className="p-4">
                            <div className="mb-3 flex items-center justify-between">
                              <div className="flex items-center gap-2">
                                <h4 className="text-sm font-medium">
                                  Criteria {index + 1}
                                </h4>
                                <TooltipProvider>
                                  <Tooltip>
                                    <TooltipTrigger>
                                      <Badge
                                        variant="outline"
                                        className="cursor-help"
                                      >
                                        {form.watch(`criteria.${index}.name`) ||
                                          'Unnamed'}
                                      </Badge>
                                    </TooltipTrigger>
                                    <TooltipContent>
                                      <p className="max-w-xs">
                                        {form.watch(
                                          `criteria.${index}.description`
                                        ) || 'No description yet'}
                                      </p>
                                    </TooltipContent>
                                  </Tooltip>
                                </TooltipProvider>
                              </div>
                              <Button
                                type="button"
                                variant="ghost"
                                size="sm"
                                className="h-8 w-8 p-0 text-destructive hover:text-destructive/80"
                                onClick={() => removeCriteria(index)}
                              >
                                <Trash2 className="h-4 w-4" />
                                <span className="sr-only">Remove</span>
                              </Button>
                            </div>
                            <div className="space-y-3">
                              <FormField
                                control={form.control}
                                name={`criteria.${index}.name`}
                                render={({ field }) => (
                                  <FormItem>
                                    <FormLabel className="text-xs">
                                      Name
                                    </FormLabel>
                                    <FormControl>
                                      <Input
                                        placeholder="Criteria name (e.g., Clarity, Efficiency)"
                                        {...field}
                                      />
                                    </FormControl>
                                    <FormMessage className="text-xs" />
                                  </FormItem>
                                )}
                              />

                              <FormField
                                control={form.control}
                                name={`criteria.${index}.description`}
                                render={({ field }) => (
                                  <FormItem>
                                    <FormLabel className="text-xs">
                                      Description
                                    </FormLabel>
                                    <FormControl>
                                      <Textarea
                                        className="min-h-24 resize-none"
                                        placeholder="Explain how this criteria will be judged (e.g., 'How clear and unambiguous is the prompt?')"
                                        {...field}
                                      />
                                    </FormControl>
                                    <FormMessage className="text-xs" />
                                  </FormItem>
                                )}
                              />
                            </div>
                          </CardContent>
                        </Card>
                      ))
                    ) : (
                      <p className="text-sm text-muted-foreground">
                        No criteria yet
                      </p>
                    )}
                  </div>
                </CardContent>
              </Card>
            </TabsContent>

            <TabsContent value="security" className="mt-0">
              <Card>
                <CardHeader>
                  <CardTitle>Challenge Security</CardTitle>
                  <CardDescription className="text-sm text-muted-foreground">
                    Secure your challenge with a password or restrict access to
                    specific users.
                  </CardDescription>
                </CardHeader>
                <CardContent className="space-y-4">
                  <div className="space-y-4 rounded-lg border p-4">
<<<<<<< HEAD
                    <FormField
                      control={form.control}
                      name="enablePassword"
                      render={({ field }) => (
                        <FormItem className="flex flex-row items-center justify-between">
                          <div className="space-y-0.5">
                            <FormLabel>Password Protection</FormLabel>
                            <FormDescription>
                              Require a password to access this challenge
                            </FormDescription>
                          </div>

                          <FormControl>
                            <Switch
                              checked={field.value}
                              onCheckedChange={field.onChange}
                            />
                          </FormControl>
                        </FormItem>
                      )}
                    />
=======
                    <div className="flex flex-row items-center justify-between">
                      <div className="space-y-0.5">
                        <div className="text-sm font-medium">
                          Password Protection
                        </div>
                        <div className="text-sm text-muted-foreground">
                          Require a password to access this challenge
                        </div>
                      </div>
                      <Switch
                        checked={form.watch('password') !== null}
                        onCheckedChange={(checked) => {
                          form.setValue('password', checked ? '' : null);
                        }}
                      />
                    </div>
>>>>>>> 5ce6ff98

                    {form.watch('enablePassword') && (
                      <>
                        <Separator className="mx-auto my-6 max-w-md" />
                        <FormField
                          control={form.control}
                          name="password"
                          render={({ field }) => (
                            <FormItem>
                              <FormLabel>Challenge Password</FormLabel>

                              <div className="relative">
                                <FormControl>
                                  <Input
                                    type={showPassword ? 'text' : 'password'}
                                    placeholder={
                                      isEditing
                                        ? 'Leave empty to keep current password'
                                        : 'Enter password'
                                    }
                                    {...field}
                                    value={field.value || ''}
                                  />
                                </FormControl>
                                <Button
                                  type="button"
                                  variant="ghost"
                                  size="sm"
                                  className="absolute top-0 right-0 h-full px-3"
                                  onClick={() => setShowPassword(!showPassword)}
                                >
                                  {showPassword ? (
                                    <EyeOff className="h-4 w-4" />
                                  ) : (
                                    <Eye className="h-4 w-4" />
                                  )}
                                </Button>
                              </div>

                              <FormDescription>
                                {isEditing
                                  ? 'Enter a new password or leave empty to keep the current one'
                                  : 'Must be at least 6 characters'}
                              </FormDescription>
                              <FormMessage className="text-xs" />
                            </FormItem>
                          )}
                        />
                      </>
                    )}
                  </div>

                  <div className="space-y-4 rounded-lg border p-4">
                    <FormField
                      control={form.control}
                      name="enabled"
                      render={({ field }) => (
                        <FormItem className="flex flex-row items-center justify-between">
                          <div className="space-y-0.5">
                            <FormLabel>Enabled</FormLabel>
                            <FormDescription>
                              Whether this challenge is currently enabled.
                            </FormDescription>
                          </div>

                          <FormControl>
                            <Switch
                              checked={field.value}
                              onCheckedChange={field.onChange}
                            />
                          </FormControl>
                        </FormItem>
                      )}
                    />

                    <FormField
                      control={form.control}
                      name="whitelistedOnly"
                      render={({ field }) => (
                        <FormItem className="flex flex-row items-center justify-between">
                          <div className="space-y-0.5">
                            <FormLabel>Whitelisted Only</FormLabel>
                            <FormDescription>
                              Restrict access to only whitelisted users.
                            </FormDescription>
                          </div>

                          <FormControl>
                            <Switch
                              checked={field.value}
                              onCheckedChange={field.onChange}
                            />
                          </FormControl>
                        </FormItem>
                      )}
                    />

                    {form.watch('whitelistedOnly') && (
                      <>
                        <Separator className="mx-auto my-6 max-w-md" />
                        <FormField
                          control={form.control}
                          name="whitelistedEmails"
                          render={({ field }) => (
                            <FormItem>
                              <FormLabel>Whitelisted Email Addresses</FormLabel>
                              <FormDescription>
                                Only these email addresses will have access to
                                the challenge.
                              </FormDescription>
                              <div className="space-y-2">
                                <div className="flex flex-wrap gap-2">
                                  {field.value.map((email, index) => (
                                    <Badge
                                      key={index}
                                      variant="secondary"
                                      className="flex items-center gap-1 py-1"
                                    >
                                      {email}
                                      <Button
                                        type="button"
                                        variant="ghost"
                                        size="sm"
                                        className="ml-1 h-4 w-4 p-0"
                                        onClick={() =>
                                          removeEmailFromWhitelist(index)
                                        }
                                      >
                                        <Trash2 className="h-3 w-3" />
                                        <span className="sr-only">Remove</span>
                                      </Button>
                                    </Badge>
                                  ))}
                                </div>

                                <div className="flex gap-2">
                                  <FormControl>
                                    <Input
                                      ref={emailInputRef}
                                      placeholder="Enter email address"
                                    />
                                  </FormControl>
                                  <Button
                                    type="button"
                                    onClick={addEmailToWhitelist}
                                  >
                                    Add
                                  </Button>
                                </div>
                              </div>
                              <FormMessage className="text-xs" />
                            </FormItem>
                          )}
                        />
                      </>
                    )}
                  </div>
                </CardContent>
              </Card>
            </TabsContent>

            <TabsContent value="duration" className="mt-0">
              <Card>
                <CardHeader>
                  <CardTitle>Challenge Duration</CardTitle>
                  <CardDescription className="text-sm text-muted-foreground">
                    Set how long participants have to complete the challenge
                    once they start.
                  </CardDescription>
                </CardHeader>
                <CardContent>
                  <FormField
                    control={form.control}
                    name="duration"
                    render={({ field }) => (
                      <FormItem>
                        <FormLabel>Duration (seconds)</FormLabel>
                        <div className="flex flex-col gap-4">
                          <FormControl>
                            <Input type="number" {...field} />
                          </FormControl>

                          <div className="flex flex-col gap-2">
                            <div className="text-sm font-medium">
                              Common durations:
                            </div>
                            <div className="flex flex-wrap gap-2">
                              <Button
                                type="button"
                                variant="outline"
                                size="sm"
                                onClick={() => form.setValue('duration', 1800)}
                              >
                                30 minutes
                              </Button>
                              <Button
                                type="button"
                                variant="outline"
                                size="sm"
                                onClick={() => form.setValue('duration', 3600)}
                              >
                                1 hour
                              </Button>
                              <Button
                                type="button"
                                variant="outline"
                                size="sm"
                                onClick={() => form.setValue('duration', 7200)}
                              >
                                2 hours
                              </Button>
                              <Button
                                type="button"
                                variant="outline"
                                size="sm"
                                onClick={() => form.setValue('duration', 14400)}
                              >
                                4 hours
                              </Button>
                            </div>
                          </div>
                        </div>

                        {field.value && (
                          <div className="mt-4 rounded-md border bg-muted/30 p-3">
                            <DurationDisplay seconds={field.value} />
                          </div>
                        )}

                        <FormDescription>
                          How long users have to complete this challenge once
                          they start it.
                        </FormDescription>
                        <FormMessage className="text-xs" />
                      </FormItem>
                    )}
                  />
                </CardContent>
              </Card>
            </TabsContent>

            <TabsContent value="schedule" className="mt-0">
              <Card>
                <CardHeader>
                  <CardTitle>Challenge Schedule</CardTitle>
                  <p className="text-sm text-muted-foreground">
                    Set when your challenge is available to participants.
                  </p>
                </CardHeader>
                <CardContent>
                  <div className="mb-6 rounded-md border border-dashed p-4">
                    <div className="mb-2 flex items-center">
                      <CalendarIcon className="mr-2 h-4 w-4 text-muted-foreground" />
                      <h3 className="text-sm font-medium">
                        Timeline Recommendation
                      </h3>
                    </div>
                    <p className="text-xs text-muted-foreground">
                      For best results, set dates in this order: Preview Date ➝
                      Open Date ➝ Close Date.
                    </p>
                  </div>

                  <div className="space-y-6">
                    <FormField
                      control={form.control}
                      name="previewableAt"
                      render={({ field }) => (
                        <FormItem>
                          <FormLabel>Preview Available</FormLabel>
                          <FormControl>
                            <DateTimePicker
                              value={field.value}
                              onChange={field.onChange}
                            />
                          </FormControl>
                          <FormDescription>
                            When participants can preview this challenge before
                            it starts.
                          </FormDescription>
                          <FormMessage className="text-xs" />
                        </FormItem>
                      )}
                    />

                    <FormField
                      control={form.control}
                      name="openAt"
                      render={({ field }) => (
                        <FormItem>
                          <FormLabel>Opens At</FormLabel>
                          <FormControl>
                            <DateTimePicker
                              value={field.value}
                              onChange={field.onChange}
                            />
                          </FormControl>
                          <FormDescription>
                            When the challenge starts
                          </FormDescription>
                          <FormMessage className="text-xs" />
                        </FormItem>
                      )}
                    />

                    <FormField
                      control={form.control}
                      name="closeAt"
                      render={({ field }) => (
                        <FormItem>
                          <FormLabel>Closes At</FormLabel>
                          <FormControl>
                            <DateTimePicker
                              value={field.value}
                              onChange={field.onChange}
                            />
                          </FormControl>
                          <FormDescription>
                            When the challenge closes
                          </FormDescription>
                          <FormMessage className="text-xs" />
                        </FormItem>
                      )}
                    />
                  </div>
                </CardContent>
              </Card>
            </TabsContent>
          </ScrollArea>
        </Tabs>

        <div className="flex justify-end">
          <Button type="submit" disabled={isSubmitting} className="px-6">
            {isEditing ? 'Update Challenge' : 'Create Challenge'}
          </Button>
        </div>
      </form>
    </Form>
  );
}<|MERGE_RESOLUTION|>--- conflicted
+++ resolved
@@ -436,7 +436,6 @@
                 </CardHeader>
                 <CardContent className="space-y-4">
                   <div className="space-y-4 rounded-lg border p-4">
-<<<<<<< HEAD
                     <FormField
                       control={form.control}
                       name="enablePassword"
@@ -458,24 +457,6 @@
                         </FormItem>
                       )}
                     />
-=======
-                    <div className="flex flex-row items-center justify-between">
-                      <div className="space-y-0.5">
-                        <div className="text-sm font-medium">
-                          Password Protection
-                        </div>
-                        <div className="text-sm text-muted-foreground">
-                          Require a password to access this challenge
-                        </div>
-                      </div>
-                      <Switch
-                        checked={form.watch('password') !== null}
-                        onCheckedChange={(checked) => {
-                          form.setValue('password', checked ? '' : null);
-                        }}
-                      />
-                    </div>
->>>>>>> 5ce6ff98
 
                     {form.watch('enablePassword') && (
                       <>
