--- conflicted
+++ resolved
@@ -28,12 +28,7 @@
 };
 
 type TestResult = {
-<<<<<<< HEAD
-  score: number;
-  feedback: string;
-=======
   output: string;
->>>>>>> 09b8b6eb
 };
 
 interface Problem {
@@ -61,7 +56,7 @@
 
   useEffect(() => {
     const getSubmissions = async () => {
-      if (problem.id) {
+      if (problem?.id) {
         const fetchedSubmissions = await fetchSubmissions(problem.id);
         if (fetchedSubmissions) {
           setSubmissions(fetchedSubmissions);
@@ -389,29 +384,9 @@
                     <h4 className="mb-2 text-lg font-medium">Test Results</h4>
                     <div className="space-y-3">
                       <div>
-<<<<<<< HEAD
-                        <span className="font-semibold">Score: </span>
-                        <Badge
-                          variant={
-                            testResult.score >= 8
-                              ? 'success'
-                              : testResult.score >= 5
-                                ? 'warning'
-                                : 'destructive'
-                          }
-                        >
-                          {testResult.score}/10
-                        </Badge>
-                      </div>
-                      <div>
-                        <span className="font-semibold">Feedback: </span>
-                        <p className="mt-1 whitespace-pre-wrap text-sm">
-                          {testResult.feedback}
-=======
                         <span className="font-semibold">Output: </span>
                         <p className="mt-1 whitespace-pre-wrap text-sm">
                           {testResult.output}
->>>>>>> 09b8b6eb
                         </p>
                       </div>
                     </div>
@@ -583,10 +558,12 @@
 }
 
 async function fetchSubmissions(problemId: string) {
-  const response = await fetch(`/api/v1/submissions?problemId=${problemId}`);
-  if (!response.ok) {
-    console.error('Error fetching submissions');
+  const response = await fetch(`/api/v1/problems/${problemId}/submissions`);
+  const data = await response.json();
+  if (response.ok) {
+    return data;
+  } else {
+    console.log('Error fetching data');
     return null;
   }
-  return response.json();
 }