--- conflicted
+++ resolved
@@ -12,9 +12,6 @@
   NovaProblemTestCase,
   NovaSession,
 } from '@tuturuuu/types/db';
-<<<<<<< HEAD
-import { redirect } from 'next/navigation';
-=======
 import {
   AlertDialog,
   AlertDialogAction,
@@ -26,7 +23,6 @@
   AlertDialogTitle,
 } from '@tuturuuu/ui/alert-dialog';
 import { toast } from '@tuturuuu/ui/hooks/use-toast';
->>>>>>> d8ac34a9
 import { useRouter } from 'next/navigation';
 import { useEffect, useState } from 'react';
 
@@ -98,11 +94,7 @@
     return () => {
       window.removeEventListener('beforeunload', handleBeforeUnload);
     };
-<<<<<<< HEAD
-  }, [status]);
-=======
   }, [session]);
->>>>>>> d8ac34a9
 
   useEffect(() => {
     const fetchData = async () => {
@@ -117,13 +109,8 @@
         const sessionData = await response.json();
         setSession(sessionData);
 
-<<<<<<< HEAD
-
-        if (statusData?.status === 'ENDED') {
-=======
         // If challenge is ended, redirect to report page
         if (sessionData?.status === 'ENDED') {
->>>>>>> d8ac34a9
           router.push(`/challenges/${challengeId}/results`);
         }
       } else {
@@ -209,19 +196,6 @@
           <div className="flex w-1/2 flex-col">
             <ProblemComponent
               problem={{
-<<<<<<< HEAD
-                id: problems[currentProblemIndex]?.id as string,
-                title: problems[currentProblemIndex]?.title ?? '',
-                description: problems[currentProblemIndex]?.description ?? '',
-                exampleInput:
-                  problems[currentProblemIndex]?.example_input ?? '',
-                exampleOutput:
-                  problems[currentProblemIndex]?.example_output ?? '',
-                constraints:
-                  problems[currentProblemIndex]?.constraints?.map(
-                    (constraint) => constraint.constraint_content
-                  ) ?? [],
-=======
                 id: problems[currentProblemIndex]?.id || '',
                 title: problems[currentProblemIndex]?.title || '',
                 description: problems[currentProblemIndex]?.description || '',
@@ -231,7 +205,6 @@
                   problems[currentProblemIndex]?.example_input || '',
                 exampleOutput:
                   problems[currentProblemIndex]?.example_output || '',
->>>>>>> d8ac34a9
               }}
             />
             <TestCaseComponent
