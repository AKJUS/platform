--- conflicted
+++ resolved
@@ -1,11 +1,6 @@
 'use client';
 
-<<<<<<< HEAD
 import { createClient } from '@tutur3u/supabase/next/client';
-=======
-// import { getChallenge } from '../../challenges';
-import { createClient } from '@/utils/supabase/client';
->>>>>>> 04bf5495
 import { useRouter } from 'next/navigation';
 import { useEffect, useState } from 'react';
 
