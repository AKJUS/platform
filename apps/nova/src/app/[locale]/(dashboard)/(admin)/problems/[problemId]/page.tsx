import ProblemComponent from '../../../shared/problem-component';
import PromptComponent from '../../../shared/prompt-component';
import TestCaseComponent from '../../../shared/test-case-component';
import PromptForm from './prompt-form';
import { createClient } from '@tuturuuu/supabase/next/server';
import { NovaProblem, NovaProblemTestCase } from '@tuturuuu/types/db';
import { Button } from '@tuturuuu/ui/button';
import { Card, CardContent } from '@tuturuuu/ui/card';
import { ArrowLeft } from '@tuturuuu/ui/icons';
import { Tabs, TabsContent, TabsList, TabsTrigger } from '@tuturuuu/ui/tabs';
import Link from 'next/link';
import { redirect } from 'next/navigation';

type ExtendedNovaProblem = NovaProblem & {
  test_cases: NovaProblemTestCase[];
};

interface Props {
  params: Promise<{
    problemId: string;
  }>;
}

export default async function Page({ params }: Props) {
  const { problemId } = await params;
  const problem = await getProblem(problemId);

<<<<<<< HEAD
  if (!problem) redirect('/problems');
=======
  if (loading) {
    return (
      <div className="flex min-h-screen items-center justify-center">
        <p className="text-muted-foreground text-xl font-semibold">
          Loading...
        </p>
      </div>
    );
  }

  if (!problem) {
    return (
      <div className="flex min-h-screen flex-col items-center justify-center gap-4">
        <p className="text-xl font-semibold">Problem not found</p>
        <Button onClick={() => router.push('/problems')}>
          Go back to problems
        </Button>
      </div>
    );
  }
>>>>>>> 68b71e02

  return (
    <div className="relative h-screen overflow-hidden">
      <div className="flex h-16 items-center gap-4 border-b p-4">
        <Link href="/problems">
          <Button variant="outline" size="icon">
            <ArrowLeft className="h-4 w-4" />
          </Button>
        </Link>
        <h1 className="text-xl font-bold">{problem.title}</h1>
      </div>

      <div className="relative grid h-[calc(100vh-4rem)] grid-cols-1 gap-4 overflow-scroll p-6 md:grid-cols-2">
        <div className="flex h-full w-full flex-col gap-4 overflow-hidden">
          <Card className="border-foreground/10 bg-foreground/5 h-full overflow-y-auto">
            <CardContent className="p-0">
              <Tabs defaultValue="problem" className="w-full">
                <TabsList className="bg-foreground/10 w-full rounded-b-none rounded-t-lg">
                  <TabsTrigger value="problem" className="flex-1">
                    Problem
                  </TabsTrigger>
                  <TabsTrigger value="test-cases" className="flex-1">
                    Test Cases
                  </TabsTrigger>
                </TabsList>
                <TabsContent value="problem" className="m-0 p-4">
                  <ProblemComponent problem={problem} />
                </TabsContent>
                <TabsContent value="test-cases" className="m-0 p-4">
                  <TestCaseComponent testCases={problem.test_cases} />
                </TabsContent>
              </Tabs>
            </CardContent>
          </Card>
        </div>

        <div className="relative flex h-full w-full flex-col gap-4 overflow-hidden">
          <PromptComponent>
            <PromptForm problem={problem} />
          </PromptComponent>
        </div>
      </div>
    </div>
  );
}

async function getProblem(
  problemId: string
): Promise<ExtendedNovaProblem | null> {
  const supabase = await createClient();

  try {
    // Fetch problem details
    const { data: problem, error: problemError } = await supabase
      .from('nova_problems')
      .select('*')
      .eq('id', problemId)
      .single();

    if (problemError) {
      console.error('Error fetching problem:', problemError.message);
      return null;
    }

    // Fetch test cases for the problem
    const { data: testCases, error: testcaseError } = await supabase
      .from('nova_problem_test_cases')
      .select('*')
      .eq('hidden', false)
      .eq('problem_id', problemId);

    if (testcaseError) {
      console.error('Error fetching test cases:', testcaseError.message);
      return null;
    }

    return {
      ...problem,
      test_cases: testCases || [],
    };
  } catch (error) {
    console.error('Unexpected error fetching problem:', error);
    return null;
  }
}<|MERGE_RESOLUTION|>--- conflicted
+++ resolved
@@ -25,30 +25,16 @@
   const { problemId } = await params;
   const problem = await getProblem(problemId);
 
-<<<<<<< HEAD
-  if (!problem) redirect('/problems');
-=======
-  if (loading) {
-    return (
-      <div className="flex min-h-screen items-center justify-center">
-        <p className="text-muted-foreground text-xl font-semibold">
-          Loading...
-        </p>
-      </div>
-    );
-  }
-
   if (!problem) {
     return (
       <div className="flex min-h-screen flex-col items-center justify-center gap-4">
         <p className="text-xl font-semibold">Problem not found</p>
-        <Button onClick={() => router.push('/problems')}>
+        <Button onClick={() => redirect('/problems')}>
           Go back to problems
         </Button>
       </div>
     );
   }
->>>>>>> 68b71e02
 
   return (
     <div className="relative h-screen overflow-hidden">
