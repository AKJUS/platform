'use client';

import { Badge } from '@tuturuuu/ui/badge';
import { Button } from '@tuturuuu/ui/button';
import { motion } from 'framer-motion';
import {
  ArrowRight,
  BookOpen,
  Clock,
  GraduationCap,
  Sparkles,
} from 'lucide-react';
import Link from 'next/link';
<<<<<<< HEAD

const lessonContents = [
  {
    id: 'introduction',
    title: 'Introduction to Prompt Engineering',
    description:
      'Learn the fundamentals and key concepts of prompt engineering',
    icon: <GraduationCap className="h-5 w-5" />,
    sections: [
      {
        title: 'What is Prompt Engineering?',
        content:
          'Prompt engineering is the practice of designing and refining input prompts for AI language models to generate desired outputs. It involves crafting clear, specific, and effective instructions that guide the AI in producing accurate and relevant responses.',
        duration: '10 min',
        isCompleted: false,
      },
      {
        title: 'Why is Prompt Engineering Important?',
        content:
          'Prompt engineering is crucial because it directly impacts the quality and usefulness of AI-generated content. Well-crafted prompts can significantly improve the accuracy, relevance, and coherence of AI outputs.',
        duration: '15 min',
        isCompleted: false,
      },
    ],
  },
  {
    id: 'basic-techniques',
    title: 'Basic Techniques in Prompt Engineering',
    description: 'Master fundamental strategies for effective prompting',
    icon: <BookOpen className="h-5 w-5" />,
    sections: [
      {
        title: 'Zero-shot & Few-shot Prompting',
        content:
          'Learn the differences between zero-shot and few-shot prompting, and when to use each approach effectively.',
        duration: '20 min',
        isCompleted: false,
      },
      {
        title: 'Chain-of-Thought Prompting',
        content:
          'Master the technique of breaking down complex problems into logical steps for better AI responses.',
        duration: '25 min',
        isCompleted: false,
      },
    ],
  },
  {
    id: 'advanced-strategies',
    title: 'Advanced Strategies',
    description: 'Explore advanced techniques for complex prompt engineering',
    icon: <Sparkles className="h-5 w-5" />,
    sections: [
      {
        title: 'Iterative Refinement',
        content:
          'Learn how to iteratively improve prompts based on AI outputs for optimal results.',
        duration: '20 min',
        isCompleted: false,
      },
      {
        title: 'Meta-prompting',
        content:
          'Discover advanced techniques for using prompts to generate other prompts automatically.',
        duration: '30 min',
        isCompleted: false,
      },
    ],
  },
  {
    id: 'best-practices',
    title: 'Best practices',
    description: 'Explore advanced techniques for complex prompt engineering',
    icon: <Sparkles className="h-5 w-5" />,
    sections: [
      {
        title: 'Iterative Refinement',
        content:
          'Learn how to iteratively improve prompts based on AI outputs for optimal results.',
        duration: '20 min',
        isCompleted: false,
      },
      {
        title: 'Meta-prompting',
        content:
          'Discover advanced techniques for using prompts to generate other prompts automatically.',
        duration: '30 min',
        isCompleted: false,
      },
    ],
  },
];
=======
import { useTranslations } from 'next-intl';
>>>>>>> ea4647f3

export default function LearnPage() {
  const t = useTranslations('nova');
  
  const lessonContents = [
    {
      id: 'introduction',
      title: t('module-1'),
      description:
        t('module-1-description'),
      icon: <GraduationCap className="h-5 w-5" />,
      sections: [
        {
          title: t('what-is-prompt-engineering'),
          content:
            t('what-is-prompt-engineering-description'),
          duration: '10 min',
          isCompleted: false,
        },
        {
          title: t('why-is-prompt-engineering'),
          content:
            t('why-is-prompt-engineering-description'),
          duration: '15 min',
          isCompleted: false,
        },
      ],
    },
    {
      id: 'basic-techniques',
      title: t('module-2'),
      description: t('module-2-description'),
      icon: <BookOpen className="h-5 w-5" />,
      sections: [
        {
          title: t('zero-shot'),
          content:
            t('zero-shot-description'),
          duration: '20 min',
          isCompleted: false,
        },
        {
          title: t('chain-of-thought'),
          content:
            t('chain-of-thought-description'),
          duration: '25 min',
          isCompleted: false,
        },
      ],
    },
    {
      id: 'advanced-strategies',
      title: t('module-3'),
      description: t('module-3-description'),
      icon: <Sparkles className="h-5 w-5" />,
      sections: [
        {
          title: t('iterative-refinement'),
          content:
            t('iterative-refinement-description'),
          duration: '20 min',
          isCompleted: false,
        },
        {
          title: t('Meta-prompting'),
          content:
            t('Meta-prompting-description'),
          duration: '30 min',
          isCompleted: false,
        },
      ],
    },
    {
      id: 'best-practices',
      title: t('module-4'),
      description: t('module-4-description'),
      icon: <Sparkles className="h-5 w-5" />,
      sections: [
        {
          title: t('iterative-refinement'),
          content:
            t('iterative-refinement-description'),
          duration: '20 min',
          isCompleted: false,
        },
        {
          title: t('Meta-prompting'),
          content:
            t('Meta-prompting-description'),
          duration: '30 min',
          isCompleted: false,
        },
      ],
    },
  ];

  const containerVariants = {
    hidden: { opacity: 0 },
    show: {
      opacity: 1,
      transition: {
        staggerChildren: 0.1,
      },
    },
  };

  return (
    <div className="relative container mx-auto space-y-16 p-6">
      <div className="absolute inset-0 bg-gradient-to-b from-background to-background/50" />

      <motion.div
        initial={{ opacity: 0, y: 20 }}
        animate={{ opacity: 1, y: 0 }}
        className="relative space-y-4 text-center"
      >
        <Badge variant="outline" className="inline-flex">
          <GraduationCap className="mr-2 h-4 w-4" />
          Interactive Learning Path
        </Badge>
        <h1 className="text-4xl font-bold tracking-tight">
          {t('learning-subtitle')}
        </h1>
        <p className="mx-auto max-w-2xl text-muted-foreground">
          Follow our comprehensive curriculum to become an expert in crafting
          effective AI prompts
        </p>
      </motion.div>

      <motion.div
        variants={containerVariants}
        initial="hidden"
        animate="show"
        className="relative grid gap-8"
      >
        {lessonContents.map((module, moduleIndex) => (
          <motion.div
            key={module.id}
            className="group relative rounded-xl border bg-card p-6 shadow-sm transition-shadow hover:shadow-md"
            whileHover={{ y: -2 }}
          >
            <div className="mb-6 flex items-center justify-between">
              <div className="flex items-center gap-3">
                <div className="rounded-lg bg-primary/10 p-2 text-primary">
                  {module.icon}
                </div>
                <div>
                  <h2 className="text-2xl font-semibold">{module.title}</h2>
                  <p className="text-sm text-muted-foreground">
                    {module.description}
                  </p>
                </div>
              </div>
              <Badge variant="outline">
                Module {moduleIndex + 1}/{lessonContents.length}
              </Badge>
            </div>

            <div className="grid gap-4">
              {module.sections.map((section, index) => (
                <motion.div
                  key={index}
                  className="group relative overflow-hidden rounded-lg border bg-card/50 p-4 transition-colors hover:bg-card"
                  whileHover={{ scale: 1.01 }}
                >
                  <div className="flex items-start justify-between gap-4">
                    <div className="space-y-1">
                      <h3 className="font-medium">{section.title}</h3>
                      <p className="text-sm text-muted-foreground">
                        {section.content}
                      </p>
                    </div>
                    <div className="flex flex-col items-end gap-2">
                      <Badge variant="secondary">
                        <Clock className="mr-2 h-3 w-3" />
                        {section.duration}
                      </Badge>
                      <Link href={`/learn/${module.id}`}>
                        <Button size="sm" className="gap-2">
                          {t('start-button')}
                          <ArrowRight className="h-3 w-3" />
                        </Button>
                      </Link>
                    </div>
                  </div>
                </motion.div>
              ))}
            </div>
          </motion.div>
        ))}
      </motion.div>
    </div>
  );
}<|MERGE_RESOLUTION|>--- conflicted
+++ resolved
@@ -11,102 +11,7 @@
   Sparkles,
 } from 'lucide-react';
 import Link from 'next/link';
-<<<<<<< HEAD
-
-const lessonContents = [
-  {
-    id: 'introduction',
-    title: 'Introduction to Prompt Engineering',
-    description:
-      'Learn the fundamentals and key concepts of prompt engineering',
-    icon: <GraduationCap className="h-5 w-5" />,
-    sections: [
-      {
-        title: 'What is Prompt Engineering?',
-        content:
-          'Prompt engineering is the practice of designing and refining input prompts for AI language models to generate desired outputs. It involves crafting clear, specific, and effective instructions that guide the AI in producing accurate and relevant responses.',
-        duration: '10 min',
-        isCompleted: false,
-      },
-      {
-        title: 'Why is Prompt Engineering Important?',
-        content:
-          'Prompt engineering is crucial because it directly impacts the quality and usefulness of AI-generated content. Well-crafted prompts can significantly improve the accuracy, relevance, and coherence of AI outputs.',
-        duration: '15 min',
-        isCompleted: false,
-      },
-    ],
-  },
-  {
-    id: 'basic-techniques',
-    title: 'Basic Techniques in Prompt Engineering',
-    description: 'Master fundamental strategies for effective prompting',
-    icon: <BookOpen className="h-5 w-5" />,
-    sections: [
-      {
-        title: 'Zero-shot & Few-shot Prompting',
-        content:
-          'Learn the differences between zero-shot and few-shot prompting, and when to use each approach effectively.',
-        duration: '20 min',
-        isCompleted: false,
-      },
-      {
-        title: 'Chain-of-Thought Prompting',
-        content:
-          'Master the technique of breaking down complex problems into logical steps for better AI responses.',
-        duration: '25 min',
-        isCompleted: false,
-      },
-    ],
-  },
-  {
-    id: 'advanced-strategies',
-    title: 'Advanced Strategies',
-    description: 'Explore advanced techniques for complex prompt engineering',
-    icon: <Sparkles className="h-5 w-5" />,
-    sections: [
-      {
-        title: 'Iterative Refinement',
-        content:
-          'Learn how to iteratively improve prompts based on AI outputs for optimal results.',
-        duration: '20 min',
-        isCompleted: false,
-      },
-      {
-        title: 'Meta-prompting',
-        content:
-          'Discover advanced techniques for using prompts to generate other prompts automatically.',
-        duration: '30 min',
-        isCompleted: false,
-      },
-    ],
-  },
-  {
-    id: 'best-practices',
-    title: 'Best practices',
-    description: 'Explore advanced techniques for complex prompt engineering',
-    icon: <Sparkles className="h-5 w-5" />,
-    sections: [
-      {
-        title: 'Iterative Refinement',
-        content:
-          'Learn how to iteratively improve prompts based on AI outputs for optimal results.',
-        duration: '20 min',
-        isCompleted: false,
-      },
-      {
-        title: 'Meta-prompting',
-        content:
-          'Discover advanced techniques for using prompts to generate other prompts automatically.',
-        duration: '30 min',
-        isCompleted: false,
-      },
-    ],
-  },
-];
-=======
 import { useTranslations } from 'next-intl';
->>>>>>> ea4647f3
 
 export default function LearnPage() {
   const t = useTranslations('nova');
