--- conflicted
+++ resolved
@@ -4,10 +4,6 @@
 
 alter table "public"."workspace_quiz_attempts" enable row level security;
 
-<<<<<<< HEAD
-
-=======
->>>>>>> ba944aad
 set check_function_bodies = off;
 
 CREATE OR REPLACE FUNCTION public.get_user_tasks(_board_id uuid)
