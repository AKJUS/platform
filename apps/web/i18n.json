--- conflicted
+++ resolved
@@ -51,12 +51,8 @@
       "sidebar-tabs",
       "ws-home",
       "finance-overview",
-<<<<<<< HEAD
       "workspace-users-tabs",
-=======
-      "workspace-user-tabs",
       "inventory-tabs",
->>>>>>> 5b6e2dfc
       "inventory-overview"
     ],
 
