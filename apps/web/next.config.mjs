import { withSentryConfig } from '@sentry/nextjs';
import nextTranslate from 'next-translate-plugin';
import withBundleAnalyzer from '@next/bundle-analyzer';

/** @type {import('next').NextConfig} */
const nextConfig = nextTranslate({
  reactStrictMode: true,
  experimental: {
    optimizePackageImports: [
      '@mantine/core',
      '@mantine/dates',
      '@mantine/hooks',
      '@mantine/modals',
      '@mantine/notifications',
      '@mantine/tiptap',

      '@radix-ui/react-accordion',
      '@radix-ui/react-alert-dialog',
      '@radix-ui/react-aspect-ratio',
      '@radix-ui/react-avatar',
      '@radix-ui/react-checkbox',
      '@radix-ui/react-collapsible',
      '@radix-ui/react-context-menu',
      '@radix-ui/react-dialog',
      '@radix-ui/react-dropdown-menu',
      '@radix-ui/react-hover-card',
      '@radix-ui/react-icons',
      '@radix-ui/react-label',
      '@radix-ui/react-menubar',
      '@radix-ui/react-navigation-menu',
      '@radix-ui/react-popover',
      '@radix-ui/react-progress',
      '@radix-ui/react-radio-group',
      '@radix-ui/react-scroll-area',
      '@radix-ui/react-select',
      '@radix-ui/react-separator',
      '@radix-ui/react-slider',
      '@radix-ui/react-slot',
      '@radix-ui/react-switch',
      '@radix-ui/react-tabs',
      '@radix-ui/react-toast',
      '@radix-ui/react-toggle',
      '@radix-ui/react-toggle-group',
      '@radix-ui/react-tooltip',

      '@react-three/fiber',
      '@tiptap/react',
      'lodash',
    ],
    // ppr: true,
  },
  logging: {
    fetches: {
      fullUrl: true,
    },
  },
  images: {
    remotePatterns: [
      {
        protocol: 'http',
        hostname: 'localhost',
      },
      {
        protocol: 'https',
        hostname: 'yjbjpmwbfimjcdsjxfst.supabase.co',
      },
    ],
  },
<<<<<<< HEAD
=======

>>>>>>> c172ed21
  async headers() {
    return [
      {
        // matching all API routes
        source: '/api/v1/:path*',
        headers: [
          { key: 'Access-Control-Allow-Credentials', value: 'true' },
          { key: 'Access-Control-Allow-Origin', value: '*' },
          {
            key: 'Access-Control-Allow-Methods',
            value: 'GET,DELETE,PATCH,POST,PUT',
          },
          {
            key: 'Access-Control-Allow-Headers',
            value:
              'X-CSRF-Token, X-Requested-With, Accept, Accept-Version, Content-Length, Content-MD5, Content-Type, Date, X-Api-Version',
          },
        ],
      },
    ];
  },
});

// Next.js App Directory doesn't need the i18n config
nextConfig.i18n = undefined;

const withBundleAnalyzerConfig = withBundleAnalyzer({
  enabled: process.env.ANALYZE === 'true',
});

export default withBundleAnalyzerConfig(
  withSentryConfig(
    nextConfig,
    {
      // For all available options, see:
      // https://github.com/getsentry/sentry-webpack-plugin#options

      // Suppresses source map uploading logs during build
      silent: true,

      org: 'tuturuuu',
      project: 'web-app',
    },
    {
      // For all available options, see:
      // https://docs.sentry.io/platforms/javascript/guides/nextjs/manual-setup/

      // Hides source maps from generated client bundles
      hideSourceMaps: true,

      // Automatically tree-shake Sentry logger statements to reduce bundle size
      disableLogger: true,
    }
  )
);<|MERGE_RESOLUTION|>--- conflicted
+++ resolved
@@ -66,10 +66,7 @@
       },
     ],
   },
-<<<<<<< HEAD
-=======
 
->>>>>>> c172ed21
   async headers() {
     return [
       {
