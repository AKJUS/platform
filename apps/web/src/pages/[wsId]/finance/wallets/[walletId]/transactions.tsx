import { ReactElement, useEffect, useState } from 'react';
import HeaderX from '../../../../../components/metadata/HeaderX';
import { PageWithLayoutProps } from '../../../../../types/PageWithLayoutProps';
import { enforceHasWorkspaces } from '../../../../../utils/serverless/enforce-has-workspaces';
import NestedLayout from '../../../../../components/layouts/NestedLayout';
import { Divider, Switch } from '@mantine/core';
import { useLocalStorage } from '@mantine/hooks';
import { Transaction } from '../../../../../types/primitives/Transaction';
import useSWR from 'swr';
import TransactionCard from '../../../../../components/cards/TransactionCard';
import { useSegments } from '../../../../../hooks/useSegments';
import { useWorkspaces } from '../../../../../hooks/useWorkspaces';
import ModeSelector, {
  Mode,
} from '../../../../../components/selectors/ModeSelector';
import PaginationSelector from '../../../../../components/selectors/PaginationSelector';
import { Wallet } from '../../../../../types/primitives/Wallet';
import { useRouter } from 'next/router';
import moment from 'moment';
import 'moment/locale/vi';
import MiniPlusButton from '../../../../../components/common/MiniPlusButton';
import PlusCardButton from '../../../../../components/common/PlusCardButton';
<<<<<<< HEAD
import GeneralSearchBar from '../../../../../components/inputs/GeneralSearchBar';
=======
import useTranslation from 'next-translate/useTranslation';
>>>>>>> 805d4f3a

export const getServerSideProps = enforceHasWorkspaces;

const WalletTransactionsPage: PageWithLayoutProps = () => {
  const { setRootSegment } = useSegments();
  const { ws } = useWorkspaces();

  const { lang } = useTranslation();
  const { t } = useTranslation('transactions');
  const finance = t('finance');
  const wallets = t('wallets');
  const unnamedWorkspace = t('unnamed-ws');
  const unnamedWallet = t('unnamed-wallet');
  const transaction = t('transactions');

  const router = useRouter();
  const { wsId, walletId } = router.query;

  const apiPath =
    wsId && walletId
      ? `/api/workspaces/${wsId}/finance/wallets/${walletId}`
      : null;

  const { data: wallet } = useSWR<Wallet>(apiPath);

  useEffect(() => {
    setRootSegment(
      ws && wallet
        ? [
            {
              content: ws?.name || unnamedWorkspace,
              href: `/${wsId}`,
            },
            { content: finance, href: `/${wsId}/finance` },
            {
              content: wallets,
              href: `/${wsId}/finance/wallets`,
            },
            {
              content: wallet?.name || unnamedWallet,
              href: `/${wsId}/finance/wallets/${walletId}`,
            },
            {
              content: transaction,
              href: `/${wsId}/finance/wallets/${walletId}/transactions`,
            },
          ]
        : []
    );

    return () => setRootSegment([]);
  }, [
    wsId,
    walletId,
    ws,
    wallet,
    setRootSegment,
    finance,
    wallets,
    transaction,
    unnamedWallet,
    unnamedWorkspace,
  ]);

  const [query, setQuery] = useState('');
  const [activePage, setPage] = useState(1);

  const [itemsPerPage, setItemsPerPage] = useLocalStorage({
    key: 'finance-transactions-items-per-page',
    defaultValue: 15,
  });

  const transactionsApiPath = ws?.id
    ? `/api/workspaces/${ws.id}/finance/transactions?walletIds=${walletId}&query=${query}&page=${activePage}&itemsPerPage=${itemsPerPage}`
    : null;

  // const countApi = ws?.id
  //   ? `/api/workspaces/${ws.id}/finance/transactions/count`
  //   : null;

  const { data: transactions } = useSWR<Transaction[]>(transactionsApiPath);
  // const { data: count } = useSWR<number>(countApi);

  const [mode, setMode] = useLocalStorage<Mode>({
    key: 'finance-wallet-transactions-mode',
    defaultValue: 'grid',
  });

  const [showAmount, setShowAmount] = useLocalStorage({
    key: 'finance-wallet-transactions-showAmount',
    defaultValue: true,
  });

  const [showDatetime, setShowDatetime] = useLocalStorage({
    key: 'finance-wallet-transactions-showDatetime',
    defaultValue: true,
  });

  if (!ws) return null;

  const transactionsByDate = transactions?.reduce((acc, cur) => {
    const date = moment(cur.taken_at).toDate();
    const localeDate = date.toLocaleDateString();

    if (!acc[localeDate]) acc[localeDate] = { transactions: [], total: 0 };

    acc[localeDate].transactions.push(cur);

    acc[localeDate].total += cur?.amount || 0;

    return acc;
  }, {} as Record<string, { transactions: Transaction[]; total: number }>);

  const getRelativeDate = (date: string) => {
    const now = new Date();
    const today = new Date(now.getFullYear(), now.getMonth(), now.getDate());

    const yesterday = new Date(today);
    yesterday.setDate(yesterday.getDate() - 1);

    const tomorrow = new Date(today);
    tomorrow.setDate(tomorrow.getDate() + 1);

    const dateObj = new Date(date);

    if (dateObj.toDateString() === today.toDateString()) return t('today');
    if (dateObj.toDateString() === yesterday.toDateString())
      return t('yesterday');
    if (dateObj.toDateString() === tomorrow.toDateString())
      return t('tomorrow');

    // Capitalize the first letter of the day
    return moment(date)
      .locale(lang)
      .format('dddd, DD/MM/YYYY')
      .replace(/(^\w{1})|(\s+\w{1})/g, (letter) => letter.toUpperCase());
  };

  return (
    <>
      <HeaderX label={`${transaction} - ${wallets}`} />
      <div className="flex min-h-full w-full flex-col pb-20">
        <div className="mt-2 grid items-end gap-4 md:grid-cols-2 xl:grid-cols-4">
<<<<<<< HEAD
          <GeneralSearchBar setQuery={setQuery} />
=======
          <TextInput
            label={t('search')}
            value={query}
            onChange={(e) => setQuery(e.target.value)}
            placeholder={t('search-placeholder')}
            icon={<MagnifyingGlassIcon className="h-5" />}
            classNames={{
              input: 'bg-white/5 border-zinc-300/20 font-semibold',
            }}
          />
>>>>>>> 805d4f3a
          <ModeSelector mode={mode} setMode={setMode} />
          <PaginationSelector
            items={itemsPerPage}
            setItems={(size) => {
              setPage(1);
              setItemsPerPage(size);
            }}
          />
          <Divider variant="dashed" className="col-span-full" />
          <Switch
            label={t('show-amount')}
            checked={showAmount}
            onChange={(event) => setShowAmount(event.currentTarget.checked)}
          />
          <Switch
            label={t('show-datetime')}
            checked={showDatetime}
            onChange={(event) => setShowDatetime(event.currentTarget.checked)}
          />
        </div>

        <Divider className="my-4" />

        <div
          className={`grid gap-x-4 gap-y-2 ${
            mode === 'grid' && 'md:grid-cols-2 xl:grid-cols-4'
          }`}
        >
          <h3 className="col-span-full text-lg font-semibold text-gray-300">
            {t('new-transaction')}
          </h3>
          <PlusCardButton
            href={`/${ws.id}/finance/transactions/new?walletId=${walletId}`}
          />
        </div>

        <div className="mt-8 grid gap-8">
          {transactionsByDate &&
            Object.entries(transactionsByDate).length > 0 &&
            Object.entries(transactionsByDate).map(([date, data]) => (
              <div
                key={date}
                className="group rounded-lg border border-zinc-300/10 bg-zinc-900 p-4"
              >
                <h3 className="col-span-full flex w-full flex-col justify-between gap-x-4 gap-y-2 text-lg font-semibold text-gray-300 md:flex-row">
                  <div className="flex gap-2">
                    <div>{getRelativeDate(date)}</div>
                    <MiniPlusButton
                      href={`/${ws.id}/finance/transactions/new?date=${date}`}
                      className="opacity-0 group-hover:opacity-100"
                    />
                  </div>

                  <div className="flex gap-2">
                    <div className="rounded bg-purple-300/10 px-2 py-0.5 text-base text-purple-300">
                      {data.transactions.length}{' '}
                      {t('transaction').toLowerCase()}
                    </div>
                    <div
                      className={`rounded px-2 py-0.5 text-base ${
                        data.total < 0
                          ? 'bg-red-300/10 text-red-300'
                          : 'bg-green-300/10 text-green-300'
                      }`}
                    >
                      {Intl.NumberFormat('vi-VN', {
                        style: 'currency',
                        currency: 'VND',
                        signDisplay: 'exceptZero',
                      }).format(data.total)}
                    </div>
                  </div>
                </h3>

                <Divider variant="dashed" className="mb-4 mt-2" />

                <div
                  className={`grid gap-4 ${
                    mode === 'grid' && 'lg:grid-cols-2 xl:grid-cols-3'
                  }`}
                >
                  {data.transactions.map((c) => (
                    <TransactionCard
                      key={c.id}
                      wsId={ws.id}
                      transaction={c}
                      showAmount={showAmount}
                      showDatetime={showDatetime}
                    />
                  ))}
                </div>
              </div>
            ))}
        </div>
      </div>
    </>
  );
};

WalletTransactionsPage.getLayout = function getLayout(page: ReactElement) {
  return <NestedLayout mode="wallet_details">{page}</NestedLayout>;
};

export default WalletTransactionsPage;<|MERGE_RESOLUTION|>--- conflicted
+++ resolved
@@ -20,11 +20,8 @@
 import 'moment/locale/vi';
 import MiniPlusButton from '../../../../../components/common/MiniPlusButton';
 import PlusCardButton from '../../../../../components/common/PlusCardButton';
-<<<<<<< HEAD
 import GeneralSearchBar from '../../../../../components/inputs/GeneralSearchBar';
-=======
 import useTranslation from 'next-translate/useTranslation';
->>>>>>> 805d4f3a
 
 export const getServerSideProps = enforceHasWorkspaces;
 
@@ -168,20 +165,7 @@
       <HeaderX label={`${transaction} - ${wallets}`} />
       <div className="flex min-h-full w-full flex-col pb-20">
         <div className="mt-2 grid items-end gap-4 md:grid-cols-2 xl:grid-cols-4">
-<<<<<<< HEAD
           <GeneralSearchBar setQuery={setQuery} />
-=======
-          <TextInput
-            label={t('search')}
-            value={query}
-            onChange={(e) => setQuery(e.target.value)}
-            placeholder={t('search-placeholder')}
-            icon={<MagnifyingGlassIcon className="h-5" />}
-            classNames={{
-              input: 'bg-white/5 border-zinc-300/20 font-semibold',
-            }}
-          />
->>>>>>> 805d4f3a
           <ModeSelector mode={mode} setMode={setMode} />
           <PaginationSelector
             items={itemsPerPage}
