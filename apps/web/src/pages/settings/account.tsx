--- conflicted
+++ resolved
@@ -32,14 +32,11 @@
 import { mutate } from 'swr';
 import { useAppearance } from '../../hooks/useAppearance';
 import { DEV_MODE } from '../../constants/common';
-<<<<<<< HEAD
 import { useWorkspaces } from '../../hooks/useWorkspaces';
 import { IconSettings } from '@tabler/icons-react';
-=======
 import { closeAllModals, openModal } from '@mantine/modals';
 import AccountDeleteForm from '../../components/forms/AccountDeleteForm';
 import Link from 'next/link';
->>>>>>> 8b74ed2a
 
 export const getServerSideProps = enforceAuthenticated;
 
