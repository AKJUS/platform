import { type UseChatHelpers } from 'ai/react';
import { Button } from '@/components/ui/button';
import { PromptForm } from '@/components/prompt-form';
import { ScrollToBottomButton } from '@/components/scroll-to-bottom-button';
import { Separator } from './ui/separator';
import Link from 'next/link';
import {
  ArrowDownFromLine,
  ArrowLeftToLine,
  ArrowUpFromLine,
  FolderOpen,
} from 'lucide-react';
import { AIChat } from '@/types/primitives/ai-chat';
import useTranslation from 'next-translate/useTranslation';
import { ScrollArea } from './ui/scroll-area';
import { Message } from 'ai';
<<<<<<< HEAD
import React from 'react';
=======
import React, { useState } from 'react';
import { ScrollToTopButton } from './scroll-to-top-button';
import { ChatModelSelector } from './chat-model-selector';
import { Model } from '@/data/models';
>>>>>>> c172ed21

export interface ChatPanelProps
  extends Pick<
    UseChatHelpers,
    | 'append'
    | 'isLoading'
    | 'reload'
    | 'messages'
    | 'stop'
    | 'input'
    | 'setInput'
  > {
  id?: string;
  chats: AIChat[];
  count: number | null;
  defaultRoute: string;
  inputRef: React.RefObject<HTMLTextAreaElement>;
  model: Model;
  setModel: (model: Model) => void;
  createChat: (input: string) => Promise<void>;
  clearChat: () => void;
  initialMessages?: Message[];
  collapsed: boolean;
  setCollapsed: (collapsed: boolean) => void;
}

export function ChatPanel({
  id,
  chats,
  count,
  defaultRoute,
  isLoading,
  append,
  input,
  inputRef,
  setInput,
  model,
  setModel,
  createChat,
  clearChat,
  collapsed,
  setCollapsed,
}: ChatPanelProps) {
  const { t } = useTranslation('ai-chat');

  const [showExtraOptions, setShowExtraOptions] = useState(false);

  return (
    <div className="to-muted/50 fixed inset-x-0 bottom-0 bg-gradient-to-b from-transparent">
      <div className="absolute bottom-20 right-4 z-10 grid gap-2 md:bottom-28 md:right-8">
        <ScrollToTopButton />
        <ScrollToBottomButton />
      </div>

      <div className="mx-auto sm:px-4 lg:max-w-4xl xl:max-w-6xl">
        <div className="relative mb-2 flex items-center justify-center gap-2">
          <div
            id="chat-sidebar"
            className={`absolute -bottom-2 z-20 w-full rounded-lg border-t p-2 transition-all duration-500 md:border ${
              collapsed
                ? 'pointer-events-none border-transparent bg-transparent'
                : 'border-border bg-background shadow-lg md:bottom-0'
            }`}
          >
            <div
              className={`transition duration-300 ${
                collapsed ? 'pointer-events-none opacity-0' : 'opacity-100'
              }`}
            >
              <ScrollArea className="h-96">
                <div className="text-center">
                  <div className="text-foreground font-semibold">
                    {t('chats')}
                    {count ? (
                      <span className="opacity-50"> ({count})</span>
                    ) : (
                      ''
                    )}
                  </div>
                  <Separator className="my-2" />
                  <div className="grid gap-1">
                    {chats.length > 0 ? (
                      chats.map((chat) =>
                        chat.id === id ? (
                          <Button
                            key={chat.id}
                            variant="secondary"
                            className="w-full"
                            disabled
                          >
                            <div className="line-clamp-1">
                              {chat?.title || chat.id}
                            </div>
                          </Button>
                        ) : (
                          <Link
                            key={chat.id}
                            href={`${defaultRoute}/${chat.id}`}
                          >
                            <Button
                              variant="secondary"
                              className="w-full"
                              disabled={collapsed}
                            >
                              <div className="line-clamp-1">
                                {chat?.title || chat.id}
                              </div>
                            </Button>
                          </Link>
                        )
                      )
                    ) : (
                      <div className="text-foreground/60 mt-8 p-8">
                        {t('no_chats')}
                      </div>
                    )}
                  </div>
                </div>
              </ScrollArea>
              <Separator className="my-2" />
            </div>

            {id && (
              <div className="flex w-full gap-2">
                <Button
                  size="icon"
                  variant="outline"
                  className="bg-background/20 pointer-events-auto flex-none backdrop-blur-lg"
                  onClick={() => setCollapsed(!collapsed)}
                >
                  {collapsed ? (
                    <FolderOpen className="h-5 w-5" />
                  ) : (
                    <ArrowLeftToLine className="h-5 w-5" />
                  )}
                </Button>

                {/* <Button
                  size="icon"
                  variant="outline"
                  className="bg-background/20 pointer-events-auto flex-none backdrop-blur-lg"
                  disabled
                >
                  <Settings className="h-5 w-5" />
                </Button> */}

                <Link
                  href={defaultRoute}
                  className={`w-full ${
                    collapsed ? 'pointer-events-none opacity-0' : 'opacity-100'
                  } ${id ? '' : 'cursor-default'} transition duration-300`}
                  onClick={clearChat}
                >
                  <Button className="w-full" disabled={!id || collapsed}>
                    <div className="line-clamp-1">{t('new_chat')}</div>
                  </Button>
                </Link>
              </div>
            )}
          </div>

          {/* {isLoading ? (
            <Button
              variant="outline"
              onClick={() => stop()}
              className="bg-background/20"
            >
              <IconStop className="mr-2" />
              {t('stop_generating')}
            </Button>
          ) : messages?.length > 0 ? (
            <Button
              variant="outline"
              onClick={() => reload()}
              className="bg-background/20"
            >
              <IconRefresh className="mr-2" />
              {t('regenerate_response')}
            </Button>
          ) : null} */}
        </div>

        <div
          className={`bg-background/20 flex flex-col items-start justify-end space-y-2 rounded-t-xl border border-t p-2 shadow-lg backdrop-blur-lg ${
            showExtraOptions ? 'h-[7.75rem]' : 'h-20'
          } transition-all duration-500`}
        >
          <ChatModelSelector
            className={`${
              showExtraOptions
                ? 'pointer-events-auto opacity-100 delay-500 duration-500'
                : 'pointer-events-none opacity-0'
            } transition-all ease-in-out`}
            model={model}
            onChange={(m) => {
              setModel(m);
              console.log(m);
            }}
          />
          <div className="flex w-full items-center gap-2">
            <PromptForm
              onSubmit={async (value) => {
                // If there is no id, create a new chat
                if (!id) return await createChat(value);

                // If there is an id, append the message to the chat
                await append({
                  id,
                  content: value,
                  role: 'user',
                });
              }}
              input={input}
              inputRef={inputRef}
              setInput={setInput}
              isLoading={isLoading}
            />
            <Button
              size="icon"
              type="submit"
              variant="ghost"
              onClick={() => setShowExtraOptions((prev) => !prev)}
            >
              {showExtraOptions ? <ArrowDownFromLine /> : <ArrowUpFromLine />}
              <span className="sr-only">Send message</span>
            </Button>
          </div>
        </div>
      </div>
    </div>
  );
}<|MERGE_RESOLUTION|>--- conflicted
+++ resolved
@@ -14,14 +14,10 @@
 import useTranslation from 'next-translate/useTranslation';
 import { ScrollArea } from './ui/scroll-area';
 import { Message } from 'ai';
-<<<<<<< HEAD
-import React from 'react';
-=======
 import React, { useState } from 'react';
 import { ScrollToTopButton } from './scroll-to-top-button';
 import { ChatModelSelector } from './chat-model-selector';
 import { Model } from '@/data/models';
->>>>>>> c172ed21
 
 export interface ChatPanelProps
   extends Pick<
