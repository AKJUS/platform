--- conflicted
+++ resolved
@@ -1,10 +1,5 @@
 import { ChevronLeftIcon, ChevronRightIcon } from '@heroicons/react/24/solid';
-<<<<<<< HEAD
-import { SegmentedControl } from '@mantine/core';
-import { useCalendar } from '@/hooks/useCalendar';
-=======
 import dayjs from 'dayjs';
->>>>>>> c172ed21
 import useTranslation from 'next-translate/useTranslation';
 
 export default function CalendarHeader({
