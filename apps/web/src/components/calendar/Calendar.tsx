--- conflicted
+++ resolved
@@ -1,10 +1,5 @@
 'use client';
 
-<<<<<<< HEAD
-import CalendarHeader from './CalendarHeader';
-// import CalendarViewWithTrail from './CalendarViewWithTrail';
-// import WeekdayBar from './WeekdayBar';
-=======
 import { CalendarProvider } from '@/hooks/useCalendar';
 import CalendarHeader from './CalendarHeader';
 import CalendarViewWithTrail from './CalendarViewWithTrail';
@@ -146,17 +141,8 @@
   }, [enableDayView, enableWeekView]);
 
   if (!initialized || !view || !dates.length) return null;
->>>>>>> c172ed21
 
   return (
-<<<<<<< HEAD
-    <div className="grid h-full w-full md:pb-4">
-      <CalendarHeader />
-      {/* <WeekdayBar /> */}
-      {/* <CalendarViewWithTrail /> */}
-      {/* <DynamicIsland /> */}
-    </div>
-=======
     <CalendarProvider ws={workspace}>
       <div className="grid h-full w-full md:pb-4">
         <CalendarHeader
@@ -171,7 +157,6 @@
         <DynamicIsland />
       </div>
     </CalendarProvider>
->>>>>>> c172ed21
   );
 };
 
