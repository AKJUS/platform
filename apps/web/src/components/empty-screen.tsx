--- conflicted
+++ resolved
@@ -32,11 +32,7 @@
 
 export function EmptyScreen({ setInput }: Pick<UseChatHelpers, 'setInput'>) {
   return (
-<<<<<<< HEAD
-    <div className="mx-auto max-w-2xl">
-=======
     <div className="mx-auto max-w-2xl lg:max-w-4xl">
->>>>>>> 412c4cf3
       <div className="bg-background rounded-lg border p-8">
         <h1 className="mb-2 text-lg font-semibold">
           Welcome to{' '}
