import { TextInput, Button, PasswordInput, Divider } from '@mantine/core';
import { ChangeEvent, useState } from 'react';
import { LockClosedIcon, UserCircleIcon } from '@heroicons/react/24/solid';
import { AuthFormFields } from '../../utils/auth-handler';
import { useForm } from '@mantine/form';
import Link from 'next/link';
import useTranslation from 'next-translate/useTranslation';
import LanguageSelector from '../selectors/LanguageSelector';
import { useSessionContext } from '@supabase/auth-helpers-react';
import Image from 'next/image';

interface AuthFormProps {
  title: string;
  description: string;
  submitLabel: string;
  submittingLabel: string;

  secondaryAction?: {
    description?: string;
    label: string;
    href: string;
  };

  disableForgotPassword?: boolean;
  hideForgotPassword?: boolean;
  recoveryMode?: boolean;
  resetPasswordMode?: boolean;
  disabled?: boolean;

  onSubmit?: ({ email, password }: AuthFormFields) => Promise<void>;
}

const AuthForm = ({
  title,
  description,
  submitLabel,
  submittingLabel,

  secondaryAction,

  disableForgotPassword = true,
  hideForgotPassword = true,
  recoveryMode = false,
  resetPasswordMode = false,
  disabled = false,

  onSubmit,
}: AuthFormProps) => {
  const { t } = useTranslation('auth');

  const [submitting, setSubmitting] = useState(false);

  const form = useForm({
    initialValues: {
      email: '',
      password: '',
      terms: true,
    },

    validate: {
      email: (val) => (/^\S+@\S+$/.test(val) ? null : 'Invalid email'),
      password: (val) =>
        val.length <= 8
          ? 'Password should include at least 8 characters'
          : null,
    },
  });

  const isFormInvalid = !!form.errors.email || !!form.errors.password;

  const handleSubmit = async () => {
    if (isFormInvalid) return;

    const { email, password } = form.values;
    setSubmitting(true);
    if (onSubmit) await onSubmit({ email, password });
    setSubmitting(false);
  };

  const { supabaseClient } = useSessionContext();

  const SupabaseAuthOptions = {
    redirectTo: 'https://tuturuuu.com/onboarding',
  };

  async function handleSignInWithGoogle() {
    await supabaseClient.auth.signInWithOAuth({
      provider: 'google',
      options: SupabaseAuthOptions,
    });
  }

  async function handleSignInWithGithub() {
    await supabaseClient.auth.signInWithOAuth({
      provider: 'github',
      options: SupabaseAuthOptions,
    });
  }

  const ctaText = submitting ? submittingLabel : submitLabel;

  const noticeP1 = t('notice-p1');
  const noticeP2 = t('notice-p2');

  const and = t('common:and');

  const tos = t('tos');
  const privacy = t('privacy');

  const forgotPasswordLabel = t('forgot-password');

  return (
    <div className="absolute inset-0 mx-2 my-4 flex items-center justify-center md:mx-8 md:my-16 lg:mx-32">
      <div className="flex w-full max-w-xl flex-col items-center gap-4 rounded-lg border border-zinc-300/10 bg-zinc-700/50 p-4 backdrop-blur-2xl md:p-8">
        <div className="text-center">
          <div className="bg-gradient-to-br from-yellow-200 via-green-200 to-green-300 bg-clip-text py-2 text-4xl font-semibold text-transparent md:text-5xl">
            {title}
          </div>

          <div className="text-xl font-semibold text-zinc-200">
            {description}
          </div>
        </div>

        <div className="grid w-full gap-2">
          {resetPasswordMode || (
            <TextInput
              id="email"
              icon={<UserCircleIcon className="h-5" />}
              label="Email"
              placeholder="username@example.com"
              value={form.values.email}
              onChange={(event: ChangeEvent<HTMLInputElement>) =>
                form.setFieldValue('email', event.currentTarget.value)
              }
              error={form.errors.email && 'Invalid email'}
              classNames={{
                label: 'text-zinc-200/80 mb-1',
                input:
                  'bg-zinc-300/10 border-zinc-300/10 placeholder-zinc-200/30',
              }}
              disabled={submitting}
              withAsterisk={false}
              required
            />
          )}

          {recoveryMode || (
            <PasswordInput
              id="password"
              icon={<LockClosedIcon className="h-5" />}
              label={t('password')}
              placeholder="••••••••"
              value={form.values.password}
              onChange={(event: ChangeEvent<HTMLInputElement>) =>
                form.setFieldValue('password', event.currentTarget.value)
              }
              error={
                form.errors.password &&
                'Password should include at least 8 characters'
              }
              classNames={{
                label: 'text-zinc-200/80 mb-1',
                innerInput: 'placeholder-zinc-200/30',
                input: !submitting
                  ? 'bg-zinc-300/10 border-zinc-300/10'
                  : 'font-semibold',
                visibilityToggle: 'text-zinc-200/30 hover:text-zinc-200/50',
              }}
              disabled={submitting}
              withAsterisk={false}
              required
            />
          )}

          {disableForgotPassword || (
            <Link
              href="/recover"
              className={`${
                hideForgotPassword && 'pointer-events-none opacity-0'
              } ${
                submitting
                  ? 'cursor-not-allowed text-zinc-200/30'
                  : 'text-zinc-200/50 hover:text-zinc-200'
              } w-fit place-self-end transition`}
            >
              {forgotPasswordLabel}
            </Link>
          )}
        </div>

        <div className="grid w-full gap-2 text-center">
          <Button
            className="bg-blue-300/10 text-blue-300 transition hover:bg-blue-300/20"
            variant="light"
            loading={submitting}
            onClick={(e) => {
              e.preventDefault();
              handleSubmit();
            }}
            disabled={isFormInvalid || disabled}
          >
            {ctaText}
          </Button>

          {secondaryAction && (
            <div>
              {secondaryAction.description && (
                <>
                  <span className="text-zinc-200/30">
                    {secondaryAction.description}
                  </span>{' '}
                </>
              )}
              <Link
                href={secondaryAction.href}
                className="font-semibold text-zinc-200/50 transition hover:text-zinc-200"
              >
                {secondaryAction.label}
              </Link>
            </div>
          )}

          {!recoveryMode && !resetPasswordMode && (
            <>
              <Divider className="w-full border-zinc-300/10" variant="dashed" />
              <div className="flex items-center justify-center gap-2">
                <Button
                  className="w-full rounded border border-zinc-300/10 bg-zinc-300/10 p-1 transition hover:bg-zinc-300/20"
                  onClick={handleSignInWithGoogle}
                  size="lg"
                >
                  <Image
                    width={30}
                    height={30}
                    src="/media/google-logo.png"
                    alt="Google logo"
                  />
                </Button>
                <Button
                  className="w-full rounded border border-zinc-300/10 bg-zinc-300/10 p-1 transition hover:bg-zinc-300/20"
                  onClick={handleSignInWithGithub}
                  size="lg"
                >
                  <Image
                    width={30}
                    height={30}
                    src="/media/github-mark.png"
                    alt="Github logo"
                  />
                </Button>
              </div>
            </>
          )}

          <Divider className="w-full border-zinc-300/10" />
        </div>

<<<<<<< HEAD
        <div className="grid gap-2">
          <div className="text-center text-sm font-semibold text-zinc-300/70">
            {noticeP1}{' '}
            <Link
              href="/terms"
              className="text-zinc-200/80 underline decoration-zinc-200/80 underline-offset-2 transition hover:text-white hover:decoration-white"
            >
              {tos}
            </Link>{' '}
            {and}{' '}
            <Link
              href="/privacy"
              className="text-zinc-200/80 underline decoration-zinc-200/80 underline-offset-2 transition hover:text-white hover:decoration-white"
            >
              {privacy}
            </Link>{' '}
            {noticeP2}
          </div>
          <LanguageSelector fullWidth transparent />
=======
        <Divider className="w-full border-zinc-300/10" variant="dashed" />
        <div className="text-center text-sm font-semibold text-zinc-300/60">
          {noticeP1}{' '}
          <Link
            href="/terms"
            className="text-zinc-200/80 underline decoration-zinc-200/80 underline-offset-2 transition hover:text-white hover:decoration-white"
          >
            {tos}
          </Link>{' '}
          {and}{' '}
          <Link
            href="/privacy"
            className="text-zinc-200/80 underline decoration-zinc-200/80 underline-offset-2 transition hover:text-white hover:decoration-white"
          >
            {privacy}
          </Link>{' '}
          {noticeP2}
>>>>>>> ff1a8f64
        </div>
      </div>
    </div>
  );
};

export default AuthForm;<|MERGE_RESOLUTION|>--- conflicted
+++ resolved
@@ -256,9 +256,8 @@
           <Divider className="w-full border-zinc-300/10" />
         </div>
 
-<<<<<<< HEAD
         <div className="grid gap-2">
-          <div className="text-center text-sm font-semibold text-zinc-300/70">
+          <div className="text-center text-sm font-semibold text-zinc-300/60">
             {noticeP1}{' '}
             <Link
               href="/terms"
@@ -276,25 +275,6 @@
             {noticeP2}
           </div>
           <LanguageSelector fullWidth transparent />
-=======
-        <Divider className="w-full border-zinc-300/10" variant="dashed" />
-        <div className="text-center text-sm font-semibold text-zinc-300/60">
-          {noticeP1}{' '}
-          <Link
-            href="/terms"
-            className="text-zinc-200/80 underline decoration-zinc-200/80 underline-offset-2 transition hover:text-white hover:decoration-white"
-          >
-            {tos}
-          </Link>{' '}
-          {and}{' '}
-          <Link
-            href="/privacy"
-            className="text-zinc-200/80 underline decoration-zinc-200/80 underline-offset-2 transition hover:text-white hover:decoration-white"
-          >
-            {privacy}
-          </Link>{' '}
-          {noticeP2}
->>>>>>> ff1a8f64
         </div>
       </div>
     </div>
