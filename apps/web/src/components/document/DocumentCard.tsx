--- conflicted
+++ resolved
@@ -22,11 +22,7 @@
 
   return (
     <Link
-<<<<<<< HEAD
       href={href}
-=======
-      href={`/${wsId}/documents/${id}`}
->>>>>>> f5ee05b6
       key={`doc-${id}`}
       className="border-border hover:bg-accent relative grid cursor-pointer gap-4 rounded-lg border p-4 transition"
     >
