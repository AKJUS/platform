'use client';

import {
  addTimeblocks,
  durationToTimeblocks,
  removeTimeblocks,
} from '@/utils/timeblock-helper';
import type { MeetTogetherPlan } from '@tuturuuu/types/primitives/MeetTogetherPlan';
import type { Timeblock } from '@tuturuuu/types/primitives/Timeblock';
import type { User as PlatformUser } from '@tuturuuu/types/primitives/User';
import dayjs from 'dayjs';
import isBetween from 'dayjs/plugin/isBetween';
import minMax from 'dayjs/plugin/minMax';
import {
  type ReactNode,
  type Touch,
  createContext,
  useCallback,
  useContext,
  useEffect,
  useRef,
  useState,
} from 'react';

dayjs.extend(isBetween);
dayjs.extend(minMax);

interface GuestUser {
  id?: string | null;
  display_name?: string | null;
  password_hash?: string;
  is_guest?: boolean | null;
}

interface EditingParams {
  enabled: boolean;
  mode?: 'add' | 'remove';
  initialTouch?: { x: number; y: number };
  startDate?: Date;
  endDate?: Date;
  tentativeMode?: boolean;
}

// Utility function to compare timeblock arrays
const areTimeBlockArraysEqual = (arr1: Timeblock[], arr2: Timeblock[]) => {
  if (arr1.length !== arr2.length) return false;

  return arr1.every((tb1) =>
    arr2.some(
      (tb2) =>
        tb1.date === tb2.date &&
        tb1.start_time === tb2.start_time &&
        tb1.end_time === tb2.end_time
    )
  );
};

// Utility function to find timeblocks that exist in arr1 but not in arr2
const findTimeBlocksToRemove = (
  serverTimeblocks: Timeblock[],
  localTimeblocks: Timeblock[]
) => {
  return serverTimeblocks.filter(
    (serverTimeblock: Timeblock) =>
      !localTimeblocks.some(
        (localTimeblock: Timeblock) =>
          localTimeblock.date === serverTimeblock.date &&
          localTimeblock.start_time === serverTimeblock.start_time &&
          localTimeblock.end_time === serverTimeblock.end_time
      )
  );
};

// Utility function to find timeblocks that exist in arr2 but not in arr1
const findTimeBlocksToAdd = (
  localTimeblocks: Timeblock[],
  serverTimeblocks: Timeblock[]
) => {
  return localTimeblocks.filter(
    (localTimeblock: Timeblock) =>
      !serverTimeblocks?.some(
        (serverTimeblock: Timeblock) =>
          serverTimeblock.date === localTimeblock.date &&
          serverTimeblock.start_time === localTimeblock.start_time &&
          serverTimeblock.end_time === localTimeblock.end_time
      )
  );
};

const TimeBlockContext = createContext({
  user: null as PlatformUser | GuestUser | null,
  planUsers: [] as (PlatformUser | GuestUser)[],
  filteredUserIds: [] as string[],
  previewDate: null as Date | null,
  selectedTimeBlocks: {
    data: [] as Timeblock[],
  } as { planId?: string; data: Timeblock[] },
  editing: {
    enabled: false,
  } as EditingParams,
  displayMode: 'account-switcher' as 'login' | 'account-switcher' | undefined,
  isDirty: false,

  // eslint-disable-next-line @typescript-eslint/no-unused-vars
  getPreviewUsers: (_: Timeblock[]) =>
    ({ available: [], tentative: [], unavailable: [] }) as {
      available: (PlatformUser | GuestUser)[];
      tentative: (PlatformUser | GuestUser)[];
      unavailable: (PlatformUser | GuestUser)[];
    },
  // eslint-disable-next-line @typescript-eslint/no-unused-vars
  getOpacityForDate: (_: Date, __: Timeblock[]) => 0 as number | string,

  // eslint-disable-next-line @typescript-eslint/no-unused-vars
  setUser: (_: string, __: PlatformUser | GuestUser | null) => {},
  // eslint-disable-next-line @typescript-eslint/no-unused-vars
  setFilteredUserIds: (_: string[] | ((prev: string[]) => string[])) => {},
  // eslint-disable-next-line @typescript-eslint/no-unused-vars
  setPreviewDate: (_: Date | null) => {},
  // eslint-disable-next-line @typescript-eslint/no-unused-vars
  setSelectedTimeBlocks: (_: { planId?: string; data: Timeblock[] }) => {},
<<<<<<< HEAD
  edit: (
    _: { mode: 'add' | 'remove'; date: Date; tentativeMode?: boolean },
    __?: any
  ) => {},
=======
  // eslint-disable-next-line @typescript-eslint/no-unused-vars, @typescript-eslint/no-explicit-any
  edit: (_: { mode: 'add' | 'remove'; date: Date }, __?: any) => {},
>>>>>>> 333da7d3
  endEditing: () => {},
  setDisplayMode: (
    // eslint-disable-next-line @typescript-eslint/no-unused-vars
    _?:
      | 'login'
      | 'account-switcher'
      | ((
          prev: 'login' | 'account-switcher' | undefined
        ) => 'login' | 'account-switcher' | undefined)
  ) => {},
  syncTimeBlocks: () => Promise.resolve(),
  resetLocalTimeblocks: () => Promise.resolve(),
  markAsDirty: () => {},
  clearDirtyState: () => {},
  // eslint-disable-next-line @typescript-eslint/no-unused-vars
  clearDirtyStateWithTimeblocks: (_: Timeblock[]) => {},
});

const TimeBlockingProvider = ({
  platformUser,
  plan,
  users,
  timeblocks,
  children,
}: {
  platformUser: PlatformUser | null;
  plan: MeetTogetherPlan;
  users: (PlatformUser | GuestUser)[];
  timeblocks: Timeblock[];
  children: ReactNode;
}) => {
  const [planUsers, setInternalUsers] = useState(users);
  const [filteredUserIds, setFilteredUserIds] = useState<string[]>([]);

  useEffect(() => {
    setInternalUsers(users);
  }, [users]);

  const [previewDate, setPreviewDate] = useState<Date | null>(null);

  const getPreviewUsers = useCallback(
    (timeblocks: Timeblock[]) => {
      if (!previewDate)
        return { available: [], tentative: [], unavailable: [] };

      // Get users with confirmed timeblocks
      const confirmedUserIds = timeblocks
        .filter((timeblock) => {
          const start = dayjs(`${timeblock.date} ${timeblock.start_time}`);
          const end = dayjs(`${timeblock.date} ${timeblock.end_time}`);
          return (
            dayjs(previewDate).isBetween(start, end, null, '[)') &&
            !timeblock.tentative
          );
        })
        .map((timeblock) => timeblock.user_id)
        .filter(Boolean) as string[];

      // Get users with tentative timeblocks
      const tentativeUserIds = timeblocks
        .filter((timeblock) => {
          const start = dayjs(`${timeblock.date} ${timeblock.start_time}`);
          const end = dayjs(`${timeblock.date} ${timeblock.end_time}`);
          return (
            dayjs(previewDate).isBetween(start, end, null, '[)') &&
            timeblock.tentative
          );
        })
        .map((timeblock) => timeblock.user_id)
        .filter(Boolean) as string[];

      const allUsers = planUsers.filter(
        (user) =>
          filteredUserIds.length === 0 ||
          !user?.id ||
          filteredUserIds.includes(user.id)
      );

      const uniqueConfirmedUserIds = Array.from(new Set(confirmedUserIds));
      const uniqueTentativeUserIds = Array.from(new Set(tentativeUserIds));

      return {
        available: allUsers.filter(
          (user) => !user?.id || uniqueConfirmedUserIds.includes(user.id)
        ),
        tentative: allUsers.filter(
          (user) => !user?.id || uniqueTentativeUserIds.includes(user.id)
        ),
        unavailable: allUsers.filter(
          (user) =>
            user.id &&
            !uniqueConfirmedUserIds.includes(user.id) &&
            !uniqueTentativeUserIds.includes(user.id)
        ),
      };
    },
    [previewDate, planUsers, filteredUserIds]
  );

  const getOpacityForDate = useCallback(
    (date: Date, timeblocks: Timeblock[]) => {
      const allTimeblocks = timeblocks
        .filter((timeblock) => {
          const start = dayjs(`${timeblock.date} ${timeblock.start_time}`);
          const end = dayjs(`${timeblock.date} ${timeblock.end_time}`);
          return dayjs(date).isBetween(start, end, null, '[)');
        })
        .map((timeblock) => timeblock.user_id)
        .filter(Boolean) as string[];

      const uniqueUserIds = Array.from(new Set(allTimeblocks));

      return (
        uniqueUserIds.length /
        (filteredUserIds.length > 0 ? filteredUserIds.length : planUsers.length)
      );
    },
    [filteredUserIds.length, planUsers.length]
  );

  const [editing, setEditing] = useState<EditingParams>({
    enabled: false,
  });

  const [user, setInternalUser] = useState<PlatformUser | GuestUser | null>(
    platformUser
  );

  useEffect(() => {
    setInternalUser(platformUser);
  }, [platformUser]);

  const [selectedTimeBlocks, setSelectedTimeBlocks] = useState<{
    planId?: string;
    data: Timeblock[];
  }>({
    planId: plan.id,
    data: timeblocks.filter((tb) => tb.user_id === user?.id),
  });

  // Add dirty state tracking
  const [isDirty, setIsDirty] = useState(false);
  const initialTimeBlocksRef = useRef<Timeblock[]>([]);

  useEffect(() => {
    setIsDirty(false);
  }, [plan.dates, plan.start_time, plan.end_time]);

  // Initialize initial timeblocks for comparison
  useEffect(() => {
    initialTimeBlocksRef.current = timeblocks.filter(
      (tb) => tb.user_id === user?.id
    );
  }, [timeblocks, user?.id]);

  // Check if current timeblocks differ from initial state
  useEffect(() => {
    const currentTimeBlocks = selectedTimeBlocks.data;
    const initialTimeBlocks = initialTimeBlocksRef.current;

    const hasChanges =
      JSON.stringify(
        [...currentTimeBlocks].sort((a, b) =>
          `${a.date}${a.start_time}`.localeCompare(`${b.date}${b.start_time}`)
        )
      ) !==
      JSON.stringify(
        [...initialTimeBlocks].sort((a, b) =>
          `${a.date}${a.start_time}`.localeCompare(`${b.date}${b.start_time}`)
        )
      );

    setIsDirty(hasChanges);
  }, [selectedTimeBlocks.data]);

  const markAsDirty = useCallback(() => {
    setIsDirty(true);
  }, []);

  const clearDirtyState = useCallback(() => {
    setIsDirty(false);
    // Update initial state to current state
    initialTimeBlocksRef.current = [...selectedTimeBlocks.data];
  }, [selectedTimeBlocks.data]);

  // Add a function to clear dirty state with specific timeblocks
  const clearDirtyStateWithTimeblocks = useCallback(
    (timeblocks: Timeblock[]) => {
      setIsDirty(false);
      // Update initial state to the provided timeblocks
      initialTimeBlocksRef.current = [...timeblocks];
    },
    []
  );

  const setUser = (planId: string, user: PlatformUser | GuestUser | null) => {
    setSelectedTimeBlocks({
      planId,
      data: timeblocks.filter(
        (tb) =>
          tb.user_id === user?.id && tb.is_guest === (user?.is_guest ?? false)
      ),
    });
    setInternalUser(user);
  };

  const [displayMode, setDisplayMode] = useState<
    'login' | 'account-switcher'
  >();

  const edit = useCallback(
<<<<<<< HEAD
    (
      {
        mode,
        date,
        tentativeMode,
      }: { mode: 'add' | 'remove'; date: Date; tentativeMode?: boolean },
      event?: any
    ) => {
=======
    // eslint-disable-next-line @typescript-eslint/no-explicit-any
    ({ mode, date }: { mode: 'add' | 'remove'; date: Date }, event?: any) => {
>>>>>>> 333da7d3
      const touch = event?.touches?.[0] as Touch | undefined;

      setEditing((prevData) => {
        const nextMode = prevData?.mode ?? mode;
        const nextTentativeMode = prevData?.tentativeMode ?? tentativeMode;
        const nextTouch =
          prevData?.initialTouch ??
          (touch
            ? {
                x: touch.clientX,
                y: touch.clientY,
              }
            : undefined);

        const nextStart = prevData?.startDate ?? date;

        const touchXDiff =
          (touch?.clientX || 0) - (prevData?.initialTouch?.x || 0);

        const touchYDiff =
          (touch?.clientY || 0) - (prevData?.initialTouch?.y || 0);

        const nextEnd =
          prevData?.initialTouch !== undefined && nextTouch
            ? nextStart
              ? dayjs(nextStart)
                  .add(Math.floor((touchYDiff / 15) * 1.25) * 15, 'minute')
                  .add(Math.floor(touchXDiff / 15 / 3), 'day')
                  .toDate()
              : nextStart
            : date;

        return {
          enabled: true,
          mode: nextMode,
          startDate: nextStart,
          endDate: nextEnd,
          initialTouch: nextTouch,
          tentativeMode: nextTentativeMode,
        };
      });
    },
    []
  );

  const endEditing = useCallback(() => {
    if (
      !plan.id ||
      editing.startDate === undefined ||
      editing.endDate === undefined
    )
      return;

    setSelectedTimeBlocks((prevTimeblocks) => {
      const dates = [editing.startDate, dayjs(editing.endDate).toDate()].filter(
        Boolean
      ) as Date[];

      if (editing.mode === 'add') {
        const timeblocks = addTimeblocks(
          prevTimeblocks.data,
          dates,
          editing.tentativeMode ?? false
        );
        return {
          planId: plan.id,
          data: timeblocks.map((tb) => ({ ...tb, plan_id: plan.id })),
        };
      }

      if (editing.mode === 'remove') {
        const timeblocks = removeTimeblocks(prevTimeblocks.data, dates);
        return {
          planId: plan.id,
          data: timeblocks.map((tb) => ({ ...tb, plan_id: plan.id })),
        };
      }

      return prevTimeblocks;
    });

    setEditing({
      enabled: false,
    });
  }, [plan.id, editing]);

  // Page leave warning
  useEffect(() => {
    const handleBeforeUnload = (e: BeforeUnloadEvent) => {
      if (isDirty && user?.id) {
        e.preventDefault();
        e.returnValue =
          'You have unsaved changes. Are you sure you want to leave?';
        return 'You have unsaved changes. Are you sure you want to leave?';
      }
    };

    window.addEventListener('beforeunload', handleBeforeUnload);
    return () => {
      window.removeEventListener('beforeunload', handleBeforeUnload);
    };
  }, [isDirty, user?.id]);

  const fetchCurrentTimeBlocks = useCallback(
    async (planId: string) => {
      const res = await fetch(`/api/meet-together/plans/${planId}/timeblocks`);
      if (!res.ok) return [];
      const timeblocks = (await res.json()) as Timeblock[];
      return timeblocks
        ?.flat()
        .filter(
          (tb: Timeblock) =>
            tb.user_id === user?.id && tb.is_guest === (user?.is_guest ?? false)
        );
    },
    [user?.id, user?.is_guest]
  );

  const resetLocalTimeblocks = useCallback(async () => {
    if (!plan.id || !user?.id) return;
    const serverTimeblocks = await fetchCurrentTimeBlocks(plan.id);
    setSelectedTimeBlocks({
      planId: plan.id,
      data: serverTimeblocks,
    });
    setIsDirty(false);
  }, [fetchCurrentTimeBlocks, plan.id, user?.id]);

  const syncTimeBlocks = useCallback(async () => {
    if (!plan.id || !user?.id) return;

    const addTimeBlock = async (timeblock: Timeblock) => {
      if (plan.id !== selectedTimeBlocks.planId) return;
      const data = {
        user_id: user?.id,
        password_hash: user?.password_hash,
        timeblock,
      };
      await fetch(`/api/meet-together/plans/${plan.id}/timeblocks`, {
        method: 'POST',
        body: JSON.stringify(data),
      });
    };

    const removeTimeBlock = async (timeblock: Timeblock) => {
      if (plan.id !== selectedTimeBlocks.planId) return;
      const data = {
        user_id: user?.id,
        password_hash: user?.password_hash,
      };
      await fetch(
        `/api/meet-together/plans/${plan.id}/timeblocks/${timeblock.id}`,
        {
          method: 'DELETE',
          body: JSON.stringify(data),
        }
      );
    };

    const serverTimeblocks = await fetchCurrentTimeBlocks(plan?.id);
    const localTimeblocks = selectedTimeBlocks.data;
    if (!serverTimeblocks || !localTimeblocks) return;
    if (serverTimeblocks.length === 0 && localTimeblocks.length === 0) {
      // No changes needed, clear dirty state
      clearDirtyStateWithTimeblocks([]);
      return;
    }
    if (serverTimeblocks.length === 0 && localTimeblocks.length > 0) {
      await Promise.all(
        localTimeblocks.map((timeblock) => addTimeBlock(timeblock))
      );
      const syncedServerTimeblocks = await fetchCurrentTimeBlocks(plan?.id);
      setSelectedTimeBlocks({
        planId: plan.id,
        data: syncedServerTimeblocks,
      });
      clearDirtyStateWithTimeblocks(syncedServerTimeblocks);
      return;
    }
    if (serverTimeblocks.length > 0 && localTimeblocks.length === 0) {
      await Promise.all(
        serverTimeblocks.map((timeblock) => removeTimeBlock(timeblock))
      );
      const syncedServerTimeblocks = await fetchCurrentTimeBlocks(plan?.id);
      setSelectedTimeBlocks({
        planId: plan.id,
        data: syncedServerTimeblocks,
      });
      clearDirtyStateWithTimeblocks(syncedServerTimeblocks);
      return;
    }
    if (areTimeBlockArraysEqual(serverTimeblocks, localTimeblocks)) {
      // No changes needed, clear dirty state
      clearDirtyStateWithTimeblocks(serverTimeblocks);
      return;
    }
    const timeblocksToRemove = findTimeBlocksToRemove(
      serverTimeblocks,
      localTimeblocks
    );
    const timeblocksToAdd = findTimeBlocksToAdd(
      localTimeblocks,
      serverTimeblocks
    );
    if (timeblocksToRemove.length === 0 && timeblocksToAdd.length === 0) {
      // No changes needed, clear dirty state
      clearDirtyStateWithTimeblocks(serverTimeblocks);
      return;
    }
    if (timeblocksToRemove.length > 0)
      await Promise.all(
        timeblocksToRemove.map((timeblock) =>
          timeblock.id ? removeTimeBlock(timeblock) : null
        )
      );
    if (timeblocksToAdd.length > 0)
      await Promise.all(
        timeblocksToAdd.map((timeblock) => addTimeBlock(timeblock))
      );
    const syncedServerTimeblocks = await fetchCurrentTimeBlocks(plan?.id);
    setSelectedTimeBlocks({
      planId: plan.id,
      data: syncedServerTimeblocks,
    });

    // Clear dirty state with the synced timeblocks
    clearDirtyStateWithTimeblocks(syncedServerTimeblocks);
  }, [
    fetchCurrentTimeBlocks,
    plan.id,
    user,
    selectedTimeBlocks,
    clearDirtyStateWithTimeblocks,
  ]);

  // --- Remove the auto-sync useEffect ---
  // useEffect(() => { ... if (editing.enabled) return; syncTimeBlocks(); }, [plan.id, user, selectedTimeBlocks, editing.enabled]);

  return (
    <TimeBlockContext.Provider
      value={{
        user,
        planUsers,
        filteredUserIds,
        previewDate,
        selectedTimeBlocks,
        editing,
        displayMode,
        isDirty,

        getPreviewUsers,
        getOpacityForDate,

        setUser,
        setFilteredUserIds,
        setPreviewDate,
        setSelectedTimeBlocks,
        edit,
        endEditing,
        setDisplayMode,
        syncTimeBlocks,
        resetLocalTimeblocks,
        markAsDirty,
        clearDirtyState,
        clearDirtyStateWithTimeblocks,
      }}
    >
      {children}
    </TimeBlockContext.Provider>
  );
};

const useTimeBlocking = () => {
  const context = useContext(TimeBlockContext);

  if (context === undefined)
    throw new Error(
      'useTimeBlocking() must be used within a TimeBlockingProvider.'
    );

  return context;
};

export { TimeBlockingProvider, useTimeBlocking };<|MERGE_RESOLUTION|>--- conflicted
+++ resolved
@@ -119,15 +119,12 @@
   setPreviewDate: (_: Date | null) => {},
   // eslint-disable-next-line @typescript-eslint/no-unused-vars
   setSelectedTimeBlocks: (_: { planId?: string; data: Timeblock[] }) => {},
-<<<<<<< HEAD
   edit: (
+    // eslint-disable-next-line @typescript-eslint/no-unused-vars
     _: { mode: 'add' | 'remove'; date: Date; tentativeMode?: boolean },
+    // eslint-disable-next-line @typescript-eslint/no-explicit-any
     __?: any
   ) => {},
-=======
-  // eslint-disable-next-line @typescript-eslint/no-unused-vars, @typescript-eslint/no-explicit-any
-  edit: (_: { mode: 'add' | 'remove'; date: Date }, __?: any) => {},
->>>>>>> 333da7d3
   endEditing: () => {},
   setDisplayMode: (
     // eslint-disable-next-line @typescript-eslint/no-unused-vars
@@ -339,19 +336,15 @@
   >();
 
   const edit = useCallback(
-<<<<<<< HEAD
     (
       {
         mode,
         date,
         tentativeMode,
       }: { mode: 'add' | 'remove'; date: Date; tentativeMode?: boolean },
+      // eslint-disable-next-line @typescript-eslint/no-explicit-any
       event?: any
     ) => {
-=======
-    // eslint-disable-next-line @typescript-eslint/no-explicit-any
-    ({ mode, date }: { mode: 'add' | 'remove'; date: Date }, event?: any) => {
->>>>>>> 333da7d3
       const touch = event?.touches?.[0] as Touch | undefined;
 
       setEditing((prevData) => {
