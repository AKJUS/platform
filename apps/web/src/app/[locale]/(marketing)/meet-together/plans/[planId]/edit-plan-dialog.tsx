--- conflicted
+++ resolved
@@ -178,16 +178,12 @@
                   <Button
                     type="submit"
                     className="w-full"
-<<<<<<< HEAD
-                    disabled={disabled || updating || deleting}
-=======
                     disabled={
                       plan.name === watchedName ||
                       disabled ||
                       updating ||
                       deleting
                     }
->>>>>>> 7fa75417
                   >
                     {updating
                       ? t('meet-together-plan-details.updating_plan')
