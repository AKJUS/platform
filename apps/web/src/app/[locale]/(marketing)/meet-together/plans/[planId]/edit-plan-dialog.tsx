import EditPlanDialog from '@tuturuuu/ui/legacy/tumeet/edit-plan-dialog';

<<<<<<< HEAD
import type { MeetTogetherPlan } from '@tuturuuu/types/primitives/MeetTogetherPlan';
import {
  AlertDialog,
  AlertDialogAction,
  AlertDialogCancel,
  AlertDialogContent,
  AlertDialogDescription,
  AlertDialogFooter,
  AlertDialogHeader,
  AlertDialogTitle,
  AlertDialogTrigger,
} from '@tuturuuu/ui/alert-dialog';
import { Button } from '@tuturuuu/ui/button';
import {
  Dialog,
  DialogContent,
  DialogDescription,
  DialogFooter,
  DialogHeader,
  DialogTitle,
  DialogTrigger,
} from '@tuturuuu/ui/dialog';
import {
  Form,
  FormControl,
  FormField,
  FormItem,
  FormLabel,
  FormMessage,
} from '@tuturuuu/ui/form';
import { useForm } from '@tuturuuu/ui/hooks/use-form';
import { toast } from '@tuturuuu/ui/hooks/use-toast';
import { Pencil } from '@tuturuuu/ui/icons';
import { Input } from '@tuturuuu/ui/input';
import { zodResolver } from '@tuturuuu/ui/resolvers';
import { Separator } from '@tuturuuu/ui/separator';
import { useTranslations } from 'next-intl';
import { useRouter } from 'next/navigation';
import { useState } from 'react';
import * as z from 'zod';

interface Props {
  plan: MeetTogetherPlan;
}

const FormSchema = z.object({
  name: z.string(),
  is_public: z.boolean().optional(),
});

type FormData = z.infer<typeof FormSchema>;

export default function EditPlanDialog({ plan }: Props) {
  const t = useTranslations();
  const router = useRouter();

  const [isOpened, setIsOpened] = useState(false);

  const [updating, setUpdating] = useState(false);
  const [deleting, setDeleting] = useState(false);

  const form = useForm({
    resolver: zodResolver(FormSchema),
    values: {
      name: plan.name || t('meet-together.untitled_plan'),
      is_public: true,
    },
  });

  const isValid = form.formState.isValid;
  const isSubmitting = form.formState.isSubmitting;

  const disabled = !isValid || isSubmitting;
  const watchedName = form.watch('name');

  const handleSubmit = async (data: FormData) => {
    setUpdating(true);

    const hasError = false;

    if (hasError) {
      setUpdating(false);
      return;
    }

    const res = await fetch(`/api/meet-together/plans/${plan.id}`, {
      method: 'PUT',
      body: JSON.stringify(data),
    });

    if (res.ok) {
      router.refresh();
      setUpdating(false);
      setIsOpened(false);
    } else {
      setUpdating(false);
      toast({
        title: t('meet-together-plan-details.something_went_wrong'),
        description: t('meet-together-plan-details.cant_update_plan_right_now'),
      });
    }
  };

  const handleDelete = async () => {
    setDeleting(true);

    const res = await fetch(`/api/meet-together/plans/${plan.id}`, {
      method: 'DELETE',
    });

    if (res.ok) {
      router.push('/meet-together');
    } else {
      setDeleting(false);
      toast({
        title: t('meet-together-plan-details.something_went_wrong'),
        description: t('meet-together-plan-details.cant_delete_plan_right_now'),
      });
    }
  };

  return (
    <span className="group relative">
      <Dialog
        open={isOpened}
        onOpenChange={(open) => {
          if (!open) form.reset();
          setIsOpened(open);
        }}
      >
        <DialogTrigger asChild>
          <Button
            variant="ghost"
            size="icon"
            className="opacity-0 transition-opacity group-hover:opacity-100"
          >
            <Pencil size={24} />
          </Button>
        </DialogTrigger>
        <DialogContent
          className="sm:max-w-[425px]"
          onOpenAutoFocus={(e) => e.preventDefault()}
        >
          <DialogHeader>
            <DialogTitle>
              {t('meet-together-plan-details.update_plan')}
            </DialogTitle>
            <DialogDescription>
              {t('meet-together-plan-details.update_plan_desc')}
            </DialogDescription>
          </DialogHeader>

          <Form {...form}>
            <form
              onSubmit={form.handleSubmit(handleSubmit)}
              className="space-y-4"
            >
              <FormField
                control={form.control}
                name="name"
                render={({ field }) => (
                  <FormItem>
                    <FormLabel>
                      {t('meet-together-plan-details.name')}
                    </FormLabel>
                    <FormControl>
                      <Input placeholder="Name" autoComplete="off" {...field} />
                    </FormControl>
                    <FormMessage />
                  </FormItem>
                )}
              />

              <DialogFooter>
                <div className="grid w-full gap-2">
                  <Button
                    type="submit"
                    className="w-full"
                    disabled={
                      plan.name === watchedName ||
                      disabled ||
                      updating ||
                      deleting
                    }
                  >
                    {updating
                      ? t('meet-together-plan-details.updating_plan')
                      : t('meet-together-plan-details.update_plan')}
                  </Button>

                  <Separator />

                  <AlertDialog>
                    <AlertDialogTrigger asChild>
                      <Button
                        type="button"
                        className="w-full"
                        variant="destructive"
                        disabled={disabled || updating || deleting}
                      >
                        {deleting
                          ? t('meet-together-plan-details.deleting_plan')
                          : t('meet-together-plan-details.delete_plan')}
                      </Button>
                    </AlertDialogTrigger>
                    <AlertDialogContent>
                      <AlertDialogHeader>
                        <AlertDialogTitle>
                          {t(
                            'meet-together-plan-details.are_you_absolutely_sure'
                          )}
                        </AlertDialogTitle>
                        <AlertDialogDescription>
                          {t('meet-together-plan-details.delete_plan_warning')}
                        </AlertDialogDescription>
                      </AlertDialogHeader>
                      <AlertDialogFooter>
                        <AlertDialogCancel>
                          {t('common.cancel')}
                        </AlertDialogCancel>
                        <AlertDialogAction onClick={handleDelete}>
                          {t('common.continue')}
                        </AlertDialogAction>
                      </AlertDialogFooter>
                    </AlertDialogContent>
                  </AlertDialog>
                </div>
              </DialogFooter>
            </form>
          </Form>
        </DialogContent>
      </Dialog>
    </span>
  );
}
=======
export default EditPlanDialog;
>>>>>>> 9237fc35
<|MERGE_RESOLUTION|>--- conflicted
+++ resolved
@@ -1,241 +1,3 @@
 import EditPlanDialog from '@tuturuuu/ui/legacy/tumeet/edit-plan-dialog';
 
-<<<<<<< HEAD
-import type { MeetTogetherPlan } from '@tuturuuu/types/primitives/MeetTogetherPlan';
-import {
-  AlertDialog,
-  AlertDialogAction,
-  AlertDialogCancel,
-  AlertDialogContent,
-  AlertDialogDescription,
-  AlertDialogFooter,
-  AlertDialogHeader,
-  AlertDialogTitle,
-  AlertDialogTrigger,
-} from '@tuturuuu/ui/alert-dialog';
-import { Button } from '@tuturuuu/ui/button';
-import {
-  Dialog,
-  DialogContent,
-  DialogDescription,
-  DialogFooter,
-  DialogHeader,
-  DialogTitle,
-  DialogTrigger,
-} from '@tuturuuu/ui/dialog';
-import {
-  Form,
-  FormControl,
-  FormField,
-  FormItem,
-  FormLabel,
-  FormMessage,
-} from '@tuturuuu/ui/form';
-import { useForm } from '@tuturuuu/ui/hooks/use-form';
-import { toast } from '@tuturuuu/ui/hooks/use-toast';
-import { Pencil } from '@tuturuuu/ui/icons';
-import { Input } from '@tuturuuu/ui/input';
-import { zodResolver } from '@tuturuuu/ui/resolvers';
-import { Separator } from '@tuturuuu/ui/separator';
-import { useTranslations } from 'next-intl';
-import { useRouter } from 'next/navigation';
-import { useState } from 'react';
-import * as z from 'zod';
-
-interface Props {
-  plan: MeetTogetherPlan;
-}
-
-const FormSchema = z.object({
-  name: z.string(),
-  is_public: z.boolean().optional(),
-});
-
-type FormData = z.infer<typeof FormSchema>;
-
-export default function EditPlanDialog({ plan }: Props) {
-  const t = useTranslations();
-  const router = useRouter();
-
-  const [isOpened, setIsOpened] = useState(false);
-
-  const [updating, setUpdating] = useState(false);
-  const [deleting, setDeleting] = useState(false);
-
-  const form = useForm({
-    resolver: zodResolver(FormSchema),
-    values: {
-      name: plan.name || t('meet-together.untitled_plan'),
-      is_public: true,
-    },
-  });
-
-  const isValid = form.formState.isValid;
-  const isSubmitting = form.formState.isSubmitting;
-
-  const disabled = !isValid || isSubmitting;
-  const watchedName = form.watch('name');
-
-  const handleSubmit = async (data: FormData) => {
-    setUpdating(true);
-
-    const hasError = false;
-
-    if (hasError) {
-      setUpdating(false);
-      return;
-    }
-
-    const res = await fetch(`/api/meet-together/plans/${plan.id}`, {
-      method: 'PUT',
-      body: JSON.stringify(data),
-    });
-
-    if (res.ok) {
-      router.refresh();
-      setUpdating(false);
-      setIsOpened(false);
-    } else {
-      setUpdating(false);
-      toast({
-        title: t('meet-together-plan-details.something_went_wrong'),
-        description: t('meet-together-plan-details.cant_update_plan_right_now'),
-      });
-    }
-  };
-
-  const handleDelete = async () => {
-    setDeleting(true);
-
-    const res = await fetch(`/api/meet-together/plans/${plan.id}`, {
-      method: 'DELETE',
-    });
-
-    if (res.ok) {
-      router.push('/meet-together');
-    } else {
-      setDeleting(false);
-      toast({
-        title: t('meet-together-plan-details.something_went_wrong'),
-        description: t('meet-together-plan-details.cant_delete_plan_right_now'),
-      });
-    }
-  };
-
-  return (
-    <span className="group relative">
-      <Dialog
-        open={isOpened}
-        onOpenChange={(open) => {
-          if (!open) form.reset();
-          setIsOpened(open);
-        }}
-      >
-        <DialogTrigger asChild>
-          <Button
-            variant="ghost"
-            size="icon"
-            className="opacity-0 transition-opacity group-hover:opacity-100"
-          >
-            <Pencil size={24} />
-          </Button>
-        </DialogTrigger>
-        <DialogContent
-          className="sm:max-w-[425px]"
-          onOpenAutoFocus={(e) => e.preventDefault()}
-        >
-          <DialogHeader>
-            <DialogTitle>
-              {t('meet-together-plan-details.update_plan')}
-            </DialogTitle>
-            <DialogDescription>
-              {t('meet-together-plan-details.update_plan_desc')}
-            </DialogDescription>
-          </DialogHeader>
-
-          <Form {...form}>
-            <form
-              onSubmit={form.handleSubmit(handleSubmit)}
-              className="space-y-4"
-            >
-              <FormField
-                control={form.control}
-                name="name"
-                render={({ field }) => (
-                  <FormItem>
-                    <FormLabel>
-                      {t('meet-together-plan-details.name')}
-                    </FormLabel>
-                    <FormControl>
-                      <Input placeholder="Name" autoComplete="off" {...field} />
-                    </FormControl>
-                    <FormMessage />
-                  </FormItem>
-                )}
-              />
-
-              <DialogFooter>
-                <div className="grid w-full gap-2">
-                  <Button
-                    type="submit"
-                    className="w-full"
-                    disabled={
-                      plan.name === watchedName ||
-                      disabled ||
-                      updating ||
-                      deleting
-                    }
-                  >
-                    {updating
-                      ? t('meet-together-plan-details.updating_plan')
-                      : t('meet-together-plan-details.update_plan')}
-                  </Button>
-
-                  <Separator />
-
-                  <AlertDialog>
-                    <AlertDialogTrigger asChild>
-                      <Button
-                        type="button"
-                        className="w-full"
-                        variant="destructive"
-                        disabled={disabled || updating || deleting}
-                      >
-                        {deleting
-                          ? t('meet-together-plan-details.deleting_plan')
-                          : t('meet-together-plan-details.delete_plan')}
-                      </Button>
-                    </AlertDialogTrigger>
-                    <AlertDialogContent>
-                      <AlertDialogHeader>
-                        <AlertDialogTitle>
-                          {t(
-                            'meet-together-plan-details.are_you_absolutely_sure'
-                          )}
-                        </AlertDialogTitle>
-                        <AlertDialogDescription>
-                          {t('meet-together-plan-details.delete_plan_warning')}
-                        </AlertDialogDescription>
-                      </AlertDialogHeader>
-                      <AlertDialogFooter>
-                        <AlertDialogCancel>
-                          {t('common.cancel')}
-                        </AlertDialogCancel>
-                        <AlertDialogAction onClick={handleDelete}>
-                          {t('common.continue')}
-                        </AlertDialogAction>
-                      </AlertDialogFooter>
-                    </AlertDialogContent>
-                  </AlertDialog>
-                </div>
-              </DialogFooter>
-            </form>
-          </Form>
-        </DialogContent>
-      </Dialog>
-    </span>
-  );
-}
-=======
-export default EditPlanDialog;
->>>>>>> 9237fc35
+export default EditPlanDialog;