--- conflicted
+++ resolved
@@ -180,9 +180,6 @@
               <EditPlanDialog plan={plan} />
             ) : null}
           </p>
-<<<<<<< HEAD
-          <div className="mt-8 grid w-full grid-cols-1 items-start justify-between gap-4 md:grid-cols-3 md:items-center">
-=======
           <div className="mb-4 flex flex-col items-center justify-center gap-2">
             <div className="flex items-center justify-center gap-2">
               <Label
@@ -236,27 +233,23 @@
               </div>
             )}
           </div>
-          <div className="mt-8 grid w-full items-center justify-between gap-4 md:grid-cols-2">
->>>>>>> 7fa75417
+          <div className="mt-8 grid w-full grid-cols-1 items-start justify-between gap-4 md:grid-cols-3 md:items-center">
             <PlanLogin
               plan={plan}
               timeblocks={[]}
               platformUser={platformUser}
             />
-<<<<<<< HEAD
-            <AllAvailabilities plan={plan} timeblocks={timeblocks} />
+            <AllAvailabilities
+              plan={plan}
+              timeblocks={timeblocks}
+              showBestTimes={showBestTimes}
+              onBestTimesStatusByDateAction={setBestTimesStatusByDate}
+            />
             <PlanDetailsPolls
               plan={plan}
               polls={polls}
               isCreator={isCreator}
               platformUser={platformUser}
-=======
-            <AllAvailabilities
-              plan={plan}
-              timeblocks={timeblocks}
-              showBestTimes={showBestTimes}
-              onBestTimesStatusByDateAction={setBestTimesStatusByDate}
->>>>>>> 7fa75417
             />
           </div>
         </div>
