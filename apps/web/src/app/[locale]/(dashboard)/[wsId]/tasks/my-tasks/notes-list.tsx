--- conflicted
+++ resolved
@@ -4,18 +4,9 @@
 import { Badge } from '@tuturuuu/ui/badge';
 import { Button } from '@tuturuuu/ui/button';
 import {
-<<<<<<< HEAD
     Card,
     CardContent,
 } from "@tuturuuu/ui/card";
-=======
-  Card,
-  CardContent,
-  CardDescription,
-  CardHeader,
-  CardTitle,
-} from '@tuturuuu/ui/card';
->>>>>>> c9526f6b
 import {
   Dialog,
   DialogContent,
