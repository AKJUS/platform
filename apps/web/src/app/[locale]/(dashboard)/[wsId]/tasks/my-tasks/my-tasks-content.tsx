--- conflicted
+++ resolved
@@ -82,12 +82,8 @@
   const t = useTranslations();
   const router = useRouter();
   const queryClient = useQueryClient();
-<<<<<<< HEAD
-  const { createTask, onUpdate } = useTaskDialog();
-=======
   const { onUpdate } = useTaskDialog();
   const [activeMode, setActiveMode] = useState<CommandMode>('task');
->>>>>>> b41f209a
   const [boardSelectorOpen, setBoardSelectorOpen] = useState(false);
   const [selectedWorkspaceId, setSelectedWorkspaceId] = useState<string>(wsId);
   const [selectedBoardId, setSelectedBoardId] = useState<string>('');
@@ -754,12 +750,9 @@
       {/* Command Bar - The single entry point for task creation */}
       <div className="mx-auto max-w-5xl">
         <CommandBar
-<<<<<<< HEAD
-=======
           value={commandBarInput}
           onValueChange={setCommandBarInput}
           onCreateNote={handleCreateNote}
->>>>>>> b41f209a
           onCreateTask={handleCreateTask}
           onGenerateAI={handleGenerateAI}
           onOpenBoardSelector={(title, isAi) => {
