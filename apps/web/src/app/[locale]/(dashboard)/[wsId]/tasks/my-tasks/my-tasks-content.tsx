--- conflicted
+++ resolved
@@ -81,12 +81,8 @@
   const t = useTranslations();
   const router = useRouter();
   const queryClient = useQueryClient();
-<<<<<<< HEAD
   const { createTask, onUpdate, openTaskById } = useTaskDialog();
   const [activeMode, setActiveMode] = useState<CommandMode>('task');
-=======
-  const { onUpdate } = useTaskDialog();
->>>>>>> a3ba06c8
   const [boardSelectorOpen, setBoardSelectorOpen] = useState(false);
   const [selectedWorkspaceId, setSelectedWorkspaceId] = useState<string>(wsId);
   const [selectedBoardId, setSelectedBoardId] = useState<string>('');
