--- conflicted
+++ resolved
@@ -531,25 +531,13 @@
             lead_id: editedLeadId || null,
             start_date: editedStartDate
               ? (() => {
-<<<<<<< HEAD
                   const [year, month, day] = editedStartDate.split('-').map(Number) as [number, number, number];
-=======
-                  const [year, month, day] = editedStartDate
-                    .split('-')
-                    .map(Number);
->>>>>>> cccced7f
                   return new Date(Date.UTC(year, month - 1, day)).toISOString();
                 })()
               : null,
             end_date: editedEndDate
               ? (() => {
-<<<<<<< HEAD
                   const [year, month, day] = editedEndDate.split('-').map(Number) as [number, number, number];
-=======
-                  const [year, month, day] = editedEndDate
-                    .split('-')
-                    .map(Number);
->>>>>>> cccced7f
                   return new Date(Date.UTC(year, month - 1, day)).toISOString();
                 })()
               : null,
