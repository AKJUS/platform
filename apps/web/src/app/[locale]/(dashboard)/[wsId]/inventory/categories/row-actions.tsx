'use client';

import type { Row } from '@tanstack/react-table';
import { Ellipsis } from '@tuturuuu/icons';
import type { ProductCategory } from '@tuturuuu/types/primitives/ProductCategory';
import { Button } from '@tuturuuu/ui/button';
import ModifiableDialogTrigger from '@tuturuuu/ui/custom/modifiable-dialog-trigger';
import {
  DropdownMenu,
  DropdownMenuContent,
  DropdownMenuItem,
  DropdownMenuSeparator,
  DropdownMenuTrigger,
} from '@tuturuuu/ui/dropdown-menu';
<<<<<<< HEAD
import { toast } from '@tuturuuu/ui/sonner';
import { Ellipsis } from '@tuturuuu/ui/icons';
import { useRouter } from 'next/navigation';
=======
import { toast } from '@tuturuuu/ui/hooks/use-toast';
>>>>>>> 99161302
import { useTranslations } from 'next-intl';
import { useRouter } from 'next/navigation';
import { useState } from 'react';
import { ProductCategoryForm } from './form';

interface Props {
  row: Row<ProductCategory>;
  canUpdateInventory?: boolean;
  canDeleteInventory?: boolean;
}

export function ProductCategoryRowActions({
  row,
  canUpdateInventory = true,
  canDeleteInventory = true,
}: Props) {
  const t = useTranslations();

  const router = useRouter();
  const data = row.original;

  const deleteData = async () => {
    if (!canDeleteInventory) {
      toast.error(t('ws-roles.inventory_categories_access_denied_description'));
      return;
    }

    const res = await fetch(
      `/api/v1/workspaces/${data.ws_id}/product-categories/${data.id}`,
      {
        method: 'DELETE',
      }
    );

    if (res.ok) {
      router.refresh();
    } else {
      const data = await res.json();
      toast(data.message || t('common.error'));
    }
  };

  const [showEditDialog, setShowEditDialog] = useState(false);

  if (!data.id || !data.ws_id) return null;

  return (
    <div className="flex items-center justify-end gap-2">
      <DropdownMenu modal={false}>
        <DropdownMenuTrigger asChild>
          <Button
            variant="ghost"
            className="flex h-8 w-8 p-0 data-[state=open]:bg-muted"
          >
            <Ellipsis className="h-4 w-4" />
            <span className="sr-only">Open menu</span>
          </Button>
        </DropdownMenuTrigger>
        <DropdownMenuContent align="end" className="w-[160px]">
          {canUpdateInventory && (
            <DropdownMenuItem onClick={() => setShowEditDialog(true)}>
              {t('common.edit')}
            </DropdownMenuItem>
          )}
          {canUpdateInventory && canDeleteInventory && (
            <DropdownMenuSeparator />
          )}
          {canDeleteInventory && (
            <DropdownMenuItem onClick={deleteData}>
              {t('common.delete')}
            </DropdownMenuItem>
          )}
        </DropdownMenuContent>
      </DropdownMenu>

      <ModifiableDialogTrigger
        data={data}
        open={showEditDialog}
        title={t('ws-product-categories.edit')}
        editDescription={t('ws-product-categories.edit_description')}
        setOpen={setShowEditDialog}
        form={
          <ProductCategoryForm
            wsId={data.ws_id}
            data={data}
            canUpdateInventory={canUpdateInventory}
          />
        }
      />
    </div>
  );
}<|MERGE_RESOLUTION|>--- conflicted
+++ resolved
@@ -12,15 +12,9 @@
   DropdownMenuSeparator,
   DropdownMenuTrigger,
 } from '@tuturuuu/ui/dropdown-menu';
-<<<<<<< HEAD
 import { toast } from '@tuturuuu/ui/sonner';
-import { Ellipsis } from '@tuturuuu/ui/icons';
 import { useRouter } from 'next/navigation';
-=======
-import { toast } from '@tuturuuu/ui/hooks/use-toast';
->>>>>>> 99161302
 import { useTranslations } from 'next-intl';
-import { useRouter } from 'next/navigation';
 import { useState } from 'react';
 import { ProductCategoryForm } from './form';
 
