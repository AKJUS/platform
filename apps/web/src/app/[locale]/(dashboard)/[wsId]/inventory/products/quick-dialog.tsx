'use client';

import {
  Edit,
  Eye,
  History,
  Loader2,
  Package,
  Plus,
  Save,
  ShoppingBag,
  Store,
  Trash,
} from '@tuturuuu/icons';
import type { Product } from '@tuturuuu/types/primitives/Product';
import type { ProductCategory } from '@tuturuuu/types/primitives/ProductCategory';
import type { ProductUnit } from '@tuturuuu/types/primitives/ProductUnit';
import type { ProductWarehouse } from '@tuturuuu/types/primitives/ProductWarehouse';
import {
  AlertDialog,
  AlertDialogAction,
  AlertDialogCancel,
  AlertDialogContent,
  AlertDialogDescription,
  AlertDialogFooter,
  AlertDialogHeader,
  AlertDialogTitle,
} from '@tuturuuu/ui/alert-dialog';
import { Button } from '@tuturuuu/ui/button';
import { Card, CardContent, CardHeader, CardTitle } from '@tuturuuu/ui/card';
import {
  Dialog,
  DialogContent,
  DialogDescription,
  DialogHeader,
  DialogTitle,
} from '@tuturuuu/ui/dialog';
import {
  Form,
  FormControl,
  FormField,
  FormItem,
  FormLabel,
  FormMessage,
} from '@tuturuuu/ui/form';
import { useFieldArray, useForm } from '@tuturuuu/ui/hooks/use-form';
<<<<<<< HEAD
import { toast } from '@tuturuuu/ui/sonner';
import {
  Edit,
  Eye,
  History,
  Loader2,
  Package,
  Plus,
  Save,
  ShoppingBag,
  Store,
  Trash,
} from '@tuturuuu/ui/icons';
=======
import { toast } from '@tuturuuu/ui/hooks/use-toast';
>>>>>>> 99161302
import { Input } from '@tuturuuu/ui/input';
import { Label } from '@tuturuuu/ui/label';
import { zodResolver } from '@tuturuuu/ui/resolvers';
import {
  Select,
  SelectContent,
  SelectItem,
  SelectTrigger,
  SelectValue,
} from '@tuturuuu/ui/select';
import { Switch } from '@tuturuuu/ui/switch';
import { Tabs, TabsContent, TabsList, TabsTrigger } from '@tuturuuu/ui/tabs';
import { Textarea } from '@tuturuuu/ui/textarea';
import { useTranslations } from 'next-intl';
import Link from 'next/link';
import { useRouter } from 'next/navigation';
import { useEffect, useState } from 'react';
import * as z from 'zod';

const InventorySchema = z.object({
  unit_id: z.string(),
  warehouse_id: z.string(),
  amount: z.coerce.number(),
  min_amount: z.coerce.number(),
  price: z.coerce.number(),
});

const EditProductSchema = z.object({
  name: z.string().min(1, 'Product name is required'),
  manufacturer: z.string().optional(),
  description: z.string().optional(),
  usage: z.string().optional(),
  category_id: z.string().optional(),
  inventory: z.array(InventorySchema).optional(),
});

interface Props {
  product?: Product;
  isOpen: boolean;
  onOpenChange: (open: boolean) => void;
  wsId: string;
  categories: ProductCategory[];
  warehouses: ProductWarehouse[];
  units: ProductUnit[];
  canUpdateInventory: boolean;
  canDeleteInventory: boolean;
}

export function ProductQuickDialog({
  product,
  isOpen,
  onOpenChange,
  wsId,
  categories,
  warehouses,
  units,
  canUpdateInventory,
  canDeleteInventory,
}: Props) {
  const [showDeleteDialog, setShowDeleteDialog] = useState(false);
  const [isDeleting, setIsDeleting] = useState(false);
  const [activeTab, setActiveTab] = useState('details');
  const [isSaving, setIsSaving] = useState(false);
  const computeUnlimitedStock = (p?: Product) =>
    !p?.stock || p.stock.length === 0 || p.stock.some((s) => s.amount == null);
  const [hasUnlimitedStock, setHasUnlimitedStock] = useState(
    computeUnlimitedStock(product)
  );
  const router = useRouter();
  const t = useTranslations();

  const editForm = useForm({
    resolver: zodResolver(EditProductSchema),
    defaultValues: {
      name: product?.name || '',
      manufacturer: product?.manufacturer || '',
      description: product?.description || '',
      usage: product?.usage || '',
      category_id: product?.category_id || '',
      inventory: hasUnlimitedStock
        ? []
        : product?.inventory && product.inventory.length > 0
          ? product.inventory
          : [
              {
                unit_id: '',
                warehouse_id: '',
                min_amount: product?.min_amount || 0,
                amount: 0,
                price: 0,
              },
            ],
    },
  });

  const { fields, append, remove } = useFieldArray({
    name: 'inventory',
    control: editForm.control,
  });

  useEffect(() => {
    if (product) {
      const isUnlimited = computeUnlimitedStock(product);
      setHasUnlimitedStock(isUnlimited);
      editForm.reset({
        name: product.name || '',
        manufacturer: product.manufacturer || '',
        description: product.description || '',
        usage: product.usage || '',
        category_id: product.category_id || '',
        inventory: isUnlimited
          ? []
          : product.inventory && product.inventory.length > 0
            ? product.inventory
            : [
                {
                  unit_id: '',
                  warehouse_id: '',
                  min_amount: product.min_amount || 0,
                  amount: 0,
                  price: 0,
                },
              ],
      });
    }
  }, [product, editForm]);

  function addStock() {
    append({
      unit_id: '',
      warehouse_id: '',
      min_amount: 0,
      amount: 0,
      price: 0,
    });
  }

  function removeStock(index: number) {
    remove(index);
  }

  function toggleUnlimitedStock(unlimited: boolean) {
    setHasUnlimitedStock(unlimited);
    if (unlimited) {
      // Clear all inventory when switching to unlimited
      editForm.setValue('inventory', [], { shouldDirty: true });
    } else {
      // Add default inventory when switching from unlimited
      const currentValues = editForm.getValues();
      const newValues = {
        ...currentValues,
        inventory: [
          {
            unit_id: '',
            warehouse_id: '',
            min_amount: product?.min_amount || 0,
            amount: 0,
            price: 0,
          },
        ],
      };

      // Reset the form with the new values to properly clear dirty state
      editForm.reset(newValues);
    }
  }

  const handleEditSave = async (data: z.infer<typeof EditProductSchema>) => {
    if (!product?.id) return;

    if (!canUpdateInventory) {
      toast.error(t('ws-roles.inventory_products_access_denied_description'));
      return;
    }

    setIsSaving(true);

    try {
      // Reset payloads to empty objects for existing products
      const productPayload: any = {};
      let hasProductChanges = false;
      let hasInventoryChanges = false;

      // Compare product fields and only include if changed
      if (data.name !== (product.name || '')) {
        productPayload.name = data.name;
        hasProductChanges = true;
      }

      if (data.manufacturer !== (product.manufacturer || '')) {
        productPayload.manufacturer = data.manufacturer;
        hasProductChanges = true;
      }

      if (data.description !== (product.description || '')) {
        productPayload.description = data.description;
        hasProductChanges = true;
      }

      if (data.usage !== (product.usage || '')) {
        productPayload.usage = data.usage;
        hasProductChanges = true;
      }

      if (data.category_id !== (product.category_id || '')) {
        productPayload.category_id = data.category_id;
        hasProductChanges = true;
      }

      // Check for inventory changes by comparing with original inventory
      const originalInventory = (product as any).inventory || [];
      const newInventory = data.inventory || [];

      // Detect toggle between unlimited and tracked stock
      const originalIsUnlimited =
        originalInventory.length === 0 || computeUnlimitedStock(product);
      const newIsUnlimited = newInventory.length === 0;
      if (originalIsUnlimited !== newIsUnlimited) {
        hasInventoryChanges = true;
      }

      // Compare arrays item-by-item for field changes
      const changedInventoryItems = newInventory.filter((newItem, index) => {
        const originalItem = originalInventory[index];
        if (!originalItem) return true; // new item added
        return (
          newItem.unit_id !== originalItem.unit_id ||
          newItem.warehouse_id !== originalItem.warehouse_id ||
          Number(newItem.amount) !== Number(originalItem.amount) ||
          Number(newItem.min_amount) !== Number(originalItem.min_amount) ||
          Number(newItem.price) !== Number(originalItem.price)
        );
      });
      const hasRemovedItems = originalInventory.length > newInventory.length;
      if (changedInventoryItems.length > 0 || hasRemovedItems) {
        hasInventoryChanges = true;
      }

      // If no fields have changed, don't make any API calls
      if (!hasProductChanges && !hasInventoryChanges) {
        setIsSaving(false);
        toast.error(t('ws-inventory-products.messages.no_changes_to_save'));
        return;
      }

      // Update product details if there are changes
      if (hasProductChanges) {
        const productRes = await fetch(
          `/api/v1/workspaces/${wsId}/products/${product.id}`,
          {
            method: 'PATCH',
            headers: {
              'Content-Type': 'application/json',
            },
            body: JSON.stringify(productPayload),
          }
        );

        if (!productRes.ok) {
          throw new Error(t('ws-inventory-products.messages.failed_update_details'));
        }
      }

      // Update inventory if there are changes
      if (hasInventoryChanges) {
        const inventoryRes = await fetch(
          `/api/v1/workspaces/${wsId}/products/${product.id}/inventory`,
          {
            method: 'PATCH',
            headers: {
              'Content-Type': 'application/json',
            },
            body: JSON.stringify({ inventory: newInventory }),
          }
        );

        if (!inventoryRes.ok) {
          const errText = await inventoryRes.text();
          throw new Error(`Failed to update product inventory: ${errText}`);
        }
      }

      // Success
      setIsSaving(false);
      toast.success(t('ws-inventory-products.messages.product_updated_successfully'));
      router.refresh();
    } catch (error) {
      setIsSaving(false);
      console.error('Error updating product:', error);
      toast.error(
        error instanceof Error ? error.message : t('ws-inventory-products.messages.failed_update_product')
      );
    }
  };

  const handleDeleteClick = () => {
    setShowDeleteDialog(true);
  };

  const handleDelete = async () => {
    if (!product?.id) return;

    if (!canDeleteInventory) {
      toast.error(t('ws-inventory-products.messages.no_delete_permission'));
      setShowDeleteDialog(false);
      return;
    }

    setIsDeleting(true);
    try {
      const res = await fetch(
        `/api/v1/workspaces/${wsId}/products/${product.id}`,
        {
          method: 'DELETE',
        }
      );

      if (res.ok) {
        toast.success(t('ws-inventory-products.messages.product_deleted_successfully'));
        setShowDeleteDialog(false);
        onOpenChange(false);
        router.refresh();
      } else {
        const data = await res.json();
        toast.error(data.message || t('ws-inventory-products.messages.failed_delete_product'));
      }
    } catch {
      toast.error(t('ws-inventory-products.messages.failed_delete_product'));
    }
    setIsDeleting(false);
  };

  if (!product) return null;

  return (
    <>
      <Dialog open={isOpen} onOpenChange={onOpenChange}>
        <DialogContent className="max-h-[80vh] max-w-4xl overflow-y-auto">
          <DialogHeader>
            <DialogTitle>
              {product.name || t('ws-inventory-products.singular')}
            </DialogTitle>
            <DialogDescription>
              {t('ws-inventory-products.dialog.description')}
            </DialogDescription>
          </DialogHeader>

          <Tabs
            value={activeTab}
            onValueChange={setActiveTab}
            className="w-full"
          >
            <TabsList
              className={`grid w-full ${hasUnlimitedStock ? 'grid-cols-3' : 'grid-cols-4'}`}
            >
              <TabsTrigger value="details" className="flex items-center gap-2">
                <Eye className="h-4 w-4" />
                {t('ws-inventory-products.tabs.details')}
              </TabsTrigger>
              {!hasUnlimitedStock && (
                <TabsTrigger
                  value="inventory"
                  className="flex items-center gap-2"
                >
                  <Package className="h-4 w-4" />
                  {t('ws-inventory-products.tabs.stock')}
                </TabsTrigger>
              )}
              <TabsTrigger value="history" className="flex items-center gap-2">
                <History className="h-4 w-4" />
                {t('ws-inventory-products.tabs.history')}
              </TabsTrigger>
              {canUpdateInventory && (
                <TabsTrigger value="edit" className="flex items-center gap-2">
                  <Edit className="h-4 w-4" />
                  {t('ws-inventory-products.tabs.edit')}
                </TabsTrigger>
              )}
            </TabsList>

            {/* Product Details Tab */}
            <TabsContent value="details" className="space-y-4">
              <Card>
                <CardHeader>
                  <CardTitle>{t('ws-inventory-products.sections.product_information')}</CardTitle>
                </CardHeader>
                <CardContent className="space-y-4">
                  <div className="grid grid-cols-1 gap-4 md:grid-cols-2">
                    <div>
                      <Label className="font-medium text-muted-foreground text-sm">
                        {t('ws-inventory-products.form.name')}
                      </Label>
                      <p className="mt-1 text-sm">{product.name || '-'}</p>
                    </div>
                    {product.manufacturer && (
                      <div>
                        <Label className="font-medium text-muted-foreground text-sm">
                          {t('ws-inventory-products.form.manufacturer')}
                        </Label>
                        <p className="mt-1 text-sm">{product.manufacturer}</p>
                      </div>
                    )}
                    {product.category && (
                      <div>
                        <Label className="font-medium text-muted-foreground text-sm">
                          {t('ws-inventory-products.form.category')}
                        </Label>
                        <p className="mt-1 text-sm">{product.category}</p>
                      </div>
                    )}
                    {hasUnlimitedStock && (
                      <div>
                        <Label className="font-medium text-muted-foreground text-sm">
                          Stock
                        </Label>
                        <p className="mt-1 text-sm">{t('ws-inventory-products.labels.unlimited_stock')}</p>
                      </div>
                    )}
                    {product.description && (
                      <div className="md:col-span-2">
                        <Label className="font-medium text-muted-foreground text-sm">
                          {t('ws-inventory-products.form.description')}
                        </Label>
                        <p className="mt-1 text-sm">{product.description}</p>
                      </div>
                    )}
                    {product.usage && (
                      <div className="md:col-span-2">
                        <Label className="font-medium text-muted-foreground text-sm">
                          Usage
                        </Label>
                        <p className="mt-1 text-sm">{product.usage}</p>
                      </div>
                    )}
                    {product.created_at && (
                      <div>
                        <Label className="font-medium text-muted-foreground text-sm">
                          {t('ws-inventory-products.labels.created_at')}
                        </Label>
                        <p className="mt-1 text-sm">
                          {new Date(product.created_at).toLocaleDateString()}
                        </p>
                      </div>
                    )}
                  </div>
                </CardContent>
              </Card>
            </TabsContent>

            {!hasUnlimitedStock && (
              <TabsContent value="inventory" className="space-y-4">
                <div className="flex items-center justify-between">
                  <h3 className="font-semibold text-lg">{t('ws-inventory-products.sections.current_stock')}</h3>
                </div>

                {/* Inventory Management (for tracked stock) */}
                <Card className="border-primary/20">
                  <CardHeader className="pb-4">
                    <div className="flex items-center justify-between">
                      <CardTitle className="text-lg">
                        {t('ws-inventory-products.sections.manage_inventory')}
                      </CardTitle>
                    </div>
                  </CardHeader>
                  <CardContent>
                    <Form {...editForm}>
                      <div className="space-y-4">
                        {fields.map((_, i) => (
                          <div
                            key={i}
                            className="space-y-4 rounded-lg border p-4"
                          >
                            <div className="grid grid-cols-2 gap-4">
                              <FormField
                                control={editForm.control}
                                name={`inventory.${i}.warehouse_id`}
                                render={({ field }) => (
                                  <FormItem>
                                    <FormLabel>{t('ws-inventory-products.labels.warehouse')}</FormLabel>
                                    <Select
                                      onValueChange={field.onChange}
                                      value={field.value}
                                    >
                                      <FormControl>
                                        <SelectTrigger>
                                          <SelectValue placeholder={t('ws-inventory-products.placeholders.select_warehouse')} />
                                        </SelectTrigger>
                                      </FormControl>
                                      <SelectContent>
                                        {warehouses.map((warehouse) => (
                                          <SelectItem
                                            key={warehouse.id}
                                            value={warehouse.id}
                                          >
                                            {warehouse.name}
                                          </SelectItem>
                                        ))}
                                      </SelectContent>
                                    </Select>
                                    <FormMessage />
                                  </FormItem>
                                )}
                              />

                              <FormField
                                control={editForm.control}
                                name={`inventory.${i}.price`}
                                render={({ field }) => (
                                  <FormItem>
                                    <FormLabel>{t('ws-inventory-products.labels.price_per_unit')}</FormLabel>
                                    <FormControl>
                                      <Input
                                        type="number"
                                        step="0.01"
                                        placeholder={t('ws-inventory-products.placeholders.enter_price')}
                                        {...field}
                                        value={String(field.value || '')}
                                        onChange={(e) =>
                                          field.onChange(e.target.value)
                                        }
                                      />
                                    </FormControl>
                                    <FormMessage />
                                  </FormItem>
                                )}
                              />
                            </div>

                            <div className="grid grid-cols-3 gap-4">
                              <FormField
                                control={editForm.control}
                                name={`inventory.${i}.min_amount`}
                                render={({ field }) => (
                                  <FormItem>
                                    <FormLabel>{t('ws-inventory-products.labels.min_amount')}</FormLabel>
                                    <FormControl>
                                      <Input
                                        type="number"
                                        placeholder="Min amount"
                                        {...field}
                                        value={String(field.value || '')}
                                        onChange={(e) =>
                                          field.onChange(e.target.value)
                                        }
                                      />
                                    </FormControl>
                                    <FormMessage />
                                  </FormItem>
                                )}
                              />

                              <FormField
                                control={editForm.control}
                                name={`inventory.${i}.amount`}
                                render={({ field }) => (
                                  <FormItem>
                                    <FormLabel>{t('ws-inventory-products.labels.current_amount')}</FormLabel>
                                    <FormControl>
                                      <Input
                                        type="number"
                                        placeholder="Current amount"
                                        {...field}
                                        value={String(field.value || '')}
                                        onChange={(e) =>
                                          field.onChange(e.target.value)
                                        }
                                      />
                                    </FormControl>
                                    <FormMessage />
                                  </FormItem>
                                )}
                              />

                              <FormField
                                control={editForm.control}
                                name={`inventory.${i}.unit_id`}
                                render={({ field }) => (
                                  <FormItem>
                                    <FormLabel>{t('ws-inventory-products.labels.unit')}</FormLabel>
                                    <Select
                                      onValueChange={field.onChange}
                                      value={field.value}
                                    >
                                      <FormControl>
                                        <SelectTrigger>
                                          <SelectValue placeholder={t('ws-inventory-products.placeholders.select_unit')} />
                                        </SelectTrigger>
                                      </FormControl>
                                      <SelectContent>
                                        {units.map((unit) => (
                                          <SelectItem
                                            key={unit.id}
                                            value={unit.id}
                                          >
                                            {unit.name}
                                          </SelectItem>
                                        ))}
                                      </SelectContent>
                                    </Select>
                                    <FormMessage />
                                  </FormItem>
                                )}
                              />
                            </div>

                            {fields.length > 1 && (
                              <div className="text-right">
                                <Button
                                  type="button"
                                  size="sm"
                                  variant="destructive"
                                  onClick={() => removeStock(i)}
                                >
                                  <Trash className="h-4 w-4" />
                                  {t('ws-inventory-products.buttons.remove')}
                                </Button>
                              </div>
                            )}
                          </div>
                        ))}

                        {canUpdateInventory && (
                          <div className="flex gap-2">
                            <Button
                              type="button"
                              variant="outline"
                              onClick={addStock}
                              className="w-full"
                            >
                              <Plus className="mr-2 h-4 w-4" />
                              {t('ws-inventory-products.buttons.add_stock_entry')}
                            </Button>
                            <Button
                              type="button"
                              onClick={editForm.handleSubmit(handleEditSave)}
                              disabled={isSaving}
                              className="w-full"
                            >
                              {isSaving ? (
                                <Loader2 className="h-4 w-4 animate-spin" />
                              ) : (
                                <>
                                  <Save className="h-4 w-4" />
                                  {t('ws-inventory-products.buttons.save_inventory_changes')}
                                </>
                              )}
                            </Button>
                          </div>
                        )}
                      </div>
                    </Form>
                  </CardContent>
                </Card>
              </TabsContent>
            )}

            {/* History Tab */}
            <TabsContent value="history" className="space-y-4">
              <h3 className="font-semibold text-lg">{t('ws-inventory-products.sections.stock_history')}</h3>

              {product.stock_changes && product.stock_changes.length > 0 ? (
                <div className="space-y-4">
                  <div className="grid grid-cols-1 gap-3 md:grid-cols-2">
                    {product.stock_changes.map((change, index) => (
                      <Card
                        key={`${product.id}-change-${index}-${change.amount}-${change.creator.email}`}
                      >
                        <CardContent className="flex flex-col gap-2 p-4">
                          {/* Creator and timestamp */}
                          <div className="flex flex-col gap-1">
                            <div className="flex items-center gap-2">
                              <Store className="h-4 w-4" />
                              <p className="font-medium text-sm text-white">
                                {change.creator.full_name ||
                                  change.creator.email}
                              </p>{' '}
                              <span
                                className={`inline-flex items-center rounded px-2 py-1 font-medium text-sm ${
                                  change.amount > 0
                                    ? 'border border-green-800 bg-green-900/50 text-green-400'
                                    : 'border border-red-800 bg-red-900/50 text-red-400'
                                }`}
                              >
                                {change.amount > 0 ? '+' : ''}
                                {change.amount}
                              </span>
                            </div>
                            <p className="text-slate-400 text-xs">
                              {change.created_at
                                ? new Date(
                                    change.created_at
                                  ).toLocaleDateString()
                                : t('ws-inventory-products.messages.recently')}
                            </p>
                          </div>

                          {/* Beneficiary section */}
                          {change.beneficiary && (
                            <div className="flex items-center gap-2 rounded bg-slate-800/50 p-2">
                              <div className="flex h-6 w-6 items-center justify-center rounded bg-dynamic-blue">
                                <ShoppingBag className="h-4 w-4" />
                              </div>
                              <span className="text-blue-400 text-sm">
                                {change.beneficiary.full_name ||
                                  change.beneficiary.email}
                              </span>
                            </div>
                          )}
                        </CardContent>
                      </Card>
                    ))}
                  </div>
                </div>
              ) : null}
            </TabsContent>

            <TabsContent value="edit" className="space-y-4">
              <div className="flex items-center justify-between">
                <h3 className="font-semibold text-lg">{t('ws-inventory-products.sections.edit_product')}</h3>
                <div className="flex gap-2">
                  <Link href={`./products/${product.id}`}>
                    <Button variant="outline" size="sm">
                      <Eye className="mr-2 h-4 w-4" />
                      {t('ws-inventory-products.buttons.view_full_details')}
                    </Button>
                  </Link>
                </div>
              </div>

              <Card>
                <CardContent className="pt-6">
                  <Form {...editForm}>
                    <form
                      onSubmit={editForm.handleSubmit(handleEditSave)}
                      className="space-y-4"
                    >
                      <div className="grid grid-cols-1 gap-4 md:grid-cols-2">
                        <FormField
                          control={editForm.control}
                          name="name"
                          render={({ field }) => (
                            <FormItem>
                              <FormLabel>{t('ws-inventory-products.form.name')} *</FormLabel>
                              <FormControl>
                                <Input
                                  placeholder={t('ws-inventory-products.placeholders.enter_product_name')}
                                  {...field}
                                />
                              </FormControl>
                              <FormMessage />
                            </FormItem>
                          )}
                        />
                        <FormField
                          control={editForm.control}
                          name="manufacturer"
                          render={({ field }) => (
                            <FormItem>
                              <FormLabel>{t('ws-inventory-products.form.manufacturer')}</FormLabel>
                              <FormControl>
                                <Input
                                  placeholder={t('ws-inventory-products.placeholders.enter_manufacturer')}
                                  {...field}
                                />
                              </FormControl>
                              <FormMessage />
                            </FormItem>
                          )}
                        />
                        <FormField
                          control={editForm.control}
                          name="category_id"
                          render={({ field }) => (
                            <FormItem className="md:col-span-2">
                              <FormLabel>Category</FormLabel>
                              <Select
                                onValueChange={field.onChange}
                                value={field.value}
                              >
                                <FormControl>
                                  <SelectTrigger>
                                    <SelectValue placeholder={t('ws-inventory-products.placeholders.select_category')} />
                                  </SelectTrigger>
                                </FormControl>
                                <SelectContent>
                                  {categories.map((category) => (
                                    <SelectItem
                                      key={category.id}
                                      value={category.id}
                                    >
                                      {category.name}
                                    </SelectItem>
                                  ))}
                                </SelectContent>
                              </Select>
                              <FormMessage />
                            </FormItem>
                          )}
                        />
                        <FormField
                          control={editForm.control}
                          name="description"
                          render={({ field }) => (
                            <FormItem className="md:col-span-2">
                              <FormLabel>{t('ws-inventory-products.form.description')}</FormLabel>
                              <FormControl>
                                <Textarea
                                  placeholder={t('ws-inventory-products.placeholders.enter_product_description')}
                                  className="min-h-[80px]"
                                  {...field}
                                />
                              </FormControl>
                              <FormMessage />
                            </FormItem>
                          )}
                        />
                        <FormField
                          control={editForm.control}
                          name="usage"
                          render={({ field }) => (
                            <FormItem className="md:col-span-2">
                              <FormLabel>{t('ws-inventory-products.labels.usage_instructions')}</FormLabel>
                              <FormControl>
                                <Textarea
                                  placeholder={t('ws-inventory-products.placeholders.enter_usage_instructions')}
                                  className="min-h-[80px]"
                                  {...field}
                                />
                              </FormControl>
                              <FormMessage />
                            </FormItem>
                          )}
                        />
                      </div>

                      {/* Stock Management Section */}
                      <div className="space-y-4">
                        <div className="flex items-center justify-between">
                          <h4 className="font-medium text-lg">
                            {t('ws-inventory-products.sections.stock_management')}
                          </h4>
                          <div className="flex items-center space-x-2">
                            <Switch
                              id="unlimited-stock"
                              checked={hasUnlimitedStock}
                              onCheckedChange={toggleUnlimitedStock}
                            />
                            <label
                              htmlFor="unlimited-stock"
                              className="font-medium text-sm"
                            >
                              {t('ws-inventory-products.labels.unlimited_stock_label')}
                            </label>
                          </div>
                        </div>

                        {hasUnlimitedStock ? (
                          <div className="text-muted-foreground text-sm">
                            {t('ws-inventory-products.messages.unlimited_stock_available')}
                          </div>
                        ) : (
                          <div className="text-muted-foreground text-sm">
                            {t('ws-inventory-products.messages.manage_tracked_stock')}
                          </div>
                        )}
                      </div>

                      <div className="flex items-center justify-between pt-4">
                        {canDeleteInventory && (
                          <Button
                            type="button"
                            variant="destructive"
                            onClick={handleDeleteClick}
                            className="flex items-center gap-2"
                          >
                            <Trash className="h-4 w-4" />
                            {t('ws-inventory-products.buttons.delete_product')}
                          </Button>
                        )}

                        <div className="flex gap-2">
                          <Button
                            type="button"
                            variant="outline"
                            onClick={() => onOpenChange(false)}
                          >
                            {t('ws-inventory-products.buttons.cancel')}
                          </Button>
                          {canUpdateInventory && (
                            <Button
                              type="submit"
                              disabled={isSaving || !editForm.formState.isDirty}
                              className="flex items-center gap-2"
                            >
                              {isSaving ? (
                                <Loader2 className="h-4 w-4 animate-spin" />
                              ) : (
                                <>
                                  <Save className="h-4 w-4" />
                                  {t('ws-inventory-products.buttons.save_changes')}
                                </>
                              )}
                            </Button>
                          )}
                        </div>
                      </div>
                    </form>
                  </Form>
                </CardContent>
              </Card>
            </TabsContent>
          </Tabs>
        </DialogContent>
      </Dialog>
      <AlertDialog open={showDeleteDialog} onOpenChange={setShowDeleteDialog}>
        <AlertDialogContent>
          <AlertDialogHeader>
            <AlertDialogTitle>{t('ws-inventory-products.buttons.delete_product')}</AlertDialogTitle>
            <AlertDialogDescription>
              {t('ws-inventory-products.messages.delete_confirmation', { name: product.name ?? '' })}
            </AlertDialogDescription>
          </AlertDialogHeader>
          <AlertDialogFooter>
            <AlertDialogCancel>{t('common.cancel')}</AlertDialogCancel>
            <AlertDialogAction
              onClick={handleDelete}
              disabled={isDeleting}
              className="bg-destructive text-destructive-foreground hover:bg-destructive/90"
            >
              {isDeleting ? t('ws-inventory-products.messages.deleting') : t('common.delete')}
            </AlertDialogAction>
          </AlertDialogFooter>
        </AlertDialogContent>
      </AlertDialog>
    </>
  );
}<|MERGE_RESOLUTION|>--- conflicted
+++ resolved
@@ -44,23 +44,7 @@
   FormMessage,
 } from '@tuturuuu/ui/form';
 import { useFieldArray, useForm } from '@tuturuuu/ui/hooks/use-form';
-<<<<<<< HEAD
 import { toast } from '@tuturuuu/ui/sonner';
-import {
-  Edit,
-  Eye,
-  History,
-  Loader2,
-  Package,
-  Plus,
-  Save,
-  ShoppingBag,
-  Store,
-  Trash,
-} from '@tuturuuu/ui/icons';
-=======
-import { toast } from '@tuturuuu/ui/hooks/use-toast';
->>>>>>> 99161302
 import { Input } from '@tuturuuu/ui/input';
 import { Label } from '@tuturuuu/ui/label';
 import { zodResolver } from '@tuturuuu/ui/resolvers';
