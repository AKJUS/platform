--- conflicted
+++ resolved
@@ -342,12 +342,6 @@
     },
   ];
 
-  const priorityOptions = [
-    { value: 'high', label: 'High', color: 'text-red-600', icon: '🔴' },
-    { value: 'medium', label: 'Medium', color: 'text-yellow-600', icon: '🟡' },
-    { value: 'low', label: 'Low', color: 'text-green-600', icon: '🟢' },
-  ];
-
   return (
     <Dialog open={isOpen} onOpenChange={handleClose}>
       <DialogContent className="max-h-[90vh] overflow-y-auto rounded-xl border border-zinc-200 bg-white p-6 shadow-lg sm:max-w-lg dark:border-zinc-800 dark:bg-zinc-900">
@@ -359,7 +353,6 @@
                 Create Task
               </DialogTitle>
             </div>
-<<<<<<< HEAD
             {/* Compact Horizontal Priority Slider */}
             <div className="flex w-56 flex-col items-center">
               {/* Slider container */}
@@ -459,22 +452,6 @@
                   ))}
                 </div>
               </div>
-=======
-            {/* Priority icon selector */}
-            <div className="flex items-center gap-1">
-              {priorityOptions.map((opt) => (
-                <button
-                  key={opt.value}
-                  type="button"
-                  onClick={() => updateFormData('priority', opt.value)}
-                  aria-label={opt.label}
-                  title={opt.label}
-                  className={`rounded-full border px-1.5 py-1 text-xl transition-all focus:outline-none focus:ring-2 focus:ring-blue-300 ${formData.priority === opt.value ? `${opt.color} scale-110 border-blue-400 bg-zinc-100 dark:bg-zinc-800` : 'border-transparent text-zinc-400 hover:bg-zinc-100 dark:hover:bg-zinc-800'}`}
-                >
-                  <span>{opt.icon}</span>
-                </button>
-              ))}
->>>>>>> faf0149d
             </div>
           </div>
         </DialogHeader>
@@ -606,7 +583,6 @@
                     <p className="mt-0.5 text-destructive text-xs">
                       {errors.max_split_duration_minutes}
                     </p>
-<<<<<<< HEAD
                   )}
                 </div>
               </div>
@@ -692,63 +668,6 @@
                     </p>
                   )}
                 </div>
-=======
-                  )}
-                </div>
-              </div>
-            )}
-          </div>
-
-          {/* Scheduling Preferences */}
-          <div className="space-y-3 rounded-xl border border-zinc-100 bg-white p-4 shadow-md transition-shadow hover:shadow-lg dark:border-zinc-800 dark:bg-zinc-900">
-            <div className="mb-1 flex items-center gap-2">
-              <ClockIcon className="h-4 w-4 text-blue-400" />
-              <Label className="font-semibold text-xs text-zinc-700 dark:text-zinc-200">
-                Working Hours
-              </Label>
-            </div>
-            <Select
-              value={formData.calendar_hours}
-              onValueChange={(value) => updateFormData('calendar_hours', value)}
-            >
-              <SelectTrigger className="h-9 rounded-lg border-zinc-200 text-sm transition-all focus:ring-2 focus:ring-blue-300 dark:border-zinc-700">
-                <SelectValue />
-              </SelectTrigger>
-              <SelectContent>
-                {workingHoursOptions.map((option) => (
-                  <SelectItem
-                    key={option.value}
-                    value={option.value}
-                    className="text-sm"
-                  >
-                    <div className="flex items-center gap-2">
-                      <span>{option.icon}</span>
-                      <span>{option.label}</span>
-                    </div>
-                  </SelectItem>
-                ))}
-              </SelectContent>
-            </Select>
-            <div className="grid grid-cols-2 gap-2">
-              <div className="w-48">
-                <Label htmlFor="start-date" className="mb-1 block text-xs">
-                  Start (optional)
-                </Label>
-                <div className="relative">
-                  <span className="-translate-y-1/2 pointer-events-none absolute top-1/2 left-3 flex items-center text-zinc-400">
-                    <CalendarIcon className="h-5 w-5" />
-                  </span>
-                  <Input
-                    id="start-date"
-                    type="datetime-local"
-                    value={formData.start_date}
-                    onChange={(e) =>
-                      updateFormData('start_date', e.target.value)
-                    }
-                    min={dayjs().format('YYYY-MM-DDTHH:mm')}
-                    className="h-10 w-full rounded-lg border-zinc-200 bg-zinc-50 pr-2 pl-10 text-sm shadow-sm transition-all focus:shadow-md focus:ring-2 focus:ring-blue-300 dark:border-zinc-700 dark:bg-zinc-800"
-                  />
-                </div>
               </div>
               {/* End Date */}
               <div className="w-48">
@@ -773,7 +692,6 @@
                     {errors.end_date}
                   </p>
                 )}
->>>>>>> faf0149d
               </div>
             </div>
             <div className="mt-1 flex items-center gap-2 rounded-md bg-blue-50 p-2 text-blue-800 text-xs dark:bg-blue-950 dark:text-blue-200">
