--- conflicted
+++ resolved
@@ -39,24 +39,13 @@
       useQuery={useQuery}
       useQueryClient={useQueryClient}
     >
-<<<<<<< HEAD
-      <div className="flex h-[calc(100vh-4.75rem)] md:h-[calc(100vh-2rem)]">
-        <div className="flex-1">
-          <CalendarClientPage
-            experimentalGoogleToken={googleToken}
-            workspace={workspace}
-          />
-          <TasksSidebar wsId={wsId} locale={locale} />
-        </div>
-=======
       {/* {DEV_MODE && <CalendarActiveSyncDebugger />} */}
-      <div className="flex h-[calc(100%-2rem-4px)] md:h-[calc(100vh-2rem)]">
+      <div className="flex h-[calc(100%-2rem-4px)]">
         <CalendarClientPage
           experimentalGoogleToken={googleToken}
           workspace={workspace}
         />
         <TasksSidebar wsId={wsId} locale={locale} />
->>>>>>> 54d87ddb
       </div>
     </CalendarSyncProvider>
   );
