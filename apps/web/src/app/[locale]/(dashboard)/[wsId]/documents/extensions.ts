import { cx } from 'class-variance-authority';
import { common, createLowlight } from 'lowlight';
import {
  AIHighlight,
  CharacterCount,
  CodeBlockLowlight,
  Color,
  CustomKeymap,
  GlobalDragHandle,
  HighlightExtension,
  HorizontalRule,
  MarkdownExtension,
  Mathematics,
  Placeholder,
  StarterKit,
  TaskItem,
  TaskList,
  TextStyle,
  TiptapImage,
  TiptapLink,
  TiptapUnderline,
  Twitter,
  UpdatedImage,
  Youtube,
} from 'novel/extensions';
import { UploadImagesPlugin } from 'novel/plugins';

// Configure AIHighlight for advanced functionality
const aiHighlight = AIHighlight;

<<<<<<< HEAD
// Configure the placeholder with any customizations
const placeholder = Placeholder;

// Configure TiptapLink with Tailwind CSS classes for styling
=======
const placeholder = Placeholder.configure({
  placeholder: ({ node }) => {
    if (node.type.name === 'heading') {
      return `Heading ${node.attrs.level}`;
    }
    return "Press '/' for commands";
  },
  emptyEditorClass:
    'cursor-text before:content-[attr(data-placeholder)] before:absolute before:top-0 before:left-0 before:text-mauve-11 before:opacity-50 before-pointer-events-none',
  includeChildren: true,
});

>>>>>>> 28383044
const tiptapLink = TiptapLink.configure({
  HTMLAttributes: {
    class: cx(
      'text-muted-foreground underline underline-offset-[3px] hover:text-primary transition-colors cursor-pointer'
    ),
  },
});

// Configure TiptapImage with base64 support and image classes for styling
const tiptapImage = TiptapImage.extend({
  addProseMirrorPlugins() {
    return [
      UploadImagesPlugin({
        imageClass: cx('opacity-40 rounded-lg border border-stone-200'),
      }),
    ];
  },
}).configure({
  allowBase64: true,
  HTMLAttributes: {
    class: cx('rounded-lg border border-muted'),
  },
});

// Configure UpdatedImage extension with styles
const updatedImage = UpdatedImage.configure({
  HTMLAttributes: {
    class: cx('rounded-lg border border-muted'),
  },
});

// Configure TaskList and TaskItem with styles
const taskList = TaskList.configure({
  HTMLAttributes: {
    class: cx('not-prose pl-2'),
  },
});
const taskItem = TaskItem.configure({
  HTMLAttributes: {
    class: cx('flex gap-2 items-start my-4'),
  },
  nested: true,
});

// Configure HorizontalRule with styling
const horizontalRule = HorizontalRule.configure({
  HTMLAttributes: {
    class: cx('mt-4 mb-6 border-t border-muted-foreground'),
  },
});

// StarterKit with custom configurations
const starterKit = StarterKit.configure({
  bulletList: {
    HTMLAttributes: {
      class: cx('list-disc list-outside leading-3 -mt-2'),
    },
  },
  orderedList: {
    HTMLAttributes: {
      class: cx('list-decimal list-outside leading-3 -mt-2'),
    },
  },
  listItem: {
    HTMLAttributes: {
      class: cx('leading-normal -mb-2'),
    },
  },
  blockquote: {
    HTMLAttributes: {
      class: cx('border-l-4 border-primary'),
    },
  },
  codeBlock: {
    HTMLAttributes: {
      class: cx('not-prose'),
    },
  },
  code: {
    HTMLAttributes: {
      class: cx(
        'rounded-md bg-muted px-1.5 py-1 font-mono font-medium text-warning'
      ),
      spellcheck: 'false',
    },
  },
  horizontalRule: false,
  dropcursor: {
    color: '#DBEAFE',
    width: 4,
  },
  gapcursor: false,
});

// Configure CodeBlockLowlight with common language support
const codeBlockLowlight = CodeBlockLowlight.configure({
  lowlight: createLowlight(common),
});

// Configure Youtube embedding with styling
const youtube = Youtube.configure({
  HTMLAttributes: {
    class: cx('rounded-lg border border-muted'),
  },
  inline: false,
});

// Configure Twitter embedding with styling
const twitter = Twitter.configure({
  HTMLAttributes: {
    class: cx('not-prose'),
  },
  inline: false,
});

// Configure Mathematics with LaTeX and styling options
const mathematics = Mathematics.configure({
  HTMLAttributes: {
    class: cx('text-foreground rounded p-1 hover:bg-accent cursor-pointer'),
  },
  katexOptions: {
    throwOnError: false,
  },
});

// Configure CharacterCount extension
const characterCount = CharacterCount.configure();

// Export all extensions as default for use in the editor
export const defaultExtensions = [
  starterKit,
  placeholder,
  tiptapLink,
  tiptapImage,
  updatedImage,
  taskList,
  taskItem,
  horizontalRule,
  aiHighlight,
  codeBlockLowlight,
  youtube,
  twitter,
  mathematics,
  characterCount,
  TiptapUnderline,
  MarkdownExtension,
  HighlightExtension,
  TextStyle,
  Color,
  CustomKeymap,
  GlobalDragHandle,
];<|MERGE_RESOLUTION|>--- conflicted
+++ resolved
@@ -28,12 +28,7 @@
 // Configure AIHighlight for advanced functionality
 const aiHighlight = AIHighlight;
 
-<<<<<<< HEAD
 // Configure the placeholder with any customizations
-const placeholder = Placeholder;
-
-// Configure TiptapLink with Tailwind CSS classes for styling
-=======
 const placeholder = Placeholder.configure({
   placeholder: ({ node }) => {
     if (node.type.name === 'heading') {
@@ -46,7 +41,7 @@
   includeChildren: true,
 });
 
->>>>>>> 28383044
+// Configure TiptapLink with Tailwind CSS classes for styling
 const tiptapLink = TiptapLink.configure({
   HTMLAttributes: {
     class: cx(
