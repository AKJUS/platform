--- conflicted
+++ resolved
@@ -87,13 +87,10 @@
 
       allData.push(...data);
 
-<<<<<<< HEAD
-=======
       const totalPages = Math.ceil(count / pageSize);
       const progressValue = (currentPage / totalPages) * 100;
       setProgress(progressValue);
 
->>>>>>> 33cd6b97
       if (data.length < pageSize) {
         break;
       }
@@ -151,54 +148,6 @@
 }
 
 async function getData(
-<<<<<<< HEAD
-  wsId: string,
-  {
-    q,
-    page = '1',
-    pageSize = '10',
-  }: { q?: string; page?: string; pageSize?: string }
-) {
-  const supabase = await createClient();
-
-  const queryBuilder = supabase
-    .from('wallet_transactions')
-    .select(
-      '*, workspace_wallets!inner(name, ws_id), transaction_categories(name)',
-      {
-        count: 'exact',
-      }
-    )
-    .eq('workspace_wallets.ws_id', wsId)
-    .order('taken_at', { ascending: false })
-    .order('created_at', { ascending: false });
-
-  if (q) queryBuilder.ilike('description', `%${q}%`);
-
-  const parsedPage = parseInt(page, 10);
-  const parsedSize = parseInt(pageSize, 10);
-  const start = (parsedPage - 1) * parsedSize;
-  const end = parsedPage * parsedSize;
-
-  queryBuilder.range(start, end).limit(parsedSize);
-
-  const { data: rawData, error, count } = await queryBuilder;
-  if (error) throw error;
-
-  const data = rawData.map(
-    ({ workspace_wallets, transaction_categories, ...rest }) => ({
-      ...rest,
-      wallet: workspace_wallets?.name,
-      category: transaction_categories?.name,
-    })
-  );
-
-  return { data, count } as {
-    data: Transaction[];
-    count: number;
-  };
-}
-=======
     wsId: string,
     {
       q,
@@ -246,5 +195,4 @@
       count: number;
     };
   }
-  
->>>>>>> 33cd6b97
+  