--- conflicted
+++ resolved
@@ -1,17 +1,5 @@
-<<<<<<< HEAD
 import TransactionsPage from '@tuturuuu/ui/finance/transactions/transactions-page';
-=======
-import { transactionColumns } from './columns';
-import ExportDialogContent from './export-dialog-content';
-import { TransactionForm } from './form';
-import { CustomDataTable } from '@/components/custom-data-table';
-import { createClient } from '@tuturuuu/supabase/next/server';
-import type { Transaction } from '@tuturuuu/types/primitives/Transaction';
-import FeatureSummary from '@tuturuuu/ui/custom/feature-summary';
-import { Separator } from '@tuturuuu/ui/separator';
-import { getPermissions, getWorkspace } from '@tuturuuu/utils/workspace-helper';
-import { getTranslations } from 'next-intl/server';
->>>>>>> ac098623
+import { getWorkspace } from '@tuturuuu/utils/workspace-helper';
 
 interface Props {
   params: Promise<{
@@ -28,30 +16,13 @@
   params,
   searchParams,
 }: Props) {
-<<<<<<< HEAD
-  const { wsId } = await params;
+  const { wsId: id } = await params;
+  
+  const workspace = await getWorkspace(id);
+  const wsId = workspace.id;
   const sp = await searchParams;
   
-=======
-  const { wsId: id } = await params;
 
-  const workspace = await getWorkspace(id);
-  const wsId = workspace.id;
-
-  const { data: rawData, count } = await getData(wsId, await searchParams);
-  const t = await getTranslations();
-
-  const { containsPermission } = await getPermissions({
-    wsId,
-  });
-
-  const data = rawData.map((d) => ({
-    ...d,
-    href: `/${wsId}/finance/transactions/${d.id}`,
-    ws_id: wsId,
-  }));
-
->>>>>>> ac098623
   return (
     <TransactionsPage wsId={wsId} searchParams={sp} />
   )
