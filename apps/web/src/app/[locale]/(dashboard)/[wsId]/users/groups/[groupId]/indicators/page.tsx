--- conflicted
+++ resolved
@@ -11,17 +11,14 @@
 import FeatureSummary from '@tuturuuu/ui/custom/feature-summary';
 import { Separator } from '@tuturuuu/ui/separator';
 import { cn } from '@tuturuuu/utils/format';
-import { getWorkspace } from '@tuturuuu/utils/workspace-helper';
 import 'dayjs/locale/vi';
 import type { Metadata } from 'next';
 import { getTranslations } from 'next-intl/server';
 import Link from 'next/link';
 import { notFound } from 'next/navigation';
 import GroupIndicatorsManager from './group-indicators-manager';
-<<<<<<< HEAD
-import { getPermissions, getWorkspace } from '@tuturuuu/utils/workspace-helper';
-=======
->>>>>>> 99161302
+import { getPermissions } from '@tuturuuu/utils/workspace-helper';
+import WorkspaceWrapper from '@/components/workspace-wrapper';
 
 export const metadata: Metadata = {
   title: 'Indicators',
@@ -38,10 +35,12 @@
 }
 
 export default async function UserGroupIndicatorsPage({ params }: Props) {
-  const t = await getTranslations();
-  const { wsId: id, groupId } = await params;
-  const workspace = await getWorkspace(id);
-  const wsId = workspace.id;
+
+
+  return (
+    <WorkspaceWrapper params={params}>
+      {async ({ wsId, groupId }) => {
+        const t = await getTranslations();
 
   const { containsPermission } = await getPermissions({
     wsId,
@@ -148,7 +147,10 @@
         initialGroupIndicators={groupIndicators}
         initialUserIndicators={indicators}
       />
-    </>
+        </>
+      )}
+      }
+    </WorkspaceWrapper>
   );
 }
 
