--- conflicted
+++ resolved
@@ -1,11 +1,8 @@
-<<<<<<< HEAD
+
 import { createClient } from '@tuturuuu/supabase/next/server';
 import type { UserGroup } from '@tuturuuu/types/primitives/UserGroup';
 import type { WorkspaceUser } from '@tuturuuu/types/primitives/WorkspaceUser';
 import { Button } from '@tuturuuu/ui/button';
-import FeatureSummary from '@tuturuuu/ui/custom/feature-summary';
-=======
->>>>>>> 99161302
 import {
   Calendar,
   CalendarPlus,
@@ -13,13 +10,9 @@
   FileUser,
   UserCheck,
 } from '@tuturuuu/icons';
-import { createClient } from '@tuturuuu/supabase/next/server';
-import type { UserGroup } from '@tuturuuu/types/primitives/UserGroup';
-import { Button } from '@tuturuuu/ui/button';
 import FeatureSummary from '@tuturuuu/ui/custom/feature-summary';
 import { Separator } from '@tuturuuu/ui/separator';
 import { cn } from '@tuturuuu/utils/format';
-import { getWorkspace } from '@tuturuuu/utils/workspace-helper';
 import type { Metadata } from 'next';
 import { getTranslations } from 'next-intl/server';
 import Link from 'next/link';
@@ -28,10 +21,8 @@
 import LinkedProductsClient from './linked-products-client';
 import PostsClient from './posts-client';
 import GroupSchedule from './schedule';
-<<<<<<< HEAD
-import { getPermissions, getWorkspace } from '@tuturuuu/utils/workspace-helper';
-=======
->>>>>>> 99161302
+import { getPermissions } from '@tuturuuu/utils/workspace-helper';
+import WorkspaceWrapper from '@/components/workspace-wrapper';
 
 export const metadata: Metadata = {
   title: 'Group Details',
@@ -75,169 +66,171 @@
   params,
   // searchParams,
 }: Props) {
-  const t = await getTranslations();
-  const { wsId: id, groupId } = await params;
-  const workspace = await getWorkspace(id);
-  const wsId = workspace.id;
-
-  const group = await getData(wsId, groupId);
-
-  // Get permissions first to compute access flags
-  const { containsPermission } = await getPermissions({ wsId });
-
-  const canViewPersonalInfo: boolean = containsPermission(
-    'view_users_private_info'
-  );
-  const canViewPublicInfo: boolean = containsPermission(
-    'view_users_public_info'
-  );
-  const canCheckUserAttendance: boolean = containsPermission(
-    'check_user_attendance'
-  );
-
-  // Fetch group members data for the GroupMembers component
-  const MEMBERS_PAGE_SIZE = 10;
-  const groupMembersData = await getGroupMembersData(
-    groupId,
-    MEMBERS_PAGE_SIZE,
-    {
-      canViewPersonalInfo,
-      canViewPublicInfo,
-      canCheckUserAttendance,
-    }
-  );
-
-  const { data: posts, count: postsCount } = await getGroupPosts(groupId);
-  const { data: linkedProducts, count: lpCount } =
-    await getLinkedProducts(groupId);
-
   return (
-    <>
-      <FeatureSummary
-        title={
+    <WorkspaceWrapper params={params}>
+      {async ({ wsId, groupId }) => {
+        const t = await getTranslations();
+        const group = await getData(wsId, groupId);
+
+        // Get permissions first to compute access flags
+        const { containsPermission } = await getPermissions({ wsId });
+
+        const canViewPersonalInfo: boolean = containsPermission(
+          'view_users_private_info'
+        );
+        const canViewPublicInfo: boolean = containsPermission(
+          'view_users_public_info'
+        );
+        const canCheckUserAttendance: boolean = containsPermission(
+          'check_user_attendance'
+        );
+
+        // Fetch group members data for the GroupMembers component
+        const MEMBERS_PAGE_SIZE = 10;
+        const groupMembersData = await getGroupMembersData(
+          groupId,
+          MEMBERS_PAGE_SIZE,
+          {
+            canViewPersonalInfo,
+            canViewPublicInfo,
+            canCheckUserAttendance,
+          }
+        );
+
+        const { data: posts, count: postsCount } = await getGroupPosts(groupId);
+        const { data: linkedProducts, count: lpCount } =
+          await getLinkedProducts(groupId);
+
+        return (
           <>
-            <h1 className="w-full font-bold text-2xl">
-              {group.name || t('ws-user-groups.singular')}
-            </h1>
-            <Separator className="my-2" />
+            <FeatureSummary
+              title={
+                <>
+                  <h1 className="w-full font-bold text-2xl">
+                    {group.name || t('ws-user-groups.singular')}
+                  </h1>
+                  <Separator className="my-2" />
+                </>
+              }
+              description={
+                <div className="grid flex-wrap gap-2 md:flex">
+                  <Button
+                    type="button"
+                    variant="secondary"
+                    className={cn(
+                      'border font-semibold max-sm:w-full',
+                      'border-foreground/20 bg-foreground/10 text-foreground hover:bg-foreground/20'
+                    )}
+                    disabled
+                  >
+                    <Calendar className="h-5 w-5" />
+                    {t('infrastructure-tabs.overview')}
+                  </Button>
+                  <Link href={`/${wsId}/users/groups/${groupId}/schedule`}>
+                    <Button
+                      type="button"
+                      variant="secondary"
+                      className={cn(
+                        'border font-semibold max-sm:w-full',
+                        'border-dynamic-blue/20 bg-dynamic-blue/10 text-dynamic-blue hover:bg-dynamic-blue/20'
+                      )}
+                    >
+                      <Calendar className="h-5 w-5" />
+                      {t('ws-user-group-details.schedule')}
+                    </Button>
+                  </Link>
+                  {canCheckUserAttendance && (
+                    <Link href={`/${wsId}/users/groups/${groupId}/attendance`}>
+                      <Button
+                        type="button"
+                        variant="secondary"
+                        className={cn(
+                          'border font-semibold max-sm:w-full',
+                          'border-dynamic-purple/20 bg-dynamic-purple/10 text-dynamic-purple hover:bg-dynamic-purple/20'
+                        )}
+                      >
+                        <UserCheck className="h-5 w-5" />
+                        {t('ws-user-group-details.attendance')}
+                      </Button>
+                    </Link>
+                  )}
+                  <Link href={`/${wsId}/users/groups/${groupId}/reports`}>
+                    <Button
+                      type="button"
+                      variant="secondary"
+                      className={cn(
+                        'border font-semibold max-sm:w-full',
+                        'border-dynamic-green/20 bg-dynamic-green/10 text-dynamic-green hover:bg-dynamic-green/20'
+                      )}
+                    >
+                      <FileUser className="h-5 w-5" />
+                      {t('ws-user-group-details.reports')}
+                    </Button>
+                  </Link>
+                  <Link href={`/${wsId}/users/groups/${groupId}/indicators`}>
+                    <Button
+                      type="button"
+                      variant="secondary"
+                      className={cn(
+                        'border font-semibold max-sm:w-full',
+                        'border-dynamic-red/20 bg-dynamic-red/10 text-dynamic-red hover:bg-dynamic-red/20'
+                      )}
+                    >
+                      <ChartColumn className="h-5 w-5" />
+                      {t('ws-user-group-details.metrics')}
+                    </Button>
+                  </Link>
+                </div>
+              }
+            />
+            <Separator className="my-4" />
+            <div className="grid w-full grid-cols-1 gap-4 lg:grid-cols-2">
+              <GroupMembers
+                wsId={wsId}
+                groupId={groupId}
+                initialData={groupMembersData}
+                pageSize={MEMBERS_PAGE_SIZE}
+                canViewPersonalInfo={canViewPersonalInfo}
+                canViewPublicInfo={canViewPublicInfo}
+              />
+
+              <div className="flex flex-col rounded-lg border border-border bg-foreground/5 p-4">
+                <div className="mb-2 flex flex-row items-center justify-between">
+                  <div className="font-semibold text-xl">
+                    {t('ws-user-group-details.schedule')}
+                  </div>
+                  <Link href={`/${wsId}/users/groups/${groupId}/schedule`}>
+                    <Button variant="default">
+                      <CalendarPlus className="h-5 w-5" />
+                      {t('ws-user-group-details.modify_schedule')}
+                    </Button>
+                  </Link>
+                </div>
+
+                <GroupSchedule wsId={wsId} groupId={groupId} />
+              </div>
+
+              <div className="flex flex-col rounded-lg border border-border bg-foreground/5 p-4">
+                <PostsClient
+                  wsId={wsId}
+                  groupId={groupId}
+                  posts={posts}
+                  count={postsCount}
+                />
+              </div>
+
+              <LinkedProductsClient
+                wsId={wsId}
+                groupId={groupId}
+                initialLinkedProducts={linkedProducts}
+                initialCount={lpCount || 0}
+              />
+            </div>
+            <Separator className="my-4" />
           </>
-        }
-        description={
-          <div className="grid flex-wrap gap-2 md:flex">
-            <Button
-              type="button"
-              variant="secondary"
-              className={cn(
-                'border font-semibold max-sm:w-full',
-                'border-foreground/20 bg-foreground/10 text-foreground hover:bg-foreground/20'
-              )}
-              disabled
-            >
-              <Calendar className="h-5 w-5" />
-              {t('infrastructure-tabs.overview')}
-            </Button>
-            <Link href={`/${wsId}/users/groups/${groupId}/schedule`}>
-              <Button
-                type="button"
-                variant="secondary"
-                className={cn(
-                  'border font-semibold max-sm:w-full',
-                  'border-dynamic-blue/20 bg-dynamic-blue/10 text-dynamic-blue hover:bg-dynamic-blue/20'
-                )}
-              >
-                <Calendar className="h-5 w-5" />
-                {t('ws-user-group-details.schedule')}
-              </Button>
-            </Link>
-            {canCheckUserAttendance && (
-              <Link href={`/${wsId}/users/groups/${groupId}/attendance`}>
-                <Button
-                  type="button"
-                  variant="secondary"
-                  className={cn(
-                    'border font-semibold max-sm:w-full',
-                    'border-dynamic-purple/20 bg-dynamic-purple/10 text-dynamic-purple hover:bg-dynamic-purple/20'
-                  )}
-                >
-                  <UserCheck className="h-5 w-5" />
-                  {t('ws-user-group-details.attendance')}
-                </Button>
-              </Link>
-            )}
-            <Link href={`/${wsId}/users/groups/${groupId}/reports`}>
-              <Button
-                type="button"
-                variant="secondary"
-                className={cn(
-                  'border font-semibold max-sm:w-full',
-                  'border-dynamic-green/20 bg-dynamic-green/10 text-dynamic-green hover:bg-dynamic-green/20'
-                )}
-              >
-                <FileUser className="h-5 w-5" />
-                {t('ws-user-group-details.reports')}
-              </Button>
-            </Link>
-            <Link href={`/${wsId}/users/groups/${groupId}/indicators`}>
-              <Button
-                type="button"
-                variant="secondary"
-                className={cn(
-                  'border font-semibold max-sm:w-full',
-                  'border-dynamic-red/20 bg-dynamic-red/10 text-dynamic-red hover:bg-dynamic-red/20'
-                )}
-              >
-                <ChartColumn className="h-5 w-5" />
-                {t('ws-user-group-details.metrics')}
-              </Button>
-            </Link>
-          </div>
-        }
-      />
-      <Separator className="my-4" />
-      <div className="grid w-full grid-cols-1 gap-4 lg:grid-cols-2">
-        <GroupMembers
-          wsId={wsId}
-          groupId={groupId}
-          initialData={groupMembersData}
-          pageSize={MEMBERS_PAGE_SIZE}
-          canViewPersonalInfo={canViewPersonalInfo}
-          canViewPublicInfo={canViewPublicInfo}
-        />
-
-        <div className="flex flex-col rounded-lg border border-border bg-foreground/5 p-4">
-          <div className="mb-2 flex flex-row items-center justify-between">
-            <div className="font-semibold text-xl">
-              {t('ws-user-group-details.schedule')}
-            </div>
-            <Link href={`/${wsId}/users/groups/${groupId}/schedule`}>
-              <Button variant="default">
-                <CalendarPlus className="h-5 w-5" />
-                {t('ws-user-group-details.modify_schedule')}
-              </Button>
-            </Link>
-          </div>
-
-          <GroupSchedule wsId={wsId} groupId={groupId} />
-        </div>
-
-        <div className="flex flex-col rounded-lg border border-border bg-foreground/5 p-4">
-          <PostsClient
-            wsId={wsId}
-            groupId={groupId}
-            posts={posts}
-            count={postsCount}
-          />
-        </div>
-
-        <LinkedProductsClient
-          wsId={wsId}
-          groupId={groupId}
-          initialLinkedProducts={linkedProducts}
-          initialCount={lpCount || 0}
-        />
-      </div>
-      <Separator className="my-4" />
-    </>
+        );
+      }}
+    </WorkspaceWrapper>
   );
 }
 
