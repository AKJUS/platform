import {
  SIDEBAR_BEHAVIOR_COOKIE_NAME,
  SIDEBAR_COLLAPSED_COOKIE_NAME,
} from '@/constants/common';
import { SidebarProvider } from '@/context/sidebar-context';
import { createClient } from '@tuturuuu/supabase/next/server';
import { RealtimeLogProvider } from '@tuturuuu/supabase/next/realtime-log-provider';
import { getCurrentUser } from '@tuturuuu/utils/user-helper';
import {
  getWorkspace,
  toWorkspaceSlug,
} from '@tuturuuu/utils/workspace-helper';
import { getTranslations } from 'next-intl/server';
import { cookies } from 'next/headers';
import { redirect } from 'next/navigation';
import { type ReactNode, Suspense } from 'react';
import NavbarActions from '../../navbar-actions';
import { UserNav } from '../../user-nav';
import InvitationCard from './invitation-card';
import { WorkspaceNavigationLinks } from './navigation';
import PersonalWorkspacePrompt from './personal-workspace-prompt';
import { Structure } from './structure';
import { TaskDialogWrapper } from './task-dialog-wrapper';

interface LayoutProps {
  params: Promise<{
    wsId: string;
  }>;
  children: ReactNode;
}

export default async function Layout({ children, params }: LayoutProps) {
  const t = await getTranslations();
  const { wsId: id } = await params;

  const workspace = await getWorkspace(id);
  const wsId = workspace.id;
  const workspaceSlug = toWorkspaceSlug(wsId, {
    personal: !!workspace.personal,
  });

  const user = await getCurrentUser();

  if (!user?.id) redirect('/login');

  const supabase = await createClient();

  const collapsed = (await cookies()).get(SIDEBAR_COLLAPSED_COOKIE_NAME);
  const behaviorCookie = (await cookies()).get(SIDEBAR_BEHAVIOR_COOKIE_NAME);

  const rawBehavior = behaviorCookie?.value;
  const isValidBehavior = (
    value: string | undefined
  ): value is 'expanded' | 'collapsed' | 'hover' => {
    if (!value) return false;
    return ['expanded', 'collapsed', 'hover'].includes(value);
  };

  const sidebarBehavior: 'expanded' | 'collapsed' | 'hover' = isValidBehavior(
    rawBehavior
  )
    ? rawBehavior
    : 'expanded';

  let defaultCollapsed: boolean;
  if (sidebarBehavior === 'collapsed') {
    defaultCollapsed = true;
  } else if (sidebarBehavior === 'hover') {
    defaultCollapsed = true;
  } else {
    defaultCollapsed = collapsed ? JSON.parse(collapsed.value) : false;
  }

  if (!workspace) redirect('/onboarding');
  if (!workspace?.joined)
    return (
      <div className="flex h-screen w-screen items-center justify-center p-2 md:p-4">
        <InvitationCard workspace={workspace} />
      </div>
    );

  // Personal workspace prompt data
  const { data: existingPersonal } = await supabase
    .from('workspaces')
    .select('id')
    .eq('personal', true)
    .eq('creator_id', user.id)
    .maybeSingle();

  let eligibleWorkspaces: { id: string; name: string | null }[] | undefined;

  if (!existingPersonal) {
    const { data: candidates } = await supabase
      .from('workspaces')
      .select('id, name, creator_id, workspace_members(count)')
      .eq('creator_id', user.id);
    eligibleWorkspaces = (candidates || []).filter((ws) => {
      const memberCount = ws.workspace_members?.[0]?.count ?? 0;
      return memberCount === 1;
    });
  }

  const SHOW_PERSONAL_WORKSPACE_PROMPT = !existingPersonal;

  if (SHOW_PERSONAL_WORKSPACE_PROMPT && eligibleWorkspaces?.length === 0)
    return (
      <PersonalWorkspacePrompt
        eligibleWorkspaces={eligibleWorkspaces || []}
        title={t('common.personal_account')}
        description={t('common.set_up_personal_workspace')}
        nameRule={t('common.personal_workspace_naming_rule')}
        createLabel={t('common.create_workspace')}
        markLabel={t('common.mark_as_personal')}
        selectPlaceholder={t('common.select_workspace')}
      />
    );

  return (
    <SidebarProvider initialBehavior={sidebarBehavior}>
<<<<<<< HEAD
      <RealtimeLogProvider wsId={wsId}>
        {SHOW_PERSONAL_WORKSPACE_PROMPT && (
          <div className="px-2 pt-2 md:px-4 md:pt-3">
            <PersonalWorkspacePrompt
              eligibleWorkspaces={eligibleWorkspaces || []}
              title={t('common.personal_account')}
              description={t('common.set_up_personal_workspace')}
              nameRule={t('common.personal_workspace_naming_rule')}
              createLabel={t('common.create_workspace')} 
              markLabel={t('common.mark_as_personal')}
              selectPlaceholder={t('common.select_workspace')}
            />
          </div>
        )}
        <Structure
          wsId={wsId}
          user={user}
          workspace={workspace}
          defaultCollapsed={defaultCollapsed}
          links={
            await WorkspaceNavigationLinks({
              wsId,
              personalOrWsId: workspaceSlug,
              isPersonal: !!workspace.personal,
              isTuturuuuUser: !!user.email?.endsWith('@tuturuuu.com'),
            })
          }
          actions={
            <Suspense
              key={user.id}
              fallback={
                <div className="h-10 w-[88px] animate-pulse rounded-lg bg-foreground/5" />
              }
            >
              <NavbarActions />
            </Suspense>
          }
          userPopover={
            <Suspense
              key={user.id}
              fallback={
                <div className="h-10 w-10 animate-pulse rounded-lg bg-foreground/5" />
              }
            >
              <UserNav hideMetadata />
            </Suspense>
          }
        >
          <TaskDialogWrapper isPersonalWorkspace={!!workspace.personal}>
            {children}
          </TaskDialogWrapper>
        </Structure>
      </RealtimeLogProvider>
=======
      {SHOW_PERSONAL_WORKSPACE_PROMPT && (
        <div className="px-2 pt-2 md:px-4 md:pt-3">
          <PersonalWorkspacePrompt
            eligibleWorkspaces={eligibleWorkspaces || []}
            title={t('common.personal_account')}
            description={t('common.set_up_personal_workspace')}
            nameRule={t('common.personal_workspace_naming_rule')}
            createLabel={t('common.create_workspace')}
            markLabel={t('common.mark_as_personal')}
            selectPlaceholder={t('common.select_workspace')}
          />
        </div>
      )}
      <Structure
        wsId={wsId}
        user={user}
        workspace={workspace}
        defaultCollapsed={defaultCollapsed}
        links={
          await WorkspaceNavigationLinks({
            wsId,
            personalOrWsId: workspaceSlug,
            isPersonal: !!workspace.personal,
            isTuturuuuUser: !!user.email?.endsWith('@tuturuuu.com'),
          })
        }
        actions={
          <Suspense
            key={user.id}
            fallback={
              <div className="h-10 w-[88px] animate-pulse rounded-lg bg-foreground/5" />
            }
          >
            <NavbarActions />
          </Suspense>
        }
        userPopover={
          <Suspense
            key={user.id}
            fallback={
              <div className="h-10 w-10 animate-pulse rounded-lg bg-foreground/5" />
            }
          >
            <UserNav hideMetadata workspace={workspace} />
          </Suspense>
        }
      >
        <TaskDialogWrapper
          isPersonalWorkspace={!!workspace.personal}
          wsId={wsId}
        >
          {children}
        </TaskDialogWrapper>
      </Structure>
>>>>>>> edec0036
    </SidebarProvider>
  );
}<|MERGE_RESOLUTION|>--- conflicted
+++ resolved
@@ -1,19 +1,19 @@
+import { RealtimeLogProvider } from '@tuturuuu/supabase/next/realtime-log-provider';
+import { createClient } from '@tuturuuu/supabase/next/server';
+import { getCurrentUser } from '@tuturuuu/utils/user-helper';
+import {
+  getWorkspace,
+  toWorkspaceSlug,
+} from '@tuturuuu/utils/workspace-helper';
+import { cookies } from 'next/headers';
+import { redirect } from 'next/navigation';
+import { getTranslations } from 'next-intl/server';
+import { type ReactNode, Suspense } from 'react';
 import {
   SIDEBAR_BEHAVIOR_COOKIE_NAME,
   SIDEBAR_COLLAPSED_COOKIE_NAME,
 } from '@/constants/common';
 import { SidebarProvider } from '@/context/sidebar-context';
-import { createClient } from '@tuturuuu/supabase/next/server';
-import { RealtimeLogProvider } from '@tuturuuu/supabase/next/realtime-log-provider';
-import { getCurrentUser } from '@tuturuuu/utils/user-helper';
-import {
-  getWorkspace,
-  toWorkspaceSlug,
-} from '@tuturuuu/utils/workspace-helper';
-import { getTranslations } from 'next-intl/server';
-import { cookies } from 'next/headers';
-import { redirect } from 'next/navigation';
-import { type ReactNode, Suspense } from 'react';
 import NavbarActions from '../../navbar-actions';
 import { UserNav } from '../../user-nav';
 import InvitationCard from './invitation-card';
@@ -117,61 +117,6 @@
 
   return (
     <SidebarProvider initialBehavior={sidebarBehavior}>
-<<<<<<< HEAD
-      <RealtimeLogProvider wsId={wsId}>
-        {SHOW_PERSONAL_WORKSPACE_PROMPT && (
-          <div className="px-2 pt-2 md:px-4 md:pt-3">
-            <PersonalWorkspacePrompt
-              eligibleWorkspaces={eligibleWorkspaces || []}
-              title={t('common.personal_account')}
-              description={t('common.set_up_personal_workspace')}
-              nameRule={t('common.personal_workspace_naming_rule')}
-              createLabel={t('common.create_workspace')} 
-              markLabel={t('common.mark_as_personal')}
-              selectPlaceholder={t('common.select_workspace')}
-            />
-          </div>
-        )}
-        <Structure
-          wsId={wsId}
-          user={user}
-          workspace={workspace}
-          defaultCollapsed={defaultCollapsed}
-          links={
-            await WorkspaceNavigationLinks({
-              wsId,
-              personalOrWsId: workspaceSlug,
-              isPersonal: !!workspace.personal,
-              isTuturuuuUser: !!user.email?.endsWith('@tuturuuu.com'),
-            })
-          }
-          actions={
-            <Suspense
-              key={user.id}
-              fallback={
-                <div className="h-10 w-[88px] animate-pulse rounded-lg bg-foreground/5" />
-              }
-            >
-              <NavbarActions />
-            </Suspense>
-          }
-          userPopover={
-            <Suspense
-              key={user.id}
-              fallback={
-                <div className="h-10 w-10 animate-pulse rounded-lg bg-foreground/5" />
-              }
-            >
-              <UserNav hideMetadata />
-            </Suspense>
-          }
-        >
-          <TaskDialogWrapper isPersonalWorkspace={!!workspace.personal}>
-            {children}
-          </TaskDialogWrapper>
-        </Structure>
-      </RealtimeLogProvider>
-=======
       {SHOW_PERSONAL_WORKSPACE_PROMPT && (
         <div className="px-2 pt-2 md:px-4 md:pt-3">
           <PersonalWorkspacePrompt
@@ -219,14 +164,15 @@
           </Suspense>
         }
       >
-        <TaskDialogWrapper
-          isPersonalWorkspace={!!workspace.personal}
-          wsId={wsId}
-        >
-          {children}
-        </TaskDialogWrapper>
+        <RealtimeLogProvider wsId={wsId}>
+          <TaskDialogWrapper
+            isPersonalWorkspace={!!workspace.personal}
+            wsId={wsId}
+          >
+            {children}
+          </TaskDialogWrapper>
+        </RealtimeLogProvider>
       </Structure>
->>>>>>> edec0036
     </SidebarProvider>
   );
 }