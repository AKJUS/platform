import { Navigation, NavLink } from '@/components/navigation';
import { Separator } from '@/components/ui/separator';
import { getSecret, getSecrets, getWorkspace } from '@/lib/workspace-helper';
import useTranslation from 'next-translate/useTranslation';
import FleetingNavigator from './fleeting-navigator';

import { ReactNode } from 'react';

export const dynamic = 'force-dynamic';

interface LayoutProps {
  params: {
    wsId: string;
  };
  children: ReactNode;
}

export default async function Layout({
  children,
  params: { wsId },
}: LayoutProps) {
  const { t } = useTranslation('sidebar-tabs');

  const workspace = await getWorkspace(wsId);

  const secrets = await getSecrets({
    wsId,
    requiredSecrets: [
      'ENABLE_BLACKBOX',
      'ENABLE_CHAT',
      'ENABLE_CALENDAR',
      'ENABLE_USERS',
      'ENABLE_PROJECTS',
      'ENABLE_DOCS',
      'ENABLE_INVENTORY',
      'ENABLE_HEALTHCARE',
      'ENABLE_FINANCE',
    ],
    forceAdmin: true,
  });

  const verifySecret = (secret: string, value: string) =>
    getSecret(secret, secrets)?.value === value;

  const navLinks: NavLink[] = [
    {
      name: t('chat'),
      href: `/${wsId}/chat`,
      disabled: !verifySecret('ENABLE_CHAT', 'true'),
    },
    {
      name: t('common:dashboard'),
      href: `/${wsId}`,
      matchExact: true,
    },
    {
<<<<<<< HEAD
      name: t('calendar'),
      href: `/${wsId}/calendar`,
      disabled: !verifySecret('ENABLE_CALENDAR', 'true'),
    },
    {
      name: t('projects'),
      href: `/${wsId}/projects`,
      disabled: !verifySecret('ENABLE_PROJECTS', 'true'),
    },
    {
      name: t('documents'),
      href: `/${wsId}/documents`,
      disabled: !verifySecret('ENABLE_DOCS', 'true'),
    },
    {
      name: t('users'),
      href: `/${wsId}/users`,
      disabled: !verifySecret('ENABLE_USERS', 'true'),
=======
      name: t('blackbox'),
      href: `/${wsId}/blackbox`,
      disabled: !verifySecret('ENABLE_BLACKBOX', 'true'),
    },
    {
      name: t('calendar'),
      href: `/${wsId}/calendar`,
      disabled: !verifySecret('ENABLE_CALENDAR', 'true'),
    },
    {
      name: t('projects'),
      href: `/${wsId}/projects`,
      disabled: !verifySecret('ENABLE_PROJECTS', 'true'),
>>>>>>> c172ed21
    },
    {
      name: t('documents'),
      href: `/${wsId}/documents`,
      disabled: !verifySecret('ENABLE_DOCS', 'true'),
    },
    {
      name: t('users'),
      href: `/${wsId}/users`,
      disabled: !verifySecret('ENABLE_USERS', 'true'),
    },
    {
      name: t('inventory'),
      href: `/${wsId}/inventory`,
      disabled: !verifySecret('ENABLE_INVENTORY', 'true'),
    },
    {
      name: t('healthcare'),
      href: `/${wsId}/healthcare`,
      allowedPresets: ['ALL', 'PHARMACY'],
      disabled: !verifySecret('ENABLE_HEALTHCARE', 'true'),
    },
    {
      name: t('finance'),
      href: `/${wsId}/finance`,
      disabled: !verifySecret('ENABLE_FINANCE', 'true'),
    },
    {
      name: t('common:settings'),
      href: `/${wsId}/settings`,
      aliases: [
        `/${wsId}/members`,
        `/${wsId}/teams`,
        `/${wsId}/secrets`,
        `/${wsId}/infrastructure`,
        `/${wsId}/migrations`,
        `/${wsId}/activities`,
      ],
    },
  ];

  return (
    <>
      <div className="px-4 py-2 font-semibold md:px-8 lg:px-16 xl:px-32">
        <div className="scrollbar-none flex gap-1 overflow-x-auto">
          <Navigation
            currentWsId={wsId}
            currentPreset={workspace?.preset ?? 'GENERAL'}
            navLinks={navLinks}
          />
        </div>
      </div>
      <Separator className="opacity-50" />

      <div className="p-4 pt-2 md:px-8 lg:px-16 xl:px-32">{children}</div>
      {verifySecret('ENABLE_CHAT', 'true') && <FleetingNavigator wsId={wsId} />}
    </>
  );
}<|MERGE_RESOLUTION|>--- conflicted
+++ resolved
@@ -54,26 +54,6 @@
       matchExact: true,
     },
     {
-<<<<<<< HEAD
-      name: t('calendar'),
-      href: `/${wsId}/calendar`,
-      disabled: !verifySecret('ENABLE_CALENDAR', 'true'),
-    },
-    {
-      name: t('projects'),
-      href: `/${wsId}/projects`,
-      disabled: !verifySecret('ENABLE_PROJECTS', 'true'),
-    },
-    {
-      name: t('documents'),
-      href: `/${wsId}/documents`,
-      disabled: !verifySecret('ENABLE_DOCS', 'true'),
-    },
-    {
-      name: t('users'),
-      href: `/${wsId}/users`,
-      disabled: !verifySecret('ENABLE_USERS', 'true'),
-=======
       name: t('blackbox'),
       href: `/${wsId}/blackbox`,
       disabled: !verifySecret('ENABLE_BLACKBOX', 'true'),
@@ -87,7 +67,6 @@
       name: t('projects'),
       href: `/${wsId}/projects`,
       disabled: !verifySecret('ENABLE_PROJECTS', 'true'),
->>>>>>> c172ed21
     },
     {
       name: t('documents'),
