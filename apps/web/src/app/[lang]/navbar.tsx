--- conflicted
+++ resolved
@@ -27,13 +27,8 @@
   return (
     <div id="navbar" className="fixed inset-x-0 top-0 z-50">
       <div className="bg-background p-4 font-semibold md:px-8 lg:px-16 xl:px-32">
-<<<<<<< HEAD
-        <div className="relative flex items-center justify-between gap-4">
-          <div className="flex items-center gap-4">
-=======
         <div className="relative flex items-center justify-between gap-2 md:gap-4">
           <div className="flex items-center gap-2">
->>>>>>> c172ed21
             <Link href="/" className="flex flex-none items-center gap-2">
               <Image
                 src="/media/logos/transparent.png"
