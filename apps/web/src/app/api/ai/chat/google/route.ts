import { createAdminClient } from '@/utils/supabase/client';
import {
  GoogleGenerativeAI,
  HarmCategory,
  HarmBlockThreshold,
} from '@google/generative-ai';
import { createServerComponentClient } from '@supabase/auth-helpers-nextjs';
import { GoogleGenerativeAIStream, Message, StreamingTextResponse } from 'ai';
import { cookies } from 'next/headers';

export const runtime = 'edge';
export const preferredRegion = 'sin1';
export const dynamic = 'force-dynamic';

<<<<<<< HEAD
const MODEL_NAME = 'gemini-1.0-pro';
=======
const DEFAULT_MODEL_NAME = 'gemini-1.0-pro';
>>>>>>> c172ed21
const API_KEY = process.env.GOOGLE_API_KEY || '';

const genAI = new GoogleGenerativeAI(API_KEY);

const generationConfig = {
  temperature: 0.9,
  topK: 1,
  topP: 1,
  maxOutputTokens: 2048,
};

const safetySettings = [
  {
    category: HarmCategory.HARM_CATEGORY_HARASSMENT,
    threshold: HarmBlockThreshold.BLOCK_ONLY_HIGH,
  },
  {
    category: HarmCategory.HARM_CATEGORY_HATE_SPEECH,
    threshold: HarmBlockThreshold.BLOCK_ONLY_HIGH,
  },
  {
    category: HarmCategory.HARM_CATEGORY_SEXUALLY_EXPLICIT,
    threshold: HarmBlockThreshold.BLOCK_ONLY_HIGH,
  },
  {
    category: HarmCategory.HARM_CATEGORY_DANGEROUS_CONTENT,
    threshold: HarmBlockThreshold.BLOCK_ONLY_HIGH,
  },
];

export async function POST(req: Request) {
  const sbAdmin = createAdminClient();
  if (!sbAdmin) return new Response('Internal Server Error', { status: 500 });

<<<<<<< HEAD
  const { id, wsId, messages, previewToken } = (await req.json()) as {
=======
  const { id, wsId, model, messages, previewToken } = (await req.json()) as {
>>>>>>> c172ed21
    id?: string;
    wsId?: string;
    model?: string;
    messages?: Message[];
    previewToken?: string;
  };

  try {
    // if (!id) return new Response('Missing chat ID', { status: 400 });
    if (!wsId) return new Response('Missing workspace ID', { status: 400 });
    if (!messages) return new Response('Missing messages', { status: 400 });

    const apiKey = previewToken || process.env.GOOGLE_API_KEY;
    if (!apiKey) return new Response('Missing API key', { status: 400 });

    const cookieStore = cookies();
    const supabase = createServerComponentClient({
      cookies: () => cookieStore,
    });

    const {
      data: { user },
    } = await supabase.auth.getUser();

    if (!user) return new Response('Unauthorized', { status: 401 });

    const { count, error } = await sbAdmin
      .from('workspace_secrets')
      .select('*', { count: 'exact', head: true })
      .eq('ws_id', wsId)
      .eq('name', 'ENABLE_CHAT')
      .eq('value', 'true');

    if (error) return new Response(error.message, { status: 500 });
    if (count === 0)
      return new Response('You are not allowed to use this feature.', {
        status: 401,
      });

    const prompt = buildGooglePrompt(messages);

    if (!prompt) return new Response('Internal Server Error', { status: 500 });

    const geminiStream = await genAI
      .getGenerativeModel({
<<<<<<< HEAD
        model: MODEL_NAME,
=======
        model: model || DEFAULT_MODEL_NAME,
>>>>>>> c172ed21
        generationConfig,
        safetySettings,
      })
      .generateContentStream(prompt);

    let chatId = id;

    if (!chatId) {
      const { data, error } = await sbAdmin
        .from('ai_chats')
        .select('id')
        .eq('creator_id', user?.id)
        .order('created_at', { ascending: false })
        .limit(1)
        .single();

      if (error) return new Response(error.message, { status: 500 });
      if (!data) return new Response('Internal Server Error', { status: 500 });

      chatId = data.id;
    }

    const stream = GoogleGenerativeAIStream(geminiStream, {
      onStart: async () => {
        // If there is only 1 message, we will not save it to the database
        // Since it is the prompt message that created the conversation
        if (messages.length === 1) return;

        const userMessages = messages.filter(
          (msg: Message) => msg.role === 'user'
        );

        const message = userMessages[userMessages.length - 1]?.content;
        if (!message) {
          console.log('No message found');
          throw new Error('No message found');
        }

        const { error } = await sbAdmin.rpc('insert_ai_chat_message', {
          message,
          chat_id: chatId,
        });

        if (error) {
          console.log(error);
          throw new Error(error.message);
        }

        console.log('User message saved to database');
      },
      onCompletion: async (completion) => {
        if (!completion) {
          console.log('No content found');
          throw new Error('No content found');
        }

        const { error } = await sbAdmin.from('ai_chat_messages').insert({
          chat_id: chatId,
          content: completion,
          role: 'ASSISTANT',
          model: 'GOOGLE-GEMINI-PRO',
        });

        if (error) {
          console.log(error);
          throw new Error(error.message);
        }

        console.log('AI Response saved to database');
      },
    });
    return new StreamingTextResponse(stream);
  } catch (error: any) {
    console.log(error);
    return new Response(
      `## Edge API Failure\nCould not complete the request. Please view the **Stack trace** below.\n\`\`\`bash\n${error?.stack}`,
      {
        status: 200,
      }
    );
  }
}

const normalizeGoogle = (message: Message) => ({
  role:
    message.role === 'user'
      ? 'user'
      : ('model' as 'user' | 'function' | 'model'),
  parts: [{ text: message.content }],
});

const normalizeGoogleMessages = (messages: Message[]) =>
  messages
    .filter(
      (message) => message.role === 'user' || message.role === 'assistant'
    )
    .map(normalizeGoogle);

// const leadingMessages: Message[] = [
//   {
//     id: 'identity-reminder',
//     role: 'system',
//     content: `
//     You are Skora, an AI by Tuturuuu, customized and engineered by Võ Hoàng Phúc - The Founder of Tuturuuu.

//     Here is a set of guidelines you MUST follow:

//     - Utilize Markdown formatting (WITHOUT HTML, as it is NOT SUPPORTED) and turn your response into an essay, or even better, a blog post where possible to enrich the chatting experience with the user in a smart, easy-to-understand, and organized way.
//     - If there are any math operations or formulas, you MUST use LaTeX, in combination with Markdown, to render them properly.
//     - At THE END and ONLY at THE END of your answer, you MUST provide 3 helpful follow-up prompts that predict WHAT THE USER MIGHT ASK, note that the question MUST be asked from the user perspective (each enclosed in "@<FOLLOWUP>" and "</FOLLOWUP>" pairs and NO USAGE of Markdown or LaTeX in this section, e.g. \n\n@<FOLLOWUP>Can you elaborate on the first topic?</FOLLOWUP>\n\n@<FOLLOWUP>Can you provide an alternative solution?</FOLLOWUP>\n\n@<FOLLOWUP>How would the approach that you suggested be more suitable for my use case?</FOLLOWUP>) so that user can choose to ask you and continue the conversation with you in a meaningful and helpful way. Outside of this section, ALWAYS use Markdown and LaTeX to enrich the chatting experience with the user.
//     `.trim(),
//   },
// ];

// const trailingMessages: Message[] = [];

function buildGooglePrompt(messages: Message[]) {
  const normalizedMsgs = normalizeGoogleMessages([
    // ...leadingMessages,
    ...messages,
    // ...trailingMessages,
  ]);

  return { contents: normalizedMsgs };
}<|MERGE_RESOLUTION|>--- conflicted
+++ resolved
@@ -12,11 +12,7 @@
 export const preferredRegion = 'sin1';
 export const dynamic = 'force-dynamic';
 
-<<<<<<< HEAD
-const MODEL_NAME = 'gemini-1.0-pro';
-=======
 const DEFAULT_MODEL_NAME = 'gemini-1.0-pro';
->>>>>>> c172ed21
 const API_KEY = process.env.GOOGLE_API_KEY || '';
 
 const genAI = new GoogleGenerativeAI(API_KEY);
@@ -51,11 +47,7 @@
   const sbAdmin = createAdminClient();
   if (!sbAdmin) return new Response('Internal Server Error', { status: 500 });
 
-<<<<<<< HEAD
-  const { id, wsId, messages, previewToken } = (await req.json()) as {
-=======
   const { id, wsId, model, messages, previewToken } = (await req.json()) as {
->>>>>>> c172ed21
     id?: string;
     wsId?: string;
     model?: string;
@@ -101,11 +93,7 @@
 
     const geminiStream = await genAI
       .getGenerativeModel({
-<<<<<<< HEAD
-        model: MODEL_NAME,
-=======
         model: model || DEFAULT_MODEL_NAME,
->>>>>>> c172ed21
         generationConfig,
         safetySettings,
       })
