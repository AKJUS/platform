{
  "name": "@tuturuuu/finance",
  "version": "0.1.0",
  "private": true,
  "scripts": {
    "dev": "next dev -p 7808 --turbopack",
    "devx": "bun sb:stop && bun sb:start && bun dev",
    "devrs": "bun sb:stop && bun sb:start && bun sb:reset && bun dev",
    "build": "next build --turbopack",
    "start": "next start",
    "preview": "next build --turbopack && next start -p 7808 --turbopack",
    "stop": "cd ../db && bun sb:stop",
    "sb:status": "cd ../db && bun sb:status",
    "sb:start": "cd ../db && bun sb:start",
    "sb:stop": "cd ../db && bun sb:stop",
    "sb:sync": "cd ../db && bun sb:sync",
    "sb:reset": "cd ../db && bun sb:reset",
    "sb:diff": "cd ../db && bun sb:diff",
    "sb:new": "cd ../db && bun sb:new",
    "sb:up": "cd ../db && bun sb:up",
    "sb:typegen": "cd ../db && bun sb:typegen",
    "ui:add": "bunx shadcn-ui@latest add",
    "ui:diff": "bunx shadcn-ui@latest diff"
  },
  "dependencies": {
    "@formatjs/intl-localematcher": "^0.6.2",
    "@hookform/resolvers": "^5.2.2",
<<<<<<< HEAD
    "@tanstack/react-query": "^5.90.6",
=======
    "@tanstack/react-query": "^5.90.7",
>>>>>>> 39350241
    "@tuturuuu/ai": "workspace:*",
    "@tuturuuu/apis": "workspace:*",
    "@tuturuuu/auth": "workspace:*",
    "@tuturuuu/supabase": "workspace:*",
    "@tuturuuu/types": "workspace:*",
    "@tuturuuu/ui": "workspace:*",
    "@tuturuuu/utils": "workspace:*",
    "dayjs": "^1.11.19",
    "nanoid": "^5.1.6",
    "negotiator": "^1.0.0",
    "next": "^16.0.1",
    "next-intl": "^4.5.0",
    "qrcode.react": "^4.2.0",
    "react": "^19.2.0",
    "react-dom": "^19.2.0",
    "react-hook-form": "^7.66.0",
    "zod": "^4.1.12"
  },
  "devDependencies": {
    "@tuturuuu/typescript-config": "workspace:*",
    "@types/negotiator": "^0.6.4",
    "@types/node": "^24.10.0",
    "@types/react": "^19.2.2",
    "@types/react-dom": "^19.2.2",
    "postcss": "^8.5.6",
    "typescript": "^5.9.3"
  },
  "packageManager": "bun@1.3.1"
}<|MERGE_RESOLUTION|>--- conflicted
+++ resolved
@@ -25,11 +25,7 @@
   "dependencies": {
     "@formatjs/intl-localematcher": "^0.6.2",
     "@hookform/resolvers": "^5.2.2",
-<<<<<<< HEAD
-    "@tanstack/react-query": "^5.90.6",
-=======
     "@tanstack/react-query": "^5.90.7",
->>>>>>> 39350241
     "@tuturuuu/ai": "workspace:*",
     "@tuturuuu/apis": "workspace:*",
     "@tuturuuu/auth": "workspace:*",
