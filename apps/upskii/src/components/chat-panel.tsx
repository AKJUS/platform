/* eslint-disable no-unused-vars */
import { StorageObjectForm } from './ai-chat/file-upload';
import { ChatModelSelector } from './chat-model-selector';
import ApiKeyInput from './form-apikey';
import { PromptForm } from './prompt-form';
import { ChatPermissions } from '@/components/chat-permissions';
import { Model } from '@tuturuuu/ai/models';
import { type Message, type UseChatHelpers } from '@tuturuuu/ai/types';
import { createDynamicClient } from '@tuturuuu/supabase/next/client';
import { RealtimePresenceState } from '@tuturuuu/supabase/next/realtime';
import { AIChat } from '@tuturuuu/types/db';
import { FileUploader, StatedFile } from '@tuturuuu/ui/custom/file-uploader';
import {
  Dialog,
  DialogContent,
  DialogDescription,
  DialogHeader,
  DialogTitle,
} from '@tuturuuu/ui/dialog';
import { useTranslations } from 'next-intl';
import Link from 'next/link';
import React, { useState } from 'react';
<<<<<<< HEAD

=======
>>>>>>> 8e5c43f2

interface PresenceUser {
  id: string;
  display_name?: string;
  email?: string;
  avatar_url?: string;
}

interface PresenceState {
  user: PresenceUser;
  online_at: string;
  presence_ref: string;
}

export interface ChatPanelProps
  extends Pick<
    UseChatHelpers,
    | 'append'
    | 'isLoading'
    | 'reload'
    | 'messages'
    | 'stop'
    | 'input'
    | 'setInput'
  > {
  id?: string;
  chat: Partial<AIChat> | undefined;
  chats?: AIChat[];
  count?: number | null;
  inputRef: React.RefObject<HTMLTextAreaElement | null>;
  model?: Model;
  setModel: (model: Model) => void;
  createChat: (input: string) => Promise<void>;
  updateChat: (data: Partial<AIChat>) => Promise<void>;
  clearChat: () => void;
  initialMessages?: Message[];
  collapsed: boolean;
  setCollapsed: (collapsed: boolean) => void;
  disabled?: boolean;
  presenceState?: RealtimePresenceState<PresenceState>;
  currentUserId?: string;
  apiKey?: string;
  apiKeyProvided?: boolean;
  wsId: string;
}

export function ChatPanel({
  id,
  chat,
  isLoading,
  append,
  input,
  inputRef,
  setInput,
  model,
  setModel,
  createChat,
  updateChat,
  disabled,
  currentUserId,
  apiKey,
  wsId,
}: ChatPanelProps) {
  const t = useTranslations('ai_chat');

<<<<<<< HEAD
=======
  const storagePath = `${id}/chats/ai/resources/${chat?.id}/`;
>>>>>>> 8e5c43f2
  const [showDialog, setShowDialog] = useState(false);
  const [dialogType, setDialogType] = useState<
    'files' | 'visibility' | 'api'
  >();
  const [showExtraOptions, setShowExtraOptions] = useState(false);

  const [files, setFiles] = useState<StatedFile[]>([]);

  const onUpload = async (files: StatedFile[]) => {
    await Promise.all(
      files.map(async (file) => {
        // If the file is already uploaded, skip it
        if (file.status === 'uploaded') return file;

        // Update the status to 'uploading'
        setFiles((prevFiles) =>
          prevFiles.map((f) =>
            f.url === file.url ? { ...file, status: 'uploading' } : f
          )
        );

        const { error } = await uploadFile(file, id, wsId);

        if (error) {
          console.error('File upload error:', error);
        }

        // Update the status to 'uploaded' or 'error'
        setFiles((prevFiles) =>
          prevFiles.map((f) =>
            f.url === file.url
              ? { ...file, status: error ? 'error' : 'uploaded' }
              : f
          )
        );

        return { file, error };
      })
    );
  };

  return (
    <Dialog open={showDialog} onOpenChange={setShowDialog}>
      <div className="pointer-events-none fixed inset-x-0 bottom-0 bg-linear-to-b from-muted/30 from-0% to-muted/30 to-50% dark:from-background/0 dark:from-10% dark:to-background/80">
        <div className="pointer-events-auto mx-auto sm:max-w-2xl sm:px-4">
          <div className="space-y-4 border-t bg-background px-4 py-2 shadow-lg sm:rounded-t-xl sm:border md:py-4">
            {showExtraOptions && (
              <ChatModelSelector
                open={showExtraOptions}
                setOpen={setShowExtraOptions}
                model={model}
                onChange={setModel}
              />
            )}
            <PromptForm
              id={id}
              key={`${model?.provider}-${model?.value}`}
              provider={model?.provider}
              model={model?.label}
              chat={chat}
              onSubmit={async (value) => {
                // If there is no id, create a new chat
                if (!id) return await createChat(value);

                // If there is an id, append the message to the chat
                await append({
                  id,
                  content: value,
                  role: 'user',
                });
              }}
              files={files}
              setFiles={setFiles}
              input={input}
              inputRef={inputRef}
              setInput={setInput}
              isLoading={isLoading}
              showExtraOptions={showExtraOptions}
              setShowExtraOptions={setShowExtraOptions}
              toggleChatFileUpload={() => {
                setDialogType('files');
                setShowDialog((prev) => !prev);
              }}
              toggleChatVisibility={() => {
                setDialogType('visibility');
                setShowDialog((prev) => !prev);
              }}
              toggleAPIInput={() => {
                setDialogType('api');
                setShowDialog((prev) => !prev);
              }}
              disabled={disabled}
              apiKey={apiKey}
            />
          </div>
        </div>
      </div>

      <DialogContent>
        <DialogHeader>
          <DialogTitle>
            {dialogType === 'files'
              ? t('upload_files')
              : dialogType === 'api'
                ? t('api_input')
                : t('chat_visibility')}
          </DialogTitle>
          <DialogDescription>
            {dialogType === 'files' ? (
              t('upload_file_description')
            ) : dialogType === 'api' ? (
              <span className="flex flex-col gap-2">
                {t('api_input_description')}
                <br />
                <span className="flex items-center gap-2">
                  {t('get-api-key-from')}:
                  <Link
                    href="https://aistudio.google.com/app/apikey"
                    target="_blank"
                    rel="noopener noreferrer"
                    className="text-primary underline hover:no-underline"
                  >
                    Google AI Studio
                  </Link>
                </span>
              </span>
            ) : (
              t('chat_visibility_description')
            )}
          </DialogDescription>
        </DialogHeader>

        {dialogType === 'visibility' && (
          <ChatPermissions
            chatId={chat?.id || ''}
            isPublic={chat?.is_public || false}
            creatorId={chat?.creator_id || currentUserId || ''}
            currentUserId={currentUserId}
            onUpdateVisibility={(isPublic) =>
              updateChat({ is_public: isPublic })
            }
          />
        )}

        {dialogType === 'files' && (
          <div className="grid gap-4">
<<<<<<< HEAD
{/*             
              <StorageObjectForm
                chatId={chat?.id || ''}
                submitLabel={t('common.upload')}
                path={storagePath}
                accept="*"
            /> */}
            
            <FileUploader
=======
            <StorageObjectForm
              chatId={chat?.id || ''}
              submitLabel={t('common.upload')}
              path={storagePath}
              accept="*"
            />

            {/* <FileUploader
>>>>>>> 8e5c43f2
              value={files}
              onValueChange={setFiles}
              maxFileCount={10}
              maxSize={50 * 1024 * 1024}
              onUpload={onUpload}
            />
          </div>
        )}

        {dialogType === 'api' && (
          <div className="grid gap-4">
            <ApiKeyInput defaultValue={apiKey} />
          </div>
        )}
      </DialogContent>
    </Dialog>
  );
}

export async function uploadFile(
  file: StatedFile,
  id?: string,
  wsId?: string
): Promise<{ data: any; error: any }> {
  if (!id) return { data: null, error: 'No chat id provided' };

  const fileName = file.rawFile.name;
  const hasExtension = fileName.lastIndexOf('.') !== -1;
  const baseName = hasExtension
    ? fileName.substring(0, fileName.lastIndexOf('.'))
    : fileName;
  const fileExtension = hasExtension
    ? fileName.substring(fileName.lastIndexOf('.') + 1)
    : '';
  let newFileName = fileName;

  const supabase = createDynamicClient();

  // Check if a file with the same name already exists
  const { data: existingFileName } = await supabase
    .schema('storage')
    .from('objects')
    .select('*')
    .eq('bucket_id', 'workspaces')
    .not('owner', 'is', null)
    .eq('name', `${wsId}/chats/ai/resources/${id}/${fileName}`)
    .order('name', { ascending: true });

  const { data: existingFileNames } = await supabase
    .schema('storage')
    .from('objects')
    .select('*')
    .eq('bucket_id', 'workspaces')
    .not('owner', 'is', null)
    .ilike('name', `${wsId}/chats/ai/resources/${id}/${baseName}(%).${fileExtension}`)
    .order('name', { ascending: true });

  if (existingFileName && existingFileName.length > 0) {
    if (existingFileNames && existingFileNames.length > 0) {
      const lastFileName = existingFileNames[existingFileNames.length - 1].name;
      const lastFileNameIndex = parseInt(
        lastFileName.substring(
          lastFileName.lastIndexOf('(') + 1,
          lastFileName.lastIndexOf(')')
        )
      );
      newFileName = `${baseName}(${lastFileNameIndex + 1}).${fileExtension}`;
    } else {
      newFileName = `${baseName}(1).${fileExtension}`;
    }
  }

  const { data, error } = await supabase.storage
    .from('workspaces')
    .upload(`${wsId}/chats/ai/resources/${id}/${newFileName}`, file.rawFile);

  return { data, error };
}<|MERGE_RESOLUTION|>--- conflicted
+++ resolved
@@ -20,10 +20,6 @@
 import { useTranslations } from 'next-intl';
 import Link from 'next/link';
 import React, { useState } from 'react';
-<<<<<<< HEAD
-
-=======
->>>>>>> 8e5c43f2
 
 interface PresenceUser {
   id: string;
@@ -89,10 +85,7 @@
 }: ChatPanelProps) {
   const t = useTranslations('ai_chat');
 
-<<<<<<< HEAD
-=======
   const storagePath = `${id}/chats/ai/resources/${chat?.id}/`;
->>>>>>> 8e5c43f2
   const [showDialog, setShowDialog] = useState(false);
   const [dialogType, setDialogType] = useState<
     'files' | 'visibility' | 'api'
@@ -239,26 +232,8 @@
 
         {dialogType === 'files' && (
           <div className="grid gap-4">
-<<<<<<< HEAD
-{/*             
-              <StorageObjectForm
-                chatId={chat?.id || ''}
-                submitLabel={t('common.upload')}
-                path={storagePath}
-                accept="*"
-            /> */}
-            
+
             <FileUploader
-=======
-            <StorageObjectForm
-              chatId={chat?.id || ''}
-              submitLabel={t('common.upload')}
-              path={storagePath}
-              accept="*"
-            />
-
-            {/* <FileUploader
->>>>>>> 8e5c43f2
               value={files}
               onValueChange={setFiles}
               maxFileCount={10}
